--- conflicted
+++ resolved
@@ -2,15 +2,7 @@
 from pycqed.analysis_v2 import timedomain_analysis as tda
 import matplotlib.pyplot as plt
 import numpy as np
-from numpy import array
 import lmfit
-<<<<<<< HEAD
-import matplotlib.pyplot as plt
-import pycqed.analysis.measurement_analysis as ma
-from pycqed.analysis import analysis_toolbox as a_tools
-from scipy.interpolate import interp1d
-=======
->>>>>>> a4066b72
 import sys
 from copy import deepcopy
 
@@ -134,23 +126,6 @@
     return np.convolve(x, np.ones(w), 'valid') / w
 
 
-<<<<<<< HEAD
-## cphase functions ##
-def ascending_phase_order(cphases_calib):
-    cphases_calib[cphases_calib < 0] += 2 * np.pi
-    cphases_calib[cphases_calib > 2 * np.pi] -= 2 * np.pi
-    pi_phase_idx = np.argmin(np.abs(cphases_calib - np.pi))
-    for ind in range(len(cphases_calib)):
-        if ind < pi_phase_idx and cphases_calib[ind] > cphases_calib[pi_phase_idx]:
-            cphases_calib[ind] -= 2 * np.pi
-        elif ind > pi_phase_idx and cphases_calib[ind] < cphases_calib[
-            pi_phase_idx]:
-            cphases_calib[ind] += 2 * np.pi
-    return cphases_calib
-
-
-=======
->>>>>>> a4066b72
 ## dynamic phase functions ##
 def compute_dyn_phase(f_park, f, tend, tstart=0, fargs=()):
     # f is the function giving the frequency of qbc at time t
@@ -283,95 +258,6 @@
                                                    max_spacing=kw.get('max_ampl_spacing', 0.0008))
     return ampl_to_measure
 
-<<<<<<< HEAD
-#################### reloading parameter functions and build arb phase dict###
-def get_calib_dict(name=None):
-    import os
-    l = []
-    for file in os.listdir("."):
-        if file.startswith("carb_calib_ts_dict"):
-            print(os.path.join(file))
-            l.append(file)
-    if name is None and len(l)> 0:
-        name = l[-1]
-    print(f'Loading {name}')
-    return np.load(name, allow_pickle=True)[0]
-def save_calib_dict(calib_dict, name=None):
-    import datetime
-    if name is None:
-        name = "carb_calib_ts_dict_{:%Y%m%d_%H%M%S}.npy".format(datetime.datetime.now())
-    np.save(name, [calib_dict])
-
-def load_dyn_phase(timestamp, qb_names, plot=True):
-    f = a_tools.get_folder(timestamp=timestamp)
-    amplitudes = np.load(f + "\\amplitudes.npy")
-    dph_all = {}
-    if isinstance(qb_names, str):
-        qb_names = [qb_names]
-    for qbn in qb_names:
-        dph = np.load(f + f"\\dynamic_phases_{qbn}.npy")
-        if plot:
-            plt.scatter(amplitudes, np.unwrap(dph / 180 * np.pi) * 180 / np.pi,
-                     label=f"{qbn} measured", marker=".")
-            plt.xlabel("Amplitude")
-            plt.ylabel("Dynamic phase (deg.)")
-        dyn_phase_func_str = f"lambda ampl_test: interp1d({repr(amplitudes)}, " \
-                            f"{repr(np.unwrap(dph / 180 * np.pi) * 180 /np.pi)}, kind='cubic', fill_value='extrapolate' )(ampl_test)"
-        dph_all[qbn] = dyn_phase_func_str
-    return dph_all
-
-
-def load_cphase(timestamp, offset=None, remove=None):
-    a = ma.MeasurementAnalysis(timestamp=timestamp, auto=False)
-    a.get_naming_and_values()
-    ampl_calib = a.exp_metadata['soft_sweep_params']['amplitude']['values']
-    cphases_calib = np.array(
-        a.data_file['Analysis']["Processed data"]['analysis_params_dict'][
-            "cphase"]['val'])
-
-    # remove bad points
-    mask = np.ones_like(ampl_calib, dtype=bool)
-    if remove is not None:
-        mask[remove] = [False] * len(remove)
-        ampl_calib = ampl_calib[mask]
-        cphases_calib = cphases_calib[mask]
-
-    # clean discontinuities
-    cphases_calib[cphases_calib < 0] = cphases_calib[cphases_calib < 0] + 2 * np.pi
-    cphases_calib[cphases_calib > 2 * np.pi] = cphases_calib[
-                                                   cphases_calib > 2 * np.pi] - 2 * np.pi
-
-    # take first point as lowest point
-    cphases_calib[cphases_calib < cphases_calib[0]] = \
-        cphases_calib[cphases_calib  < cphases_calib[0]] + 2 * np.pi
-    pi_phase_idx = np.argmin(np.abs(cphases_calib - np.pi))
-    for ind in range(len(cphases_calib)):
-        if ind < pi_phase_idx and cphases_calib[ind] > cphases_calib[pi_phase_idx]:
-            cphases_calib[ind] -= 2 * np.pi
-        elif ind > pi_phase_idx and cphases_calib[ind] < cphases_calib[
-            pi_phase_idx]:
-            cphases_calib[ind] += 2 * np.pi
-    if offset is None:
-        offset = cphases_calib[0]
-    return ampl_calib, cphases_calib, offset
-
-def create_ampl_to_phase_func(ampl_calib, cphases_calib, offset):
-    arb_phase_amp_func = lambda target_phase: np.interp((target_phase - offset) % (2 * np.pi), cphases_calib - offset, ampl_calib)
-    arb_phase_amp_func_str = f"lambda target_phase: np.interp((target_phase - {offset}) % (2*np.pi), {repr( cphases_calib - offset)}, {repr(ampl_calib)}, period=2*np.pi)"
-    return arb_phase_amp_func_str
-
-def load_amplitude_func(timestamp, offset=None, remove=None):
-    a, ph, off = load_cphase(timestamp, offset=offset, remove=remove)
-    return create_ampl_to_phase_func(a, ph, off)
-
-def create_arb_phase_func(amplitude_function, dyn_phase_functions):
-    arb_phase_func_str = f"lambda target_phase: (({amplitude_function})(target_phase)," + "{"
-    for qbn, func in dyn_phase_functions.items():
-        arb_phase_func_str += f"'{qbn}': ({func})(({amplitude_function})(target_phase)),"
-    arb_phase_func_str += "})"
-    return arb_phase_func_str
-=======
->>>>>>> a4066b72
 
 #############################################################################
 #                   CZ related
