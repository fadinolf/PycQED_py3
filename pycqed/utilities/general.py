import os
import sys
import ast
import numpy as np
import h5py
import json
import datetime
from contextlib import contextmanager
from pycqed.measurement import hdf5_data as h5d
from pycqed.analysis import analysis_toolbox as a_tools
import errno
import pycqed as pq
import glob
from os.path import dirname, exists
from os import makedirs
import logging
import subprocess
from functools import reduce  # forward compatibility for Python 3
import operator
import string

digs = string.digits + string.ascii_letters


def get_git_revision_hash():
    try:
        # Refers to the global qc_config
        PycQEDdir = pq.__path__[0]
        hash = subprocess.check_output(['git', 'rev-parse',
                                        '--short=10', 'HEAD'], cwd=PycQEDdir)
    except:
        logging.warning('Failed to get Git revision hash, using 00000 instead')
        hash = '00000'

    return hash


def str_to_bool(s):
    valid = {'true': True, 't': True, '1': True,
             'false': False, 'f': False, '0': False, }
    if s.lower() not in valid:
        raise KeyError('{} not a valid boolean string'.format(s))
    b = valid[s.lower()]
    return b


def bool_to_int_str(b):
    if b:
        return '1'
    else:
        return '0'


def int_to_bin(x, w, lsb_last=True):
    """
    Converts an integer to a binary string of a specified width
    x (int) : input integer to be converted
    w (int) : desired width
    lsb_last (bool): if False, reverts the string e.g., int(1) = 001 -> 100
    """
    bin_str = '{0:{fill}{width}b}'.format((int(x) + 2**w) % 2**w,
                                          fill='0', width=w)
    if lsb_last:
        return bin_str
    else:
        return bin_str[::-1]


def int2base(x: int, base: int, fixed_length: int=None):
    """
    Convert an integer to string representation in a certain base.
    Useful for e.g., iterating over combinations of prepared states.

    Args:
        x    (int)          : the value to convert
        base (int)          : the base to covnert to
        fixed_length (int)  : if specified prepends zeros
    """
    if x < 0:
        sign = -1
    elif x == 0:
        string_repr = digs[0]
        if fixed_length is None:
            return string_repr
        else:
            return string_repr.zfill(fixed_length)

    else:
        sign = 1

    x *= sign
    digits = []

    while x:
        digits.append(digs[int(x % base)])
        x = int(x / base)

    if sign < 0:
        digits.append('-')

    digits.reverse()
    string_repr = ''.join(digits)
    if fixed_length is None:
        return string_repr
    else:
        return string_repr.zfill(fixed_length)


def mopen(filename, mode='w'):
    if not exists(dirname(filename)):
        try:
            makedirs(dirname(filename))
        except OSError as exc:  # Guard against race condition
            if exc.errno != errno.EEXIST:
                raise
    file = open(filename, mode='w')
    return file


def dict_to_ordered_tuples(dic):
    '''Convert a dictionary to a list of tuples, sorted by key.'''
    if dic is None:
        return []
    keys = dic.keys()
    # keys.sort()
    ret = [(key, dic[key]) for key in keys]
    return ret


def to_hex_string(byteval):
    '''
    Returns a hex representation of bytes for printing purposes
    '''
    return "b'" + ''.join('\\x{:02x}'.format(x) for x in byteval) + "'"


def load_settings_onto_instrument(instrument, load_from_instr=None,
                                  folder=None, label=None,
                                  timestamp=None, **kw):
    '''
    Loads settings from an hdf5 file onto the instrument handed to the
    function.
    By default uses the last hdf5 file in the datadirectory.
    By giving a label or timestamp another file can be chosen as the
    settings file.
    '''

    older_than = None
    instrument_name = instrument.name
    success = False
    count = 0
    while success is False and count < 10:
        try:
            if folder is None:
                folder = a_tools.get_folder(timestamp=timestamp,
                                            older_than=older_than, **kw)
            else:
                folder = folder
            filepath = a_tools.measurement_filename(folder)
            f = h5py.File(filepath, 'r')
            sets_group = f['Instrument settings']
            if load_from_instr is None:
                ins_group = sets_group[instrument_name]
            else:
                ins_group = sets_group[load_from_instr]
            print('Loaded Settings Successfully')
            success = True
        except:
            older_than = os.path.split(folder)[0][-8:] \
                + '_' + os.path.split(folder)[1][:6]
            folder = None
            success = False
        count += 1

    if not success:
        print('Could not open settings for instrument "%s"' % (
            instrument_name))
        return False

    for parameter, value in ins_group.attrs.items():
        if value != 'None':  # None is saved as string in hdf5
            if type(value) == str:
                if value == 'False':
                    try:
                        instrument.set(parameter, False)
                    except:
                        print('Could not set parameter: "%s" to "%s" for '
                              'instrument "%s"' % (
                            parameter, value, instrument_name))
                elif value == 'True':
                    try:
                        instrument.set(parameter, True)
                    except:
                        print('Could not set parameter: "%s" to "%s" for '
                              'instrument "%s"' % (
                            parameter, value, instrument_name))
                else:
                    try:
                        instrument.set(parameter, float(value))
                    except Exception:
                        try:
                            instrument.set(parameter, value)
                        except:
                            try:
                                instrument.set(parameter, int(value))
                            except:
                                print('Could not set parameter: "%s" to "%s" '
                                      'for instrument "%s"' % (
                                    parameter, value, instrument_name))
            else:
                instrument.set(parameter, value)
    f.close()
    return True

def load_settings(instrument,
                  label: str='', folder: str=None,
                  timestamp: str=None, **kw):
    '''
    Loads settings from an hdf5 file onto the instrument handed to the
    function. By default uses the last hdf5 file in the datadirectory.
    By giving a label or timestamp another file can be chosen as the
    settings file.

    Args:
        instrument (instrument) : instrument onto which settings
            should be loaded
        label (str)           : label used for finding the last datafile
        folder (str)        : exact filepath of the hdf5 file to load.
            if filepath is specified, this takes precedence over the file
            locating options (label, timestamp etc.).
        timestamp (str)       : timestamp of file in the datadir

    Kwargs:
        params_to_set (list)    : list of strings referring to the parameters
            that should be set for the instrument
    '''
    if folder is None:
        folder_specified = False
    else:
        folder_specified = True

    instrument_name = instrument.name
    verbose = kw.pop('verbose', True)
    older_than = kw.pop('older_than', None)
    success = False
    count = 0
    # Will try multiple times in case the last measurements failed and
    # created corrupt data files.
    while success is False and count < 10:
        if folder is None:
            folder = a_tools.get_folder(timestamp=timestamp, label=label,
                                        older_than=older_than)
        if verbose:
            print('Folder used: {}'.format(folder))

        try:
            filepath = a_tools.measurement_filename(folder)
            f = h5py.File(filepath, 'r')
            sets_group = f['Instrument settings']
            ins_group = sets_group[instrument_name]

            if verbose:
                print('Loaded settings successfully from the HDF file.')

            params_to_set = kw.pop('params_to_set', [])
            if len(params_to_set)>0:
                if verbose:
                    print('Setting parameters {} for {}.'.format(
                        params_to_set, instrument_name))
                params_to_set = [(param, val) for (param, val) in
                                ins_group.attrs.items() if param in
                                 params_to_set]
            else:
                if verbose:
                    print('Setting parameters for {}.'.format(instrument_name))
                params_to_set = ins_group.attrs.items()

            for parameter, value in params_to_set:
                if parameter in instrument.parameters.keys() and \
                        hasattr(instrument.parameters[parameter], 'set'):
                    if value == 'None':  # None is saved as string in hdf5
                        try:
                            instrument.set(parameter, None)
                        except Exception:
                            print('Could not set parameter "%s" to "%s" for '
                                  'instrument "%s"' % (
                                      parameter, value, instrument_name))
                    elif value == 'False':
                        try:
                            instrument.set(parameter, False)
                        except Exception:
                            print('Could not set parameter "%s" to "%s" for '
                                  'instrument "%s"' % (
                                      parameter, value, instrument_name))
                    elif value == 'True':
                        try:
                            instrument.set(parameter, True)
                        except Exception:
                            print('Could not set parameter "%s" to "%s" for '
                                  'instrument "%s"' % (
                                      parameter, value, instrument_name))
                    else:
                        try:
                            instrument.set(parameter, int(value))
                        except Exception:
                            try:
                                instrument.set(parameter, float(value))
                            except Exception:
                                try:
                                    instrument.set(parameter, value)
                                except Exception:
                                    try:
                                        instrument.set(parameter,
                                                       ast.literal_eval(value))
                                    except Exception:
                                        print('Could not set parameter '
                                              '"%s" to "%s" '
                                              'for instrument "%s"' % (
                                                  parameter, value,
                                                  instrument_name))

            success = True
            f.close()
        except Exception as e:
            logging.warning(e)
            success = False
            if timestamp is None and not folder_specified:
                print('Trying next folder.')
                older_than = os.path.split(folder)[0][-8:] \
                             + '_' + os.path.split(folder)[1][:6]
                folder = None
            else:
                break
        count += 1

    if not success:
        print('Could not open settings for instrument {}.'.format(
            instrument_name))
    print()
    return


def load_settings_onto_instrument_v2(instrument, load_from_instr: str=None,
                                     label: str='', folder: str=None,
                                     timestamp: str=None):
    '''
    Loads settings from an hdf5 file onto the instrument handed to the
    function. By default uses the last hdf5 file in the datadirectory.
    By giving a label or timestamp another file can be chosen as the
    settings file.

    Args:
        instrument (instrument) : instrument onto which settings should be
            loaded
        load_from_instr (str) : optional name of another instrument from
            which to load the settings.
        label (str)           : label used for finding the last datafile
        folder (str)        : exact filepath of the hdf5 file to load.
            if filepath is specified, this takes precedence over the file
            locating options (label, timestamp etc.).
        timestamp (str)       : timestamp of file in the datadir


    '''

    older_than = None
    # folder = None
    instrument_name = instrument.name
    success = False
    count = 0
    # Will try multiple times in case the last measurements failed and
    # created corrupt data files.
    while success is False and count < 10:
        try:
            if folder is None:
                folder = a_tools.get_folder(timestamp=timestamp, label=label,
                                            older_than=older_than)
                filepath = a_tools.measurement_filename(folder)

            f = h5py.File(filepath, 'r')
            snapshot = {}
            h5d.read_dict_from_hdf5(snapshot, h5_group=f['Snapshot'])

            if load_from_instr is None:
                ins_group = snapshot['instruments'][instrument_name]
            else:
                ins_group = snapshot['instruments'][load_from_instr]
            success = True
        except Exception as e:
            logging.warning(e)
            older_than = os.path.split(folder)[0][-8:] \
                + '_' + os.path.split(folder)[1][:6]
            folder = None
            success = False
        count += 1

    if not success:
        logging.warning('Could not open settings for instrument "%s"' % (
            instrument_name))
        return False

    for parname, par in ins_group['parameters'].items():
        try:
            if hasattr(instrument.parameters[parname], 'set'):
                instrument.set(parname, par['value'])
        except Exception as e:
            print('Could not set parameter: "{}" to "{}" '
                  'for instrument "{}"'.format(parname, par['value'],
                                               instrument_name))
            logging.warning(e)
    f.close()
    return True



def send_email(subject='PycQED needs your attention!',
               body='', email=None):
    # Import smtplib for the actual sending function
    import smtplib
    # Here are the email package modules we'll need
    from email.mime.image import MIMEImage
    from email.mime.multipart import MIMEMultipart
    from email.mime.text import MIMEText

    if email is None:
        email = qt.config['e-mail']

    # Create the container (outer) email message.
    msg = MIMEMultipart()
    msg['Subject'] = subject
    family = 'serwan.asaad@gmail.com'
    msg['From'] = 'Lamaserati@tudelft.nl'
    msg['To'] = email
    msg.attach(MIMEText(body, 'plain'))

    # Send the email via our own SMTP server.
    s = smtplib.SMTP_SSL('smtp.gmail.com')
    s.login('DCLabemail@gmail.com', 'DiCarloLab')
    s.sendmail(email, family, msg.as_string())
    s.quit()


def list_available_serial_ports():
    '''
    Lists serial ports

    :raises EnvironmentError:
        On unsupported or unknown platforms
    :returns:
        A list of available serial ports

    Frunction from :
    http://stackoverflow.com/questions/12090503/
        listing-available-com-ports-with-python
    '''
    import serial
    if sys.platform.startswith('win'):
        ports = ['COM' + str(i + 1) for i in range(256)]

    elif sys.platform.startswith('linux') or sys.platform.startswith('cygwin'):
        # this is to exclude your current terminal "/dev/tty"
        ports = glob.glob('/dev/tty[A-Za-z]*')

    elif sys.platform.startswith('darwin'):
        ports = glob.glob('/dev/tty.*')

    else:
        raise EnvironmentError('Unsupported platform')

    result = []
    for port in ports:
        try:
            s = serial.Serial(port)
            s.close()
            result.append(port)
        except (OSError, serial.SerialException):
            pass
    return result


def add_suffix_to_dict_keys(inputDict, suffix):
    return {str(key)+suffix: (value) for key, value in inputDict.items()}


def execfile(path, global_vars=None, local_vars=None):
    """
    Args:
        path (str)  : filepath of the file to be executed
        global_vars : use globals() to use globals from namespace
        local_vars  : use locals() to use locals from namespace

    execfile function that existed in python 2 but does not exists in python3.
    """
    with open(path, 'r') as f:
        code = compile(f.read(), path, 'exec')
        exec(code, global_vars, local_vars)


def span_num(center: float, span: float, num: int, endpoint: bool=True):
    """
    Creates a linear span of points around center
    Args:
        center (float) : center of the array
        span   (float) : span the total range of values to span
        num      (int) : the number of points in the span
        endpoint (bool): whether to include the endpoint

    """
    return np.linspace(center-span/2, center+span/2, num, endpoint=endpoint)


def span_step(center: float, span: float, step: float, endpoint: bool=True):
    """
    Creates a range of points spanned around a center
    Args:
        center (float) : center of the array
        span   (float) : span the total range of values to span
        step   (float) : the stepsize between points in the array
        endpoint (bool): whether to include the endpoint in the span

    """
    # True*step/100 in the arange ensures the right boundary is included
    return np.arange(center-span/2, center+span/2+endpoint*step/100, step)


def gen_sweep_pts(start: float=None, stop: float=None,
                  center: float=0, span: float=None,
                  num: int=None, step: float=None, endpoint=True):
    """
    Generates an array of sweep points based on different types of input
    arguments.
    Boundaries of the array can be specified using either start/stop or
    using center/span. The points can be specified using either num or step.

    Args:
        start  (float) : start of the array
        stop   (float) : end of the array
        center (float) : center of the array
                         N.B. 0 is chosen as a sensible default for the span.
                         it is argued that no such sensible default exists
                         for the other types of input.
        span   (float) : span the total range of values to span

        num      (int) : number of points in the array
        step   (float) : the stepsize between points in the array
        endpoint (bool): whether to include the endpoint

    """
    if (start is not None) and (stop is not None):
        if num is not None:
            return np.linspace(start, stop, num, endpoint=endpoint)
        elif step is not None:
            # numpy arange does not natively support endpoint
            return np.arange(start, stop + endpoint*step/100, step)
        else:
            raise ValueError('Either "num" or "step" must be specified')
    elif (center is not None) and (span is not None):
        if num is not None:
            return span_num(center, span, num, endpoint=endpoint)
        elif step is not None:
            return span_step(center, span, step, endpoint=endpoint)
        else:
            raise ValueError('Either "num" or "step" must be specified')
    else:
        raise ValueError('Either ("start" and "stop") or '
                         '("center" and "span") must be specified')


def getFromDict(dataDict: dict, mapList: list):
    """
    get a value from a nested dictionary by specifying a list of keys

    Args:
        dataDict: nested dictionary to get the value from
        mapList : list of strings specifying the key of the item to get
    Returns:
        value from dictionary

    example:
        example_dict = {'a': {'nest_a': 5, 'nest_b': 8}
                        'b': 4}
        getFromDict(example_dict, ['a', 'nest_a']) -> 5
    """
    return reduce(operator.getitem, mapList, dataDict)


def setInDict(dataDict: dict, mapList: list, value):
    """
    set a value in a nested dictionary by specifying the location using a list
    of key.

    Args:
        dataDict: nested dictionary to set the value in
        mapList : list of strings specifying the key of the item to set
        value   : the value to set

    example:
        example_dict = {'a': {'nest_a': 5, 'nest_b': 8}
                        'b': 4}
        example_dict_after = getFromDict(example_dict, ['a', 'nest_a'], 6)
        example_dict = {'a': {'nest_a': 6, 'nest_b': 8}
                        'b': 4}
    """
    getFromDict(dataDict, mapList[:-1])[mapList[-1]] = value


def is_more_rencent(filename: str, comparison_filename: str):
    """
    Returns True if the contents of "filename" has changed more recently
    than the contents of "comparison_filename".
    """
    return os.path.getmtime(filename) > os.path.getmtime(comparison_filename)


def get_required_upload_information(pulses : list, station):
    """
    Returns a list of AWGs required for the list of input pulses
    """

    #Have to add all master AWG channels such that trigger channels are not empty
    master_AWG = station.pulsar.master_AWG()
    required_AWGs = []
    required_channels = []
    used_AWGs = station.pulsar.used_AWGs()


    for pulse in pulses:
        for key in pulse.keys():
            if not 'channel' in key:
                continue
            channel = pulse[key]
            if isinstance(channel, dict):
                # the the CZ pulse has aux_channels_dict parameter
                for ch in channel:
                    if not 'AWG' in ch:
                        continue
                    AWG = ch.split('_')[0]
                    if AWG == master_AWG:
                        for c in station.pulsar.channels:
                            if master_AWG in c and c not in required_channels:
                                required_channels.append(c)
                            if AWG in used_AWGs and AWG not in required_AWGs:
                                required_AWGs.append(AWG)
                            continue
                    if AWG in used_AWGs and AWG not in required_AWGs:
                        required_AWGs.append(AWG)
                    if not ch in required_channels:
                        required_channels.append(ch)
            else:
                if not 'AWG' in channel:
                    continue
                AWG = channel.split('_')[0]
                if AWG == master_AWG:
                    for c in station.pulsar.channels:
                        if master_AWG in c and c not in required_channels:
                            required_channels.append(c)
                        if AWG in used_AWGs and AWG not in required_AWGs:
                            required_AWGs.append(AWG)
                        continue
                if AWG in used_AWGs and AWG not in required_AWGs:
                    required_AWGs.append(AWG)
                if not channel in required_channels:
                    required_channels.append(channel)

    return required_channels, required_AWGs

def dictionify(obj, only=None, exclude=None):
    """
    Takes an arbitrary object and returns a dict with all variables/internal
    states of the object (i.e. not functions)
    Args:
        obj: object
        only (list): take only specific attributes
        exclude (list): exclude specific attributes

    Returns: dict form of the object

    """
    obj_dict = vars(obj)
    if only is not None:
        assert np.ndim(only) == 1, "'only' must be of type list or array " \
                                   "of attributes to include"
        for k in obj_dict:
            if k not in only:
                obj_dict.pop(k)
    if exclude is not None:
        assert np.ndim(exclude) == 1, "'exclude' must be a list or array of" \
                                      " attributes to exclude"
        for k in obj_dict:
            if k in exclude:
                obj_dict.pop(k)
    return obj_dict

class NumpyJsonEncoder(json.JSONEncoder):
    '''
    JSON encoder subclass that converts Numpy types to native python types
    for saving in JSON files.
    Also converts datetime objects to strings.
    '''
    def default(self, o):
        if isinstance(o, np.integer):
            return int(o)
        elif isinstance(o, np.floating):
            return float(o)
        elif isinstance(o, np.ndarray):
            return o.tolist()
        elif isinstance(o, datetime.datetime):
            return str(o)
        else:
            return super().default(o)


@contextmanager
def temporary_value(*param_value_pairs):
    """
    This context manager allows to change a given QCodes parameter
    to a new value, and the original value is reverted upon exit of the context
    manager.

    Args:
        *param_value_pairs: 2-tuples of qcodes parameters and their temporary 
                            values
    
    Example:
        # measure qubit spectroscopy at a different readout frequency without 
        # setting the parameter value
        with temporary_values((qb1.ro_freq, 6e9)):
            qb1.measure_spectroscopy(...)
            
    """
    if not isinstance(param_value_pairs[0], (tuple, list)):
        param_value_pairs = (param_value_pairs,)

    old_value_pairs = [(param, param()) for param, value in param_value_pairs]
    for param, value in param_value_pairs: 
        param(value)
    yield
    for param, value in old_value_pairs: 
        param(value)

<<<<<<< HEAD
=======
class KeyboardFinish(KeyboardInterrupt):
    """
    Indicates that the user safely aborts/finishes the experiment.
    Used to finish the experiment without raising an exception.
    """
    pass


>>>>>>> 0aae2f02
def check_keyboard_interrupt():
    try:  # Try except statement is to make it work on non windows pc
        if msvcrt.kbhit():
            key = msvcrt.getch()
            if b'q' in key:
                # this causes a KeyBoardInterrupt
                raise KeyboardInterrupt('Human "q" terminated experiment.')
            elif b'f' in key:
                # this should not raise an exception
                raise KeyboardFinish(
                    'Human "f" terminated experiment safely.')
    except Exception:
        pass
    <|MERGE_RESOLUTION|>--- conflicted
+++ resolved
@@ -738,8 +738,6 @@
     for param, value in old_value_pairs: 
         param(value)
 
-<<<<<<< HEAD
-=======
 class KeyboardFinish(KeyboardInterrupt):
     """
     Indicates that the user safely aborts/finishes the experiment.
@@ -748,7 +746,6 @@
     pass
 
 
->>>>>>> 0aae2f02
 def check_keyboard_interrupt():
     try:  # Try except statement is to make it work on non windows pc
         if msvcrt.kbhit():
