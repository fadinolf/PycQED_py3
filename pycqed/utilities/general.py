--- conflicted
+++ resolved
@@ -235,9 +235,6 @@
     """
     with open(path, 'r') as f:
         code = compile(f.read(), path, 'exec')
-<<<<<<< HEAD
-        exec(code, global_vars, local_vars)
-=======
         exec(code, global_vars, local_vars)
 
 
@@ -308,5 +305,4 @@
             raise ValueError('Either "num" or "step" must be specified')
     else:
         raise ValueError('Either ("start" and "stop") or '
-                         '("center" and "span") must be specified')
->>>>>>> 7c94f4e3
+                         '("center" and "span") must be specified')