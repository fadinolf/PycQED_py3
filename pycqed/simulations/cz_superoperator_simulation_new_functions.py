--- conflicted
+++ resolved
@@ -969,11 +969,7 @@
     return U_final
     
 
-<<<<<<< HEAD
-def simulate_quantities_of_interest_superoperator_new(U, t_final, w_q0, w_q1, alpha_q0, alpha_q1):
-=======
 def simulate_quantities_of_interest_superoperator_new(U, t_final, fluxlutman, noise_parameters_CZ):
->>>>>>> d352425d
     """
     Calculates the quantities of interest from the propagator (either unitary or superoperator)
 
@@ -995,13 +991,6 @@
     #print('avgatefid_compsubspace',avgatefid_compsubspace)
     offset_difference, missing_fraction = offset_difference_and_missing_fraction(U_final)
 
-<<<<<<< HEAD
-    phase_diff_12_02 = (phases[6]-phases[4]) % 360
-    phase_diff_21_20 = (phases[7]-phases[5]) % 360
-
-
-    H_rotatingframe = coupled_transmons_hamiltonian_new(w_q0=w_q0, w_q1=w_q1, alpha_q0=alpha_q0, alpha_q1=alpha_q1, J=0)
-=======
     population_transfer_12_21 = average_population_transfer_subspace_to_subspace(U_final,states_in=[[1,2]],states_out=[[2,1]])
     if n_levels_q0 >= 4:
         population_transfer_12_03 = average_population_transfer_subspace_to_subspace(U_final,states_in=[[1,2]],states_out=[[0,3]])
@@ -1011,7 +1000,6 @@
 
     H_rotatingframe = coupled_transmons_hamiltonian_new(w_q0=fluxlutman.q_freq_01(), w_q1=fluxlutman.q_freq_10(), 
                                                         alpha_q0=fluxlutman.q_polycoeffs_anharm()[-1], alpha_q1=noise_parameters_CZ.alpha_q1(), J=0)  # old wrong way
->>>>>>> d352425d
     U_final_new = rotating_frame_transformation_propagator_new(U_final, t_final, H_rotatingframe)
 
     avgatefid_compsubspace_notphasecorrected = pro_avfid_superoperator_compsubspace(U_final_new,L1)
@@ -1030,14 +1018,7 @@
     else:
         cond_phase03 = 0
     cond_phase20 = (phases[5]-2*phase_q1+phases[0]) % 360
-<<<<<<< HEAD
-
     #print(cond_phase20+cond_phase02+phases[-1])
-
-    
-=======
-    #print(cond_phase20+cond_phase02+phases[-1])
->>>>>>> d352425d
 
     phase_diff_12_02 = (phases[6]-phases[4]-phase_q1) % 360
     phase_diff_21_20 = (phases[7]-phases[5]-phase_q0) % 360
@@ -1050,12 +1031,8 @@
             'cond_phase02': cond_phase02, 'coherent_leakage11': coherent_leakage11,
             'offset_difference': offset_difference, 'missing_fraction': missing_fraction,
             'phase_diff_12_02': phase_diff_12_02, 'phase_diff_21_20': phase_diff_21_20,
-<<<<<<< HEAD
-            'cond_phase12': cond_phase12, 'cond_phase21': cond_phase21, 'cond_phase03': cond_phase03, 'cond_phase20': cond_phase20}
-=======
             'cond_phase12': cond_phase12, 'cond_phase21': cond_phase21, 'cond_phase03': cond_phase03, 'cond_phase20': cond_phase20,
             'population_transfer_12_21': population_transfer_12_21, 'population_transfer_12_03': population_transfer_12_03}
->>>>>>> d352425d
 
 
 
