"""
File containing the BaseDataAnalyis class.
"""
import os
import numpy as np
import copy
from collections import OrderedDict

import numbers
from matplotlib import pyplot as plt
from matplotlib import cm
from pycqed.analysis import analysis_toolbox as a_tools
from pycqed.utilities.general import NumpyJsonEncoder
from pycqed.analysis.analysis_toolbox import get_color_order as gco
from pycqed.analysis.analysis_toolbox import get_color_list
from pycqed.analysis.tools.plotting import set_xlabel, set_ylabel
from pycqed.analysis.tools.plotting import (
    flex_colormesh_plot_vs_xy, flex_color_plot_vs_x)
# import pycqed.analysis_v2.default_figure_settings_analysis as def_fig
# from . import default_figure_settings_analysis as def_fig
# from mpl_toolkits.axes_grid1 import make_axes_locatable
import datetime
import json
import lmfit
import h5py
from pycqed.measurement.hdf5_data import write_dict_to_hdf5

class BaseDataAnalysis(object):
    """
    Abstract Base Class (not intended to be instantiated directly) for
    analysis.

    Children inheriting from this method should specify the following methods
        - __init__      -> specify params to be extracted, set options
                           specific to analysis and call run_analysis method.
        - process_data  -> mundane tasks such as binning and filtering
        - prepare_plots -> specify default plots and set up plotting dicts
        - run_fitting   -> perform fits to data

    The core of this class is the flow defined in run_analysis and should
    be called at the end of the __init__. This executes
    the following code:

        self.extract_data()    # extract data specified in params dict
        self.process_data()    # binning, filtering etc
        if self.do_fitting:
            self.run_fitting() # fitting to models
        self.prepare_plots()   # specify default plots
        if not self.extract_only:
            self.plot(key_list='auto')  # make the plots
    """


    def __init__(self, t_start: str=None,
                t_stop: str=None,
                TwoD: bool=False,
                label: str='',
                options_dict: dict=None,
                data_file_path: str=None,
                extract_only: bool=False,
                do_fitting: bool=False):

        '''
        This is the __init__ of the abstract base class.
        It is intended to be called at the start of the init of the child
        classes followed by "run_analysis".

        __init__ of the child classes:
            The __init__ of child classes  should implement the following
            functionality:
                - call the ASB __init__ (this method)
                - define self.params_dict and self.numeric_params
                - specify options specific to that analysis
                - call self.run_analysis

        This method sets several attributes of the analysis class.
        These include assigning the arguments of this function to attributes.
        Other arguments that get created are
            axs (dict)
            figs (dict)
            plot_dicts (dict)

        and a bunch of stuff specified in the options dict
        (TODO: should this not always be extracted from the
        dict to prevent double refs? )

        There are several ways to specify where the data should be loaded
        from.
            data_file_path: directly give the file path of a data file that
                should be loaded.
            t_start, t_stop: give a range of timestamps in where data is
                loaded from. Filtering options can be given through the
                options dictionary. If t_stop is omitted, the extraction
                routine looks for the data with time stamp t_start.
            none of the above: look for the last data which matches the
                filtering options from the options dictionary.
        Note: data_file_path has priority, i.e. if this argument is given
        time stamps are ignored.
        '''
        self.single_timestamp = False
        # initialize an empty dict to store results of analysis
        self.proc_data_dict = OrderedDict()
        if options_dict is None:
            self.options_dict = OrderedDict()
        else:
            self.options_dict = options_dict

        self.ma_type = self.options_dict.get('ma_type', 'MeasurementAnalysis')

        ################################################
        # These options determine what data to extract #
        ################################################
        scan_label = self.options_dict.get('scan_label', label)
        if type(scan_label) is not list:
            self.labels = [scan_label]
        else:
            self.labels = scan_label

        # Initialize to None such that the attribute always exists.
        self.data_file_path = None
        if t_start is None and t_stop is None and data_file_path is None:
            # Nothing specified -> find last file with label
            # This is quite a hacky way to support finding the last file
            # with a certain label, something that was trivial in the old
            # analysis. A better solution should be implemented.
            self.t_start = a_tools.latest_data(scan_label,
                                               return_timestamp=True)[0]
        elif data_file_path is not None:
            # Data file path specified ignore timestamps
            self.extract_from_file = True
            self.t_start = None
            self.data_file_path = data_file_path
        elif t_start is not None:
            # No data file specified -> use timestamps
            self.t_start = t_start
        else:
            raise ValueError('Either t_start or data_file_path must be '
                             'given.')

        if t_stop is None:
            self.t_stop = self.t_start
        else:
            self.t_stop = t_stop
        self.do_timestamp_blocks = self.options_dict.get('do_blocks', False)
        self.do_individual_traces = self.options_dict.get(
            'do_individual_traces', False)
        self.filter_no_analysis = self.options_dict.get(
            'filter_no_analysis', False)
        self.exact_label_match = self.options_dict.get(
            'exact_label_match', False)

        ########################################
        # These options relate to the plotting #
        ########################################

        self.fit_dicts = dict()
        self.processed_data_dict = dict()

        self.plot_dicts = OrderedDict()
        self.axs = OrderedDict()
        self.figs = OrderedDict()

        self.presentation_mode = self.options_dict.get(
            'presentation_mode', False)
        self.tight_fig = self.options_dict.get('tight_fig', True)
        # used in self.plot_text, here for future compatibility
        self.fancy_box_props = dict(boxstyle='round', pad=.4,
                                    facecolor='white', alpha=0.5)

        self.options_dict['plot_init'] = self.options_dict.get('plot_init',
                                                               False)
        self.options_dict['save_figs'] = self.options_dict.get(
            'save_figs', True)
        self.options_dict['close_figs'] = self.options_dict.get(
            'close_figs', True)
        ####################################################
        # These options relate to what analysis to perform #
        ####################################################
        self.extract_only = extract_only
        self.do_fitting = do_fitting

        self.verbose = self.options_dict.get('verbose', False)
        self.auto_keys = self.options_dict.get('auto_keys', None)

        if type(self.auto_keys) is str:
            self.auto_keys = [self.auto_keys]

    def run_analysis(self):
        """
        This function is at the core of all analysis and defines the flow.
        This function is typically called after the __init__.
        """
        self.extract_data()    # extract data specified in params dict
        self.process_data()    # binning, filtering etc
        if self.do_fitting:
            self.prepare_fitting()      # set up fit_dicts
            self.run_fitting()          # fitting to models
            self.save_fit_results()
            self.analyze_fit_results()  # analyzing the results of the fits

        self.prepare_plots()   # specify default plots
        if not self.extract_only:
            self.plot(key_list='auto')  # make the plots

            if self.options_dict['save_figs']:
                self.save_figures(close_figs=self.options_dict['close_figs'])


    def get_timestamps(self):
        """
        Extracts timestamps based on variables
            self.t_start
            self.t_stop
            self.labels # currently set from options dict
        """
        if type(self.t_start) is list:
            if (type(self.t_stop) is list and
                    len(self.t_stop) == len(self.t_start)):
                self.timestamps = []
                for tt in range(len(self.t_start)):
                    if self.do_timestamp_blocks:
                        self.timestamps.append(
                            a_tools.get_timestamps_in_range(
                                self.t_start[tt], self.t_stop[tt],
                                label=self.labels,
                                exact_label_match=self.exact_label_match))
                    else:
                        self.timestamps.extend(
                            a_tools.get_timestamps_in_range(
                                self.t_start[tt], self.t_stop[tt],
                                label=self.labels,
                                exact_label_match=self.exact_label_match))
            else:
                if self.do_timestamp_blocks:
                    self.do_timestamp_blocks = False
                raise ValueError("Invalid number of t_stop timestamps.")
        else:
            self.timestamps = a_tools.get_timestamps_in_range(
                self.t_start, self.t_stop,
                label=self.labels,
                exact_label_match=self.exact_label_match)

        if self.verbose:
            print(len(self.timestamps), type(self.timestamps[0]))

        if len(np.ravel(self.timestamps)) < 1:
            raise ValueError(
                "No timestamps in range! Check the labels and other filters.")

    def extract_data(self):
        """
        Extracts the data specified in
            self.params_dict
            self.numeric_params
        and stores it into: self.raw_data_dict

        Data extraction is now supported in three different ways
            - using json
            - using timestamp blocks
            - single timestamp only
        """

        if self.data_file_path is not None:
            extension = self.data_file_path.split('.')[-1]
            if extension == 'json':
                with open(self.data_file_path, 'r') as file:
                    self.raw_data_dict = json.load(file)
            else:
                raise RuntimeError('Cannot load data from file "{}". '
                                   'Unknown file extension "{}"'
                                   .format(self.data_file_path, extension))
            return

        self.get_timestamps()
        # this disables the data extraction for other files if there is only
        # one file being used to load data from
        if self.single_timestamp:
            self.timestamps = [self.timestamps[0]]
        TwoD = self.options_dict.get('TwoD', False)
        # this should always be extracted as it is used to determine where
        # the file is as required for datasaving
        self.params_dict['folder'] = 'folder'

        if self.do_timestamp_blocks:
            self.raw_data_dict = {key: []
                                  for key in list(self.params_dict.keys())}
            self.raw_data_dict['timestamps'] = []
            for tstamps in self.timestamps:
                if self.verbose:
                    print(len(tstamps), type(tstamps))
                temp_dict = a_tools.get_data_from_timestamp_list(
                    tstamps, param_names=self.params_dict,
                    ma_type=self.ma_type,
                    TwoD=TwoD, numeric_params=self.numeric_params,
                    filter_no_analysis=self.filter_no_analysis)
                for key in self.raw_data_dict:
                    self.raw_data_dict[key].append(temp_dict[key])

            # Use timestamps to calculate datetimes and add to dictionary
            self.raw_data_dict['datetime'] = []
            for tstamps in self.raw_data_dict['timestamps']:
                self.raw_data_dict['datetime'].append(
                    [a_tools.datetime_from_timestamp(ts) for ts in tstamps])

            # Convert temperature data to dictionary form and extract Tmc
            # N.B. This has the hardcoded temperature names from pycqed_py2
            if 'temperatures' in self.raw_data_dict:
                self.raw_data_dict['Tmc'] = []
                for ii, temperatures in enumerate(
                        self.raw_data_dict['temperatures']):
                    temp = []
                    self.raw_data_dict['Tmc'].append([])
                    for ii in range(len(temperatures)):
                        exec("temp.append(%s)" % (temperatures[ii]))
                        self.raw_data_dict['Tmc'][ii].append(
                            temp[ii].get('T_MClo', None))
                    self.raw_data_dict['temperatures'][ii] = temp

        else:
            self.raw_data_dict = a_tools.get_data_from_timestamp_list(
                self.timestamps, param_names=self.params_dict,
                ma_type=self.ma_type,
                TwoD=TwoD, numeric_params=self.numeric_params,
                filter_no_analysis=self.filter_no_analysis)

            # Use timestamps to calculate datetimes and add to dictionary
            self.raw_data_dict['datetime'] = [a_tools.datetime_from_timestamp(
                timestamp) for timestamp in self.raw_data_dict['timestamps']]

            # Convert temperature data to dictionary form and extract Tmc
            if 'temperatures' in self.raw_data_dict:
                temp = []
                self.raw_data_dict['Tmc'] = []
                for ii in range(len(self.raw_data_dict['temperatures'])):
                    exec("temp.append(%s)" %
                         (self.raw_data_dict['temperatures'][ii]))
                    self.raw_data_dict['Tmc'].append(
                        temp[ii].get('T_MClo', None))
                self.raw_data_dict['temperatures'] = temp

        # this is a hacky way to use the same data extraction when there is
        # many files as when there is few files.
        if self.single_timestamp:
            new_dict = {}
            for key, value in self.raw_data_dict.items():
                if key != 'timestamps':
                    new_dict[key] = value[0]
            self.raw_data_dict = new_dict
            self.raw_data_dict['timestamp'] = self.timestamps[0]
        self.raw_data_dict['timestamps'] = self.timestamps

    def extract_data_json(self):
        file_name = self.t_start
        with open(file_name, 'r') as f:
            raw_data_dict = json.load(f)
        # print [[key, type(val[0]), len(val)] for key, val in
        # raw_data_dict.items()]
        self.raw_data_dict = {}
        for key, val in list(raw_data_dict.items()):
            if type(val[0]) is dict:
                self.raw_data_dict[key] = val[0]
            else:
                self.raw_data_dict[key] = np.double(val)
        # print [[key, type(val), len(val)] for key, val in
        # self.raw_data_dict.items()]
        self.raw_data_dict['timestamps'] = [self.t_start]
        self.raw_data_dict['nr_experiments'] = len(self.timestamps)

        # Converts a multi file 'measured_values' dict to an ordered dict
        # from which values can be easily extracted
        if ('measured_values' in self.raw_data_dict and
                'value_names' in self.raw_data_dict and
                not self.single_timestamp):
            # the not self.single_timestamp is there for legacy reasons
            measured_values_dict = OrderedDict()
            for key in (self.raw_data_dict['value_names'][0]):
                measured_values_dict[key] = []
            for dset in self.raw_data_dict['measured_values']:
                for i, col in enumerate(dset):
                    measured_values_dict[self.raw_data_dict[
                        'value_names'][0][i]].append(col)
            self.raw_data_dict[
                'measured_values_ord_dict'] = measured_values_dict

    def process_data(self):
        """
        process_data: overloaded in child classes,
        takes care of mundane tasks such as binning filtering etc
        """
        pass

    def prepare_plots(self):
        """
        Defines a default plot by setting up the plotting dictionaries to
        specify what is to be plotted
        """
        pass

    def analyze_fit_results(self):
        """
        Do analysis on the results of the fits to extract quantities of
        interest.
        """
        pass

    def save_figures(self, savedir: str=None, savebase: str =None,
                     tag_tstamp: bool=True,
                     fmt: str ='png', key_list: list='auto',
                     close_figs: bool=True):
        if savedir is None:
            savedir = self.raw_data_dict.get('folder', '')
            if isinstance(savedir, list):
                savedir = savedir[0]
        if savebase is None:
            savebase = ''
        if tag_tstamp:
            tstag = '_'+self.raw_data_dict['timestamps'][0]
        else:
            tstag = ''

        if key_list == 'auto' or key_list is None:
            key_list = self.figs.keys()
        for key in key_list:
            pdict = self.plot_dicts[key]
            plot_id_y = pdict.get('plot_id_y', None)
            plot_id_x = pdict.get('plot_id_x', None)
            if self.presentation_mode:
                savename = os.path.join(savedir, savebase+key+tstag+'presentation'+'.'+fmt)
                self.figs[key].savefig(savename, bbox_inches='tight', fmt=fmt)
                savename = os.path.join(savedir, savebase+key+tstag+'presentation'+'.svg')
                self.figs[key].savefig(savename, bbox_inches='tight', fmt='svg')
            else:
                savename = os.path.join(savedir, savebase+key+tstag+'.'+fmt)
<<<<<<< HEAD
                if plot_id_y is not None:
                    # plt.close(self.figs[pdict['ax_id']][plot_id_y])
                    self.axs[pdict['ax_id']].figure.savefig(savename, bbox_inches='tight', fmt=fmt)
                else:
                    # plt.close(self.figs[pdict['ax_id']])
                    self.axs[pdict['ax_id']].figure.savefig(savename, bbox_inches='tight', fmt=fmt)
            if close_figs:

                if plot_id_y is not None:
                    plt.close(self.figs[pdict['ax_id']][plot_id_y])
                else:
                    plt.close(self.figs[pdict['ax_id']])
=======
                self.figs[key].savefig(savename, bbox_inches='tight', fmt=fmt)
            if close_figs:
                plt.close(self.figs[key])
>>>>>>> 88999dd7


    def save_data(self, savedir: str=None, savebase: str=None,
                  tag_tstamp: bool=True,
                  fmt: str='json', key_list='auto'):
        '''
        Saves the data from self.raw_data_dict to file.

        Args:
            savedir (string):
                    Directory where the file is saved. If this is None, the
                    file is saved in self.raw_data_dict['folder'] or the
                    working directory of the console.
            savebase (string):
                    Base name for the saved file.
            tag_tstamp (bool):
                    Whether to append the timestamp of the first to the base
                    name.
            fmt (string):
                    File extension for the format in which the file should
                    be saved.
            key_list (list or 'auto'):
                    Specifies which keys from self.raw_data_dict are saved.
                    If this is 'auto' or None, all keys-value pairs are
                    saved.
        '''
        if savedir is None:
            savedir = self.raw_data_dict.get('folder', '')
            if isinstance(savedir, list):
                savedir = savedir[0]
        if savebase is None:
            savebase = ''
        if tag_tstamp:
            tstag = '_'+self.raw_data_dict['timestamps'][0]
        else:
            tstag = ''

        if key_list == 'auto' or key_list is None:
            key_list = self.raw_data_dict.keys()

        save_dict = {}
        for k in key_list:
            save_dict[k] = self.raw_data_dict[k]

        filepath = os.path.join(savedir, savebase + tstag + '.' + fmt)
        with open(filepath, 'w') as file:
            json.dump(save_dict, file, cls=NumpyJsonEncoder, indent=4)
        print('Data saved to "{}".'.format(filepath))

    def prepare_fitting(self):
        # initialize everything to an empty dict if not overwritten
        self.fit_dicts = OrderedDict()

    def run_fitting(self):
        '''
        This function does the fitting and saving of the parameters
        based on the fit_dict options.
        Only model fitting is implemented here. Minimizing fitting should
        be implemented here.
        '''
        self.fit_res = {}
        for key, fit_dict in self.fit_dicts.items():
            multivariable = fit_dict.get('multivariable', None)
            guess_dict = fit_dict.get('guess_dict', None)
            guess_pars = fit_dict.get('guess_pars', None)
            fit_yvals = fit_dict['fit_yvals']
            fit_xvals = fit_dict['fit_xvals']

            model = fit_dict.get('model', None)
            if model is None:
                fit_fn = fit_dict.get('fit_fn', None)
                model = fit_dict.get('model', lmfit.Model(fit_fn))
            fit_guess_fn = fit_dict.get('fit_guess_fn', None)
            if fit_guess_fn is None:
                fit_guess_fn = model.guess

            if self.do_timestamp_blocks:
                fit_dict['fit_res'] = []
                for tt in range(len(fit_yvals)):
                    if guess_pars is None:
                        if guess_dict is None:
                            guess_dict = fit_guess_fn(**fit_yvals[tt],
                                                      **fit_xvals[tt])
                        for key, val in list(guess_dict.items()):
                            model.set_param_hint(key, **val)
                        guess_pars = model.make_params()
                    fit_dict['fit_res'].append(
                        model.fit(params=guess_pars, **fit_xvals[tt],
                                  **fit_yvals[tt]))
            else:
                if guess_pars is None:
                    if fit_guess_fn is not None:
                        # a fit function should return lmfit parameter objects
                        # but can also work by returning a dictionary of guesses
                        guess_pars = fit_guess_fn(**fit_yvals, **fit_xvals)
                        if not isinstance(guess_pars, lmfit.Parameters):
                            for gd_key, val in list(guess_pars.items()):
                                model.set_param_hint(gd_key, **val)
                            guess_pars = model.make_params()

                        if guess_dict is not None:
                            for gd_key, val in guess_dict.items():
                                for attr, attr_val in val.items():
                                    # e.g. setattr(guess_pars['frequency'], 'value', 20e6)
                                    setattr(guess_pars[gd_key], attr, attr_val)
                        # A guess can also be specified as a dictionary.
                        # additionally this can be used to overwrite values
                        # from the guess functions.
                    else:
                        for key, val in list(guess_dict.items()):
                            model.set_param_hint(key, **val)
                        guess_pars = model.make_params()
                if multivariable: #multivariable fitting
                    pass
                    # fit_res = lmfit.minimize(cost_fn, guess_pars,
                    #          args=(fit_fn, **fit_xvals, **fit_yvals))
                else:
                    fit_dict['fit_res'] = model.fit(
                        params=guess_pars, **fit_xvals, **fit_yvals)

            self.fit_res[key] = fit_dict['fit_res']

    def save_fit_results(self):
        """
        Saves the fit results
        """
        fn = a_tools.measurement_filename(a_tools.get_folder(self.timestamps[0]))
        with h5py.File(fn, 'r+') as data_file:
            try:
                analysis_group = data_file.create_group('Analysis')
            except ValueError:
                # If the analysis group already exists.
                # Delete the old group and create a new group (overwrite).
                del data_file['Analysis']
                analysis_group = data_file.create_group('Analysis')

            # Iterate over all the fit result dicts
            for fr_key, fit_res in self.fit_res.items():
                fr_group = analysis_group.create_group(fr_key)
                # TODO: convert the params object to a simple dict
                # write_dict_to_hdf5(fit_res.params, entry_point=fr_group)
                write_dict_to_hdf5(fit_res.best_values, entry_point=fr_group)


    def plot(self, key_list=None, axs_dict=None,
             presentation_mode=None, no_label=False):
        """
        Goes over the plots defined in the plot_dicts and creates the
        desired figures.
        """

        if presentation_mode is None:
            presentation_mode = self.presentation_mode
        if axs_dict is not None:
            for key, val in list(axs_dict.items()):
                self.axs[key] = val
        if key_list is 'auto':
            key_list = self.auto_keys
        if key_list is None:
            key_list = self.plot_dicts.keys()
        if type(key_list) is str:
            key_list = [key_list]
        self.key_list = key_list

        for key in key_list:
            # go over all the plot_dicts
            pdict = self.plot_dicts[key]
            pdict['no_label'] = no_label
            # Use the key of the plot_dict if no ax_id is specified
            pdict['ax_id'] = pdict.get('ax_id', key)

            if pdict['ax_id'] not in self.axs:
                # This fig variable should perhaps be a different
                # variable for each plot!!
                # This might fix a bug.
                self.figs[pdict['ax_id']], self.axs[pdict['ax_id']] = plt.subplots(
                    pdict.get('numplotsy', 1), pdict.get('numplotsx', 1),
                    sharex=pdict.get('sharex', False),
                    sharey=pdict.get('sharey', False),
                    figsize=pdict.get('plotsize', (8, 6)))


                # transparent background around axes for presenting data
                self.figs[pdict['ax_id']].patch.set_alpha(0)

        if presentation_mode:
            self.plot_for_presentation(key_list=key_list, no_label=no_label)
        else:
            for key in key_list:
                pdict = self.plot_dicts[key]
                plot_id_y = pdict.get('plot_id_y', None)
                plot_id_x = pdict.get('plot_id_x', None)
                plot_touching = pdict.get('touching',False)
                if type(pdict['plotfn']) is str:
                    plotfn = getattr(self, pdict['plotfn'])
                else:
                    plotfn = pdict['plotfn']
                if plot_id_y is not None:
                    plotfn(pdict, axs=self.axs[pdict['ax_id']][plot_id_y])
                else:
                    plotfn(pdict, axs=self.axs[pdict['ax_id']])

                if plot_touching:
                    self.figs[pdict['ax_id']].subplots_adjust(wspace=0, hspace=0)

            self.format_datetime_xaxes(key_list)
            self.add_to_plots(key_list=key_list)

    def add_to_plots(self, key_list=None):
        pass

    def format_datetime_xaxes(self, key_list):
        for key in key_list:
            pdict = self.plot_dicts[key]
            # this check is needed as not all plots have xvals e.g., plot_text
            if 'xvals' in pdict.keys():
                if (type(pdict['xvals'][0]) is datetime.datetime and
                        key in self.axs.keys()):
                    self.axs[key].figure.autofmt_xdate()

    def plot_for_presentation(self, key_list=None, no_label=False):
        if key_list is None:
            key_list = list(self.plot_dicts.keys())
        for key in key_list:
            self.plot_dicts[key]['title'] = None

        self.plot(key_list=key_list, presentation_mode=False,
                  no_label=no_label)

    def plot_bar(self, pdict, axs):
        pfunc = getattr(axs, pdict.get('func', 'bar'))
        # xvals interpreted as edges for a bar plot
        plot_xedges = pdict['xvals']
        plot_yvals = pdict['yvals']
        plot_xlabel = pdict.get('xlabel', None)
        plot_ylabel = pdict.get('ylabel', None)
        plot_xunit = pdict.get('xunit', None)
        plot_yunit = pdict.get('yunit', None)
        plot_title = pdict.get('title', None)
        plot_xrange = pdict.get('xrange', None)
        plot_yrange = pdict.get('yrange', None)
        plot_barkws = pdict.get('bar_kws', {})
        plot_multiple = pdict.get('multiple', False)
        dataset_desc = pdict.get('setdesc', '')
        dataset_label = pdict.get('setlabel', list(range(len(plot_yvals))))
        do_legend = pdict.get('do_legend', False)

        plot_xwidth = (plot_xedges[1:]-plot_xedges[:-1])
        # center is left edge + widht /2
        plot_centers = plot_xedges[:-1] + plot_xwidth/2

        if plot_multiple:
            p_out = []
            for ii, this_yvals in enumerate(plot_yvals):
                p_out.append(pfunc(plot_centers, this_yvals, width=plot_xwidth,
                                   color=gco(ii, len(plot_yvals)-1),
                                   label='%s%s' % (
                                       dataset_desc),
                                   **plot_barkws))

        else:
            p_out = pfunc(plot_centers, plot_yvals, width=plot_xwidth,
                          label='%s%s' % (dataset_desc, dataset_label),
                          **plot_barkws)
        if plot_xrange is None:
            xmin, xmax = plot_xedges.min(), plot_xedges.max()
        else:
            xmin, xmax = plot_xrange
        if plot_xlabel is not None:
            set_xlabel(axs, plot_xlabel, plot_xunit)
        if plot_ylabel is not None:
            set_ylabel(axs, plot_ylabel, plot_yunit)
        axs.set_xlim(xmin, xmax)
        if plot_yrange is not None:
            ymin, ymax = plot_yrange
            axs.set_ylim(ymin, ymax)

        if plot_title is not None:
            axs.set_title(plot_title)

        if do_legend:
            legend_ncol = pdict.get('legend_ncol', 1)
            legend_title = pdict.get('legend_title', None)
            legend_pos = pdict.get('legend_pos', 'best')
            axs.legend(title=legend_title, loc=legend_pos, ncol=legend_ncol)

        if self.tight_fig:
            axs.figure.tight_layout()

        pdict['handles'] = p_out

    def plot_line(self, pdict, axs):
        """
        Basic line plotting function.
        Takes either an x and y array or a list of x and y arrays.
        Detection happens based on types of the data
        """
        pfunc = getattr(axs, pdict.get('func', 'plot'))
        plot_xvals = pdict['xvals']
        plot_yvals = pdict['yvals']
        plot_xlabel = pdict.get('xlabel', None)
        plot_ylabel = pdict.get('ylabel', None)
        plot_xunit = pdict.get('xunit', None)
        plot_yunit = pdict.get('yunit', None)
        plot_title = pdict.get('title', None)
        plot_xrange = pdict.get('xrange', None)
        plot_yrange = pdict.get('yrange', None)
        plot_linekws = pdict.get('line_kws', {})

        # plot_multiple = pdict.get('multiple', False)
        plot_linestyle = pdict.get('linestyle', '-')
        plot_marker = pdict.get('marker', 'o')
        dataset_desc = pdict.get('setdesc', '')
        plot_touching = pdict.get('touching',False)
        # Fixme, this default creates a nasty bug when not plotting a set of
        # lines.
        dataset_label = pdict.get('setlabel', list(range(len(plot_yvals))))
        do_legend = pdict.get('do_legend', False)

        # Detect if two arrays/lists of x and yvals are passed or a list
        # of x-arrays and a list of y-arrays
        if (isinstance(plot_xvals[0], numbers.Number) or
                isinstance(plot_xvals[0], datetime.datetime)):
            plot_multiple = False
        else:
            plot_multiple = True
            assert(len(plot_xvals) == len(plot_yvals))
            assert(len(plot_xvals[0]) == len(plot_yvals[0]))

        if plot_multiple:
            p_out = []
            len_color_cycle = pdict.get('len_color_cycle', len(plot_yvals))
            # Default gives max contrast
            cmap = pdict.get('cmap', 'tab10')  # Default matplotlib cycle
            colors = get_color_list(len_color_cycle, cmap)
            if cmap == 'tab10':
                len_color_cycle = min(10, len_color_cycle)

            # plot_*vals is the list of *vals arrays
            for i, (xvals, yvals) in enumerate(zip(plot_xvals, plot_yvals)):
                p_out.append(pfunc(xvals, yvals,
                                   linestyle=plot_linestyle,
                                   marker=plot_marker,
                                   color=colors[i % len_color_cycle],
                                   label='%s%s' % (
                                       dataset_desc, dataset_label[i]),
                                   **plot_linekws))

        else:
            p_out = pfunc(plot_xvals, plot_yvals,
                          linestyle=plot_linestyle, marker=plot_marker,
                          label='%s%s' % (dataset_desc, dataset_label),
                          **plot_linekws)

        if plot_xrange is None:
            pass  # Do not set xlim if xrange is None as the axs gets reused
        else:
            xmin, xmax = plot_xrange
            axs.set_xlim(xmin, xmax)

        if plot_xlabel is not None:
            set_xlabel(axs, plot_xlabel, plot_xunit)
        if plot_ylabel is not None:
            set_ylabel(axs, plot_ylabel, plot_yunit)
        if plot_yrange is not None:
            ymin, ymax = plot_yrange
            axs.set_ylim(ymin, ymax)

        if plot_title is not None:
            axs.set_title(plot_title)

        if do_legend:
            legend_ncol = pdict.get('legend_ncol', 1)
            legend_title = pdict.get('legend_title', None)
            legend_pos = pdict.get('legend_pos', 'best')
            axs.legend(title=legend_title, loc=legend_pos, ncol=legend_ncol)

        if plot_touching:
<<<<<<< HEAD
            print('True')
=======
>>>>>>> 88999dd7
            axs.figure.subplots_adjust(wspace=0, hspace=0)

        if self.tight_fig:
            axs.figure.tight_layout()

            # Need to set labels again, because tight_layout can screw them up
            if plot_xlabel is not None:
                set_xlabel(axs, plot_xlabel, plot_xunit)
            if plot_ylabel is not None:
                set_ylabel(axs, plot_ylabel, plot_yunit)

        pdict['handles'] = p_out

    def plot_yslices(self, pdict, axs):
        pfunc = getattr(axs, pdict.get('func', 'plot'))
        plot_xvals = pdict['xvals']
        plot_yvals = pdict['yvals']
        plot_slicevals = pdict['slicevals']
        plot_xlabel = pdict['xlabel']
        plot_ylabel = pdict['ylabel']
        plot_nolabel = pdict.get('no_label', False)
        plot_title = pdict['title']
        slice_idxs = pdict['sliceidxs']
        slice_label = pdict.get('slicelabel', '')
        slice_units = pdict.get('sliceunits', '')
        do_legend = pdict.get('do_legend', True)
        plot_xrange = pdict.get('xrange', None)
        plot_yrange = pdict.get('yrange', None)

        plot_xvals_step = plot_xvals[1]-plot_xvals[0]

        for ii, idx in enumerate(slice_idxs):
            if len(slice_idxs) == 1:
                pfunc(plot_xvals, plot_yvals[idx], '-bo',
                      label='%s = %.2f %s' % (
                    slice_label, plot_slicevals[idx], slice_units))
            else:
                if ii == 0 or ii == len(slice_idxs)-1:
                    pfunc(plot_xvals, plot_yvals[idx], '-o',
                          color=gco(ii, len(slice_idxs)-1),
                          label='%s = %.2f %s' % (
                        slice_label, plot_slicevals[idx], slice_units))
                else:
                    pfunc(plot_xvals, plot_yvals[idx], '-o',
                          color=gco(ii, len(slice_idxs)-1))
        if plot_xrange is None:
            xmin, xmax = np.min(plot_xvals)-plot_xvals_step / \
                2., np.max(plot_xvals)+plot_xvals_step/2.
        else:
            xmin, xmax = plot_xrange
        axs.set_xlim(xmin, xmax)

        if not plot_nolabel:
            axs.set_xlabel(plot_xlabel)
            axs.set_ylabel(plot_ylabel)

        if plot_yrange is not None:
            ymin, ymax = plot_yrange
            axs.set_ylim(ymin, ymax)

        if plot_title is not None:
            axs.set_title(plot_title)

        if do_legend:
            legend_ncol = pdict.get('legend_ncol', 1)
            legend_title = pdict.get('legend_title', None)
            legend_pos = pdict.get('legend_pos', 'best')
            axs.legend(title=legend_title, loc=legend_pos, ncol=legend_ncol)
            legend_pos = pdict.get('legend_pos', 'best')
            # box_props = dict(boxstyle='Square', facecolor='white', alpha=0.6)
            legend = axs.legend(loc=legend_pos, frameon=1)
            frame = legend.get_frame()
            frame.set_alpha(0.8)
            frame.set_linewidth(0)
            frame.set_edgecolor(None)
            legend_framecol = pdict.get('legend_framecol', 'white')
            frame.set_facecolor(legend_framecol)

        if self.tight_fig:
            axs.figure.tight_layout()

    def plot_colorxy(self, pdict, axs):
        self.plot_color2D(flex_colormesh_plot_vs_xy, pdict, axs)

    def plot_colorx(self, pdict, axs):
        self.plot_color2D(flex_color_plot_vs_x, pdict, axs)

    def plot_color2D_grid_idx(self, pfunc, pdict, axs, idx):
        pfunc(pdict, np.ravel(axs)[idx])

    def plot_color2D_grid(self, pdict, axs):
        color2D_pfunc = pdict.get('pfunc', self.plot_colorxy)
        num_elements = len(pdict['zvals'])
        num_axs = axs.size
        if num_axs > num_elements:
            max_plot = num_elements
        else:
            max_plot = num_axs
        plot_idxs = pdict.get('plot_idxs', None)
        if plot_idxs is None:
            plot_idxs = list(range(max_plot))
        else:
            plot_idxs = plot_idxs[:max_plot]
        this_pdict = {key: val for key, val in list(pdict.items())}
        if pdict.get('sharex', False):
            this_pdict['xlabel'] = ''
        if pdict.get('sharey', False):
            this_pdict['ylabel'] = ''

        box_props = dict(boxstyle='Square', facecolor='white', alpha=0.7)
        plot_axlabels = pdict.get('axlabels', None)

        for ii, idx in enumerate(plot_idxs):
            this_pdict['zvals'] = np.squeeze(pdict['zvals'][idx])
            if ii != 0:
                this_pdict['title'] = None
            else:
                this_pdict['title'] = pdict['title']
            self.plot_color2D_grid_idx(color2D_pfunc, this_pdict, axs, ii)
            if plot_axlabels is not None:
                np.ravel(axs)[idx].text(
                    0.95, 0.9, plot_axlabels[idx],
                    transform=np.ravel(axs)[idx].transAxes, fontsize=16,
                    verticalalignment='center', horizontalalignment='right',
                    bbox=box_props)
        if pdict.get('sharex', False):
            for ax in axs[-1]:
                ax.set_xlabel(pdict['xlabel'])
        if pdict.get('sharey', False):
            for ax in axs:
                ax[0].set_ylabel(pdict['ylabel'])

    def plot_color2D(self, pfunc, pdict, axs):
        """

        """
        plot_xvals = pdict['xvals']
        plot_yvals = pdict['yvals']
        plot_cbar = pdict.get('plotcbar', False)
        plot_cmap = pdict.get('cmap', 'YlGn_r')
        plot_zrange = pdict.get('zrange', None)
        plot_yrange = pdict.get('yrange', None)
        plot_xrange = pdict.get('xrange', None)
        plot_xwidth = pdict.get('xwidth', None)
        plot_transpose = pdict.get('transpose', False)
        plot_nolabel = pdict.get('no_label', False)
        plot_normalize = pdict.get('normalize', False)
        plot_logzscale = pdict.get('logzscale', False)
        if plot_logzscale:
            plot_zvals = np.log10(pdict['zvals']/plot_logzscale)
        else:
            plot_zvals = pdict['zvals']

        if plot_xwidth is not None:
            plot_xvals_step = 0
            plot_yvals_step = 0
        else:
            plot_xvals_step = (abs(np.max(plot_xvals)-np.min(plot_xvals))/
                len(plot_xvals))
            plot_yvals_step = (abs(np.max(plot_yvals)-np.min(plot_yvals))/
                len(plot_yvals))
            # plot_yvals_step = plot_yvals[1]-plot_yvals[0]

        if plot_zrange is not None:
            fig_clim = plot_zrange
        else:
            fig_clim = [None, None]

        trace = {}
        block = {}
        if self.do_individual_traces:
            trace['xvals'] = plot_xvals
            trace['yvals'] = plot_yvals
            trace['zvals'] = plot_zvals
        else:
            trace['yvals'] = [plot_yvals]
            trace['xvals'] = [plot_xvals]
            trace['zvals'] = [plot_zvals]

        # FIXME: we should get rid of do_timestamps_blocks
        if self.do_timestamp_blocks:
            block['xvals'] = trace['xvals']
            block['yvals'] = trace['yvals']
            block['zvals'] = trace['zvals']
        else:
            block['xvals'] = [trace['xvals']]
            block['yvals'] = [trace['yvals']]
            block['zvals'] = [trace['zvals']]

        for ii in range(len(block['zvals'])):
            traces = {}
            for key, vals in block.items():
                traces[key] = vals[ii]
            for tt in range(len(traces['zvals'])):
                if self.verbose:
                    (print(t_vals[tt].shape) for key, t_vals in traces.items())
                if plot_xwidth is not None:
                    xwidth = plot_xwidth[tt]
                else:
                    xwidth = None
                out = pfunc(ax=axs,
                            xwidth=xwidth,
                            clim=fig_clim, cmap=plot_cmap,
                            xvals=[traces['xvals'][tt]],
                            yvals=[traces['yvals'][tt]],
                            zvals=[traces['zvals'][tt].transpose()],
                            transpose=plot_transpose,
                            normalize=plot_normalize)

        # else:
        #     out = pfunc(ax=axs, clim=fig_clim, cmap=plot_cmap,
        #                 xvals=plot_xvals,
        #                 yvals=plot_yvals,
        #                 zvals=plot_zvals.transpose(),
        #                 transpose=plot_transpose,
        #                 normalize=plot_normalize)

        if plot_xrange is None:
            if plot_xwidth is not None:
                xmin, xmax = min([min(xvals)-plot_xwidth[tt]/2
                                  for tt, xvals in enumerate(plot_xvals)]), \
                    max([max(xvals)+plot_xwidth[tt]/2
                         for tt, xvals in enumerate(plot_xvals)])
            else:
                xmin = np.min(plot_xvals) - plot_xvals_step/2
                xmax = np.max(plot_xvals) + plot_xvals_step/2
        else:
            xmin, xmax = plot_xrange
        if plot_transpose:
            axs.set_ylim(xmin, xmax)
        else:
            axs.set_xlim(xmin, xmax)

        if plot_yrange is None:
            if plot_xwidth is not None:
                ymin, ymax = [], []
                for ytraces in block['yvals']:
                    ymin_trace, ymax_trace = [], []
                    for yvals in ytraces:
                        ymin_trace.append(min(yvals))
                        ymax_trace.append(max(yvals))
                    ymin.append(min(ymin_trace))
                    ymax.append(max(ymax_trace))
                ymin = min(ymin)
                ymax = max(ymax)
                #     print(ytraces)
                #     break
                # # print(block['yvals'])
                # ymin, ymax = min([min(yvals[0])
                #                   for tt, yvals in enumerate(plot_yvals)]), \
                #     max([max(yvals[0])
                #          for tt, yvals in enumerate(plot_yvals)])

            else:
                ymin = np.min(plot_yvals) - plot_yvals_step / 2.
                ymax = np.max(plot_yvals) + plot_yvals_step/2.
        else:
            ymin, ymax = plot_yrange
        if plot_transpose:
            axs.set_xlim(ymin, ymax)
        else:
            axs.set_ylim(ymin, ymax)

        if not plot_nolabel:
            self.label_color2D(pdict, axs)

        axs.cmap = out['cmap']
        if plot_cbar:
            self.plot_colorbar(axs=axs, pdict=pdict)

    def label_color2D(self, pdict, axs):
        plot_transpose = pdict.get('transpose', False)
        plot_xlabel = pdict['xlabel']
        plot_xunit = pdict['xunit']
        plot_ylabel = pdict['ylabel']
        plot_yunit = pdict['yunit']
        plot_title = pdict['title']
        if plot_transpose:
            # transpose switches X and Y
            set_xlabel(axs, plot_ylabel, plot_yunit)
            set_ylabel(axs, plot_xlabel, plot_xunit)
        else:
            set_xlabel(axs, plot_xlabel, plot_xunit)
            set_ylabel(axs, plot_ylabel, plot_yunit)
        if plot_title is not None:
            axs.set_title(plot_title)

    def plot_colorbar(self, cax=None, key=None, pdict=None, axs=None,
                      orientation='vertical'):
        if key is not None:
            pdict = self.plot_dicts[key]
            axs = self.axs[key]
        else:
            if pdict is None or axs is None:
                raise ValueError(
                    'pdict and axs must be specified'
                    ' when no key is specified.')
        plot_nolabel = pdict.get('no_label', False)
        plot_zlabel = pdict['zlabel']
        plot_cbarwidth = pdict.get('cbarwidth', '10%')
        plot_cbarpad = pdict.get('cbarpad', '5%')
        plot_numcticks = pdict.get('numcticks', 5.)
        if cax is None:
            axs.ax_divider = make_axes_locatable(axs)
            axs.cax = axs.ax_divider.append_axes(
                'right', size=plot_cbarwidth, pad=plot_cbarpad)
        else:
            axs.cax = cax
        axs.cbar = plt.colorbar(axs.cmap, cax=axs.cax, orientation=orientation)
        # cmin, cmax = axs.cbar.get_clim()
        # cbarticks = np.arange(cmin,1.01*cmax,(cmax-cmin)/plot_numcticks)
        # cbar.set_ticks(cbarticks)
        # cbar.set_ticklabels(['%.0f'%(val) for val in cbarticks])
        if not plot_nolabel and plot_zlabel is not None:
            axs.cbar.set_label(plot_zlabel)

        if self.tight_fig:
            axs.figure.tight_layout()

    def plot_fit(self, pdict, axs):
        """
        Plots an lmfit fit result object using the plot_line function.
        """
        model = pdict['fit_res'].model
        plot_init = pdict.get('plot_init', False)  # plot the initial guess
        pdict['marker'] = pdict.get('marker', '')  # different default
        plot_linestyle_init = pdict.get('init_linestyle', '--')
        plot_numpoints = pdict.get('num_points', 1000)

        if len(model.independent_vars) == 1:
            independent_var = model.independent_vars[0]
        else:
            raise ValueError('Fit can only be plotted if the model function'
                             ' has one independent variable.')

        x_arr = pdict['fit_res'].userkws[independent_var]
        pdict['xvals'] = np.linspace(np.min(x_arr), np.max(x_arr),
                                     plot_numpoints)
        pdict['yvals'] = model.eval(pdict['fit_res'].params,
                                    **{independent_var: pdict['xvals']})
        self.plot_line(pdict, axs)

        if plot_init:
            # The initial guess
            pdict_init = copy.copy(pdict)
            pdict_init['linestyle'] = plot_linestyle_init
            pdict_init['yvals'] = model.eval(
                **pdict['fit_res'].init_values,
                **{independent_var: pdict['xvals']})
            pdict_init['setlabel'] += ' init'
            self.plot_line(pdict_init, axs)

    def plot_text(self, pdict, axs):
        """
        Helper function that adds text to a plot
        """
        pfunc = getattr(axs, pdict.get('func', 'text'))
        plot_text_string = pdict['text_string']
        plot_xpos = pdict.get('xpos', .98)
        plot_ypos = pdict.get('ypos', .98)
        verticalalignment = pdict.get('verticalalignment', 'top')
        horizontalalignment = pdict.get('verticalalignment', 'right')

        # fancy box props is based on the matplotlib legend
        box_props = pdict.get('box_props', 'fancy')
        if box_props == 'fancy':
            box_props = self.fancy_box_props

        # pfunc is expected to be ax.text
        pfunc(x=plot_xpos, y=plot_ypos, s=plot_text_string,
              transform=axs.transAxes,
              verticalalignment=verticalalignment,
              horizontalalignment=horizontalalignment,
              bbox=box_props)

    def plot_vlines(self, pdict, axs):
        """
        Helper function to add vlines to a plot
        """
        pfunc = getattr(axs, pdict.get('func', 'vlines'))
        x = pdict['x']
        ymin = pdict['ymin']
        ymax = pdict['ymax']
        label = pdict.get('setlabel', None)
        colors = pdict.get('colors', None)
        linestyles = pdict.get('linestyles', '--')

        axs.vlines(x, ymin, ymax, colors,
                   linestyles=linestyles, label=label, **pdict['line_kws'])
        axs.legend()

    def plot_matplot_ax_method(self, pdict, axs):
        """
        Used to use any of the methods of a matplotlib axis object through
        the pdict interface.

        An example pdict would be:
            {'func': 'axhline',
             'plot_kw': {'y': 0.5, 'mfc': 'green'}}
        which would call
            ax.axhline(y=0.5, mfc='green')
        to plot a horizontal green line at y=0.5

        """
        pfunc = getattr(axs, pdict.get('func'))
        pfunc(**pdict['plot_kws'])<|MERGE_RESOLUTION|>--- conflicted
+++ resolved
@@ -431,7 +431,6 @@
                 self.figs[key].savefig(savename, bbox_inches='tight', fmt='svg')
             else:
                 savename = os.path.join(savedir, savebase+key+tstag+'.'+fmt)
-<<<<<<< HEAD
                 if plot_id_y is not None:
                     # plt.close(self.figs[pdict['ax_id']][plot_id_y])
                     self.axs[pdict['ax_id']].figure.savefig(savename, bbox_inches='tight', fmt=fmt)
@@ -444,11 +443,6 @@
                     plt.close(self.figs[pdict['ax_id']][plot_id_y])
                 else:
                     plt.close(self.figs[pdict['ax_id']])
-=======
-                self.figs[key].savefig(savename, bbox_inches='tight', fmt=fmt)
-            if close_figs:
-                plt.close(self.figs[key])
->>>>>>> 88999dd7
 
 
     def save_data(self, savedir: str=None, savebase: str=None,
@@ -827,10 +821,6 @@
             axs.legend(title=legend_title, loc=legend_pos, ncol=legend_ncol)
 
         if plot_touching:
-<<<<<<< HEAD
-            print('True')
-=======
->>>>>>> 88999dd7
             axs.figure.subplots_adjust(wspace=0, hspace=0)
 
         if self.tight_fig:
