--- conflicted
+++ resolved
@@ -352,19 +352,11 @@
         if len(self.timestamps) == 1:
             self.raw_data_dict = self.add_measured_data(
                 self.raw_data_dict)
-<<<<<<< HEAD
-            # this is needed because of exp_metadata is not found in
-            # the hdf file, then it is set to raw_data_dict['exp_metadata'] = [] by
-            # the method get_data_from_timestamp_list.
-            # But we need it to be an empty dict.
-            # (exp_metadata will always exist in raw_data_dict becuase it is
-=======
             # the if statement below is needed because if exp_metadata is not
             # found in the hdf file, then it is set to
             # raw_data_dict['exp_metadata'] = [] by the method
             # get_data_from_timestamp_list. But we need it to be an empty dict.
             # (exp_metadata will always exist in raw_data_dict because it is
->>>>>>> bbc4c2c2
             # hardcoded in self.params_dict above)
             if len(self.raw_data_dict['exp_metadata']) == 0:
                 self.raw_data_dict['exp_metadata'] = {}
@@ -377,12 +369,8 @@
                 if len(rd_dict['exp_metadata']) == 0:
                     rd_dict['exp_metadata'] = {}
             self.raw_data_dict = tuple(temp_dict_list)
-<<<<<<< HEAD
-            self.metadata = [rd_dict['exp_metadata'] for rd in self.raw_data_dict]
-=======
             self.metadata = [rd_dict['exp_metadata'] for
                              rd in self.raw_data_dict]
->>>>>>> bbc4c2c2
 
     def process_data(self):
         """
