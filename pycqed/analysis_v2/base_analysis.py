--- conflicted
+++ resolved
@@ -110,6 +110,7 @@
         self.extract_data()    # extract data specified in params dict
         self.process_data()    # binning, filtering etc
         if self.do_fitting:
+            self.prepare_fitting()      # set up fit_dicts
             self.run_fitting()          # fitting to models
             self.analyze_fit_results()  # analyzing the results of the fits
 
@@ -271,19 +272,6 @@
         # self.data_dict.items()]
         self.data_dict['timestamps'] = [self.t_start]
 
-<<<<<<< HEAD
-=======
-    def run_analysis(self):
-        self.extract_data()
-        self.process_data()
-        if self.do_fitting:
-            self.prepare_fitting()
-            self.run_fitting()
-        self.prepare_plots()
-        if not self.extract_only:
-            self.plot(key_list='auto')
-
->>>>>>> 2ecc33e1
     def process_data(self):
         """
         process_data: overloaded in child classes,
@@ -295,13 +283,6 @@
         """
         Defines a default plot by setting up the plotting dictionaries to
         specify what is to be plotted
-        """
-        pass
-
-<<<<<<< HEAD
-    def run_fitting(self):
-        """
-        Perform fits and save results of the fits to file.
         """
         pass
 
@@ -317,7 +298,21 @@
                      fmt: str ='png', key_list: list='auto'):
         if savedir is None:
             savedir = self.data_dict.get('folder', '')
-=======
+        if savebase is None:
+            savebase = ''
+        if tag_tstamp:
+            tstag = '_'+self.data_dict['timestamps'][0]
+        else:
+            tstag = ''
+
+        if key_list is 'auto':
+            key_list = self.axs.keys()
+        if key_list is None:
+            key_list = list(self.plot_dicts.keys())
+        for key in key_list:
+            savename = os.path.join(savedir, savebase+key+tstag+'.'+fmt)
+            self.axs[key].figure.savefig(savename, fmt=fmt)
+
     def prepare_fitting(self):
         pass
 
@@ -351,24 +346,6 @@
                                                      params=params,
                                                      **fit_xvals)
 
-    def save_figures(self, savedir='', savebase=None, tag_tstamp=True,
-                     fmt='pdf', key_list='auto'):
->>>>>>> 2ecc33e1
-        if savebase is None:
-            savebase = ''
-        if tag_tstamp:
-            tstag = '_'+self.data_dict['timestamps'][0]
-        else:
-            tstag = ''
-
-        if key_list is 'auto':
-            key_list = self.axs.keys()
-        if key_list is None:
-            key_list = list(self.plot_dicts.keys())
-        for key in key_list:
-            savename = os.path.join(savedir, savebase+key+tstag+'.'+fmt)
-            self.axs[key].figure.savefig(savename, fmt=fmt)
-
     def plot(self, key_list=None, axs_dict=None,
              presentation_mode=None, no_label=False):
         """
@@ -763,7 +740,7 @@
                                 for tt, yvals in enumerate(plot_yvals)]), \
                             max([max(yvals[0])\
                                 for tt, yvals in enumerate(plot_yvals)])
-                
+
             else:
                 ymin, ymax = plot_yvals.min()-plot_yvals_step / \
                     2., plot_yvals.max()+plot_yvals_step/2.
