"""
File containing analyses for readout.
This includes
    - readout discrimination analysis
    - single shot readout analysis
    - multiplexed readout analysis (to be updated!)

Originally written by Adriaan, updated/rewritten by Rene May 2018
"""
import itertools
import logging
log = logging.getLogger(__name__)
from collections import OrderedDict
from copy import deepcopy
from pycqed.measurement.calibration_points import CalibrationPoints
import lmfit
import matplotlib.colors as mc
import matplotlib.pyplot as plt
import numpy as np
from matplotlib import gridspec
from matplotlib.colors import LinearSegmentedColormap as lscmap
from scipy.optimize import minimize
from sklearn.metrics import confusion_matrix
from sklearn.mixture import GaussianMixture as GM
from sklearn.tree import DecisionTreeClassifier as DTC

import pycqed.analysis.analysis_toolbox as a_tools
import pycqed.analysis.tools.data_manipulation as dm_tools
import pycqed.analysis_v2.base_analysis as ba
from pycqed.analysis.fitting_models import ro_gauss, ro_CDF, gaussian_2D, \
gauss_2D_guess, \
    gaussianCDF, ro_double_gauss_guess
from pycqed.analysis.tools.plotting import SI_val_to_msg_str
from pycqed.analysis.tools.plotting import set_xlabel

odict = OrderedDict

class Singleshot_Readout_Analysis(ba.BaseDataAnalysis):

    def __init__(self, t_start: str=None, t_stop: str=None,
                 label: str='', do_fitting: bool = True,
                 data_file_path: str=None,
                 options_dict: dict=None, auto=True, **kw):
        '''
        options dict options:
            'fixed_p10' fixes p(e|g) (do not vary in fit)
            'fixed_p01' : fixes p(g|pi) (do not vary in fit)
            'auto_rotation_angle' : (bool) automatically find the I/Q mixing angle
            'rotation_angle' : manually define the I/Q mixing angle (ignored if auto_rotation_angle is set to True)
            'nr_bins' : number of bins to use for the histograms
            'post_select' :
            'post_select_threshold' :
            'nr_samples' : amount of different samples (e.g. ground and excited = 2)
            'sample_0' : index of first sample (ground-state)
            'sample_1' : index of second sample (first excited-state)
            'max_datapoints' : maximum amount of datapoints for culumative fit
            'log_hist' : use log scale for the y-axis of the 1D histograms
            'verbose' : see BaseDataAnalysis
            'presentation_mode' : see BaseDataAnalysis
            see BaseDataAnalysis for more.
        '''
        super().__init__(t_start=t_start, t_stop=t_stop,
                         label=label, do_fitting=do_fitting,
                         data_file_path=data_file_path,
                         options_dict=options_dict,
                         **kw)
        self.single_timestamp = True
        self.params_dict = {
            'measurementstring': 'measurementstring',
            'measured_values': 'measured_values',
            'value_names': 'value_names',
            'value_units': 'value_units'}

        self.numeric_params = []

        # Determine the default for auto_rotation_angle
        man_angle = self.options_dict.get('rotation_angle', False) is False
        self.options_dict['auto_rotation_angle'] = self.options_dict.get('auto_rotation_angle', man_angle)

        if auto:
            self.run_analysis()

    def process_data(self):
        """
        Responsible for creating the histograms based on the raw data
        """
        post_select = self.options_dict.get('post_select', False)
        post_select_threshold = \
            self.options_dict.get('post_select_threshold', 0)
        nr_samples = self.options_dict.get('nr_samples', 2)
        sample_0 = self.options_dict.get('sample_0', 0)
        sample_1 = self.options_dict.get('sample_1', 1)
        nr_bins = self.options_dict.get('nr_bins', 100)

        ######################################################
        #  Separating data into shots for 0 and shots for 1  #
        ######################################################
        meas_val = self.raw_data_dict['measured_values']
        unit = self.raw_data_dict['value_units'][0]
        # loop through channels
        shots = np.zeros((2, len(meas_val),), dtype=np.ndarray)
        for j, dat in enumerate(meas_val):
            assert unit == self.raw_data_dict['value_units'][j], 'The channels have been measured using different units. This is not supported yet.'
            sh_0, sh_1 = get_shots_zero_one(
                dat, post_select=post_select, nr_samples=nr_samples,
                post_select_threshold=post_select_threshold,
                sample_0=sample_0, sample_1=sample_1)
            shots[0, j] = sh_0
            shots[1, j] = sh_1
        #shots = np.array(shots, dtype=float)

        # Do we have two quadratures?
        if len(meas_val) == 2:
            ########################################################
            #
            ########################################################
            data_range_x = (np.min([np.min(b) for b in shots[:, 0]]),
                            np.max([np.max(b) for b in shots[:, 0]]))
            data_range_y = (np.min([np.min(b) for b in shots[:, 1]]),
                            np.max([np.max(b) for b in shots[:, 1]]))
            data_range_xy = (data_range_x, data_range_y)
            nr_bins_2D = self.options_dict.get('nr_bins_2D', 6*np.sqrt(nr_bins))
            H0, xedges, yedges = np.histogram2d(x=shots[0, 0],
                                                y=shots[0, 1],
                                                bins=nr_bins_2D,
                                                range=data_range_xy)
            H1, xedges, yedges = np.histogram2d(x=shots[1, 0],
                                                y=shots[1, 1],
                                                bins=nr_bins_2D,
                                                range=data_range_xy)
            binsize_x = xedges[1] - xedges[0]
            binsize_y = yedges[1] - yedges[0]
            bin_centers_x = xedges[:-1] + binsize_x
            bin_centers_y = yedges[:-1] + binsize_y
            self.proc_data_dict['2D_histogram_x'] = bin_centers_x
            self.proc_data_dict['2D_histogram_y'] = bin_centers_y
            self.proc_data_dict['2D_histogram_z'] = [H0, H1]

            # Find and apply the effective/rotated integrated voltage
            angle = self.options_dict.get('rotation_angle', 0)
            auto_angle = self.options_dict.get('auto_rotation_angle', True)
            if auto_angle:
                ##########################################
                #  Determining the rotation of the data  #
                ##########################################
                gauss2D_model_0 = lmfit.Model(gaussian_2D,
                                              independent_vars=['x', 'y'])
                gauss2D_model_1 = lmfit.Model(gaussian_2D,
                                              independent_vars=['x', 'y'])
                guess0 = gauss_2D_guess(model=gauss2D_model_0, data=H0.transpose(),
                                        x=bin_centers_x, y=bin_centers_y)
                guess1 = gauss_2D_guess(model=gauss2D_model_1, data=H1.transpose(),
                                        x=bin_centers_x, y=bin_centers_y)

                x2d = np.array([bin_centers_x]*len(bin_centers_y))
                y2d = np.array([bin_centers_y]*len(bin_centers_x)).transpose()
                fitres0 = gauss2D_model_0.fit(data=H0.transpose(), x=x2d, y=y2d,
                                              **guess0)
                fitres1 = gauss2D_model_1.fit(data=H1.transpose(),  x=x2d, y=y2d,
                                              **guess1)
                
                fr0 = fitres0.best_values
                fr1 = fitres1.best_values
                x0 = fr0['center_x']
                x1 = fr1['center_x']
                y0 = fr0['center_y']
                y1 = fr1['center_y']

                self.proc_data_dict['IQ_pos'] = [[x0, x1], [y0, y1]]
                dx = x1 - x0
                dy = y1 - y0
                mid = [x0 + dx/2, y0 + dy/2]
                angle = np.arctan2(dy, dx)
            else:
                mid = [0, 0]

            if self.verbose:
                ang_deg = (angle*180/np.pi)
                print('Mixing I/Q channels with %.3f degrees '%ang_deg +
                      #'around point (%.2f, %.2f)%s'%(mid[0], mid[1], unit) +
                      ' to obtain effective voltage.')

            self.proc_data_dict['raw_offset'] = [*mid, angle]
            # create matrix
            rot_mat = [[+np.cos(-angle), -np.sin(-angle)],
                       [+np.sin(-angle), +np.cos(-angle)]]
            # rotate data accordingly
            eff_sh = np.zeros(len(shots[0]), dtype=np.ndarray)
            eff_sh[0] = np.dot(rot_mat[0], shots[0])# - mid
            eff_sh[1] = np.dot(rot_mat[0], shots[1])# - mid
        else:
            # If we have only one quadrature, use that (doh!)
            eff_sh = shots[:, 0]

        self.proc_data_dict['all_channel_int_voltages'] = shots
        self.proc_data_dict['shots_xlabel'] = 'Effective integrated Voltage'#self.raw_data_dict['value_names'][0]
        self.proc_data_dict['shots_xunit'] = unit
        self.proc_data_dict['eff_int_voltages'] = eff_sh
        self.proc_data_dict['nr_shots'] = [len(eff_sh[0]), len(eff_sh[1])]
        sh_min = min(np.min(eff_sh[0]), np.min(eff_sh[1]))
        sh_max = max(np.max(eff_sh[0]), np.max(eff_sh[1]))
        data_range = (sh_min, sh_max)

        eff_sh_sort = np.sort(list(eff_sh), axis=1)
        x0, n0 = np.unique(eff_sh_sort[0], return_counts=True)
        cumsum0 = np.cumsum(n0)
        x1, n1 = np.unique(eff_sh_sort[1], return_counts=True)
        cumsum1 = np.cumsum(n1)

        self.proc_data_dict['cumsum_x'] = [x0, x1]
        self.proc_data_dict['cumsum_y'] = [cumsum0, cumsum1]

        all_x = np.unique(np.sort(np.concatenate((x0, x1))))
        md = self.options_dict.get('max_datapoints', 1000)
        if len(all_x) > md:
            all_x = np.linspace(*data_range, md)
        ecumsum0 = np.interp(x=all_x, xp=x0, fp=cumsum0, left=0)
        necumsum0 = ecumsum0/np.max(ecumsum0)
        ecumsum1 = np.interp(x=all_x, xp=x1, fp=cumsum1, left=0)
        necumsum1 = ecumsum1/np.max(ecumsum1)

        self.proc_data_dict['cumsum_x_ds'] = all_x
        self.proc_data_dict['cumsum_y_ds'] = [ecumsum0, ecumsum1]
        self.proc_data_dict['cumsum_y_ds_n'] = [necumsum0, necumsum1]

        ##################################
        #  Binning data into histograms  #
        ##################################
        h0, bin_edges = np.histogram(eff_sh[0], bins=nr_bins,
                                     range=data_range)
        h1, bin_edges = np.histogram(eff_sh[1], bins=nr_bins,
                                     range=data_range)
        self.proc_data_dict['hist'] = [h0, h1]
        binsize = (bin_edges[1] - bin_edges[0])
        self.proc_data_dict['bin_edges'] = bin_edges
        self.proc_data_dict['bin_centers'] = bin_edges[:-1]+binsize
        self.proc_data_dict['binsize'] = binsize

        #######################################################
        #  Threshold and fidelity based on culmulative counts #
        #######################################################
        # Average assignment fidelity: F_ass = (P01 - P10 )/2
        # where Pxy equals probability to measure x when starting in y
        F_vs_th = (1-(1-abs(necumsum0 - necumsum1))/2)
        opt_idxs = np.argwhere(F_vs_th == np.amax(F_vs_th))
        opt_idx = int(round(np.average(opt_idxs)))
        self.proc_data_dict['F_assignment_raw'] = F_vs_th[opt_idx]
        self.proc_data_dict['threshold_raw'] = all_x[opt_idx]

    def prepare_fitting(self):
        self.fit_dicts = OrderedDict()

        bin_x = self.proc_data_dict['bin_centers']
        bin_xs = [bin_x, bin_x]
        bin_ys = self.proc_data_dict['hist']
        m = lmfit.model.Model(ro_gauss)
        m.guess = ro_double_gauss_guess.__get__(m, m.__class__)
        params = m.guess(x=bin_xs, data=bin_ys,
                         fixed_p01=self.options_dict.get('fixed_p01', False),
                         fixed_p10=self.options_dict.get('fixed_p10', False))
        res = m.fit(x=bin_xs, data=bin_ys, params=params)

        self.fit_dicts['shots_all_hist'] = {
            'model': m,
            'fit_xvals': {'x': bin_xs},
            'fit_yvals': {'data': bin_ys},
            'guessfn_pars': {'fixed_p01': self.options_dict.get('fixed_p01', False),
                             'fixed_p10': self.options_dict.get('fixed_p10', False)},
        }

        m_cul = lmfit.model.Model(ro_CDF)
        cdf_xs = self.proc_data_dict['cumsum_x_ds']
        cdf_xs = [np.array(cdf_xs), np.array(cdf_xs)]
        cdf_ys = self.proc_data_dict['cumsum_y_ds']
        cdf_ys = [np.array(cdf_ys[0]), np.array(cdf_ys[1])]
        #cul_res = m_cul.fit(x=cdf_xs, data=cdf_ys, params=res.params)
        cum_params = res.params
        cum_params['A_amplitude'].value = np.max(cdf_ys[0])
        cum_params['A_amplitude'].vary = False
        cum_params['B_amplitude'].value = np.max(cdf_ys[1])
        cum_params['A_amplitude'].vary = False
        self.fit_dicts['shots_all'] = {
            'model': m_cul,
            'fit_xvals': {'x': cdf_xs},
            'fit_yvals': {'data': cdf_ys},
            'guess_pars': cum_params,
        }

    def analyze_fit_results(self):
        # Create a CDF based on the fit functions of both fits.
        fr = self.fit_res['shots_all']
        bv = fr.best_values

        bvn = deepcopy(bv)
        bvn['A_amplitude'] = 1
        bvn['B_amplitude'] = 1
        def CDF(x):
            return ro_CDF(x=x, **bvn)

        def CDF_0(x):
            return CDF(x=[x, x])[0]

        def CDF_1(x):
            return CDF(x=[x, x])[1]

        def infid_vs_th(x):
            cdf = ro_CDF(x=[x, x], **bvn)
            return (1-np.abs(cdf[0] - cdf[1]))/2

        self._CDF_0 = CDF_0
        self._CDF_1 = CDF_1
        self._infid_vs_th = infid_vs_th

        thr_guess = (3*bv['B_center'] - bv['A_center'])/2
        opt_fid = minimize(infid_vs_th, thr_guess)

        # for some reason the fit sometimes returns a list of values
        if isinstance(opt_fid['fun'], float):
            self.proc_data_dict['F_assignment_fit'] = (1-opt_fid['fun'])
        else:
            self.proc_data_dict['F_assignment_fit'] = (1-opt_fid['fun'])[0]

        self.proc_data_dict['threshold_fit'] = opt_fid['x'][0]

        # Calculate the fidelity of both

        ###########################################
        #  Extracting the discrimination fidelity #
        ###########################################

        def CDF_0_discr(x):
            return gaussianCDF(x, amplitude=1,
                               mu=bv['A_center'], sigma=bv['A_sigma'])

        def CDF_1_discr(x):
            return gaussianCDF(x, amplitude=1,
                               mu=bv['B_center'], sigma=bv['B_sigma'])

        def disc_infid_vs_th(x):
            cdf0 = gaussianCDF(x, amplitude=1, mu=bv['A_center'],
                               sigma=bv['A_sigma'])
            cdf1 = gaussianCDF(x, amplitude=1, mu=bv['B_center'],
                               sigma=bv['B_sigma'])
            return (1-np.abs(cdf0 - cdf1))/2

        self._CDF_0_discr = CDF_0_discr
        self._CDF_1_discr = CDF_1_discr
        self._disc_infid_vs_th = disc_infid_vs_th

        opt_fid_discr = minimize(disc_infid_vs_th, thr_guess)

        # for some reason the fit sometimes returns a list of values
        if isinstance(opt_fid_discr['fun'], float):
            self.proc_data_dict['F_discr'] = (1-opt_fid_discr['fun'])
        else:
            self.proc_data_dict['F_discr'] = (1-opt_fid_discr['fun'])[0]

        self.proc_data_dict['threshold_discr'] = opt_fid_discr['x'][0]

        fr = self.fit_res['shots_all']
        bv = fr.params
        self.proc_data_dict['residual_excitation'] = bv['B_spurious'].value
        self.proc_data_dict['measurement_induced_relaxation'] = bv['A_spurious'].value

    def prepare_plots(self):
        # Did we load two voltage components (shall we do 2D plots?)
        two_dim_data = len(self.proc_data_dict['all_channel_int_voltages'][0]) == 2

        eff_voltage_label = self.proc_data_dict['shots_xlabel']
        eff_voltage_unit = self.proc_data_dict['shots_xunit']
        x_volt_label = self.raw_data_dict['value_names'][0]
        x_volt_unit = self.raw_data_dict['value_units'][0]
        if two_dim_data:
            y_volt_label = self.raw_data_dict['value_names'][1]
            y_volt_unit = self.raw_data_dict['value_units'][1]
        z_hist_label = 'Counts'
        label_0 = '|g> prep.'
        label_1 = '|e> prep.'
        title = ('\n' + self.timestamps[0] + ' - "' +
                 self.raw_data_dict['measurementstring'] + '"')


        #### 1D histograms
        log_hist = self.options_dict.get('log_hist', False)
        bin_x = self.proc_data_dict['bin_edges']
        bin_y = self.proc_data_dict['hist']
        self.plot_dicts['hist_0'] = {
            'title': 'Binned Shot Counts' + title,
            'ax_id' : '1D_histogram',
            'plotfn': self.plot_bar,
            'xvals': bin_x,
            'yvals': bin_y[0],
            'xwidth' : self.proc_data_dict['binsize'],
            'bar_kws': {'log': log_hist, 'alpha': .4, 'facecolor': 'C0',
                        'edgecolor': 'C0'},
            'setlabel': label_0,
            'xlabel': eff_voltage_label,
            'xunit': eff_voltage_unit,
            'ylabel': z_hist_label,
        }

        self.plot_dicts['hist_1'] = {
            'ax_id': '1D_histogram',
            'plotfn': self.plot_bar,
            'xvals': bin_x,
            'yvals': bin_y[1],
            'xwidth' : self.proc_data_dict['binsize'],
            'bar_kws': {'log': log_hist, 'alpha': .3, 'facecolor': 'C3',
                        'edgecolor': 'C3'},
            'setlabel': label_1,
            'do_legend': True,
            'xlabel': eff_voltage_label,
            'xunit': eff_voltage_unit,
            'ylabel': z_hist_label,
        }
        if log_hist:
            self.plot_dicts['hist_0']['yrange'] = (0.5, 1.5*np.max(bin_y[0]))
            self.plot_dicts['hist_1']['yrange'] = (0.5, 1.5*np.max(bin_y[1]))

        #### CDF
        cdf_xs = self.proc_data_dict['cumsum_x']
        cdf_ys = self.proc_data_dict['cumsum_y']
        cdf_ys[0] = cdf_ys[0]/np.max(cdf_ys[0])
        cdf_ys[1] = cdf_ys[1]/np.max(cdf_ys[1])
        xra = (bin_x[0], bin_x[-1])

        self.plot_dicts['cdf_shots_0'] = {
            'title': 'Culmulative Shot Counts (no binning)' + title,
            'ax_id': 'cdf',
            'plotfn': self.plot_line,
            'xvals': cdf_xs[0],
            'yvals': cdf_ys[0],
            'setlabel': label_0,
            'xrange': xra,
            'line_kws': {'color': 'C0', 'alpha': 0.3},
            'marker': '',
            'xlabel': eff_voltage_label,
            'xunit': eff_voltage_unit,
            'ylabel': 'Culmulative Counts',
            'yunit': 'norm.',
            'do_legend': True,
        }
        self.plot_dicts['cdf_shots_1'] = {
            'ax_id': 'cdf',
            'plotfn': self.plot_line,
            'xvals': cdf_xs[1],
            'yvals': cdf_ys[1],
            'setlabel': label_1,
            'line_kws': {'color': 'C3', 'alpha': 0.3},
            'marker': '',
            'xlabel': eff_voltage_label,
            'xunit': eff_voltage_unit,
            'ylabel': 'Culmulative Counts',
            'yunit': 'norm.',
            'do_legend': True,
        }

        ### Vlines for thresholds
        th_raw = self.proc_data_dict['threshold_raw']
        threshs = [th_raw,]
        if self.do_fitting:
            threshs.append(self.proc_data_dict['threshold_fit'])
            threshs.append(self.proc_data_dict['threshold_discr'])

        for ax in ['1D_histogram', 'cdf']:
            self.plot_dicts[ax+'_vlines_thresh'] = {
                'ax_id': ax,
                'plotfn': self.plot_vlines_auto,
                'xdata': threshs,
                'linestyles': ['--', '-.', ':'],
                'labels': ['$th_{raw}$', '$th_{fit}$', '$th_{d}$'],
                'colors': ['0.3', '0.5', '0.2'],
                'do_legend': True,
            }

        #### 2D Histograms
        if two_dim_data:
            iq_centers = None
            if 'IQ_pos' in self.proc_data_dict and self.proc_data_dict['IQ_pos'] is not None:
                iq_centers = self.proc_data_dict['IQ_pos']
                peak_marker_2D = {
                    'plotfn': self.plot_line,
                    'xvals': iq_centers[1],
                    'yvals': iq_centers[0],
                    'xlabel': x_volt_label,
                    'xunit': x_volt_unit,
                    'ylabel': y_volt_label,
                    'yunit': y_volt_unit,
                    'marker': 'x',
                    'linestyle': '',
                    'color': 'black',
                    #'line_kws': {'markersize': 1, 'color': 'black', 'alpha': 1},
                    'setlabel': 'Peaks',
                    'do_legend': True,
                }
                peak_marker_2D_rot = deepcopy(peak_marker_2D)
                peak_marker_2D_rot['xvals'] = iq_centers[0]
                peak_marker_2D_rot['yvals'] = iq_centers[1]

            self.plot_dicts['2D_histogram_0'] = {
                'title': 'Raw '+label_0+' Binned Shot Counts' + title,
                'ax_id': '2D_histogram_0',
                'plotfn': self.plot_colorxy,
                'xvals': self.proc_data_dict['2D_histogram_y'],
                'yvals': self.proc_data_dict['2D_histogram_x'],
                'zvals': self.proc_data_dict['2D_histogram_z'][0],
                'xlabel': x_volt_label,
                'xunit': x_volt_unit,
                'ylabel': y_volt_label,
                'yunit': y_volt_unit,
                'zlabel': z_hist_label,
                'zunit': '-',
                'cmap': 'Blues',
            }
            if iq_centers is not None:
                dp = deepcopy(peak_marker_2D)
                dp['ax_id'] = '2D_histogram_0'
                self.plot_dicts['2D_histogram_0_marker'] = dp

            self.plot_dicts['2D_histogram_1'] = {
                'title': 'Raw '+label_1+' Binned Shot Counts' + title,
                'ax_id': '2D_histogram_1',
                'plotfn': self.plot_colorxy,
                'xvals': self.proc_data_dict['2D_histogram_y'],
                'yvals': self.proc_data_dict['2D_histogram_x'],
                'zvals': self.proc_data_dict['2D_histogram_z'][1],
                'xlabel': x_volt_label,
                'xunit': x_volt_unit,
                'ylabel': y_volt_label,
                'yunit': y_volt_unit,
                'zlabel': z_hist_label,
                'zunit': '-',
                'cmap': 'Reds',
            }
            if iq_centers is not None:
                dp = deepcopy(peak_marker_2D)
                dp['ax_id'] = '2D_histogram_1'
                self.plot_dicts['2D_histogram_1_marker'] = dp

            #### Scatter Shots
            volts = self.proc_data_dict['all_channel_int_voltages']
            vxr = [np.min([np.min(a) for a in volts[:][1]]),
                   np.max([np.max(a) for a in volts[:][1]])]
            vyr = [np.min([np.min(a) for a in volts[:][0]]),
                   np.max([np.max(a) for a in volts[:][0]])]
            self.plot_dicts['2D_shots_0'] = {
                'title': 'Raw Shots' + title,
                'ax_id': '2D_shots',
                'plotfn': self.plot_line,
                'xvals': volts[0][1],
                'yvals': volts[0][0],
                #'range': [vxr, vyr],
                #'xrange': vxr,
                #'yrange': vyr,
                'xlabel': x_volt_label,
                'xunit': x_volt_unit,
                'ylabel': y_volt_label,
                'yunit': y_volt_unit,
                'zlabel': z_hist_label,
                'marker': 'o',
                'linestyle': '',
                'color': 'C0',
                'line_kws': {'markersize': 0.25, 'color': 'C0', 'alpha': 0.5},
                'setlabel': label_0,
                'do_legend': True,
            }
            self.plot_dicts['2D_shots_1'] = {
                'ax_id': '2D_shots',
                'plotfn': self.plot_line,
                'xvals': volts[1][1],
                'yvals': volts[1][0],
                #'range': [vxr, vyr],
                #'xrange': vxr,
                #'yrange': vyr,
                'xlabel': x_volt_label,
                'xunit': x_volt_unit,
                'ylabel': y_volt_label,
                'yunit': y_volt_unit,
                'zlabel': z_hist_label,
                'marker': 'o',
                'linestyle': '',
                'color': 'C3',
                'line_kws': {'markersize': 0.25, 'color': 'C3', 'alpha': 0.5},
                'setlabel': label_1,
                'do_legend': True,
            }
            if iq_centers is not None:
                dp = deepcopy(peak_marker_2D)
                dp['ax_id'] = '2D_shots'
                self.plot_dicts['2D_shots_marker'] = dp

        # The cumulative histograms
        #####################################
        # Adding the fits to the figures    #
        #####################################
        if self.do_fitting:
            #todo: add seperate fits for residual and main gaussians
            x = np.linspace(bin_x[0], bin_x[-1], 150)
            para_hist_tmp = self.fit_res['shots_all_hist'].best_values
            para_cdf = self.fit_res['shots_all'].best_values
            para_hist = para_cdf
            para_hist['A_amplitude'] = para_hist_tmp['A_amplitude']
            para_hist['B_amplitude'] = para_hist_tmp['B_amplitude']

            ro_g = ro_gauss(x=[x, x], **para_hist)
            self.plot_dicts['new_fit_shots_0'] = {
                'ax_id': '1D_histogram',
                'plotfn': self.plot_line,
                'xvals': x,
                'yvals': ro_g[0],
                'setlabel': 'Fit '+label_0,
                'line_kws': {'color': 'C0'},
                'marker': '',
                'do_legend': True,
            }
            self.plot_dicts['new_fit_shots_1'] = {
                'ax_id': '1D_histogram',
                'plotfn': self.plot_line,
                'xvals': x,
                'yvals': ro_g[1],
                'marker': '',
                'setlabel': 'Fit '+label_1,
                'line_kws': {'color': 'C3'},
                'do_legend': True,
            }

            self.plot_dicts['cdf_fit_shots_0'] = {
                'ax_id': 'cdf',
                'plotfn': self.plot_line,
                'xvals': x,
                'yvals': self._CDF_0(x),
                'setlabel': 'Fit '+label_0,
                'line_kws': {'color': 'C0', 'alpha': 0.8},
                'linestyle': ':',
                'marker': '',
                'do_legend': True,
            }
            self.plot_dicts['cdf_fit_shots_1'] = {
                'ax_id': 'cdf',
                'plotfn': self.plot_line,
                'xvals': x,
                'yvals': self._CDF_1(x),
                'marker': '',
                'linestyle': ':',
                'setlabel': 'Fit '+label_1,
                'line_kws': {'color': 'C3', 'alpha': 0.8},
                'do_legend': True,
            }

        ##########################################
        # Add textbox (eg.g Thresholds, fidelity #
        # information, number of shots etc)      #
        ##########################################
        if not self.presentation_mode:
            fit_text = 'Thresholds:'
            fit_text += '\nName | Level | Fidelity'
            thr, th_unit = SI_val_to_msg_str(
                self.proc_data_dict['threshold_raw'],
                eff_voltage_unit, return_type=float)
            raw_th_msg = (
                '\n>raw   | ' +
                '{:.2f} {} | '.format(thr, th_unit) +
                '{:.1f}%'.format(
                    self.proc_data_dict['F_assignment_raw']*100))

            fit_text += raw_th_msg

            if self.do_fitting:
                thr, th_unit = SI_val_to_msg_str(
                    self.proc_data_dict['threshold_fit'],
                    eff_voltage_unit, return_type=float)
                fit_th_msg = (
                    '\n>fit     | ' +
                    '{:.2f} {} | '.format(thr, th_unit) +
                    '{:.1f}%'.format(
                        self.proc_data_dict['F_assignment_fit']*100))
                fit_text += fit_th_msg

                thr, th_unit = SI_val_to_msg_str(
                    self.proc_data_dict['threshold_discr'],
                    eff_voltage_unit, return_type=float)
                fit_th_msg = (
                    '\n>dis    | ' +
                    '{:.2f} {} | '.format(thr, th_unit) +
                    '{:.1f}%'.format(
                        self.proc_data_dict['F_discr']*100))
                fit_text += fit_th_msg
                snr = self.fit_res['shots_all'].params['SNR']
                fit_text += '\nSNR (fit) = ${:.3f}\\pm{:.3f}$'.format(snr.value, snr.stderr)

                fr = self.fit_res['shots_all']
                bv = fr.params
                a_sp = bv['A_spurious']
                fit_text += '\n\nSpurious Excitations:'
                fit_text += '\n$p(e|0) = {:.3f}$'.format(a_sp.value)
                if self.options_dict.get('fixed_p01', True) == True:
                    fit_text += '$\\pm{:.3f}$'.format(a_sp.stderr)
                else:
                    fit_text += ' (fixed)'

                b_sp = bv['B_spurious']
                fit_text += ' \n$p(g|\\pi) = {:.3f}$'.format(b_sp.value)
                if self.options_dict.get('fixed_p10', True) == True:
                    fit_text += '$\\pm{:.3f}$'.format(b_sp.stderr)
                else:
                    fit_text += ' (fixed)'

            if two_dim_data:
                offs = self.proc_data_dict['raw_offset']
                #fit_text += '\nOffset from raw:\n'
                #fit_text += '({:.3f},{:.3f}) {},\n'.format(offs[0], offs[1], eff_voltage_unit)
                fit_text += '\n\nRotated by ${:.1f}^\\circ$'.format((offs[2]*180/np.pi)%180)
                auto_rot = self.options_dict.get('auto_rotation_angle', True)
                fit_text += '(auto)' if auto_rot else '(man.)'
            else:
                fit_text += '\n\n(Single quadrature data)'

            fit_text += '\n\nTotal shots: %d+%d'%(*self.proc_data_dict['nr_shots'],)

            for ax in ['cdf', '1D_histogram']:
                self.plot_dicts['text_msg_' + ax] = {
                        'ax_id': ax,
                        # 'ypos': 0.15,
                        'xpos' : 1.05,
                        'horizontalalignment' : 'left',
                        'plotfn': self.plot_text,
                        'box_props': 'fancy',
                        'text_string': fit_text,
                    }

class Singleshot_Readout_Analysis_Qutrit(ba.BaseDataAnalysis):
    def __init__(self, t_start: str or list = None, t_stop: str = None,
                 label: str or list = '', do_fitting: bool = True,
                 data_file_path: str = None, levels = ('g', 'e', 'f'),
                 options_dict: dict = None, auto=True, **kw):
        '''
        options dict options:
            'nr_bins' : number of bins to use for the histograms
            'post_select' :
            'post_select_threshold' :
            'nr_samples' : amount of different samples (e.g. ground and excited = 2)
            'sample_0' : index of first sample (ground-state)
            'sample_1' : index of second sample (first excited-state)
            'max_datapoints' : maximum amount of datapoints for culumative fit
            'log_hist' : use log scale for the y-axis of the 1D histograms
            'verbose' : see BaseDataAnalysis
            'presentation_mode' : see BaseDataAnalysis
            'classif_method': how to classify the data.
                'ncc' : default. Nearest Cluster Center
                'gmm': gaussian mixture model.
                'threshold': finds optimal vertical and horizontal thresholds.
            'classif_kw': kw to pass to the classifier
            see BaseDataAnalysis for more.
        '''
        super().__init__(t_start=t_start, t_stop=t_stop,
                         label=label, do_fitting=do_fitting,
                         data_file_path=data_file_path,
                         options_dict=options_dict,
                         **kw)
        self.params_dict = {
            'measurementstring': 'measurementstring',
            'measured_data': 'measured_data',
            'value_names': 'value_names',
            'value_units': 'value_units'}
        self.numeric_params = []
        self.DEFAULT_CLASSIF = "gmm"
        self.DEFAULT_PRE_SEL = False

        self.levels = levels
        # empty dict for analysis results
        self.proc_data_dict = OrderedDict()
        self.pre_selection = self.options_dict.get('pre_selection',
                                                   self.DEFAULT_PRE_SEL)
        self.classif_method = self.options_dict.get("classif_method",
                                                    self.DEFAULT_CLASSIF)
        if auto:
            self.run_analysis()


    def process_data(self):
        """
        Create the histograms based on the raw data
        """
        ######################################################
        #  Separating data into shots for each level         #
        ######################################################
        # measured values is a list of arrays with measured
        # values for each level in self.levels
        meas_val = {l: np.array([self.raw_data_dict[i]['measured_data'][c]
                        for c in self.raw_data_dict[i]['measured_data'].keys()])
                    for i, l in enumerate(self.levels)}
        # print([ c for c in meas_val['e'].keys()])
        intermediate_ro = dict()    # store intermediate ro (preselection)
        data = dict()               # store final data
        mu = dict()                 # store mean of measurements
        # loop through levels
        for l, l_data in meas_val.items():
            if self.pre_selection:
                intermediate_ro[l], data[l] = self._filter(l_data)
            else:
                data[l] = l_data
            mu[l] = np.mean(data[l], axis=-1)
            # make 2D array in case only one channel (1D array)
            if len(data[l].shape) == 1:
                data[l] = np.array([data[l]])

        X = np.vstack([data[l].transpose() for l in self.levels])
        prep_states = np.hstack(
            [np.ones_like(data[l][0]) * i for i, l in enumerate(self.levels)])

        self.proc_data_dict['analysis_params'] = OrderedDict()
        self.proc_data_dict['analysis_params']['mu'] = deepcopy(mu)
        self.proc_data_dict['data'] = dict(X=deepcopy(X), prep_states=prep_states)
        self.proc_data_dict['keyed_data'] = deepcopy(data)

        assert np.ndim(X) == 2, "Data must be a two D array. " \
                                "Received shape {}, ndim {}"\
                                .format(X.shape, np.ndim(X))
        pred_states, clf_params = \
            self._classify(X, prep_states,
                           method=self.classif_method,
                           **self.options_dict.get("classif_kw", dict()))
        fm = self.fidelity_matrix(prep_states, pred_states)

        self.proc_data_dict['analysis_params']['state_prob_mtx'] = fm
        self.proc_data_dict['analysis_params']['n_shots'] = X.shape[0]
        self.proc_data_dict['analysis_params'] \
                           ['classifier_params'] = clf_params

        if self.pre_selection:
            prep_states = []
            X = []
            #re do with classification first of preselection and masking
            pred_presel = dict()
            for i, l in enumerate(self.levels):
                data[l] = data[l].transpose()
                pred_presel[l] = self.clf_.predict(intermediate_ro[l]
                                                   .transpose())
                data_masked = data[l][pred_presel[l] == 0.]
                X.append(data_masked)
                prep_states.append(np.ones((data_masked.shape[0]))*i)

            X = np.vstack(X)
            pred_states = self.clf_.predict(X)
            prep_states = np.hstack(prep_states)

            fm = self.fidelity_matrix(prep_states, pred_states)
            self.proc_data_dict['data_masked'] = dict(X=deepcopy(X),
                                                      prep_states=prep_states)
            self.proc_data_dict['analysis_params']\
                               ['state_prob_mtx_masked'] = fm
            self.proc_data_dict['analysis_params']['n_shots_masked'] = \
                X.shape[0]

    def _filter(self, data):
        """
        Filters data of level and returns intermediate ro and data separately
        """
        nr_samples = self.options_dict.get('nr_samples', 2)
        sample_0 = self.options_dict.get('sample_0', 0)
        sample_1 = self.options_dict.get('sample_1', 1)
        intermediate_ro, data = data.transpose()[sample_0::nr_samples], \
                                data.transpose()[sample_1::nr_samples]
        return intermediate_ro.transpose(), data.transpose()

    def _classify(self, X, prep_state, method, **kw):
        """

        Args:
            X: measured data to classify
            prep_state: prepared states (true values)
            type: classification method

        Returns:

        """
        if np.ndim(X) == 1:
            X = X.reshape((-1,1))

        params = dict()

        if method == 'ncc':
            class NCC:
                def __init__(self, cluster_centers):
                    """
                    cluster_centers is a dict of cluster centers
                    (name as key, n dimensional array as value)

                    """
                    self.cluster_centers = cluster_centers
                def predict(self, X):
                    pred_states = []
                    for pt in X:
                        dist = []
                        for _, cluster_center in self.cluster_centers.items():
                            dist.append(np.linalg.norm(pt - cluster_center))
                        dist = np.asarray(dist)
                        pred_states.append(np.argmin(dist))
                    pred_states = np.array(pred_states)
                    return pred_states
                def predict_proba(self, X):
                    raise NotImplementedError("Not implemented for NCC")
            ncc = NCC(self.proc_data_dict['analysis_params']['mu'])
            pred_states = ncc.predict(X)
            self.clf_ = ncc
            return pred_states, dict()

        elif method == 'gmm':
            cov_type = kw.pop("covariance_type", "tied")
            # full allows full covariance matrix for each level. Other options
            # see GM documentation
            gm = GM(n_components=len(self.levels), covariance_type=cov_type,
                    random_state=0,
                    means_init=[mu for _, mu in
                                self.proc_data_dict['analysis_params']
                                    ['mu'].items()])
            gm.fit(X)
            pred_states = np.argmax(gm.predict_proba(X), axis=1)

            if cov_type == "tied":
                # in case all components share the same cov mtx return a list
                # of identical cov matrices
                covs = [gm.covariances_ for _ in range(gm.n_components)]
            elif cov_type == "full":
                # already of the right shape (n_comp, n_features, n_features)
                covs = gm.covariances_
            elif cov_type == "spherical":
                # return list of sigma_i^2 * I instead of list of sigma_i^2
                covs = [np.diag([gm.covariances_[i]
                                 for _ in range(X.shape[1])])
                        for i in range(gm.n_components)]
            elif cov_type == "diag":
                # make covariance matrices from diagonals
                covs = [np.diag(gm.covariances_[i])
                            for i in range(gm.n_components)]
            else:
                raise ValueError("covariance type: {} is not supported"
                                 .format(cov_type))
            params['means_'] = gm.means_
            params['covariances_'] = gm.covariances_ #covs
            params['covariance_type'] = gm.covariance_type
            params['weights_'] = gm.weights_
            params['precisions_cholesky_'] = gm.precisions_cholesky_
            self.clf_ = gm
            return pred_states, params

        elif method == "threshold":
            tree = DTC(max_depth=kw.pop("max_depth", X.ndim),
                       random_state=0, **kw)
            tree.fit(X, prep_state)
            pred_states = tree.predict(X)
            params["thresholds"], params["mapping"] = \
                self._extract_tree_info(tree, self.levels)
            self.clf_ = tree
            if len(params["thresholds"]) == 1:
                msg = "Best 2 thresholds to separate this data lie on axis {}" \
                    ", most probably because the data is not well separated." \
                    "The classifier attribute clf_ can still be used for " \
                    "classification (which was done to obtain the state " \
                    "assignment probability matrix), but only the threshold" \
                    " yielding highest gini impurity decrease was returned." \
                    "\nTo circumvent this problem, you can either choose" \
                    " a second threshold manually (fidelity will likely be " \
                    "worse), make the data more separable, or use another " \
                    "classification method."
                logging.warning(msg.format(list(params['thresholds'].keys())[0]))
            return pred_states, params
        elif method == "threshold_brute":
            raise NotImplementedError()
        else:
            raise NotImplementedError("Classification method: {} is not "
                                      "implemented. Available methods: {}"
                                      .format(method, ['ncc', 'gmm',
                                                       'threshold']))


    @staticmethod
    def fidelity_matrix(prep_states, pred_states, levels=('g', 'e', 'f'),
                        plot=False, normalize=True):
        fm = confusion_matrix(prep_states, pred_states)
        if plot:
            Singleshot_Readout_Analysis_Qutrit.plot_fidelity_matrix(fm,
                                                                    levels)
        if normalize:
            fm = fm.astype('float') / fm.sum(axis=1)[:, np.newaxis]
        return fm

    @staticmethod
    def plot_fidelity_matrix(fm, target_names,
                             title="State Assignment Probability Matrix",
                             auto_shot_info=True,
                             cmap=None, normalize=True, show=False):
        fidelity_avg = np.trace(fm) / float(np.sum(fm))
        if auto_shot_info:
            title += '\nTotal # shots:{}'.format(np.sum(fm))
        if cmap is None:
            cmap = plt.get_cmap('Reds')

        fig, ax = plt.subplots(1, figsize=(8, 6))

        if normalize:
            fm = fm.astype('float') / fm.sum(axis=1)[:, np.newaxis]

        im = ax.imshow(fm, interpolation='nearest', cmap=cmap,
                       norm=mc.LogNorm(), vmin=5e-3, vmax=1.)
        ax.set_title(title)
        fig.colorbar(im)

        if target_names is not None:
            tick_marks = np.arange(len(target_names))
            ax.set_xticks(tick_marks)
            ax.set_xticklabels( target_names, rotation=45)
            ax.set_yticks(tick_marks)
            ax.set_yticklabels(target_names)

        thresh = fm.max() / 1.5 if normalize else fm.max() / 2
        for i, j in itertools.product(range(fm.shape[0]), range(fm.shape[1])):
            if normalize:
                ax.text(j, i, "{:0.4f}".format(fm[i, j]),
                         horizontalalignment="center",
                         color="white" if fm[i, j] > thresh else "black")
            else:
                ax.text(j, i, "{:,}".format(fm[i, j]),
                         horizontalalignment="center",
                         color="white" if fm[i, j] > thresh else "black")
        plt.tight_layout()
        ax.set_ylabel('Prepared State')
        ax.set_xlabel('Assigned State\n$\mathcal{{F}}_{{avg}}$={:0.2f} %'
                      .format(fidelity_avg * 100))
        if show:
            plt.show()
        return fig


    @staticmethod
    def _extract_tree_info(tree_clf, class_names=None):
        tree_ = tree_clf.tree_
        feature_name = [np.arange(tree_.n_features)[i]
                        for i in tree_.feature]
        if class_names is None:
            class_names = np.arange(len(tree_.value[0]))
        thresholds, mapping = OrderedDict(), dict()

        def recurse(node, thresholds_final, loc, mapping, feature_depth_path):
            name = feature_name[node]
            feature_depth_path = feature_depth_path.copy() + \
                                 [tree_.feature[node]]

            if tree_.feature[node] != -2:
                threshold = tree_.threshold[node]
                if not name in thresholds_final.keys():
                    thresholds_final[name] = threshold
                recurse(tree_.children_left[node], thresholds_final,
                        loc + [0], mapping, feature_depth_path)
                recurse(tree_.children_right[node], thresholds_final,
                        loc + [1], mapping, feature_depth_path)
            else:
                log.debug(loc, tree_.value[node], feature_depth_path)
                if len(loc) < tree_.n_features:
                    log.warning(
                        "Location < n_features, threshold mapping might not be "
                        "correct")
                    for l in itertools.combinations_with_replacement(
                            [0, 1], tree_.n_features - len(loc)):
                        loc_full = loc + list(l)

                        mapping[tuple(
                            [loc_full[i]
                             for i in np.argsort(feature_depth_path[:-1])])] = \
                                class_names[np.argmax(tree_.value[node])]

                else:
                    # swap if first threshold is on axis 1
                    # FIXME: will work only when 2 integration units are used
                    if list(thresholds_final.keys())[0] == 1:
                        loc = list(reversed(loc))
                    mapping[tuple(loc)] = class_names[np.argmax(tree_.value[node])]
                    log.debug(mapping)

        recurse(0, thresholds, [], mapping, feature_depth_path=[])

        # translate keys to codeword index format
        mapping = {Singleshot_Readout_Analysis_Qutrit._to_codeword_idx(k): v
                   for k, v in mapping.items()}
        if len(mapping) < 2 ** tree_clf.max_depth:
            log.warning(f"threshold mapping is of length {len(mapping)} "
                        f"instead of expected  length "
                        f"{2 ** tree_clf.max_depth}. Mapping may be incorrect.")
        return thresholds, mapping

    @staticmethod
    def _to_codeword_idx(tuple):
        """
        Maps a binary tuple (in ascending axis order) to codeword index.
        eg. for 4 tuples:
        (0, 1) | (1, 1)          2 | 3
        ---------------    -->   -----
        (0, 0) | (1, 0)          0 | 1
        :param tuple:
        :return:
        """
        return np.sum([i * 2**n for n, i in enumerate(tuple)])

    @staticmethod
    def plot_scatter_and_marginal_hist(data, y_true=None, plot_fitting=False,
                                       **kwargs):
        """
        Plot data with classifier boundary functions,
        side histograms and possibly thresholds
        Args:
            data: array of size (n_samples, 2)
            y_true: array of size (n_samples,) with classification label
                for each class
            plot_fitting: Not implemented (not useful?)
            **kwargs: plotting keywords

        Returns:

        """
        if kwargs.get("fig", None) is None:
            fig, axes = plt.subplots(figsize=(10, 8))
            kwargs['fig'] = fig

        gs = gridspec.GridSpec(2, 2, width_ratios=[3, 1], height_ratios=[1, 4],
                               figure=kwargs['fig'])

        # Create scatter plot
        ax = plt.subplot(gs[1, 0])
        for yval in np.unique(y_true):
            ax.scatter(data[:, 0][y_true == yval], data[:, 1][y_true == yval],
                       alpha=kwargs.get('alpha', 0.6), marker='.',
                       label=kwargs.get("legend_labels",
                                        [yval] * len(np.unique(y_true)))[int(yval)])
        #h, labels = sc.legend_elements()
        #legend = ax.legend(h, kwargs.get("legend_labels", labels))
        #ax.add_artist(legend)
        # Create Y-marginal (right)
        axr = plt.subplot(gs[1, 1], sharey=ax, frameon=False)
        for yval in np.unique(y_true):
            axr.hist(data[:, 1][y_true == yval], bins=50,
                     orientation='horizontal', density=False,
                     alpha=kwargs.get('alpha', 0.6))
        axr.set_xscale(kwargs.get("scale", "log"))
        plt.setp(axr.get_yticklabels(), visible=False)

        # Create X-marginal (top)
        axt = plt.subplot(gs[0, 0], sharex=ax, frameon=False)
        plt.setp(axt.get_xticklabels(), visible=False)

        for yval in np.unique(y_true):
            axt.hist(data[:, 0][y_true == yval], bins=50,
                     orientation='vertical', density=False,
                     alpha=kwargs.get('alpha', 0.6))
        axt.set_yscale(kwargs.get("scale", "log"))

        axt.set_title(kwargs.get('title', None))
        ax.set_xlabel(kwargs.get('xlabel', None))
        ax.set_ylabel(kwargs.get('ylabel', None))

        # Bring the marginals closer to the scatter plot
        kwargs['fig'].tight_layout(pad=1)

        if plot_fitting:
            ymin, ymax = data[:, 1].min(), data[:, 1].max()
            xmin, xmax = data[:, 0].min(), data[:, 0].max()
            x = np.linspace(xmin, xmax, 100)
            y = np.linspace(ymin, ymax, 100)
            raise NotImplementedError()
        return kwargs['fig']

    @staticmethod
    def plot_clf_boundaries(X, clf, ax=None, cmap=None):
        def make_meshgrid(x, y, h=None, margin=None):
            if margin is None:
                deltax = x.max() - x.min()
                deltay = y.max() - y.min()
                margin_x = deltax * 0.10
                margin_y = deltay * 0.10
            else:
                margin_x, margin_y = margin, margin
            x_min, x_max = x.min() - margin_x, x.max() + margin_x
            y_min, y_max = y.min() - margin_y, y.max() + margin_y
            if h is None:
                h = 0.01*(x_max - x_min)
            xx, yy = np.meshgrid(np.arange(x_min, x_max, h),
                                 np.arange(y_min, y_max, h))
            return xx, yy

        def plot_contours(ax, clf, xx, yy, **params):
            Z = clf.predict(np.c_[xx.ravel(), yy.ravel()])
            Z = Z.reshape(xx.shape)
            out = ax.contourf(xx, yy, Z, **params)
            return out

        if ax is None:
            fig, ax = plt.subplots(1, figsize=(10, 10))

        X0, X1 = X[:, 0], X[:, 1]
        xx, yy = make_meshgrid(X0, X1)
        plot_contours(ax, clf, xx, yy, cmap=cmap, alpha=0.3)

    @staticmethod
    def plot_std(mean, cov, ax, n_std=1.0, facecolor='none', **kwargs):
        """
        Create a plot of the covariance confidence ellipse of `x` and `y`

        Parameters
        ----------
        x, y : array_like, shape (n, )
            Input data.

        ax : matplotlib.axes.Axes
            The axes object to draw the ellipse into.

        n_std : float
            The number of standard deviations to determine the ellipse's radiuses.

        Returns
        -------
        matplotlib.patches.Ellipse

        Other parameters
        ----------------
        kwargs : `~matplotlib.patches.Patch` properties
        """
        from matplotlib.patches import Ellipse
        import matplotlib.transforms as transforms

        pearson = cov[0, 1] / np.sqrt(cov[0, 0] * cov[1, 1])
        # Using a special case to obtain the eigenvalues of this
        # two-dimensionl dataset.
        ell_radius_x = 1#np.sqrt(1 + pearson)
        ell_radius_y = 1# np.sqrt(1 - pearson)

        ellipse = Ellipse((0, 0),
                          width=ell_radius_x * 2,
                          height=ell_radius_y * 2,
                          facecolor=facecolor,
                          **kwargs)

        # Calculating the stdandard deviation of x from
        # the squareroot of the variance and multiplying
        # with the given number of standard deviations.
        scale_x = np.sqrt(cov[0, 0]) * n_std
        mean_x = np.mean(mean[0])

        # calculating the stdandard deviation of y ...
        scale_y = np.sqrt(cov[1, 1]) * n_std
        mean_y = np.mean(mean[1])

        transf = transforms.Affine2D() \
            .rotate_deg(45) \
            .scale(scale_x, scale_y) \
            .translate(mean_x, mean_y)

        ellipse.set_transform(transf + ax.transData)
        return ax.add_patch(ellipse)

    def prepare_plots(self):
        cmap = plt.get_cmap('tab10')
        tab_x = a_tools.truncate_colormap(cmap, 0, len(self.levels)/10)

        show = self.options_dict.get("show", False)

        kwargs = dict(legend_labels=self.levels,
                      xlabel="Integration Unit 0",
                      ylabel="Integration Unit 1",
                      scale=self.options_dict.get("hist_scale", "linear"),
                      cmap=tab_x)
        data_keys = [k for k in list(self.proc_data_dict.keys()) if
                        k.startswith("data")]
        for dk in data_keys:
            data = self.proc_data_dict[dk]
            title =  self.raw_data_dict[0]['timestamp'] + " " + dk + \
                "\n{} classifier".format(self.classif_method)
            kwargs.update(dict(title=title))
            # plot data and histograms
            fig = self.plot_scatter_and_marginal_hist(data['X'],
                                                      data["prep_states"],
                                                      **kwargs)
            # plot means
            main_ax =  fig.get_axes()[0]
            for _ , mu in self.proc_data_dict['analysis_params']['mu'].items():
               main_ax.scatter(mu[0], mu[1], color='r', s=80)

            # plot clf_boundaries
            self.plot_clf_boundaries(data['X'], self.clf_, ax=main_ax,
                                     cmap=tab_x)

            # plot thresholds
            plt_fn = {0: main_ax.axvline, 1: main_ax.axhline}
            thresholds = self.proc_data_dict['analysis_params'][
                'classifier_params'].get("thresholds", dict())
            for k, thres in thresholds.items():
                plt_fn[k](thres, linewidth=2,
                          label="threshold i.u. {}: {:.5f}".format(k, thres),
                          color='k', linestyle="--")
                main_ax.legend(loc=[0.2,-0.62])

            self.figs['{}_classifier_{}'.format(self.classif_method, dk)] = fig
        if show:
            plt.show()

        title = self.raw_data_dict[0]['timestamp'] + "\n{} State Assignment" \
            " Probability Matrix\nTotal # shots:{}"\
            .format(self.classif_method,
                    self.proc_data_dict['analysis_params']['n_shots'])
        fig = self.plot_fidelity_matrix(
            self.proc_data_dict['analysis_params']['state_prob_mtx'],
            self.levels, title=title, show=show, auto_shot_info=False)
        self.figs['state_prob_matrix_{}'.format(self.classif_method)] = fig

        if self.pre_selection:
            title = self.raw_data_dict[0]['timestamp'] + \
                "\n{} State Assignment Probability Matrix Masked"\
                "\nTotal # shots:{}".format(
                    self.classif_method,
                    self.proc_data_dict['analysis_params']['n_shots_masked'])

            fig = self.plot_fidelity_matrix(
                self.proc_data_dict['analysis_params'] \
                                   ['state_prob_mtx_masked'],
                self.levels, title=title, show=show, auto_shot_info=False)
            fig_key = 'state_prob_matrix_masked_{}'.format(self.classif_method)
            self.figs[fig_key] = fig


class MultiQubit_SingleShot_Analysis(ba.BaseDataAnalysis):
    """
    Extracts table of counts from multiplexed single shot readout experiment.
    Intended to be the bases class for more complex multi qubit experiment
    analysis.

    Required options in the options_dict:
        n_readouts: Assumed to be the period in the list of shots between
            experiments with the same prepared state. If shots_of_qubits
            includes preselection readout results or if there was several
            readouts for a single readout then n_readouts has to include them.
        channel_map: dictionary with qubit names as keys and channel channel
            names as values.

    Optional options in the options_dict:
        observables: Dictionary with observable names as a key and observable
            as a value. Observable is a dictionary with name of the qubit as
            key and boolean value indicating if it is selecting excited states.
            If the qubit is missing from the list of states it is averaged out.
        readout_names: used as y-axis labels for the default figure
        thresholds: dictionary with qubit names as keys and threshold values as
            values. If not specified, 'shots_thresholded' must be passed in.
        shots_thresholded (dict): single shots thresholded keyed by qubit name.
        shot_filter: 1D boolean array: filters the shots before averaging
            (eg. to remove f-level detected states)
    """

    def __init__(self, t_start: str=None, t_stop: str=None,
                 label: str='', data_file_path: str=None,
                 options_dict: dict=None, extract_only: bool=False,
                 do_fitting: bool=True, auto=True):
        super().__init__(t_start=t_start, t_stop=t_stop,
                         label=label,
                         data_file_path=data_file_path,
                         options_dict=options_dict,
                         extract_only=extract_only, do_fitting=do_fitting)

        self.n_readouts = options_dict['n_readouts']
        self.kept_shots = 0
        self.thresholds = options_dict.get('thresholds', None)

        if self.thresholds is None and \
            self.options_dict.get('shots_thresholded', None) is None:
            raise ValueError("Must provide 'shots_thresholded' in options_dict"
                             "if no thresholds are provided")
        self.channel_map = self.options_dict.get('channel_map', None)

        self.single_timestamp = False

        self.params_dict = {
            'measurementstring': 'measurementstring',
            'measured_values': 'measured_values',
            'value_names': 'value_names',
            'value_units': 'value_units'}

        self.numeric_params = []
        if auto:
            self.run_analysis()

    def extract_data(self):
        super().extract_data()
        self.metadata = self.raw_data_dict.get('exp_metadata', [])
        if len(self.metadata) == 0:
            self.metadata = {}
        if self.channel_map is None:
            assert self.options_dict.get("qb_names", None) is not None, \
                "qb_names should be specified in options_dict" \
                "if the channel map is not specified"
            value_names = self.raw_data_dict['value_names']
            if 'w' in value_names[0]:
                self.channel_map = a_tools.get_qb_channel_map_from_hdf(
                    self.get_param_value('qb_names'), value_names=value_names,
                    file_path=self.raw_data_dict['folder'])
            else:
                self.channel_map = {}
                for qbn in self.get_param_value('qb_names'):
                    self.channel_map[qbn] = value_names
        qubits = list(self.channel_map.keys())
        self.use_preselection = self.get_param_value('use_preselection', False)

        self.readout_names = self.get_param_value('readout_names', None)
        if self.readout_names is None:
            # TODO Default values should come from the MC parameters
            pass

        self.observables = self.get_param_value('observables', None)

        if self.observables is None:
            combination_list = list(itertools.product([False, True],
                                                      repeat=len(qubits)))
            preselection_condition = dict(zip(
                [(qb, self.options_dict.get('preselection_shift', -1))
                 for qb in qubits],  # keys contain shift
                combination_list[0]  # first comb has all ground
            ))
            self.observables = odict()

            # add preselection condition also as an observable
            if self.use_preselection:
                self.observables["pre"] = preselection_condition
            # add all combinations
            for i, states in enumerate(combination_list):
                name = ''.join(['e' if s else 'g' for s in states])
                obs_name = '$\| ' + name + '\\rangle$'
                self.observables[obs_name] = dict(zip(qubits, states))
                # add preselection condition
                if self.use_preselection:
                    self.observables[obs_name].update(preselection_condition)

    def process_data(self):
        shots_thresh = {}
        logging.info("Loading from file")
        if self.thresholds is not None:
            for qubit, channel in self.channel_map.items():
                shots_cont = np.array(
                    self.raw_data_dict['measured_data'][channel])
                shots_thresh[qubit] = (shots_cont > self.thresholds[qubit])
            self.proc_data_dict['shots_thresholded'] = shots_thresh
        else:
            shots_thresh = self.get_param_value('shots_thresholded')
            self.proc_data_dict['shots_thresholded'] = shots_thresh


        logging.info("Calculating observables")
        self.proc_data_dict['probability_table'] = self.probability_table(
                shots_thresh,
                list(self.observables.values()),
                self.n_readouts, self.get_param_value("shot_filter", None))


    @staticmethod
    def probability_table(shots_of_qubits, observables, n_readouts, filter=None):
        """
        Creates a general table of counts averaging out all but specified set of
        correlations.

        This function has been check with a profiler and 85% of the time is
        spent on comparison with the mask. Thus there is no trivial optimization
        possible.

        Args:
            shots_of_qubits: Dictionary of np.arrays of thresholded shots for
                each qubit.
            observables: List of observables. Observable is a dictionary with
                name of the qubit as key and boolean value indicating if it is
                selecting exited states. If the qubit is missing from the list
                of states it is averaged out. Instead of just the qubit name, a
                tuple of qubit name and a shift value can be passed, where the
                shift value specifies the relative readout index for which the
                state is checked.
            n_readouts: Assumed to be the period in the list of shots between
                experiments with the same prepared state. If shots_of_qubits
                includes preselection readout results or if there was several
                readouts for a single readout then n_readouts has to include
                them.
            filter (array): boolean 1D array which optionally filters the shots.
        Returns:
            np.array: counts with
                dimensions (n_readouts, len(states_to_be_counted))
        """

        res_e = {}
        res_g = {}
        #
        #
        # n_shots = next(iter(shots_of_qubits.values())).shape[0]
        #
        # table = np.zeros((n_readouts, len(observables)))
        #
        #
        # for qubit, results in shots_of_qubits.items():
        #     res_e[qubit] = np.array(results).reshape((n_readouts, -1),
        #                                              order='F')
        #     # This makes copy, but allows faster AND later
        #     res_g[qubit] = np.logical_not(
        #         np.array(results)).reshape((n_readouts, -1), order='F')
        #
        # for readout_n in range(n_readouts):
        #     # first result all ground
        #     for state_n, states_of_qubits in enumerate(observables):
        #         mask = np.ones((n_shots//n_readouts), dtype=np.bool)
        #         # slow qubit is the first in channel_map list
        #         for qubit, state in states_of_qubits.items():
        #             if isinstance(qubit, tuple):
        #                 seg = (readout_n+qubit[1]) % n_readouts
        #                 qubit = qubit[0]
        #             else:
        #                 seg = readout_n
        #             if state:
        #                 mask = np.logical_and(mask, res_e[qubit][seg])
        #             else:
        #                 mask = np.logical_and(mask, res_g[qubit][seg])
        #         table[readout_n, state_n] = np.count_nonzero(mask)
        # return table*n_readouts/n_shots
        # print(shots_of_qubits)
        n_shots = next(iter(shots_of_qubits.values())).shape[0]

        if filter is not None:
            filter = filter.reshape((n_readouts, -1), order='F')
        table = np.zeros((n_readouts, len(observables)))


        for qubit, results in shots_of_qubits.items():
            res_e[qubit] = np.array(results).reshape((n_readouts, -1),
                                                     order='F')
            # This makes copy, but allows faster AND later
            res_g[qubit] = np.logical_not(
                np.array(results)).reshape((n_readouts, -1), order='F')

        for readout_n in range(n_readouts):
            # first result all ground
            for state_n, states_of_qubits in enumerate(observables):
                mask = np.ones((n_shots//n_readouts), dtype=np.bool)
                # slow qubit is the first in channel_map list
                for qubit, state in states_of_qubits.items():
                    if isinstance(qubit, tuple):
                        seg = (readout_n+qubit[1]) % n_readouts
                        qubit = qubit[0]
                    else:
                        seg = readout_n
                    if state:
                        res = res_e[qubit][seg]
                    else:
                        res = res_g[qubit][seg]
                    # optionally filter shots
                    if filter is not None:
                        res = np.logical_and(res, filter[seg])
                        mask = np.logical_and(mask, filter[seg])
                    mask = np.logical_and(mask, res)

                table[readout_n, state_n] = np.count_nonzero(mask) / np.count_nonzero(filter[seg])
        return table

    @staticmethod
    def observable_product(*observables):
        """
        Finds the product-observable of the input observables.
        If the observable conditions are contradicting, returns None. For the
        format of the observables, see the docstring of `probability_table`.
        """
        res_obs = {}
        for obs in observables:
            for k in obs:
                if k in res_obs:
                    if obs[k] != res_obs[k]:
                        return None
                else:
                    res_obs[k] = obs[k]
        return res_obs



    def prepare_plots(self):
        self.prepare_plot_prob_table(self.use_preselection)

    def prepare_plot_prob_table(self, only_odd=False):
        # colormap which has a lot of contrast for small and large values
        v = [0, 0.1, 0.2, 0.8, 1]
        c = [(1, 1, 1),
             (191/255, 38/255, 11/255),
             (155/255, 10/255, 106/255),
             (55/255, 129/255, 214/255),
             (0, 0, 0)]
        cdict = {'red':   [(v[i], c[i][0], c[i][0]) for i in range(len(v))],
                 'green': [(v[i], c[i][1], c[i][1]) for i in range(len(v))],
                 'blue':  [(v[i], c[i][2], c[i][2]) for i in range(len(v))]}
        cm = mc.LinearSegmentedColormap('customcmap', cdict)

        plot_filter = self.options_dict.get('plot_filter', None)
        if plot_filter is not None:
            plt_data = plot_filter(self.proc_data_dict['probability_table']).T
        else:
            if only_odd:
                plt_data = self.proc_data_dict['probability_table'][1::2].T
            else:
                plt_data = self.proc_data_dict['probability_table'].T
        ylist = list(range(len(plt_data.T)))
        obs_filter = self.options_dict.get('obs_filter', np.arange(len(self.observables)))

        plt_data = plt_data[obs_filter]

        plot_dict = {
            'axid': "ptable",
            'plotfn': self.plot_colorx,
            'xvals': np.arange(len(self.observables))[obs_filter],
            'yvals': np.array(len(self.observables)*[ylist]),
            'zvals': plt_data,
            'xlabel': "Channels",
            'ylabel': "Segments",
            'zlabel': "Counts",
            'zrange': [0,1],
            'title': (self.timestamps[0] + ' \n' +
                      self.raw_data_dict['measurementstring'][0]),
            'xunit': None,
            'yunit': None,
            'xtick_loc': np.arange(len(self.observables))[obs_filter],
            'xtick_labels': list(np.array(list(self.observables.keys()))[obs_filter]),
            'origin': 'upper',
            'cmap': cm,
            'aspect': 'equal',
            'plotsize': (8, 8)
        }

        # todo to not rely on readout names
        if self.readout_names is not None:
            if only_odd:
                plot_dict['ytick_loc'] = \
                    np.arange(len(self.readout_names[1::2]))
                plot_dict['ytick_labels'] = self.readout_names[1::2]
            else:
                plot_dict['ytick_loc'] = np.arange(len(self.readout_names))
                plot_dict['ytick_labels'] = self.readout_names

        self.plot_dicts['counts_table'] = plot_dict

    def measurement_operators_and_results(self, tomography_qubits=None):
        """
        Calculates and returns:
            A tuple of
                count tables for each data segment for the observables;
                the measurement operators corresponding to each observable;
                and the expected covariation matrix between the operators.

        If the calibration segments are passed, there must be a calibration
        segments for each of the computational basis states of the Hilber space.
        If there are no calibration segments, perfect readout is assumed.

        The calling class must filter out the relevant data segments by itself!
        """
        try:
            preselection_obs_idx = list(self.observables.keys()).index('pre')
        except ValueError:
            preselection_obs_idx = None
        observabele_idxs = [i for i in range(len(self.observables))
                            if i != preselection_obs_idx]

        qubits = list(self.channel_map.keys())
        if tomography_qubits is None:
            tomography_qubits = qubits
        d = 2**len(tomography_qubits)
        data = self.proc_data_dict['probability_table']
        data = data.T[observabele_idxs]
        if self.get_param_value('cal_points') is None:
            Fsingle = {None: np.array([[1, 0], [0, 1]]),
                       True: np.array([[0, 0], [0, 1]]),
                       False: np.array([[1, 0], [0, 0]])}
            Fs = []
            Omega = []
            for obs in self.observables.values():
                F = np.array([[1]])
                nr_meas = 0
                for qb in tomography_qubits:
                    # TODO: does not handle conditions on previous readouts
                    Fqb = Fsingle[obs.get(qb, None)]
                    # Kronecker product convention - assumed the same as QuTiP
                    F = np.kron(F, Fqb)
                    if qb in obs:
                        nr_meas += 1
                Fs.append(F)
                # The variation is proportional to the number of qubits we have
                # a condition on, assuming that all readout errors are small
                # and equal.
                Omega.append(nr_meas)
            Omega = np.array(Omega)
            return data, Fs, Omega
        else:
            means, covars = \
                self.calibration_point_means_and_channel_covariations()
            Fs = [np.diag(ms) for ms in means.T]
            return data, Fs, covars

    def calibration_point_means_and_channel_covariations(self):
        observables = [v for k, v in self.observables.items() if k != 'pre']
        try:
            preselection_obs_idx = list(self.observables.keys()).index('pre')
        except ValueError:
            preselection_obs_idx = None
        observabele_idxs = [i for i in range(len(self.observables))
                            if i != preselection_obs_idx]

        # calculate the mean for each reference state and each observable
        detector = self.get_param_value("detector", "")
        # value_names
        try:
            cal_points_list = convert_channel_names_to_index(
<<<<<<< HEAD
                self.get_param_value('cal_points'), self.n_readouts,
                self.raw_data_dict['value_names'][0])
            print(cal_points_list)
        except (KeyError, ValueError):
=======
                self.options_dict.get('cal_points'), self.n_readouts,
                self.raw_data_dict['value_names']
            )
        except KeyError:
>>>>>>> f37a7b76
            cal_points_list = convert_channel_names_to_index(
                self.get_param_value('cal_points'), self.n_readouts,
                list(self.channel_map.keys())
            )
        self.proc_data_dict['cal_points_list'] = cal_points_list
        
        means = np.zeros((len(cal_points_list), len(observables)))
        cal_readouts = set()
        for i, cal_point in enumerate(cal_points_list):
            for j, cal_point_chs in enumerate(cal_point):
                if j == 0:
                    readout_list = cal_point_chs
                else:
                    if readout_list != cal_point_chs:
                        raise Exception('Different readout indices for a '
                                        'single reference state: {} and {}'
                                        .format(readout_list, cal_point_chs))
            cal_readouts.update(cal_point[0])

            val_list = [self.proc_data_dict['probability_table'][idx_ro]
                        [observabele_idxs] for idx_ro in cal_point[0]]
            means[i] = np.mean(val_list, axis=0)

        # find the means for all the products of the operators and the average
        # covariation of the operators
        prod_obss = []
        prod_obs_idxs = {}
        obs_products = np.zeros([self.n_readouts] + [len(observables)]*2)
        for i, obsi in enumerate(observables):
            for j, obsj in enumerate(observables):
                if i > j:
                    continue
                obsp = self.observable_product(obsi, obsj)
                if obsp is None:
                    obs_products[:, i, j] = 0
                    obs_products[:, j, i] = 0
                else:
                    prod_obs_idxs[(i, j)] = len(prod_obss)
                    prod_obs_idxs[(j, i)] = len(prod_obss)
                    prod_obss.append(obsp)
        prod_prob_table = self.probability_table(
            self.proc_data_dict['shots_thresholded'],
            prod_obss, self.n_readouts, self.get_param_value("shot_filter", None))
        for (i, j), k in prod_obs_idxs.items():
            obs_products[:, i, j] = prod_prob_table[:, k]
        covars = -np.array([np.outer(ro, ro) for ro in self.proc_data_dict[
            'probability_table'][:,observabele_idxs]]) + obs_products
        covars = np.mean(covars[list(cal_readouts)], 0)

        return means, covars


def get_shots_zero_one(data, post_select: bool=False,
                       nr_samples: int=2, sample_0: int=0, sample_1: int=1,
                       post_select_threshold: float = None):
    if not post_select:
        shots_0, shots_1 = a_tools.zigzag(
            data, sample_0, sample_1, nr_samples)
    else:
        # FIXME nathan 2019.05.17: This is useless?
        presel_0, presel_1 = a_tools.zigzag(
            data, sample_0, sample_1, nr_samples)

        shots_0, shots_1 = a_tools.zigzag(
            data, sample_0+1, sample_1+1, nr_samples)

    if post_select:
        post_select_shots_0 = data[0::nr_samples]
        shots_0 = data[1::nr_samples]

        post_select_shots_1 = data[nr_samples//2::nr_samples]
        shots_1 = data[nr_samples//2+1::nr_samples]

        # Determine shots to remove
        post_select_indices_0 = dm_tools.get_post_select_indices(
            thresholds=[post_select_threshold],
            init_measurements=[post_select_shots_0])

        post_select_indices_1 = dm_tools.get_post_select_indices(
            thresholds=[post_select_threshold],
            init_measurements=[post_select_shots_1])

        shots_0[post_select_indices_0] = np.nan
        shots_0 = shots_0[~np.isnan(shots_0)]

        shots_1[post_select_indices_1] = np.nan
        shots_1 = shots_1[~np.isnan(shots_1)]

    return shots_0, shots_1


def get_arb_comb_xx_label(nr_of_qubits, qubit_idx: int):
    """
    Returns labels of the form "xx0xxx", "xx1xxx", "xx2xxx"
    Length of the label is equal to the number of qubits
    """
    comb_str_0 = list('x'*nr_of_qubits)
    comb_str_0[-(qubit_idx+1)] = '0'
    comb_str_0 = "".join(comb_str_0)

    comb_str_1 = list('x'*nr_of_qubits)
    comb_str_1[-(qubit_idx+1)] = '1'
    comb_str_1 = "".join(comb_str_1)

    comb_str_2 = list('x'*nr_of_qubits)
    comb_str_2[-(qubit_idx+1)] = '2'
    comb_str_2 = "".join(comb_str_2)

    return comb_str_0, comb_str_1, comb_str_2


def get_assignement_fid_from_cumhist(chist_0, chist_1, bin_centers=None):
    """
    Returns the average assignment fidelity and threshold
        F_assignment_raw = (P01 - P10 )/2
            where Pxy equals probability to measure x when starting in y
    """
    F_vs_th = (1-(1-abs(chist_1 - chist_0))/2)
    opt_idx = np.argmax(F_vs_th)
    F_assignment_raw = F_vs_th[opt_idx]

    if bin_centers is None:
        bin_centers = np.arange(len(chist_0))
    threshold = bin_centers[opt_idx]

    return F_assignment_raw, threshold


def make_mux_ssro_histogram_combined(data_dict, ch_name, qubit_idx,
                                     thresholds=None, threshold_labels=None,
                                     title=None, ax=None, **kw):
    if ax is None:
        f, ax = plt.subplots()
    markers = itertools.cycle(('v', '^', 'd'))

    comb_str_0, comb_str_1, comb_str_2 = get_arb_comb_xx_label(
        data_dict['nr_of_qubits'], qubit_idx=qubit_idx)

    ax.plot(data_dict['bin_centers {}'.format(ch_name)],
            data_dict['hist {} {}'.format(ch_name, comb_str_0)][0],
            linestyle='',
            marker=next(markers), alpha=.7, label=comb_str_0)
    ax.plot(data_dict['bin_centers {}'.format(ch_name)],
            data_dict['hist {} {}'.format(ch_name, comb_str_1)][0],
            linestyle='',
            marker=next(markers), alpha=.7, label=comb_str_1)

    if thresholds is not None:
        # this is to support multiple threshold types such as raw, fitted etc.
        th_styles = itertools.cycle(('--', '-.', '..'))
        for threshold, label in zip(thresholds, threshold_labels):
            ax.axvline(threshold, linestyle=next(th_styles), color='grey',
                       label=label)

    legend_title = "Prep. state [%s]" % ', '.join(data_dict['qubit_names'])
    ax.legend(title=legend_title, loc=1)  # top right corner
    ax.set_ylabel('Counts')
    # arbitrary units as we use optimal weights
    set_xlabel(ax, ch_name, 'a.u.')

    if title is not None:
        ax.set_title(title)


def make_mux_ssro_histogram(data_dict, ch_name, title=None, ax=None, **kw):
    if ax is None:
        f, ax = plt.subplots()
    nr_of_qubits = data_dict['nr_of_qubits']
    markers = itertools.cycle(('v', '<', '>', '^', 'd', 'o', 's', '*'))
    for i in range(2**nr_of_qubits):
        format_str = '{'+'0:0{}b'.format(nr_of_qubits) + '}'
        binning_string = format_str.format(i)
        ax.plot(data_dict['bin_centers {}'.format(ch_name)],
                data_dict['hist {} {}'.format(ch_name, binning_string)][0],
                linestyle='',
                marker=next(markers), alpha=.7, label=binning_string)

    legend_title = "Prep. state \n[%s]" % ', '.join(data_dict['qubit_names'])
    ax.legend(title=legend_title, loc=1)
    ax.set_ylabel('Counts')
    # arbitrary units as we use optimal weights
    set_xlabel(ax, ch_name, 'a.u.')

    if title is not None:
        ax.set_title(title)


class Multiplexed_Readout_Analysis(MultiQubit_SingleShot_Analysis):
    """
    Analysis results of an experiment meant for characterization of multiplexed
    readout.
    """
    def __init__(self, t_start: str=None, t_stop: str=None,
                 label: str='', data_file_path: str=None,
                 options_dict: dict=None, extract_only: bool=False,
                 do_fitting: bool=True, auto=True):

        self.n_readouts = options_dict['n_readouts']
        self.channel_map = options_dict['channel_map']
        qubits = list(self.channel_map.keys())

        def_seg_names_prep = ["".join(l) for l in list(
            itertools.product(["$0$", "$\pi$"],
                              repeat=len(self.channel_map)))]
        self.preselection_available = False
        if self.n_readouts == len(def_seg_names_prep):
            def_seg_names = def_seg_names_prep
        elif self.n_readouts == 2*len(def_seg_names_prep):
            self.preselection_available = True
            def_seg_names = [x for t in zip(*[
                ["sel"]*len(def_seg_names_prep),
                def_seg_names_prep]) for x in t]
        else:
            def_seg_names = list(range(len(def_seg_names_prep)))

        # User can override the automatic value determined from the
        #   number of readouts
        self.use_preselection = options_dict.get('use_preselection',
                                             self.preselection_available)

        self.observables = options_dict.get('observables', None)

        if self.observables is None:
            inverted_thresholds = options_dict.get('inverted_thresholds', False)
            combination_list = list(itertools.product(([True, False] if
                                                       inverted_thresholds else
                                                       [False, True]),
                                                      repeat=len(qubits)))
            preselection_condition = dict(zip(
                [(qb, -1) for qb in qubits],  # keys contain shift
                combination_list[0]  # first comb has all ground
            ))

            self.observables = OrderedDict([])
            # add preselection condition also as an observable
            if self.use_preselection:
                self.observables["pre"] = preselection_condition
            # add all combinations
            for i, states in enumerate(combination_list):
                obs_name = '$\| ' + \
                           ''.join(['e' if s else 'g' for s in states]) + \
                           '\\rangle$'
                self.observables[obs_name] = dict(zip(qubits, states))
                # add preselection condition
                if self.use_preselection:
                    self.observables[obs_name].update(preselection_condition)

        options_dict['observables'] = self.observables
        options_dict['readout_names'] = options_dict.get('readout_names',
                                                         def_seg_names)

        super().__init__(t_start=t_start, t_stop=t_stop,
                         label=label,
                         data_file_path=data_file_path,
                         options_dict=options_dict,
                         extract_only=extract_only, do_fitting=do_fitting,
                         auto=False)

        # here we can do more stuff before analysis runs

        if auto:
            self.run_analysis()

    def prepare_plots(self):
        super().prepare_plot_prob_table(only_odd=self.use_preselection)

    def process_data(self):
        super().process_data()

        table_norm = self.proc_data_dict['probability_table']
        if self.use_preselection:
            table_norm = table_norm[1::2, 1:] / (table_norm[1::2, 0][:, None])
        self.proc_data_dict['probability_table_data_only'] = table_norm

        if self.options_dict.get('do_cross_fidelity', True):
            self.proc_data_dict['cross_fidelity_matrix'] = \
                self.cross_fidelity_matrix(table_norm, len(self.channel_map))
            self.save_processed_data('cross_fidelity_matrix')
        self.save_processed_data('probability_table', overwrite=False)
        self.save_processed_data('probability_table_data_only', overwrite=False)

    @staticmethod
    def cross_fidelity_matrix(table_norm, n_qubits):
        masks = []
        for i in reversed(range(n_qubits)):
            masks.append(np.arange(2**n_qubits)//(2**i)%2 != 0)
        cf = np.zeros((n_qubits, n_qubits))
        for qb_prep in range(n_qubits):
            for qb_assign in range(n_qubits):
                err = np.mean(table_norm[
                    masks[qb_prep]][:,
                    np.logical_not(masks[qb_assign])])
                err += np.mean(table_norm[
                    np.logical_not(masks[qb_prep])][:,
                    masks[qb_assign]])
                err *= 2**(n_qubits-1)
                cf[qb_prep, qb_assign] = 1 - err
        return cf

    @staticmethod
    def cross_correlations_matrix(table_norm, n_qubits):
        gres = np.array([np.power(-1, np.arange(2**n_qubits)//(2**(n_qubits-i-1))) >= 0 for i in range(n_qubits)])
        pee = np.zeros((n_qubits, n_qubits))
        peg = np.zeros((n_qubits, n_qubits))
        pge = np.zeros((n_qubits, n_qubits))
        pgg = np.zeros((n_qubits, n_qubits))
        pg = np.zeros(n_qubits)
        pe = np.zeros(n_qubits)
        for k in np.arange(2**n_qubits): # prepare state
            for l in np.arange(2**n_qubits): # result state
                for i in np.arange(n_qubits): # qubit 1
                    if gres[i][l]:
                        pg[i] += table_norm[k, l]/2**n_qubits
                    else:
                        pe[i] += table_norm[k, l]/2**n_qubits
                    for j in np.arange(n_qubits): # qubit 2
                        if gres[i][l] and gres[j][l]:
                            pgg[i, j] += table_norm[k, l]/2**n_qubits
                        elif gres[i][l] and not gres[j][l]:
                            pge[i, j] += table_norm[k, l]/2**n_qubits
                        elif not gres[i][l] and gres[j][l]:
                            peg[i, j] += table_norm[k, l]/2**n_qubits
                        else:
                            pee[i, j] += table_norm[k, l]/2**n_qubits
        C = pgg + pee - pge - peg - np.outer(pg, pg) - np.outer(pe, pe) +\
            np.outer(pg, pe) + np.outer(pe, pg)
        C = np.diag(np.diagonal(C)**-0.5).dot(C).dot(np.diag(np.diagonal(C)**-0.5))
        return C


def convert_channel_names_to_index(cal_points, nr_segments, value_names,
                                   n_reset_reps=0):
    """
    Converts the calibration points list from the format
    cal_points = [{'ch1': [-4, -3], 'ch2': [-4, -3]},
                  {0: [-2, -1], 1: [-2, -1]}]
    to the format (for a 100-segment dataset)
    cal_points_list = [[[96, 97], [96, 97]],
                       [[98, 99], [98, 99]]]

    Args:
        cal_points: Calibration point object or
            the list of calibration points to convert
        nr_segments: number of segments in the dataset to convert negative
                     indices to positive indices.
        value_names: a list of channel names that is used to determine the
                     index of the channels
    Returns:
        cal_points_list in the converted format
    """
    
    cal_points_list = []
    try:
        cp = eval(cal_points)
        if len(np.unique(cp.states, axis=1)) < len(cp.states):
            raise NotImplementedError(
                "Implementation right now assumes unique calibration point "
                f"states but identical cal point states were found in:"
                f" {cp.states}. Modify the way indices are retrived below to "
                f"extend functionality")
        # assumes cal_points were performed on all qubits and all combinations,
        # with  unique cal point segments
        # eg. for two qubits: [(g,g), (g,e), (e,g), (e,e)] where each entry
        # in the list is a calibration segment
        cp_idx = {s: {qbn: [(-len(cp.states) + i) * (1 + n_reset_reps) + n_reset_reps]
                      for qbn in cp.qb_names}
                  for i, s in enumerate(cp.states)}
        log.info(f"Cal_point indices: {cp_idx}")
        cal_points = list(cp_idx.values())

    except (AttributeError, TypeError) as e:
        log.warning("Deprecated way of passing cal_points. "
                    "It should be a calibration point object. "
                    "Please adapt your experimental metadata and/or analysis "
                    "options. Computing cal_point indices using the old way...")

    for observable in cal_points:
        if isinstance(observable, (list, np.ndarray)):
            observable_list = [[]] * len(value_names)
            for i, idxs in enumerate(observable):
                observable_list[i] = \
                    [idx % nr_segments for idx in idxs]
            cal_points_list.append(observable_list)
        else:
            observable_list = [[]] * len(value_names)
            for channel, idxs in observable.items():
                if isinstance(channel, int):
                    observable_list[channel] = \
                        [np.array(idx) % nr_segments for idx in idxs]
                else:  # assume str
                    ch_idx = value_names.index(channel)
                    observable_list[ch_idx] = \
                        [idx % nr_segments for idx in idxs]
            cal_points_list.append(observable_list)
    return cal_points_list


class SingleQubitResetAnalysis(ba.BaseDataAnalysis):
    def __init__(self, t_start: str=None, t_stop: str=None,
                 data_file_path: str=None,
                 options_dict: dict=None, extract_only: bool=False,
                 do_fitting: bool=True, auto=True):
        super().__init__(t_start=t_start, t_stop=t_stop,
                         data_file_path=data_file_path,
                         options_dict=options_dict,
                         extract_only=extract_only, do_fitting=do_fitting)
        # only 1 datafile should be processed
        self.single_timestamp = True

        # these parameters are converted to floats
        self.numeric_params = []

        # these parameters are extracted from the hdf5 file
        self.params_dict = {
            'measurementstring': 'measurementstring',
            'measured_values': 'measured_values',
            'value_names': 'value_names',
            'value_units': 'value_units'}

        if auto:
            self.run_analysis()

    def process_data(self):
        nr_reset = self.options_dict.get('nr_reset')
        nr_readout = nr_reset + 1
        qubit_idx = self.options_dict.get('qubit_idx')
        nr_qubits = len(self.raw_data_dict['value_names'])
        nr_bins = self.options_dict.get('nr_bins', 100)
        
        ######################################
        # extract shots to individual arrays #
        ######################################
        self.shots_max = float('-inf')
        self.shots_min = float('inf')
        self.proc_data_dict['shots_0'] = ['']*nr_readout
        self.proc_data_dict['shots_1'] = ['']*nr_readout
        self.proc_data_dict['shots_0_dig'] = ['']*nr_readout
        self.proc_data_dict['shots_1_dig'] = ['']*nr_readout
        self.proc_data_dict['channel_idx'] = self.raw_data_dict['value_names'] \
            .index(self.options_dict['channel_name'])
        channel_idx = self.proc_data_dict['channel_idx']
        
        readout_idxs = np.arange(len(self.raw_data_dict['measured_values'][0]))
        for i in range(nr_readout):
            mask0 = (readout_idxs % nr_readout == i)
            mask1 = mask0*((readout_idxs//(nr_readout*2**qubit_idx))%2 == 1)
            mask0 = mask0*((readout_idxs//(nr_readout*2**qubit_idx))%2 == 0)
            shots0 = self.raw_data_dict['measured_values'] \
                [channel_idx][mask0]
            shots1 = self.raw_data_dict['measured_values'] \
                [channel_idx][mask1]
            self.shots_max = max(self.shots_max, max(shots0.max(), shots1.max()))
            self.shots_min = min(self.shots_min, min(shots0.min(), shots1.min()))
            self.proc_data_dict['shots_0'][i] = shots0
            self.proc_data_dict['shots_1'][i] = shots1
            self.proc_data_dict['shots_0_dig'][i] = shots0 >= self.options_dict['threshold']
            self.proc_data_dict['shots_1_dig'][i] = shots1 >= self.options_dict['threshold']

        ###########################################
        # generate 1D histograms for each readout #
        ###########################################
        self.proc_data_dict['hist_0'] = ['']*nr_readout
        self.proc_data_dict['hist_1'] = ['']*nr_readout
        for i in range(nr_readout):
            hist0, bins = np.histogram(self.proc_data_dict['shots_0'][i],
                                       bins=nr_bins, range=(self.shots_min, self.shots_max))
            hist1, bins = np.histogram(self.proc_data_dict['shots_1'][i],
                                       bins=nr_bins, range=(self.shots_min, self.shots_max))
            self.proc_data_dict['hist_0'][i] = hist0
            self.proc_data_dict['hist_1'][i] = hist1
        self.proc_data_dict['bin_edges'] = bins
        self.proc_data_dict['bin_centers'] = (bins[1:] + bins[:-1])/2

        #########################################
        # generate 2D histograms for each reset #
        #########################################
        self.proc_data_dict['hist2_0'] = ['']*nr_reset
        self.proc_data_dict['hist2_1'] = ['']*nr_reset
        for i in range(nr_reset):
            hist0, _, _ = np.histogram2d(self.proc_data_dict['shots_0'][i], self.proc_data_dict['shots_0'][i+1],
                                         bins=nr_bins, range=((self.shots_min, self.shots_max), (self.shots_min, self.shots_max)))
            hist1, _, _ = np.histogram2d(self.proc_data_dict['shots_1'][i], self.proc_data_dict['shots_1'][i+1],
                                         bins=nr_bins, range=((self.shots_min, self.shots_max), (self.shots_min, self.shots_max)))
            self.proc_data_dict['hist2_0'][i] = hist0
            self.proc_data_dict['hist2_1'][i] = hist1

        ###############################
        # Extract state probabilities #
        ###############################
        self.proc_data_dict['pg0'] = ['']*nr_readout
        self.proc_data_dict['pe0'] = ['']*nr_readout
        self.proc_data_dict['pg1'] = ['']*nr_readout
        self.proc_data_dict['pe1'] = ['']*nr_readout
        self.proc_data_dict['pgg0'] = ['']*nr_reset
        self.proc_data_dict['pge0'] = ['']*nr_reset
        self.proc_data_dict['peg0'] = ['']*nr_reset
        self.proc_data_dict['pee0'] = ['']*nr_reset
        self.proc_data_dict['pgg1'] = ['']*nr_reset
        self.proc_data_dict['pge1'] = ['']*nr_reset
        self.proc_data_dict['peg1'] = ['']*nr_reset
        self.proc_data_dict['pee1'] = ['']*nr_reset
        for i in range(nr_readout):
            ce0 = np.count_nonzero(self.proc_data_dict['shots_0_dig'][i])
            ce1 = np.count_nonzero(self.proc_data_dict['shots_1_dig'][i])
            cg0 = np.count_nonzero(np.logical_not(self.proc_data_dict['shots_0_dig'][i]))
            cg1 = np.count_nonzero(np.logical_not(self.proc_data_dict['shots_1_dig'][i]))
            self.proc_data_dict['pe0'][i] = ce0/(ce0 + cg0)
            self.proc_data_dict['pe1'][i] = ce1/(ce1 + cg1)
            self.proc_data_dict['pg0'][i] = cg0/(ce0 + cg0)
            self.proc_data_dict['pg1'][i] = cg1/(ce1 + cg1)
            if i < nr_readout - 1:
                cgg0 = np.count_nonzero(~self.proc_data_dict['shots_0_dig'][i] *
                                        ~self.proc_data_dict['shots_0_dig'][i+1])
                cge0 = np.count_nonzero(~self.proc_data_dict['shots_0_dig'][i] *
                                        self.proc_data_dict['shots_0_dig'][i+1])
                ceg0 = np.count_nonzero(self.proc_data_dict['shots_0_dig'][i] *
                                        ~self.proc_data_dict['shots_0_dig'][i+1])
                cee0 = np.count_nonzero(self.proc_data_dict['shots_0_dig'][i] *
                                        self.proc_data_dict['shots_0_dig'][i+1])
                cgg1 = np.count_nonzero(~self.proc_data_dict['shots_1_dig'][i] *
                                        ~self.proc_data_dict['shots_1_dig'][i+1])
                cge1 = np.count_nonzero(~self.proc_data_dict['shots_1_dig'][i] *
                                        self.proc_data_dict['shots_1_dig'][i+1])
                ceg1 = np.count_nonzero(self.proc_data_dict['shots_1_dig'][i] *
                                        ~self.proc_data_dict['shots_1_dig'][i+1])
                cee1 = np.count_nonzero(self.proc_data_dict['shots_1_dig'][i] *
                                        self.proc_data_dict['shots_1_dig'][i+1])
                self.proc_data_dict['pgg0'][i] = cgg0/(cgg0 + cge0 + ceg0 + cee0)
                self.proc_data_dict['pge0'][i] = cge0/(cgg0 + cge0 + ceg0 + cee0)
                self.proc_data_dict['peg0'][i] = ceg0/(cgg0 + cge0 + ceg0 + cee0)
                self.proc_data_dict['pee0'][i] = cee0/(cgg0 + cge0 + ceg0 + cee0)
                self.proc_data_dict['pgg1'][i] = cgg1/(cgg1 + cge1 + ceg1 + cee1)
                self.proc_data_dict['pge1'][i] = cge1/(cgg1 + cge1 + ceg1 + cee1)
                self.proc_data_dict['peg1'][i] = ceg1/(cgg1 + cge1 + ceg1 + cee1)
                self.proc_data_dict['pee1'][i] = cee1/(cgg1 + cge1 + ceg1 + cee1)

        ###############################################
        # Extract readout result vector probabilities #
        ###############################################
        nr_readout_analysis = self.options_dict.get('nr_analysis_readouts', False)
        if nr_readout_analysis:
            self.proc_data_dict['result_vector_count_0'] = np.zeros(2**nr_readout_analysis)
            self.proc_data_dict['result_vector_count_1'] = np.zeros(2**nr_readout_analysis)
            for i in range(len(self.proc_data_dict['shots_0'][0])):
                result_index_0 = 0
                result_index_1 = 0
                for j in range(nr_readout_analysis):
                    if self.proc_data_dict['shots_0'][j][i] >= self.options_dict['threshold']:
                        result_index_0 += 1 << j
                    if self.proc_data_dict['shots_1'][j][i] >= self.options_dict['threshold']:
                        result_index_1 += 1 << j
                self.proc_data_dict['result_vector_count_0'][result_index_0] += 1
                self.proc_data_dict['result_vector_count_1'][result_index_1] += 1

        ##################################################
        # Extract transfer matrices for each reset event #
        ##################################################
        self.proc_data_dict['p_g->g'] = [['']*nr_reset, ['']*nr_reset]
        self.proc_data_dict['p_g->e'] = [['']*nr_reset, ['']*nr_reset]
        self.proc_data_dict['p_e->g'] = [['']*nr_reset, ['']*nr_reset]
        self.proc_data_dict['p_e->e'] = [['']*nr_reset, ['']*nr_reset]
        for i in range(nr_reset):
            for init in range(2):
                cgg = self.proc_data_dict['pgg{}'.format(init)][i]
                cge = self.proc_data_dict['pge{}'.format(init)][i]
                ceg = self.proc_data_dict['peg{}'.format(init)][i]
                cee = self.proc_data_dict['pee{}'.format(init)][i]
                self.proc_data_dict['p_g->g'][init][i] = cgg/(cgg + cge)
                self.proc_data_dict['p_g->e'][init][i] = cge/(cgg + cge)
                self.proc_data_dict['p_e->g'][init][i] = ceg/(ceg + cee)
                self.proc_data_dict['p_e->e'][init][i] = cee/(ceg + cee)

    def prepare_plots(self):
        nr_reset = self.options_dict.get('nr_reset')
        nr_readout = nr_reset + 1
        qubit_idx = self.options_dict.get('qubit_idx')
        
        # readout histograms
        for i in range(nr_readout):
            self.plot_dicts['ro_{}_hist_qb_idx{}'.format(i+1, qubit_idx)] = {
                'title': 'Readout {} histogram'.format(i+1),
                'plotfn': self.plot_line,
                'xvals': self.proc_data_dict['bin_centers'],
                'yvals': self.proc_data_dict['hist_0'][i],
                'xlabel': 'Readout signal',
                'xunit': self.raw_data_dict['value_units'][0],
                'ylabel': 'Counts',
                'setlabel': r'Prepared 0',
                'linestyle': '',
                'line_kws': {'color': 'C0'},
                'marker': 'o',
                'do_legend': True}
            self.plot_dicts['hist_1_{}'.format(i)] = {
                'ax_id': 'ro_{}_hist_qb_idx{}'.format(i+1, qubit_idx),
                'plotfn': self.plot_line,
                'xvals': self.proc_data_dict['bin_centers'],
                'yvals': self.proc_data_dict['hist_1'][i],
                'setlabel': r'Prepared $\pi$',
                'linestyle': '',
                'line_kws': {'color': 'C3'},
                'marker': 'o'}
            max_cnts = max(self.proc_data_dict['hist_1'][i].max(),
                           self.proc_data_dict['hist_0'][i].max())
            self.plot_dicts['ro_threshold_{}'.format(i)] = {
                'ax_id': 'ro_{}_hist_qb_idx{}'.format(i+1, qubit_idx),
                'plotfn': self.plot_vlines,
                'x': self.options_dict['threshold'],
                'ymin': 0,
                'ymax': max_cnts*1.05,
                'colors': '.3',
                'linestyles': 'dashed',
                'line_kws': {'linewidth': .8},
                'setlabel': 'Threshold',
                'do_legend': True}
            self.plot_dicts['prob_0_{}'.format(i)] = {
                'ax_id': 'ro_{}_hist_qb_idx{}'.format(i+1, qubit_idx),
                'plotfn': self.plot_line,
                'xvals': [self.options_dict['threshold']],
                'yvals': [max_cnts/2],
                'line_kws': {'alpha': 0},
                'setlabel': r'$p(e|0) = {:.1f}$'.format(100*self.proc_data_dict['pe0'][i]),
                'do_legend': True}
            self.plot_dicts['prob_1_{}'.format(i)] = {
                'ax_id': 'ro_{}_hist_qb_idx{}'.format(i+1, qubit_idx),
                'plotfn': self.plot_line,
                'xvals': [self.options_dict['threshold']],
                'yvals': [max_cnts/2],
                'line_kws': {'alpha': 0},
                'setlabel': r'$p(e|\pi) = {:.1f}$'.format(100*self.proc_data_dict['pe1'][i]),
                'do_legend': True}

        # reset histograms
        for i in range(nr_reset):
            hist2D = self.proc_data_dict['hist2_0'][i] + self.proc_data_dict['hist2_1'][i]
            self.plot_dicts['reset_{}_hist_qb_idx{}'.format(i+1, qubit_idx)] = {
                'title': 'Reset {} histogram'.format(i+1),
                'plotfn': self.plot_colorxy,
                'xvals': self.proc_data_dict['bin_centers'],
                'yvals': self.proc_data_dict['bin_centers'],
                'zvals': hist2D.T,
                'xlabel': 'Readout signal {}'.format(i+1),
                'xunit': self.raw_data_dict['value_units'][0],
                #'xrange': (-2.5e-3, -2.0e-3),
                'ylabel': 'Readout signal {}'.format(i+2),
                'yunit': self.raw_data_dict['value_units'][0],
                'zrange': (0, np.log10(hist2D.max())),
                'logzscale': True,
                'clabel': 'log10(counts)'}
            self.plot_dicts['reset_{}_hist_vline'.format(i+1)] = {
                'ax_id': 'reset_{}_hist_qb_idx{}'.format(i+1, qubit_idx),
                'plotfn': self.plot_vlines,
                'x': self.options_dict['threshold'],
                'ymin': self.proc_data_dict['bin_edges'].min(),
                'ymax': self.proc_data_dict['bin_edges'].max(),
                'colors': '.3',
                'linestyles': 'dashed',
                'line_kws': {'linewidth': .8}}
            self.plot_dicts['reset_{}_hist_hline'.format(i+1)] = {
                'ax_id': 'reset_{}_hist_qb_idx{}'.format(i+1, qubit_idx),
                'plotfn': self.plot_vlines,
                'func': 'hlines',
                'x': self.options_dict['threshold'],
                'ymin': self.proc_data_dict['bin_edges'].min(),
                'ymax': self.proc_data_dict['bin_edges'].max(),
                'colors': '.3',
                'linestyles': 'dashed',
                'line_kws': {'linewidth': .8}}
            self.plot_dicts['reset_{}_hist_g_qb_idx{}'.format(i+1, qubit_idx)] = {
                'title': 'Reset {} histogram, ground state preparation'.format(i+1),
                'plotfn': self.plot_colorxy,
                'xvals': self.proc_data_dict['bin_centers'],
                'yvals': self.proc_data_dict['bin_centers'],
                'zvals': self.proc_data_dict['hist2_0'][i].T,
                'xlabel': 'Readout signal {}'.format(i+1),
                'xunit': self.raw_data_dict['value_units'][0],
                'ylabel': 'Readout signal {}'.format(i+2),
                'yunit': self.raw_data_dict['value_units'][0],
                'zrange': (0, np.log10(hist2D.max())),
                'logzscale': True,
                'zlabel': 'log10(counts)'}
            self.plot_dicts['reset_{}_hist_g_vline'.format(i+1)] = {
                'ax_id': 'reset_{}_hist_g_qb_idx{}'.format(i+1, qubit_idx),
                'plotfn': self.plot_vlines,
                'x': self.options_dict['threshold'],
                'ymin': self.proc_data_dict['bin_edges'].min(),
                'ymax': self.proc_data_dict['bin_edges'].max(),
                'colors': '.3',
                'linestyles': 'dashed',
                'line_kws': {'linewidth': .8}}
            self.plot_dicts['reset_{}_hist_g_hline'.format(i+1)] = {
                'ax_id': 'reset_{}_hist_g_qb_idx{}'.format(i+1, qubit_idx),
                'plotfn': self.plot_vlines,
                'func': 'hlines',
                'x': self.options_dict['threshold'],
                'ymin': self.proc_data_dict['bin_edges'].min(),
                'ymax': self.proc_data_dict['bin_edges'].max(),
                'colors': '.3',
                'linestyles': 'dashed',
                'line_kws': {'linewidth': .8}}
            self.plot_dicts['reset_{}_hist_e_qb_idx{}'.format(i+1, qubit_idx)] = {
                'title': 'Reset {} histogram, excited state preparation'.format(i+1),
                'plotfn': self.plot_colorxy,
                'xvals': self.proc_data_dict['bin_centers'],
                'yvals': self.proc_data_dict['bin_centers'],
                'zvals': self.proc_data_dict['hist2_1'][i].T,
                'xlabel': 'Readout signal {}'.format(i+1),
                'xunit': self.raw_data_dict['value_units'][0],
                'ylabel': 'Readout signal {}'.format(i+2),
                'yunit': self.raw_data_dict['value_units'][0],
                'zrange': (0, np.log10(hist2D.max())),
                'logzscale': True,
                'zlabel': 'log10(counts)'}
            self.plot_dicts['reset_{}_hist_e_vline'.format(i+1)] = {
                'ax_id': 'reset_{}_hist_e_qb_idx{}'.format(i+1, qubit_idx),
                'plotfn': self.plot_vlines,
                'x': self.options_dict['threshold'],
                'ymin': self.proc_data_dict['bin_edges'].min(),
                'ymax': self.proc_data_dict['bin_edges'].max(),
                'colors': '.3',
                'linestyles': 'dashed',
                'line_kws': {'linewidth': .8}}
            self.plot_dicts['reset_{}_hist_e_hline'.format(i+1)] = {
                'ax_id': 'reset_{}_hist_e_qb_idx{}'.format(i+1, qubit_idx),
                'plotfn': self.plot_vlines,
                'func': 'hlines',
                'x': self.options_dict['threshold'],
                'ymin': self.proc_data_dict['bin_edges'].min(),
                'ymax': self.proc_data_dict['bin_edges'].max(),
                'colors': '.3',
                'linestyles': 'dashed',
                'line_kws': {'linewidth': .8}}<|MERGE_RESOLUTION|>--- conflicted
+++ resolved
@@ -1710,17 +1710,10 @@
         # value_names
         try:
             cal_points_list = convert_channel_names_to_index(
-<<<<<<< HEAD
-                self.get_param_value('cal_points'), self.n_readouts,
-                self.raw_data_dict['value_names'][0])
-            print(cal_points_list)
-        except (KeyError, ValueError):
-=======
                 self.options_dict.get('cal_points'), self.n_readouts,
                 self.raw_data_dict['value_names']
             )
-        except KeyError:
->>>>>>> f37a7b76
+        except (KeyError, ValueError):
             cal_points_list = convert_channel_names_to_index(
                 self.get_param_value('cal_points'), self.n_readouts,
                 list(self.channel_map.keys())
