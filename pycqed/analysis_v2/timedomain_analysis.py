import lmfit
import numpy as np
from numpy.linalg import inv
import scipy as sp
import itertools
import matplotlib as mpl
from collections import OrderedDict
from pycqed.analysis import fitting_models as fit_mods
from pycqed.analysis import analysis_toolbox as a_tools
import pycqed.analysis_v2.base_analysis as ba
import pycqed.analysis_v2.readout_analysis as roa
import pycqed.analysis_v2.tomography_qudev as tomo
import re
from pycqed.analysis.tools.plotting import SI_val_to_msg_str
from copy import deepcopy
from pycqed.measurement.calibration_points import CalibrationPoints
import logging
log = logging.getLogger(__name__)
try:
    import qutip as qtp
except ImportError as e:
    log.warning('Could not import qutip, tomography code will not work')


class AveragedTimedomainAnalysis(ba.BaseDataAnalysis):
    def __init__(self, *args, **kwargs):
        super().__init__(*args, **kwargs)
        self.single_timestamp = True
        self.params_dict = {
            'value_names': 'value_names',
            'measured_values': 'measured_values',
            'measurementstring': 'measurementstring',
            'exp_metadata': 'exp_metadata'}
        self.numeric_params = []
        if kwargs.get('auto', True):
            self.run_analysis()

    def process_data(self):
        self.metadata = self.raw_data_dict.get('exp_metadata', {})
        if self.metadata is None:
            self.metadata = {}
        cal_points = self.metadata.get('cal_points', None)
        cal_points = self.options_dict.get('cal_points', cal_points)
        cal_points_list = roa.convert_channel_names_to_index(
            cal_points, len(self.raw_data_dict['measured_values'][0]),
            self.raw_data_dict['value_names'])
        self.proc_data_dict['cal_points_list'] = cal_points_list
        measured_values = self.raw_data_dict['measured_values']
        cal_idxs = self._find_calibration_indices()
        scales = [np.std(x[cal_idxs]) for x in measured_values]
        observable_vectors = np.zeros((len(cal_points_list),
                                       len(measured_values)))
        observable_vector_stds = np.ones_like(observable_vectors)
        for i, observable in enumerate(cal_points_list):
            for ch_idx, seg_idxs in enumerate(observable):
                x = measured_values[ch_idx][seg_idxs] / scales[ch_idx]
                if len(x) > 0:
                    observable_vectors[i][ch_idx] = np.mean(x)
                if len(x) > 1:
                    observable_vector_stds[i][ch_idx] = np.std(x)
        Omtx = (observable_vectors[1:] - observable_vectors[0]).T
        d0 = observable_vectors[0]
        corr_values = np.zeros(
            (len(cal_points_list) - 1, len(measured_values[0])))
        for i in range(len(measured_values[0])):
            d = np.array([x[i] / scale for x, scale in zip(measured_values,
                                                           scales)])
            corr_values[:, i] = inv(Omtx.T.dot(Omtx)).dot(Omtx.T).dot(d - d0)
        self.proc_data_dict['corr_values'] = corr_values

    def measurement_operators_and_results(self):
        """
        Converts the calibration points to measurement operators. Assumes that
        the calibration points are ordered the same as the basis states for
        the tomography calculation (e.g. for two qubits |gg>, |ge>, |eg>, |ee>).
        Also assumes that each calibration in the passed cal_points uses
        different segments.

        Returns:
            A tuple of
                the measured values with outthe calibration points;
                the measurement operators corresponding to each channel;
                and the expected covariation matrix between the operators.
        """
        d = len(self.proc_data_dict['cal_points_list'])
        cal_point_idxs = [set() for _ in range(d)]
        for i, idxs_lists in enumerate(self.proc_data_dict['cal_points_list']):
            for idxs in idxs_lists:
                cal_point_idxs[i].update(idxs)
        cal_point_idxs = [sorted(list(idxs)) for idxs in cal_point_idxs]
        cal_point_idxs = np.array(cal_point_idxs)
        raw_data = self.raw_data_dict['measured_values']
        means = [None] * d
        residuals = [list() for _ in raw_data]
        for i, cal_point_idx in enumerate(cal_point_idxs):
            means[i] = [np.mean(ch_data[cal_point_idx]) for ch_data in raw_data]
            for j, ch_residuals in enumerate(residuals):
                ch_residuals += list(raw_data[j][cal_point_idx] - means[i][j])
        means = np.array(means)
        residuals = np.array(residuals)
        Fs = [np.diag(ms) for ms in means.T]
        Omega = residuals.dot(residuals.T) / len(residuals.T)
        data_idxs = np.setdiff1d(np.arange(len(raw_data[0])),
                                 cal_point_idxs.flatten())
        data = np.array([ch_data[data_idxs] for ch_data in raw_data])
        return data, Fs, Omega

    def _find_calibration_indices(self):
        cal_indices = set()
        cal_points = self.options_dict['cal_points']
        nr_segments = self.raw_data_dict['measured_values'].shape[-1]
        for observable in cal_points:
            if isinstance(observable, (list, np.ndarray)):
                for idxs in observable:
                    cal_indices.update({idx % nr_segments for idx in idxs})
            else:  # assume dictionaries
                for idxs in observable.values():
                    cal_indices.update({idx % nr_segments for idx in idxs})
        return list(cal_indices)


def all_cal_points(d, nr_ch, reps=1):
    """
    Generates a list of calibration points for a Hilbert space of dimension d,
    with nr_ch channels and reps reprtitions of each calibration point.
    """
    return [[list(range(-reps*i, -reps*(i-1)))]*nr_ch for i in range(d, 0, -1)]


class Single_Qubit_TimeDomainAnalysis(ba.BaseDataAnalysis):

    def process_data(self):
        """
        This takes care of rotating and normalizing the data if required.
        this should work for several input types.
            - I/Q values (2 quadratures + cal points)
            - weight functions (1 quadrature + cal points)
            - counts (no cal points)

        There are several options possible to specify the normalization
        using the options dict.
            cal_points (tuple) of indices of the calibrati  on points

            zero_coord, one_coord
        """

        cal_points = self.options_dict.get('cal_points', None)
        zero_coord = self.options_dict.get('zero_coord', None)
        one_coord = self.options_dict.get('one_coord', None)

        if cal_points is None:
            # default for all standard Timedomain experiments
            cal_points = [list(range(-4, -2)), list(range(-2, 0))]

        if len(self.raw_data_dict['measured_values']) == 1:
            # if only one weight function is used rotation is not required
            self.proc_data_dict['corr_data'] = a_tools.rotate_and_normalize_data_1ch(
                self.raw_data_dict['measured_values'][0],
                cal_zero_points=cal_points[0],
                cal_one_points=cal_points[1])
        else:
            self.proc_data_dict['corr_data'], zero_coord, one_coord = \
                a_tools.rotate_and_normalize_data(
                    data=self.raw_data_dict['measured_values'][0:2],
                    zero_coord=zero_coord,
                    one_coord=one_coord,
                    cal_zero_points=cal_points[0],
                    cal_one_points=cal_points[1])

        # This should be added to the hdf5 datafile but cannot because of the
        # way that the "new" analysis works.

        # self.add_dataset_to_analysisgroup('Corrected data',
        #                                   self.proc_data_dict['corr_data'])


class MultiQubit_TimeDomain_Analysis(ba.BaseDataAnalysis):

    def __init__(self,
                 qb_names: list=None, label: str='',
                 t_start: str=None, t_stop: str=None, data_file_path: str=None,
                 options_dict: dict=None, extract_only: bool=False,
                 do_fitting: bool=True, auto=True,
                 params_dict=None, numeric_params=None, **kwargs):

        super().__init__(t_start=t_start, t_stop=t_stop, label=label,
                         data_file_path=data_file_path,
                         options_dict=options_dict,
                         extract_only=extract_only,
                         do_fitting=do_fitting, **kwargs)

        self.qb_names = qb_names
        if self.qb_names is None:
            raise ValueError('Provide the "qb_names."')

        self.params_dict = params_dict
        if self.params_dict is None:
            self.params_dict = {}
        self.numeric_params = numeric_params
        if self.numeric_params is None:
            self.numeric_params = []

        if auto:
            self.run_analysis()

    def extract_data(self):
        super().extract_data()

        self.channel_map = self.get_param_value('channel_map')
        if self.channel_map is None:
            value_names = self.raw_data_dict['value_names']
            if np.ndim(value_names) > 0:
                value_names = value_names
            if 'w' in value_names[0]:
                self.channel_map = a_tools.get_qb_channel_map_from_hdf(
                    self.qb_names, value_names=value_names,
                    file_path=self.raw_data_dict['folder'])
            else:
                self.channel_map = {}
                for qbn in self.qb_names:
                    self.channel_map[qbn] = value_names

        if len(self.channel_map) == 0:
            raise ValueError('No qubit RO channels have been found.')

    def create_sweep_points_dict(self):
        sweep_points_dict = self.get_param_value('sweep_points_dict')
        hard_sweep_params = self.get_param_value('hard_sweep_params')
        self.sp = self.get_param_value('sweep_points')
        if sweep_points_dict is not None:
            # assumed to be of the form {qbn1: swpts_array1, qbn2: swpts_array2}
            self.proc_data_dict['sweep_points_dict'] = \
                {qbn: {'sweep_points': sweep_points_dict[qbn]}
                 for qbn in self.qb_names}
        elif hard_sweep_params is not None:
            self.proc_data_dict['sweep_points_dict'] = \
                {qbn: {'sweep_points': list(hard_sweep_params.values())[0][
                    'values']} for qbn in self.qb_names}
        elif self.sp is not None:
            self.mospm = self.get_param_value('meas_obj_sweep_points_map')
            if self.mospm is None:
                raise ValueError('Please provide "meas_obj_sweep_points_map."')
            self.proc_data_dict['sweep_points_dict'] = \
                {qbn: {'sweep_points': self.sp[0][self.mospm[qbn][0]][0]}
                 for qbn in self.qb_names}
        else:
            self.proc_data_dict['sweep_points_dict'] = \
                {qbn: {'sweep_points': self.data_filter(
                    self.raw_data_dict['hard_sweep_points'])}
                    for qbn in self.qb_names}

    def create_sweep_points_2D_dict(self):
        soft_sweep_params = self.get_param_value('soft_sweep_params')
        if soft_sweep_params is not None:
            self.proc_data_dict['sweep_points_2D_dict'] = \
                {qbn: {pn: soft_sweep_params[pn]['values'] for
                       pn in soft_sweep_params}
                 for qbn in self.qb_names}
        elif self.sp is not None:
            self.proc_data_dict['sweep_points_2D_dict'] = OrderedDict()
            for qbn in self.qb_names:
                self.proc_data_dict['sweep_points_2D_dict'][qbn] = \
                    {qbn: {
                        self.sp[i+1][pn][2]: self.sp[i+1][pn][0] for i, pn in
                        enumerate(self.mospm[qbn][1:])}}
        else:
            if len(self.raw_data_dict['soft_sweep_points'].shape) == 1:
                self.proc_data_dict['sweep_points_2D_dict'] = \
                    {qbn: {self.raw_data_dict['sweep_parameter_names'][1]:
                               self.raw_data_dict['soft_sweep_points']} for
                     qbn in self.qb_names}
            else:
                sspn = self.raw_data_dict['sweep_parameter_names'][1:]
                self.proc_data_dict['sweep_points_2D_dict'] = \
                    {qbn: {sspn[i]: self.raw_data_dict['soft_sweep_points'][i]
                           for i in range(len(sspn))} for qbn in self.qb_names}

    def create_meas_results_per_qb(self):
        measured_RO_channels = list(self.raw_data_dict['measured_data'])
        meas_results_per_qb_raw = {}
        meas_results_per_qb = {}
        for qb_name, RO_channels in self.channel_map.items():
            meas_results_per_qb_raw[qb_name] = {}
            meas_results_per_qb[qb_name] = {}
            if isinstance(RO_channels, str):
                meas_ROs_per_qb = [RO_ch for RO_ch in measured_RO_channels
                                   if RO_channels in RO_ch]
                for meas_RO in meas_ROs_per_qb:
                    meas_results_per_qb_raw[qb_name][meas_RO] = \
                        self.raw_data_dict[
                            'measured_data'][meas_RO]
                    meas_results_per_qb[qb_name][meas_RO] = \
                        self.data_filter(
                            meas_results_per_qb_raw[qb_name][meas_RO])

            elif isinstance(RO_channels, list):
                for qb_RO_ch in RO_channels:
                    meas_ROs_per_qb = [RO_ch for RO_ch in measured_RO_channels
                                       if qb_RO_ch in RO_ch]

                    for meas_RO in meas_ROs_per_qb:
                        meas_results_per_qb_raw[qb_name][meas_RO] = \
                            self.raw_data_dict[
                                'measured_data'][meas_RO]
                        meas_results_per_qb[qb_name][meas_RO] = \
                            self.data_filter(
                                meas_results_per_qb_raw[qb_name][meas_RO])
            else:
                raise TypeError('The RO channels for {} must either be a list '
                                'or a string.'.format(qb_name))
        self.proc_data_dict['meas_results_per_qb_raw'] = \
            meas_results_per_qb_raw
        self.proc_data_dict['meas_results_per_qb'] = \
            meas_results_per_qb

    def process_data(self):
        super().process_data()
        self.data_filter = self.get_param_value('data_filter')
        prep_params = self.get_param_value('preparation_params',
                                           default_value=dict())
        self.data_with_reset = False
        if self.data_filter is None:
            if 'active' in prep_params.get('preparation_type', 'wait'):
                reset_reps = prep_params.get('reset_reps', 1)
                self.data_filter = lambda x: x[reset_reps::reset_reps+1]
                self.data_with_reset = True
        if self.data_filter is None:
            self.data_filter = lambda x: x

        self.create_sweep_points_dict()
        self.create_meas_results_per_qb()

        # temporary fix for appending calibration points to x values but
        # without breaking sequences not yet using this interface.
        rotate = self.get_param_value('rotate', default_value=False)
        cal_points = self.get_param_value('cal_points')
        last_ge_pulses = self.get_param_value('last_ge_pulses',
                                              default_value=False)
        try:
            self.cp = eval(cal_points)
            # for now assuming the same for all qubits.
            self.cal_states_dict = self.cp.get_indices(
                self.qb_names, prep_params)[self.qb_names[0]]
            print(self.cal_states_dict)
            if rotate:
                cal_states_rots = self.cp.get_rotations(last_ge_pulses,
                        self.qb_names[0])[self.qb_names[0]] if rotate else None
                self.cal_states_rotations = self.get_param_value(
                    'cal_states_rotations', default_value=cal_states_rots)
            else:
                self.cal_states_rotations = None
            sweep_points_w_calpts = \
                {qbn: {'sweep_points': self.cp.extend_sweep_points(
                    self.proc_data_dict['sweep_points_dict'][qbn][
                        'sweep_points'], qbn)} for qbn in self.qb_names}
            self.proc_data_dict['sweep_points_dict'] = sweep_points_w_calpts
        except TypeError as e:
            log.error(e)
            log.warning("Failed retrieving cal point objects or states. "
                        "Please update measurement to provide cal point object "
                        "in metadata. Trying to get them using the old way ...")
            if rotate:
                self.cal_states_rotations = self.get_param_value(
                    'cal_states_rotations', default_value=None)
            else:
                self.cal_states_rotations = None
            self.cal_states_dict = self.get_param_value('cal_states_dict',
                                                         default_value={})

        # create projected_data_dict
        self.data_to_fit = self.get_param_value('data_to_fit')
        if self.cal_states_rotations is not None:
            self.cal_states_analysis()
        else:
            # this assumes data obtained with classifier detector!
            # ie pg, pe, pf are expected to be in the value_names
            self.proc_data_dict['projected_data_dict'] = OrderedDict()
            for qbn, data_dict in self.proc_data_dict[
                    'meas_results_per_qb'].items():
                self.proc_data_dict['projected_data_dict'][qbn] = OrderedDict()
                for state_prob in ['pg', 'pe', 'pf']:
                    self.proc_data_dict['projected_data_dict'][qbn].update(
                        {state_prob: data for key, data in data_dict.items()
                         if state_prob in key})
            if self.cal_states_dict is None:
                self.cal_states_dict = {}
            self.num_cal_points = np.array(list(
                self.cal_states_dict.values())).flatten().size

            # correct probabilities given calibration matrix
            if self.get_param_value("correction_matrix") is not None:
                self.proc_data_dict['projected_data_dict_corrected'] = OrderedDict()
                for qbn, data_dict in self.proc_data_dict[
                    'meas_results_per_qb'].items():
                    self.proc_data_dict['projected_data_dict'][qbn] = OrderedDict()
                    probas_raw = np.asarray([data_dict[k] for k in data_dict
                                             for state_prob in ['pg', 'pe', 'pf'] if
                                             state_prob in k])
                    corr_mtx = self.get_param_value("correction_matrix")[qbn]
                    probas_corrected = np.linalg.inv(corr_mtx).T @ probas_raw
                    for state_prob in ['pg', 'pe', 'pf']:
                        self.proc_data_dict['projected_data_dict_corrected'][qbn].update(
                            {state_prob: data for key, data in
                             zip(["pg", "pe", "pf"], probas_corrected)})

        # get data_to_fit
        self.proc_data_dict['data_to_fit'] = OrderedDict()
        for qbn, prob_data in self.proc_data_dict[
                'projected_data_dict'].items():
            if qbn in self.data_to_fit:
                self.proc_data_dict['data_to_fit'][qbn] = prob_data[
                    self.data_to_fit[qbn]]

        # create msmt_sweep_points, sweep_points, cal_points_sweep_points
        for qbn in self.qb_names:
            if self.num_cal_points > 0:
                self.proc_data_dict['sweep_points_dict'][qbn][
                    'msmt_sweep_points'] = \
                    self.proc_data_dict['sweep_points_dict'][qbn][
                    'sweep_points'][:-self.num_cal_points]
                self.proc_data_dict['sweep_points_dict'][qbn][
                    'cal_points_sweep_points'] = \
                    self.proc_data_dict['sweep_points_dict'][qbn][
                        'sweep_points'][-self.num_cal_points::]
            else:
                self.proc_data_dict['sweep_points_dict'][qbn][
                    'msmt_sweep_points'] = self.proc_data_dict[
                    'sweep_points_dict'][qbn]['sweep_points']
                self.proc_data_dict['sweep_points_dict'][qbn][
                    'cal_points_sweep_points'] = []
        if self.options_dict.get('TwoD', False):
            self.create_sweep_points_2D_dict()

    def get_cal_data_points(self):
        if len(self.cal_states_rotations) == 0:
            self.cal_states_dict = {}
            self.cal_states_dict_for_rotation = self.cal_states_dict
        else:
            if self.cal_states_dict is None:
                print('Assuming two cal states, |g> and |e>, and using '
                      'sweep_points[-4:-2] as |g> cal points, and '
                      'sweep_points[-2::] as |e> cal points.')
                self.cal_states_dict = OrderedDict()
                indices = list(range(-len(self.cal_states_rotations)*2, 0))
                for state, rot_idx in self.cal_states_rotations.items():
                    self.cal_states_dict[self.get_latex_prob_label(state)] = \
                        indices[2*rot_idx: 2*rot_idx+2]
                self.cal_states_dict_for_rotation = OrderedDict()
                for qbn in self.qb_names:
                    self.cal_states_dict_for_rotation[qbn] = self.cal_states_dict
            else:
                self.cal_states_dict_for_rotation = OrderedDict()
                states = False
                cal_states_rotations = self.cal_states_rotations
                for key in cal_states_rotations.keys():
                    if key == 'g' or key == 'e' or key == 'f':
                        states = True
                for qbn in self.qb_names:
                    self.cal_states_dict_for_rotation[qbn] = OrderedDict()
                    if states:
                        cal_states_rot_qb = cal_states_rotations
                    else:
                        cal_states_rot_qb = cal_states_rotations[qbn]
                    for i in range(len(cal_states_rot_qb)):
                        cal_state = \
                            [k for k, idx in cal_states_rot_qb.items()
                             if idx == i][0]
                        self.cal_states_dict_for_rotation[qbn][cal_state] = \
                            self.cal_states_dict[cal_state]

        self.num_cal_points = np.array(list(
            self.cal_states_dict.values())).flatten().size

    def cal_states_analysis(self):
        self.get_cal_data_points()
        if self.get_param_value('TwoD', default_value=False):
            self.proc_data_dict['projected_data_dict'] = \
                self.rotate_data_TwoD(
                    self.proc_data_dict['meas_results_per_qb'],
                    self.channel_map, self.cal_states_dict_for_rotation,
                    self.data_to_fit)
        else:
            self.proc_data_dict['projected_data_dict'] = \
                self.rotate_data(
                    self.proc_data_dict['meas_results_per_qb'],
                    self.channel_map, self.cal_states_dict_for_rotation,
                    self.data_to_fit)

    @staticmethod
    def rotate_data(meas_results_per_qb, channel_map,
                    cal_states_dict, data_to_fit):
        # ONLY WORKS FOR 2 CAL STATES
        rotated_data_dict = OrderedDict()
        for qb_name, meas_res_dict in meas_results_per_qb.items():
            if len(cal_states_dict[qb_name]) == 0:
                cal_zero_points = None
                cal_one_points = None
            else:
                cal_zero_points = list(cal_states_dict[qb_name].values())[0]
                cal_one_points = list(cal_states_dict[qb_name].values())[1]
            rotated_data_dict[qb_name] = OrderedDict()
            if len(meas_res_dict) == 1:
                # one RO channel per qubit
                if cal_zero_points is None and cal_one_points is None:
                    data = meas_res_dict[list(meas_res_dict)[0]]
                    rotated_data_dict[qb_name][data_to_fit[qb_name]] = \
                        (data - np.min(data))/(np.max(data) - np.min(data))
                else:
                    rotated_data_dict[qb_name][data_to_fit[qb_name]] = \
                        a_tools.rotate_and_normalize_data_1ch(
                            data=meas_res_dict[list(meas_res_dict)[0]],
                            cal_zero_points=cal_zero_points,
                            cal_one_points=cal_one_points)
            elif list(meas_res_dict) == channel_map[qb_name]:
                # two RO channels per qubit
                rotated_data_dict[qb_name][data_to_fit[qb_name]], _, _ = \
                    a_tools.rotate_and_normalize_data_IQ(
                        data=np.array([v for v in meas_res_dict.values()]),
                        cal_zero_points=cal_zero_points,
                        cal_one_points=cal_one_points)
            else:
                # multiple readouts per qubit per channel
                if isinstance(channel_map[qb_name], str):
                    qb_ro_ch0 = channel_map[qb_name]
                else:
                    qb_ro_ch0 = channel_map[qb_name][0]
                ro_suffixes = [s[len(qb_ro_ch0)+1::] for s in
                               list(meas_res_dict) if qb_ro_ch0 in s]
                for i, ro_suf in enumerate(ro_suffixes):
                    if len(ro_suffixes) == len(meas_res_dict):
                        # one RO ch per qubit
                        rotated_data_dict[qb_name][ro_suf] = \
                            a_tools.rotate_and_normalize_data_1ch(
                                data=meas_res_dict[list(meas_res_dict)[i]],
                                cal_zero_points=cal_zero_points,
                                cal_one_points=cal_one_points)
                    else:
                        # two RO ch per qubit
                        keys = [k for k in meas_res_dict if ro_suf in k]
                        correct_keys = [k for k in keys
                                        if k[len(qb_ro_ch0)+1::] == ro_suf]
                        data_array = np.array([meas_res_dict[k]
                                               for k in correct_keys])
                        rotated_data_dict[qb_name][ro_suf], \
                        _, _ = \
                            a_tools.rotate_and_normalize_data_IQ(
                                data=data_array,
                                cal_zero_points=cal_zero_points,
                                cal_one_points=cal_one_points)
        return rotated_data_dict

    @staticmethod
    def rotate_data_TwoD(meas_results_per_qb, channel_map,
                         cal_states_dict, data_to_fit):
        rotated_data_dict = OrderedDict()
        for qb_name, meas_res_dict in meas_results_per_qb.items():
            if len(cal_states_dict[qb_name]) == 0:
                cal_zero_points = None
                cal_one_points = None
            else:
                cal_zero_points = list(cal_states_dict[qb_name].values())[0]
                cal_one_points = list(cal_states_dict[qb_name].values())[1]
            rotated_data_dict[qb_name] = OrderedDict()
            if len(meas_res_dict) == 1:
                # one RO channel per qubit
                raw_data_arr = meas_res_dict[list(meas_res_dict)[0]]
                rotated_data_dict[qb_name][data_to_fit[qb_name]] = \
                    deepcopy(raw_data_arr.transpose())
                for col in range(raw_data_arr.shape[1]):
                    rotated_data_dict[qb_name][data_to_fit[qb_name]][col] = \
                        a_tools.rotate_and_normalize_data_1ch(
                            data=raw_data_arr[:, col],
                            cal_zero_points=cal_zero_points,
                            cal_one_points=cal_one_points)
            elif list(meas_res_dict) == channel_map[qb_name]:
                # two RO channels per qubit
                raw_data_arr = meas_res_dict[list(meas_res_dict)[0]]
                rotated_data_dict[qb_name][data_to_fit[qb_name]] = \
                    deepcopy(raw_data_arr.transpose())
                for col in range(raw_data_arr.shape[1]):
                    data_array = np.array(
                        [v[:, col] for v in meas_res_dict.values()])
                    rotated_data_dict[qb_name][
                            data_to_fit[qb_name]][col], _, _ = \
                        a_tools.rotate_and_normalize_data_IQ(
                            data=data_array,
                            cal_zero_points=cal_zero_points,
                            cal_one_points=cal_one_points)
            else:
                # multiple readouts per qubit per channel
                if isinstance(channel_map[qb_name], str):
                    qb_ro_ch0 = channel_map[qb_name]
                else:
                    qb_ro_ch0 = channel_map[qb_name][0]

                ro_suffixes = [s[len(qb_ro_ch0)+1::] for s in
                               list(meas_res_dict) if qb_ro_ch0 in s]

                for i, ro_suf in enumerate(ro_suffixes):
                    if len(ro_suffixes) == len(meas_res_dict):
                        # one RO ch per qubit
                        raw_data_arr = meas_res_dict[list(meas_res_dict)[i]]
                        rotated_data_dict[qb_name][ro_suf] = \
                            deepcopy(raw_data_arr.transpose())
                        for col in range(raw_data_arr.shape[1]):
                            rotated_data_dict[qb_name][
                                ro_suf][col] = \
                                a_tools.rotate_and_normalize_data_1ch(
                                    data=raw_data_arr[:, col],
                                    cal_zero_points=cal_zero_points,
                                    cal_one_points=cal_one_points)
                    else:
                        # two RO ch per qubit
                        raw_data_arr = meas_res_dict[list(meas_res_dict)[i]]
                        rotated_data_dict[qb_name][ro_suf] = \
                            deepcopy(raw_data_arr.transpose())
                        for col in range(raw_data_arr.shape[1]):
                            data_array = np.array(
                                [v[:, col] for k, v in meas_res_dict.items()
                                 if ro_suf in k])
                            rotated_data_dict[qb_name][ro_suf][col], _, _ = \
                                a_tools.rotate_and_normalize_data_IQ(
                                    data=data_array,
                                    cal_zero_points=cal_zero_points,
                                    cal_one_points=cal_one_points)
        return rotated_data_dict

    @staticmethod
    def get_cal_state_color(cal_state_label):
        if cal_state_label == 'g' or cal_state_label == r'$|g\rangle$':
            return 'k'
        elif cal_state_label == 'e' or cal_state_label == r'$|e\rangle$':
            return 'gray'
        elif cal_state_label == 'f' or cal_state_label == r'$|f\rangle$':
            return 'C8'
        else:
            return 'C4'

    @staticmethod
    def get_latex_prob_label(prob_label):
        if '$' in prob_label:
            return prob_label
        elif 'p' in prob_label.lower():
            return r'$|{}\rangle$'.format(prob_label[-1])
        else:
            return r'$|{}\rangle$'.format(prob_label)

    def prepare_plots(self):
        if self.get_param_value('plot_proj_data', default_value=True):
            for qb_name, corr_data in self.proc_data_dict[
                    'projected_data_dict'].items():
                fig_name = 'projected_plot_' + qb_name
                if isinstance(corr_data, dict):
                    for data_key, data in corr_data.items():
                        if self.cal_states_rotations is None:
                            data_label = data_key
                            title_suffix = ''
                            plot_name_suffix = data_key
                            plot_cal_points = False
                            data_axis_label = 'Population'
                        else:
                            fig_name = 'projected_plot_' + qb_name + \
                                       data_key
                            data_label = 'Data'
                            title_suffix = data_key
                            plot_name_suffix = ''
                            plot_cal_points = (
                                not self.options_dict.get('TwoD', False))
                            data_axis_label = ''
                        self.prepare_projected_data_plot(
                            fig_name, data, qb_name=qb_name,
                            data_label=data_label,
                            title_suffix=title_suffix,
                            plot_name_suffix=plot_name_suffix,
                            data_axis_label=data_axis_label,
                            plot_cal_points=plot_cal_points)

                else:
                    fig_name = 'projected_plot_' + qb_name
                    self.prepare_projected_data_plot(
                        fig_name, corr_data, qb_name=qb_name,
                        plot_cal_points=(
                            not self.options_dict.get('TwoD', False)))

        if self.get_param_value('plot_raw_data', default_value=True):
            # self.cal_states_rotations is not None:
            self.prepare_raw_data_plots(plot_filtered=False)
            if 'preparation_params' in self.metadata:
                if 'active' in self.metadata['preparation_params'].get(
                        'preparation_type', 'wait'):
                    self.prepare_raw_data_plots(plot_filtered=True)

    def prepare_raw_data_plots(self, plot_filtered=False):
        if plot_filtered or not self.data_with_reset:
            key = 'meas_results_per_qb'
            suffix = 'filtered' if self.data_with_reset else ''
            func_for_swpts = lambda qb_name: self.proc_data_dict[
                'sweep_points_dict'][qb_name]['sweep_points']
        else:
            key = 'meas_results_per_qb_raw'
            suffix = ''
            func_for_swpts = lambda qb_name: self.raw_data_dict[
                'hard_sweep_points']
        for qb_name, raw_data_dict in self.proc_data_dict[key].items():
            sweep_points = func_for_swpts(qb_name)
            if len(raw_data_dict) == 1:
                numplotsx = 1
                numplotsy = 1
            elif len(raw_data_dict) == 2:
                numplotsx = 1
                numplotsy = 2
            else:
                numplotsx = 2
                numplotsy = len(raw_data_dict) // 2 + len(raw_data_dict) % 2

            plotsize = self.get_default_plot_params(set=False)['figure.figsize']
            fig_title = (self.raw_data_dict['timestamp'] + ' ' +
                         self.raw_data_dict['measurementstring'] +
                         '\nRaw data ' + suffix + ' ' + qb_name)
            plot_name = 'raw_plot_' + qb_name + suffix
            # get xunit and label: temporarily with try catch for old
            # sequences which do not have unit and label in meta data
            hard_sweep_params = self.get_param_value('hard_sweep_params')
            sweep_name = self.get_param_value('sweep_name')
            sweep_unit = self.get_param_value('sweep_unit')
            if hard_sweep_params is not None:
                xlabel = list(hard_sweep_params)[0]
                xunit = list(hard_sweep_params.values())[0][
                    'unit']
            elif (sweep_name is not None) and (sweep_unit is not None):
                xlabel = sweep_name
                xunit = sweep_unit
            else:
                xlabel = self.raw_data_dict['sweep_parameter_names']
                xunit = self.raw_data_dict['sweep_parameter_units']
            if np.ndim(xunit) > 0:
                xunit = xunit[0]
            for ax_id, ro_channel in enumerate(raw_data_dict):
                if self.get_param_value('TwoD', default_value=False):
                    soft_sweep_params = self.get_param_value(
                        'soft_sweep_params')
                    if soft_sweep_params is not None:
                        yunit = list(soft_sweep_params.values())[0]['unit']
                    else:
                        yunit = self.raw_data_dict['sweep_parameter_units'][1]
                    if np.ndim(yunit) > 0:
                        yunit = yunit[0]
                    for pn, ssp in self.proc_data_dict['sweep_points_2D_dict'][
                            qb_name].items():
                        self.plot_dicts[f'{plot_name}_{ro_channel}_{pn}'] = {
                            'fig_id': plot_name + '_' + pn,
                            'ax_id': ax_id,
                            'plotfn': self.plot_colorxy,
                            'xvals': sweep_points,
                            'yvals': ssp,
                            'zvals': raw_data_dict[ro_channel].T,
                            'xlabel': xlabel,
                            'xunit': xunit,
                            'ylabel': pn,
                            'yunit': yunit,
                            'numplotsx': numplotsx,
                            'numplotsy': numplotsy,
                            'plotsize': (plotsize[0]*numplotsx,
                                         plotsize[1]*numplotsy),
                            'title': fig_title,
                            'clabel': '{} (Vpeak)'.format(ro_channel)}
                else:
                    self.plot_dicts[plot_name + '_' + ro_channel] = {
                        'fig_id': plot_name,
                        'ax_id': ax_id,
                        'plotfn': self.plot_line,
                        'xvals': sweep_points,
                        'xlabel': xlabel,
                        'xunit': xunit,
                        'yvals': raw_data_dict[ro_channel],
                        'ylabel': '{} (Vpeak)'.format(ro_channel),
                        'yunit': '',
                        'numplotsx': numplotsx,
                        'numplotsy': numplotsy,
                        'plotsize': (plotsize[0]*numplotsx,
                                     plotsize[1]*numplotsy),
                        'title': fig_title}
            if len(raw_data_dict) == 1:
                self.plot_dicts[
                    plot_name + '_' + list(raw_data_dict)[0]]['ax_id'] = None

    def prepare_projected_data_plot(
            self, fig_name, data, qb_name, title_suffix='', sweep_points=None,
            plot_cal_points=True, plot_name_suffix='', data_label='Data',
            data_axis_label='', do_legend_data=True, do_legend_cal_states=True):
        title_suffix = qb_name + title_suffix
        if data_axis_label == '':
            data_axis_label = '{} state population'.format(
                self.get_latex_prob_label(self.data_to_fit[qb_name]))
        plotsize = self.get_default_plot_params(set=False)['figure.figsize']
        plotsize = (plotsize[0], plotsize[0]/1.25)

        if sweep_points is None:
            sweep_points = self.proc_data_dict['sweep_points_dict'][qb_name][
                'sweep_points']
        plot_names_cal = []
        if plot_cal_points and self.num_cal_points != 0:
            yvals = data[:-self.num_cal_points]
            xvals = sweep_points[:-self.num_cal_points]
            # plot cal points
            for i, cal_pts_idxs in enumerate(
                    self.cal_states_dict.values()):
                plot_dict_name_cal = list(self.cal_states_dict)[i] + \
                                 '_' + qb_name + '_' + plot_name_suffix
                plot_names_cal += [plot_dict_name_cal]
                self.plot_dicts[plot_dict_name_cal] = {
                    'fig_id': fig_name,
                    'plotfn': self.plot_line,
                    'plotsize': plotsize,
                    'xvals': self.proc_data_dict['sweep_points_dict'][qb_name][
                        'cal_points_sweep_points'][cal_pts_idxs],
                    'yvals': data[cal_pts_idxs],
                    'setlabel': list(self.cal_states_dict)[i],
                    'do_legend': do_legend_cal_states,
                    'legend_bbox_to_anchor': (1, 0.5),
                    'legend_pos': 'center left',
                    'linestyle': 'none',
                    'line_kws': {'color': self.get_cal_state_color(
                        list(self.cal_states_dict)[i])}}

                self.plot_dicts[plot_dict_name_cal+'_line'] = {
                    'fig_id': fig_name,
                    'plotsize': plotsize,
                    'plotfn': self.plot_hlines,
                    'y': np.mean(data[cal_pts_idxs]),
                    'xmin': self.proc_data_dict['sweep_points_dict'][qb_name][
                        'sweep_points'][0],
                    'xmax': self.proc_data_dict['sweep_points_dict'][qb_name][
                        'sweep_points'][-1],
                    'colors': 'gray'}

        else:
            yvals = data
            xvals = sweep_points
        title = (self.raw_data_dict['timestamp'] + ' ' +
                 self.raw_data_dict['measurementstring'])
        if title_suffix is not None:
            title += '\n' + title_suffix

        plot_dict_name = fig_name + '_' + plot_name_suffix
        # get x info (try for old sequences which do not have info in meta
        hard_sweep_params = self.get_param_value('hard_sweep_params')
        sweep_name = self.get_param_value('sweep_name')
        sweep_unit = self.get_param_value('sweep_unit')
        if hard_sweep_params is not None:
            xlabel = list(hard_sweep_params)[0]
            xunit = list(hard_sweep_params.values())[0][
                'unit']
        elif (sweep_name is not None) and (sweep_unit is not None):
            xlabel = sweep_name
            xunit = sweep_unit
        else:
            xlabel = self.raw_data_dict['sweep_parameter_names']
            xunit = self.raw_data_dict['sweep_parameter_units']
        if np.ndim(xunit) > 0:
            xunit = xunit[0]

        if self.get_param_value('TwoD', default_value=False):
            soft_sweep_params = self.get_param_value(
                'soft_sweep_params')
            if soft_sweep_params is not None:
                yunit = list(soft_sweep_params.values())[0]['unit']
            else:
                yunit = self.raw_data_dict['sweep_parameter_units'][1]
            if np.ndim(yunit) > 0:
                yunit = yunit[0]
            for pn, ssp in self.proc_data_dict['sweep_points_2D_dict'][
                    qb_name].items():
                self.plot_dicts[f'{plot_dict_name}_{pn}'] = {
                    'plotfn': self.plot_colorxy,
                    'fig_id': fig_name + '_' + pn,
                    'xvals': xvals,
                    'yvals': ssp,
                    'zvals': yvals,
                    'xlabel': xlabel,
                    'xunit': xunit,
                    'ylabel': pn,
                    'yunit': yunit,
                    'title': title,
                    'clabel': data_axis_label}
        else:
            self.plot_dicts[plot_dict_name] = {
                'plotfn': self.plot_line,
                'fig_id': fig_name,
                'plotsize': plotsize,
                'xvals': xvals,
                'xlabel': xlabel,
                'xunit': xunit,
                'yvals': yvals,
                'ylabel': data_axis_label,
                'yunit': '',
                'setlabel': data_label,
                'title': title,
                'linestyle': 'none',
                'do_legend': do_legend_data,
                'legend_bbox_to_anchor': (1, 0.5),
                'legend_pos': 'center left'}
        if len(plot_names_cal) > 0:
            if do_legend_data and not do_legend_cal_states:
                for plot_name in plot_names_cal:
                    plot_dict_cal = self.plot_dicts.pop(plot_name)
                    self.plot_dicts[plot_name] = plot_dict_cal


class Idling_Error_Rate_Analyisis(ba.BaseDataAnalysis):

    def __init__(self, t_start: str=None, t_stop: str=None,
                 label: str='', data_file_path: str=None,
                 options_dict: dict=None, extract_only: bool=False,
                 do_fitting: bool=True, auto=True):
        super().__init__(t_start=t_start, t_stop=t_stop,
                         label=label,
                         data_file_path=data_file_path,
                         options_dict=options_dict,
                         extract_only=extract_only, do_fitting=do_fitting)

        self.params_dict = {'xlabel': 'sweep_name',
                            'xunit': 'sweep_unit',
                            'xvals': 'sweep_points',
                            'measurementstring': 'measurementstring',
                            'value_names': 'value_names',
                            'value_units': 'value_units',
                            'measured_values': 'measured_values'}
        self.numeric_params = []
        if auto:
            self.run_analysis()

    def process_data(self):
        post_sel_th = self.options_dict.get('post_sel_th', 0.5)
        raw_shots = self.raw_data_dict['measured_values'][0][0]
        post_sel_shots = raw_shots[::2]
        data_shots = raw_shots[1::2]
        data_shots[np.where(post_sel_shots > post_sel_th)] = np.nan

        states = ['0', '1', '+']
        self.proc_data_dict['xvals'] = np.unique(self.raw_data_dict['xvals'])
        for i, state in enumerate(states):
            self.proc_data_dict['shots_{}'.format(state)] =data_shots[i::3]

            self.proc_data_dict['yvals_{}'.format(state)] = \
                np.nanmean(np.reshape(self.proc_data_dict['shots_{}'.format(state)],
                               (len(self.proc_data_dict['xvals']), -1),
                               order='F'), axis=1)


    def prepare_plots(self):
        # assumes that value names are unique in an experiment
        states = ['0', '1', '+']
        for i, state in enumerate(states):
            yvals = self.proc_data_dict['yvals_{}'.format(state)]
            xvals =  self.proc_data_dict['xvals']

            self.plot_dicts['Prepare in {}'.format(state)] = {
                'ax_id': 'main',
                'plotfn': self.plot_line,
                'xvals': xvals,
                'xlabel': self.raw_data_dict['xlabel'][0],
                'xunit': self.raw_data_dict['xunit'][0][0],
                'yvals': yvals,
                'ylabel': 'Counts',
                'yrange': [0, 1],
                'xrange': self.options_dict.get('xrange', None),
                'yunit': 'frac',
                'setlabel': 'Prepare in {}'.format(state),
                'do_legend':True,
                'title': (self.raw_data_dict['timestamps'][0]+' - ' +
                          self.raw_data_dict['timestamps'][-1] + '\n' +
                          self.raw_data_dict['measurementstring'][0]),
                'legend_pos': 'upper right'}
        if self.do_fitting:
            for state in ['0', '1', '+']:
                self.plot_dicts['fit_{}'.format(state)] = {
                    'ax_id': 'main',
                    'plotfn': self.plot_fit,
                    'fit_res': self.fit_dicts['fit {}'.format(state)]['fit_res'],
                    'plot_init': self.options_dict['plot_init'],
                    'setlabel': 'fit |{}>'.format(state),
                    'do_legend': True,
                    'legend_pos': 'upper right'}

                self.plot_dicts['fit_text']={
                    'ax_id':'main',
                    'box_props': 'fancy',
                    'xpos':1.05,
                    'horizontalalignment':'left',
                    'plotfn': self.plot_text,
                    'text_string': self.proc_data_dict['fit_msg']}



    def analyze_fit_results(self):
        fit_msg =''
        states = ['0', '1', '+']
        for state in states:
            fr = self.fit_res['fit {}'.format(state)]
            N1 = fr.params['N1'].value, fr.params['N1'].stderr
            N2 = fr.params['N2'].value, fr.params['N2'].stderr
            fit_msg += ('Prep |{}> : \n\tN_1 = {:.2g} $\pm$ {:.2g}'
                    '\n\tN_2 = {:.2g} $\pm$ {:.2g}\n').format(
                state, N1[0], N1[1], N2[0], N2[1])

        self.proc_data_dict['fit_msg'] = fit_msg

    def prepare_fitting(self):
        self.fit_dicts = OrderedDict()
        states = ['0', '1', '+']
        for i, state in enumerate(states):
            yvals = self.proc_data_dict['yvals_{}'.format(state)]
            xvals =  self.proc_data_dict['xvals']

            mod = lmfit.Model(fit_mods.idle_error_rate_exp_decay)
            mod.guess = fit_mods.idle_err_rate_guess.__get__(mod, mod.__class__)

            # Done here explicitly so that I can overwrite a specific guess
            guess_pars = mod.guess(N=xvals, data=yvals)
            vary_N2 = self.options_dict.get('vary_N2', True)

            if not vary_N2:
                guess_pars['N2'].value = 1e21
                guess_pars['N2'].vary = False
            self.fit_dicts['fit {}'.format(states[i])] = {
                'model': mod,
                'fit_xvals': {'N': xvals},
                'fit_yvals': {'data': yvals},
                'guess_pars': guess_pars}
            # Allows fixing the double exponential coefficient


class Grovers_TwoQubitAllStates_Analysis(ba.BaseDataAnalysis):

    def __init__(self, t_start: str=None, t_stop: str=None,
                 label: str='', data_file_path: str=None,
                 options_dict: dict=None, extract_only: bool=False,
                 do_fitting: bool=True, auto=True):
        super().__init__(t_start=t_start, t_stop=t_stop,
                         label=label,
                         data_file_path=data_file_path,
                         options_dict=options_dict,
                         extract_only=extract_only, do_fitting=do_fitting)

        self.params_dict = {'xlabel': 'sweep_name',
                            'xunit': 'sweep_unit',
                            'xvals': 'sweep_points',
                            'measurementstring': 'measurementstring',
                            'value_names': 'value_names',
                            'value_units': 'value_units',
                            'measured_values': 'measured_values'}
        self.numeric_params = []
        if auto:
            self.run_analysis()

    def process_data(self):
        self.proc_data_dict = OrderedDict()
        normalize_to_cal_points = self.options_dict.get('normalize_to_cal_points', True)
        cal_points = [
                        [[-4, -3], [-2, -1]],
                        [[-4, -2], [-3, -1]],
                       ]
        for idx in [0,1]:
            yvals = list(self.raw_data_dict['measured_data'].values())[idx][0]

            self.proc_data_dict['ylabel_{}'.format(idx)] = \
                self.raw_data_dict['value_names'][0][idx]
            self.proc_data_dict['yunit'] = self.raw_data_dict['value_units'][0][idx]

            if normalize_to_cal_points:
                yvals = a_tools.rotate_and_normalize_data_1ch(yvals,
                    cal_zero_points=cal_points[idx][0],
                    cal_one_points=cal_points[idx][1])
            self.proc_data_dict['yvals_{}'.format(idx)] = yvals

        y0 = self.proc_data_dict['yvals_0']
        y1 = self.proc_data_dict['yvals_1']
        p_success = ((y0[0]*y1[0]) +
                     (1-y0[1])*y1[1] +
                     (y0[2])*(1-y1[2]) +
                     (1-y0[3])*(1-y1[3]) )/4
        self.proc_data_dict['p_success'] = p_success


    def prepare_plots(self):
        # assumes that value names are unique in an experiment
        for i in [0, 1]:
            yvals = self.proc_data_dict['yvals_{}'.format(i)]
            xvals =  self.raw_data_dict['xvals'][0]
            ylabel = self.proc_data_dict['ylabel_{}'.format(i)]
            self.plot_dicts['main_{}'.format(ylabel)] = {
                'plotfn': self.plot_line,
                'xvals': self.raw_data_dict['xvals'][0],
                'xlabel': self.raw_data_dict['xlabel'][0],
                'xunit': self.raw_data_dict['xunit'][0][0],
                'yvals': self.proc_data_dict['yvals_{}'.format(i)],
                'ylabel': ylabel,
                'yunit': self.proc_data_dict['yunit'],
                'title': (self.raw_data_dict['timestamps'][0] + ' \n' +
                          self.raw_data_dict['measurementstring'][0]),
                'do_legend': False,
                'legend_pos': 'upper right'}


        self.plot_dicts['limit_text']={
            'ax_id':'main_{}'.format(ylabel),
            'box_props': 'fancy',
            'xpos':1.05,
            'horizontalalignment':'left',
            'plotfn': self.plot_text,
            'text_string': 'P succes = {:.3f}'.format(self.proc_data_dict['p_success'])}








class FlippingAnalysis(Single_Qubit_TimeDomainAnalysis):

    def __init__(self, t_start: str=None, t_stop: str=None,
                 data_file_path: str=None,
                 options_dict: dict=None, extract_only: bool=False,
                 do_fitting: bool=True, auto=True):
        super().__init__(t_start=t_start, t_stop=t_stop,
                         data_file_path=data_file_path,
                         options_dict=options_dict,
                         extract_only=extract_only, do_fitting=do_fitting)
        self.single_timestamp = True

        self.params_dict = {'xlabel': 'sweep_name',
                            'xunit': 'sweep_unit',
                            'measurementstring': 'measurementstring',
                            'sweep_points': 'sweep_points',
                            'value_names': 'value_names',
                            'value_units': 'value_units',
                            'measured_values': 'measured_values'}
        # This analysis makes a hardcoded assumption on the calibration points
        self.options_dict['cal_points'] = [list(range(-4, -2)),
                                           list(range(-2, 0))]

        self.numeric_params = []
        if auto:
            self.run_analysis()

    def prepare_fitting(self):
        self.fit_dicts = OrderedDict()
        # Even though we expect an exponentially damped oscillation we use
        # a simple cosine as this gives more reliable fitting and we are only
        # interested in extracting the frequency of the oscillation
        cos_mod = lmfit.Model(fit_mods.CosFunc)

        guess_pars = fit_mods.Cos_guess(
            model=cos_mod, t=self.raw_data_dict['sweep_points'][:-4],
            data=self.proc_data_dict['corr_data'][:-4])

        # This enforces the oscillation to start at the equator
        # and ensures that any over/under rotation is absorbed in the
        # frequency
        guess_pars['amplitude'].value = 0.5
        guess_pars['amplitude'].vary = False
        guess_pars['offset'].value = 0.5
        guess_pars['offset'].vary = False

        self.fit_dicts['cos_fit'] = {
            'fit_fn': fit_mods.CosFunc,
            'fit_xvals': {'t': self.raw_data_dict['sweep_points'][:-4]},
            'fit_yvals': {'data': self.proc_data_dict['corr_data'][:-4]},
            'guess_pars': guess_pars}

        # In the case there are very few periods we fall back on a small
        # angle approximation to extract the drive detuning
        poly_mod = lmfit.models.PolynomialModel(degree=1)
        # the detuning can be estimated using on a small angle approximation
        # c1 = d/dN (cos(2*pi*f N) ) evaluated at N = 0 -> c1 = -2*pi*f
        poly_mod.set_param_hint('frequency', expr='-c1/(2*pi)')
        guess_pars = poly_mod.guess(x=self.raw_data_dict['sweep_points'][:-4],
                                    data=self.proc_data_dict['corr_data'][:-4])
        # Constraining the line ensures that it will only give a good fit
        # if the small angle approximation holds
        guess_pars['c0'].vary = False
        guess_pars['c0'].value = 0.5

        self.fit_dicts['line_fit'] = {
            'model': poly_mod,
            'fit_xvals': {'x': self.raw_data_dict['sweep_points'][:-4]},
            'fit_yvals': {'data': self.proc_data_dict['corr_data'][:-4]},
            'guess_pars': guess_pars}

    def analyze_fit_results(self):
        sf_line = self._get_scale_factor_line()
        sf_cos = self._get_scale_factor_cos()
        self.proc_data_dict['scale_factor'] = self.get_scale_factor()

        msg = 'Scale fact. based on '
        if self.proc_data_dict['scale_factor'] == sf_cos:
            msg += 'cos fit\n'
        else:
            msg += 'line fit\n'
        msg += 'cos fit: {:.4f}\n'.format(sf_cos)
        msg += 'line fit: {:.4f}'.format(sf_line)

        self.raw_data_dict['scale_factor_msg'] = msg
        # TODO: save scale factor to file

    def get_scale_factor(self):
        """
        Returns the scale factor that should correct for the error in the
        pulse amplitude.
        """
        # Model selection based on the Bayesian Information Criterion (BIC)
        # as  calculated by lmfit
        if (self.fit_dicts['line_fit']['fit_res'].bic <
                self.fit_dicts['cos_fit']['fit_res'].bic):
            scale_factor = self._get_scale_factor_line()
        else:
            scale_factor = self._get_scale_factor_cos()
        return scale_factor

    def _get_scale_factor_cos(self):
        # 1/period of the oscillation corresponds to the (fractional)
        # over/under rotation error per gate
        frequency = self.fit_dicts['cos_fit']['fit_res'].params['frequency']

        # the square is needed to account for the difference between
        # power and amplitude
        scale_factor = (1+frequency)**2

        phase = np.rad2deg(self.fit_dicts['cos_fit']['fit_res'].params['phase']) % 360
        # phase ~90 indicates an under rotation so the scale factor
        # has to be larger than 1. A phase ~270 indicates an over
        # rotation so then the scale factor has to be smaller than one.
        if phase > 180:
            scale_factor = 1/scale_factor

        return scale_factor

    def _get_scale_factor_line(self):
        # 1/period of the oscillation corresponds to the (fractional)
        # over/under rotation error per gate
        frequency = self.fit_dicts['line_fit']['fit_res'].params['frequency']
        scale_factor = (1+frequency)**2
        # no phase sign check is needed here as this is contained in the
        # sign of the coefficient

        return scale_factor

    def prepare_plots(self):
        self.plot_dicts['main'] = {
            'plotfn': self.plot_line,
            'xvals': self.raw_data_dict['sweep_points'],
            'xlabel': self.raw_data_dict['xlabel'],
            'xunit': self.raw_data_dict['xunit'],  # does not do anything yet
            'yvals': self.proc_data_dict['corr_data'],
            'ylabel': 'Excited state population',
            'yunit': '',
            'setlabel': 'data',
            'title': (self.raw_data_dict['timestamp'] + ' ' +
                      self.raw_data_dict['measurementstring']),
            'do_legend': True,
            'legend_pos': 'upper right'}

        if self.do_fitting:
            self.plot_dicts['line_fit'] = {
                'ax_id': 'main',
                'plotfn': self.plot_fit,
                'fit_res': self.fit_dicts['line_fit']['fit_res'],
                'plot_init': self.options_dict['plot_init'],
                'setlabel': 'line fit',
                'do_legend': True,
                'legend_pos': 'upper right'}

            self.plot_dicts['cos_fit'] = {
                'ax_id': 'main',
                'plotfn': self.plot_fit,
                'fit_res': self.fit_dicts['cos_fit']['fit_res'],
                'plot_init': self.options_dict['plot_init'],
                'setlabel': 'cos fit',
                'do_legend': True,
                'legend_pos': 'upper right'}

            self.plot_dicts['text_msg'] = {
                'ax_id': 'main',
                'ypos': 0.15,
                'plotfn': self.plot_text,
                'box_props': 'fancy',
                'text_string': self.raw_data_dict['scale_factor_msg']}


class Intersect_Analysis(Single_Qubit_TimeDomainAnalysis):
    """
    Analysis to extract the intercept of two parameters.

    relevant options_dict parameters
        ch_idx_A (int) specifies first channel for intercept
        ch_idx_B (int) specifies second channel for intercept if same as first
            it will assume data was taken interleaved.
    """
    def __init__(self, t_start: str=None, t_stop: str=None,
                 data_file_path: str=None,
                 options_dict: dict=None, extract_only: bool=False,
                 do_fitting: bool=True, auto=True):

        super().__init__(t_start=t_start, t_stop=t_stop,
                         data_file_path=data_file_path,
                         options_dict=options_dict,
                         extract_only=extract_only, do_fitting=do_fitting)
        self.single_timestamp = False

        self.params_dict = {'xlabel': 'sweep_name',
                            'xvals': 'sweep_points',
                            'xunit': 'sweep_unit',
                            'measurementstring': 'measurementstring',
                            'value_names': 'value_names',
                            'value_units': 'value_units',
                            'measured_values': 'measured_values'}

        self.numeric_params = []
        if auto:
            self.run_analysis()


    def process_data(self):
        """
        selects the relevant acq channel based on "ch_idx_A" and "ch_idx_B"
        specified in the options dict. If ch_idx_A and ch_idx_B are the same
        it will unzip the data.
        """
        self.proc_data_dict = deepcopy(self.raw_data_dict)
        # The channel containing the data must be specified in the options dict
        ch_idx_A = self.options_dict.get('ch_idx_A', 0)
        ch_idx_B = self.options_dict.get('ch_idx_B', 0)


        self.proc_data_dict['ylabel'] = self.raw_data_dict['value_names'][0][ch_idx_A]
        self.proc_data_dict['yunit'] = self.raw_data_dict['value_units'][0][ch_idx_A]

        if ch_idx_A == ch_idx_B:
            yvals = list(self.raw_data_dict['measured_data'].values())[ch_idx_A][0]
            self.proc_data_dict['xvals_A'] = self.raw_data_dict['xvals'][0][::2]
            self.proc_data_dict['xvals_B'] = self.raw_data_dict['xvals'][0][1::2]
            self.proc_data_dict['yvals_A'] = yvals[::2]
            self.proc_data_dict['yvals_B'] = yvals[1::2]
        else:
            self.proc_data_dict['xvals_A'] = self.raw_data_dict['xvals'][0]
            self.proc_data_dict['xvals_B'] = self.raw_data_dict['xvals'][0]

            self.proc_data_dict['yvals_A'] = list(self.raw_data_dict
                ['measured_data'].values())[ch_idx_A][0]
            self.proc_data_dict['yvals_B'] = list(self.raw_data_dict
                ['measured_data'].values())[ch_idx_B][0]

    def prepare_fitting(self):
        self.fit_dicts = OrderedDict()

        self.fit_dicts['line_fit_A'] = {
            'model': lmfit.models.PolynomialModel(degree=2),
            'fit_xvals': {'x': self.proc_data_dict['xvals_A']},
            'fit_yvals': {'data': self.proc_data_dict['yvals_A']}}

        self.fit_dicts['line_fit_B'] = {
            'model': lmfit.models.PolynomialModel(degree=2),
            'fit_xvals': {'x': self.proc_data_dict['xvals_B']},
            'fit_yvals': {'data': self.proc_data_dict['yvals_B']}}


    def analyze_fit_results(self):
        fr_0 = self.fit_res['line_fit_A'].best_values
        fr_1 = self.fit_res['line_fit_B'].best_values

        c0 = (fr_0['c0'] - fr_1['c0'])
        c1 = (fr_0['c1'] - fr_1['c1'])
        c2 = (fr_0['c2'] - fr_1['c2'])
        poly_coeff = [c0, c1, c2]
        poly = np.polynomial.polynomial.Polynomial([fr_0['c0'],
                                                   fr_0['c1'], fr_0['c2']])
        ic = np.polynomial.polynomial.polyroots(poly_coeff)

        self.proc_data_dict['intersect_L'] = ic[0], poly(ic[0])
        self.proc_data_dict['intersect_R'] = ic[1], poly(ic[1])

        if (((np.min(self.proc_data_dict['xvals']))< ic[0]) and
                ( ic[0] < (np.max(self.proc_data_dict['xvals'])))):
            self.proc_data_dict['intersect'] =self.proc_data_dict['intersect_L']
        else:
            self.proc_data_dict['intersect'] =self.proc_data_dict['intersect_R']

    def prepare_plots(self):
        self.plot_dicts['main'] = {
            'plotfn': self.plot_line,
            'xvals': self.proc_data_dict['xvals_A'],
            'xlabel': self.proc_data_dict['xlabel'][0],
            'xunit': self.proc_data_dict['xunit'][0][0],
            'yvals': self.proc_data_dict['yvals_A'],
            'ylabel': self.proc_data_dict['ylabel'],
            'yunit': self.proc_data_dict['yunit'],
            'setlabel': 'A',
            'title': (self.proc_data_dict['timestamps'][0] + ' \n' +
                      self.proc_data_dict['measurementstring'][0]),
            'do_legend': True,
            'yrange': (0,1),
            'legend_pos': 'upper right'}

        self.plot_dicts['on'] = {
            'plotfn': self.plot_line,
            'ax_id': 'main',
            'xvals': self.proc_data_dict['xvals_B'],
            'xlabel': self.proc_data_dict['xlabel'][0],
            'xunit': self.proc_data_dict['xunit'][0][0],
            'yvals': self.proc_data_dict['yvals_B'],
            'ylabel': self.proc_data_dict['ylabel'],
            'yunit': self.proc_data_dict['yunit'],
            'setlabel': 'B',
            'do_legend': True,
            'legend_pos': 'upper right'}

        if self.do_fitting:
            self.plot_dicts['line_fit_A'] = {
                'ax_id': 'main',
                'plotfn': self.plot_fit,
                'fit_res': self.fit_dicts['line_fit_A']['fit_res'],
                'plot_init': self.options_dict['plot_init'],
                'setlabel': 'Fit A',
                'do_legend': True}
            self.plot_dicts['line_fit_B'] = {
                'ax_id': 'main',
                'plotfn': self.plot_fit,
                'fit_res': self.fit_dicts['line_fit_B']['fit_res'],
                'plot_init': self.options_dict['plot_init'],
                'setlabel': 'Fit B',
                'do_legend': True}


            ic, ic_unit = SI_val_to_msg_str(
                self.proc_data_dict['intersect'][0],
                 self.proc_data_dict['xunit'][0][0], return_type=float)
            self.plot_dicts['intercept_message'] = {
                'ax_id': 'main',
                'plotfn': self.plot_line,
                'xvals': [self.proc_data_dict['intersect'][0]],
                'yvals': [self.proc_data_dict['intersect'][1]],
                'line_kws': {'alpha': .5, 'color':'gray',
                            'markersize':15},
                'marker': 'o',
                'setlabel': 'Intercept: {:.1f} {}'.format(ic, ic_unit),
                'do_legend': True}

    def get_intersect(self):

        return self.proc_data_dict['intersect']



class CZ_1QPhaseCal_Analysis(ba.BaseDataAnalysis):
    """
    Analysis to extract the intercept for a single qubit phase calibration
    experiment

    N.B. this is a less generic version of "Intersect_Analysis" and should
    be deprecated (MAR Dec 2017)
    """
    def __init__(self, t_start: str=None, t_stop: str=None,
                 data_file_path: str=None,
                 options_dict: dict=None, extract_only: bool=False,
                 do_fitting: bool=True, auto=True):
        super().__init__(t_start=t_start, t_stop=t_stop,
                         data_file_path=data_file_path,
                         options_dict=options_dict,
                         extract_only=extract_only, do_fitting=do_fitting)
        self.single_timestamp = False

        self.params_dict = {'xlabel': 'sweep_name',
                            'xunit': 'sweep_unit',
                            'xvals': 'sweep_points',
                            'measurementstring': 'measurementstring',
                            'value_names': 'value_names',
                            'value_units': 'value_units',
                            'measured_values': 'measured_values'}

        self.numeric_params = []
        if auto:
            self.run_analysis()

    def process_data(self):
        """
        selects the relevant acq channel based on "ch_idx" in options dict and
        then splits the data for th
        """
        self.proc_data_dict = OrderedDict()
        # The channel containing the data must be specified in the options dict
        ch_idx = self.options_dict['ch_idx']

        yvals = list(self.raw_data_dict['measured_data'].values())[ch_idx][0]

        self.proc_data_dict['ylabel'] = self.raw_data_dict['value_names'][0][ch_idx]
        self.proc_data_dict['yunit'] = self.raw_data_dict['value_units'][0][ch_idx]
        self.proc_data_dict['xvals_off'] = self.raw_data_dict['xvals'][0][::2]
        self.proc_data_dict['xvals_on'] = self.raw_data_dict['xvals'][0][1::2]
        self.proc_data_dict['yvals_off'] = yvals[::2]
        self.proc_data_dict['yvals_on'] = yvals[1::2]


    def prepare_fitting(self):
        self.fit_dicts = OrderedDict()

        self.fit_dicts['line_fit_off'] = {
            'model': lmfit.models.PolynomialModel(degree=1),
            'fit_xvals': {'x': self.proc_data_dict['xvals_off']},
            'fit_yvals': {'data': self.proc_data_dict['yvals_off']}}

        self.fit_dicts['line_fit_on'] = {
            'model': lmfit.models.PolynomialModel(degree=1),
            'fit_xvals': {'x': self.proc_data_dict['xvals_on']},
            'fit_yvals': {'data': self.proc_data_dict['yvals_on']}}


    def analyze_fit_results(self):
        fr_0 = self.fit_res['line_fit_off'].best_values
        fr_1 = self.fit_res['line_fit_on'].best_values
        ic = -(fr_0['c0'] - fr_1['c0'])/(fr_0['c1'] - fr_1['c1'])

        self.proc_data_dict['zero_phase_diff_intersect'] = ic


    def prepare_plots(self):
        self.plot_dicts['main'] = {
            'plotfn': self.plot_line,
            'xvals': self.proc_data_dict['xvals_off'],
            'xlabel': self.raw_data_dict['xlabel'][0],
            'xunit': self.raw_data_dict['xunit'][0][0],
            'yvals': self.proc_data_dict['yvals_off'],
            'ylabel': self.proc_data_dict['ylabel'],
            'yunit': self.proc_data_dict['yunit'],
            'setlabel': 'CZ off',
            'title': (self.raw_data_dict['timestamps'][0] + ' \n' +
                      self.raw_data_dict['measurementstring'][0]),
            'do_legend': True,
            'yrange': (0,1),
            'legend_pos': 'upper right'}

        self.plot_dicts['on'] = {
            'plotfn': self.plot_line,
            'ax_id': 'main',
            'xvals': self.proc_data_dict['xvals_on'],
            'xlabel': self.raw_data_dict['xlabel'][0],
            'xunit': self.raw_data_dict['xunit'][0][0],
            'yvals': self.proc_data_dict['yvals_on'],
            'ylabel': self.proc_data_dict['ylabel'],
            'yunit': self.proc_data_dict['yunit'],
            'setlabel': 'CZ on',
            'do_legend': True,
            'legend_pos': 'upper right'}

        if self.do_fitting:
            self.plot_dicts['line_fit_off'] = {
                'ax_id': 'main',
                'plotfn': self.plot_fit,
                'fit_res': self.fit_dicts['line_fit_off']['fit_res'],
                'plot_init': self.options_dict['plot_init'],
                'setlabel': 'Fit CZ off',
                'do_legend': True}
            self.plot_dicts['line_fit_on'] = {
                'ax_id': 'main',
                'plotfn': self.plot_fit,
                'fit_res': self.fit_dicts['line_fit_on']['fit_res'],
                'plot_init': self.options_dict['plot_init'],
                'setlabel': 'Fit CZ on',
                'do_legend': True}


            ic, ic_unit = SI_val_to_msg_str(
                self.proc_data_dict['zero_phase_diff_intersect'],
                 self.raw_data_dict['xunit'][0][0], return_type=float)
            self.plot_dicts['intercept_message'] = {
                'ax_id': 'main',
                'plotfn': self.plot_line,
                'xvals': [self.proc_data_dict['zero_phase_diff_intersect']],
                'yvals': [np.mean(self.proc_data_dict['xvals_on'])],
                'line_kws': {'alpha': 0},
                'setlabel': 'Intercept: {:.1f} {}'.format(ic, ic_unit),
                'do_legend': True}

    def get_zero_phase_diff_intersect(self):

        return self.proc_data_dict['zero_phase_diff_intersect']


class Oscillation_Analysis(ba.BaseDataAnalysis):
    """
    Very basic analysis to determine the phase of a single oscillation
    that has an assumed period of 360 degrees.
    """
    def __init__(self, t_start: str=None, t_stop: str=None,
                 data_file_path: str=None,
                 label: str='',
                 options_dict: dict=None, extract_only: bool=False,
                 do_fitting: bool=True, auto=True):
        super().__init__(t_start=t_start, t_stop=t_stop,
                         label=label,
                         data_file_path=data_file_path,
                         options_dict=options_dict,
                         extract_only=extract_only, do_fitting=do_fitting)
        self.single_timestamp = False

        self.params_dict = {'xlabel': 'sweep_name',
                            'xunit': 'sweep_unit',
                            'xvals': 'sweep_points',
                            'measurementstring': 'measurementstring',
                            'value_names': 'value_names',
                            'value_units': 'value_units',
                            'measured_values': 'measured_values'}

        self.numeric_params = []
        if auto:
            self.run_analysis()

    def process_data(self):
        self.proc_data_dict = OrderedDict()
        idx = 1

        self.proc_data_dict['yvals'] = list(self.raw_data_dict['measured_data'].values())[idx][0]
        self.proc_data_dict['ylabel'] = self.raw_data_dict['value_names'][0][idx]
        self.proc_data_dict['yunit'] = self.raw_data_dict['value_units'][0][idx]

    def prepare_fitting(self):
        self.fit_dicts = OrderedDict()
        cos_mod = lmfit.Model(fit_mods.CosFunc)
        cos_mod.guess = fit_mods.Cos_guess.__get__(cos_mod, cos_mod.__class__)
        self.fit_dicts['cos_fit'] = {
            'model': cos_mod,
            'guess_dict': {'frequency': {'value': 1/360, 'vary': False}},
            'fit_xvals': {'t': self.raw_data_dict['xvals'][0]},
            'fit_yvals': {'data': self.proc_data_dict['yvals']}}

    def analyze_fit_results(self):
        fr = self.fit_res['cos_fit'].best_values
        self.proc_data_dict['phi'] =  np.rad2deg(fr['phase'])


    def prepare_plots(self):
        self.plot_dicts['main'] = {
            'plotfn': self.plot_line,
            'xvals': self.raw_data_dict['xvals'][0],
            'xlabel': self.raw_data_dict['xlabel'][0],
            'xunit': self.raw_data_dict['xunit'][0][0],
            'yvals': self.proc_data_dict['yvals'],
            'ylabel': self.proc_data_dict['ylabel'],
            'yunit': self.proc_data_dict['yunit'],
            'title': (self.raw_data_dict['timestamps'][0] + ' \n' +
                      self.raw_data_dict['measurementstring'][0]),
            'do_legend': True,
            # 'yrange': (0,1),
            'legend_pos': 'upper right'}

        if self.do_fitting:
            self.plot_dicts['cos_fit'] = {
                'ax_id': 'main',
                'plotfn': self.plot_fit,
                'fit_res': self.fit_dicts['cos_fit']['fit_res'],
                'plot_init': self.options_dict['plot_init'],
                'setlabel': 'Fit',
                'do_legend': True}


class Conditional_Oscillation_Analysis(ba.BaseDataAnalysis):
    """
    Analysis to extract quantities from a conditional oscillation.

    """
    def __init__(self, t_start: str=None, t_stop: str=None,
                 data_file_path: str=None,
                 label: str='',
                 options_dict: dict=None, extract_only: bool=False,
                 do_fitting: bool=True, auto=True):
        super().__init__(t_start=t_start, t_stop=t_stop,
                         label=label,
                         data_file_path=data_file_path,
                         options_dict=options_dict,
                         extract_only=extract_only, do_fitting=do_fitting)
        self.single_timestamp = False

        self.params_dict = {'xlabel': 'sweep_name',
                            'xunit': 'sweep_unit',
                            'xvals': 'sweep_points',
                            'measurementstring': 'measurementstring',
                            'value_names': 'value_names',
                            'value_units': 'value_units',
                            'measured_values': 'measured_values'}

        self.numeric_params = []
        if auto:
            self.run_analysis()

    def process_data(self):
        """
        selects the relevant acq channel based on "ch_idx_osc" and
        "ch_idx_spec" in the options dict and then splits the data for the
        off and on cases
        """
        self.proc_data_dict = OrderedDict()
        # The channel containing the data must be specified in the options dict
        ch_idx_spec = self.options_dict.get('ch_idx_spec', 0)
        ch_idx_osc = self.options_dict.get('ch_idx_osc', 1)
        normalize_to_cal_points = self.options_dict.get('normalize_to_cal_points', True)
        cal_points = [
                        [[-4, -3], [-2, -1]],
                        [[-4, -2], [-3, -1]],
                       ]


        i = 0
        for idx, type_str in zip([ch_idx_osc, ch_idx_spec], ['osc', 'spec']):
            yvals = list(self.raw_data_dict['measured_data'].values())[idx][0]
            self.proc_data_dict['ylabel_{}'.format(type_str)] = self.raw_data_dict['value_names'][0][idx]
            self.proc_data_dict['yunit'] = self.raw_data_dict['value_units'][0][idx]

            if normalize_to_cal_points:
                yvals = a_tools.rotate_and_normalize_data_1ch(yvals,
                    cal_zero_points=cal_points[i][0],
                    cal_one_points=cal_points[i][1])
                i +=1

                self.proc_data_dict['yvals_{}_off'.format(type_str)] = yvals[::2]
                self.proc_data_dict['yvals_{}_on'.format(type_str)] = yvals[1::2]
                self.proc_data_dict['xvals_off'] = self.raw_data_dict['xvals'][0][::2]
                self.proc_data_dict['xvals_on'] = self.raw_data_dict['xvals'][0][1::2]

            else:
                self.proc_data_dict['yvals_{}_off'.format(type_str)] = yvals[::2]
                self.proc_data_dict['yvals_{}_on'.format(type_str)] = yvals[1::2]


                self.proc_data_dict['xvals_off'] = self.raw_data_dict['xvals'][0][::2]
                self.proc_data_dict['xvals_on'] = self.raw_data_dict['xvals'][0][1::2]



    def prepare_fitting(self):
        self.fit_dicts = OrderedDict()
        cos_mod0 = lmfit.Model(fit_mods.CosFunc)
        cos_mod0.guess = fit_mods.Cos_guess.__get__(cos_mod0, cos_mod0.__class__)
        self.fit_dicts['cos_fit_off'] = {
            'model': cos_mod0,
            'guess_dict': {'frequency': {'value': 1/360, 'vary': False}},
            'fit_xvals': {'t': self.proc_data_dict['xvals_off'][:-2]},
            'fit_yvals': {'data': self.proc_data_dict['yvals_osc_off'][:-2]}}

        cos_mod1 = lmfit.Model(fit_mods.CosFunc)
        cos_mod1.guess = fit_mods.Cos_guess.__get__(cos_mod1, cos_mod1.__class__)
        self.fit_dicts['cos_fit_on'] = {
            'model': cos_mod1,
            'guess_dict': {'frequency': {'value': 1/360, 'vary': False}},
            'fit_xvals': {'t': self.proc_data_dict['xvals_on'][:-2]},
            'fit_yvals': {'data': self.proc_data_dict['yvals_osc_on'][:-2]}}

    def analyze_fit_results(self):
        fr_0 = self.fit_res['cos_fit_off'].params
        fr_1 = self.fit_res['cos_fit_on'].params

        phi0 = np.rad2deg(fr_0['phase'].value)
        phi1 = np.rad2deg(fr_1['phase'].value)

        phi0_stderr = np.rad2deg(fr_0['phase'].stderr)
        phi1_stderr = np.rad2deg(fr_1['phase'].stderr)

        self.proc_data_dict['phi_0'] = phi0, phi0_stderr
        self.proc_data_dict['phi_1'] = phi1, phi1_stderr
        phi_cond_stderr = (phi0_stderr**2+phi1_stderr**2)**.5
        self.proc_data_dict['phi_cond'] = (phi1 -phi0), phi_cond_stderr


        osc_amp = np.mean([fr_0['amplitude'], fr_1['amplitude']])
        osc_amp_stderr = np.sqrt(fr_0['amplitude'].stderr**2 +
                                 fr_1['amplitude']**2)/2

        self.proc_data_dict['osc_amp_0'] = (fr_0['amplitude'].value,
                                            fr_0['amplitude'].stderr)
        self.proc_data_dict['osc_amp_1'] = (fr_1['amplitude'].value,
                                            fr_1['amplitude'].stderr)

        self.proc_data_dict['osc_offs_0'] = (fr_0['offset'].value,
                                            fr_0['offset'].stderr)
        self.proc_data_dict['osc_offs_1'] = (fr_1['offset'].value,
                                            fr_1['offset'].stderr)


        offs_stderr = (fr_0['offset'].stderr**2+fr_1['offset'].stderr**2)**.5
        self.proc_data_dict['offs_diff'] = (
            fr_1['offset'].value - fr_0['offset'].value, offs_stderr)

        # self.proc_data_dict['osc_amp'] = (osc_amp, osc_amp_stderr)
        self.proc_data_dict['missing_fraction'] = (
            np.mean(self.proc_data_dict['yvals_spec_on'][:-2]) -
            np.mean(self.proc_data_dict['yvals_spec_off'][:-2]))


    def prepare_plots(self):
        self._prepare_main_oscillation_figure()
        self._prepare_spectator_qubit_figure()

    def _prepare_main_oscillation_figure(self):
        self.plot_dicts['main'] = {
            'plotfn': self.plot_line,
            'xvals': self.proc_data_dict['xvals_off'],
            'xlabel': self.raw_data_dict['xlabel'][0],
            'xunit': self.raw_data_dict['xunit'][0][0],
            'yvals': self.proc_data_dict['yvals_osc_off'],
            'ylabel': self.proc_data_dict['ylabel_osc'],
            'yunit': self.proc_data_dict['yunit'],
            'setlabel': 'CZ off',
            'title': (self.raw_data_dict['timestamps'][0] + ' \n' +
                      self.raw_data_dict['measurementstring'][0]),
            'do_legend': True,
            # 'yrange': (0,1),
            'legend_pos': 'upper right'}

        self.plot_dicts['on'] = {
            'plotfn': self.plot_line,
            'ax_id': 'main',
            'xvals': self.proc_data_dict['xvals_on'],
            'xlabel': self.raw_data_dict['xlabel'][0],
            'xunit': self.raw_data_dict['xunit'][0][0],
            'yvals': self.proc_data_dict['yvals_osc_on'],
            'ylabel': self.proc_data_dict['ylabel_osc'],
            'yunit': self.proc_data_dict['yunit'],
            'setlabel': 'CZ on',
            'do_legend': True,
            'legend_pos': 'upper right'}

        if self.do_fitting:
            self.plot_dicts['cos_fit_off'] = {
                'ax_id': 'main',
                'plotfn': self.plot_fit,
                'fit_res': self.fit_dicts['cos_fit_off']['fit_res'],
                'plot_init': self.options_dict['plot_init'],
                'setlabel': 'Fit CZ off',
                'do_legend': True}
            self.plot_dicts['cos_fit_on'] = {
                'ax_id': 'main',
                'plotfn': self.plot_fit,
                'fit_res': self.fit_dicts['cos_fit_on']['fit_res'],
                'plot_init': self.options_dict['plot_init'],
                'setlabel': 'Fit CZ on',
                'do_legend': True}

            # offset as a guide for the eye
            y = self.fit_res['cos_fit_off'].params['offset'].value
            self.plot_dicts['cos_off_offset'] ={
                'plotfn': self.plot_matplot_ax_method,
                'ax_id':'main',
                'func': 'axhline',
                'plot_kws': {
                    'y': y, 'color': 'C0', 'linestyle': 'dotted'}
                    }

            phase_message = (
                'Phase diff.: {:.1f} $\pm$ {:.1f} deg\n'
                'Phase off: {:.1f} $\pm$ {:.1f}deg\n'
                'Phase on: {:.1f} $\pm$ {:.1f}deg\n'
                'Osc. amp. off: {:.4f} $\pm$ {:.4f}\n'
                'Osc. amp. on: {:.4f} $\pm$ {:.4f}\n'
                'Offs. diff.: {:.4f} $\pm$ {:.4f}\n'
                'Osc. offs. off: {:.4f} $\pm$ {:.4f}\n'
                'Osc. offs. on: {:.4f} $\pm$ {:.4f}'.format(
                    self.proc_data_dict['phi_cond'][0],
                    self.proc_data_dict['phi_cond'][1],
                    self.proc_data_dict['phi_0'][0],
                    self.proc_data_dict['phi_0'][1],
                    self.proc_data_dict['phi_1'][0],
                    self.proc_data_dict['phi_1'][1],
                    self.proc_data_dict['osc_amp_0'][0],
                    self.proc_data_dict['osc_amp_0'][1],
                    self.proc_data_dict['osc_amp_1'][0],
                    self.proc_data_dict['osc_amp_1'][1],
                    self.proc_data_dict['offs_diff'][0],
                    self.proc_data_dict['offs_diff'][1],
                    self.proc_data_dict['osc_offs_0'][0],
                    self.proc_data_dict['osc_offs_0'][1],
                    self.proc_data_dict['osc_offs_1'][0],
                    self.proc_data_dict['osc_offs_1'][1]))
            self.plot_dicts['phase_message'] = {
                'ax_id': 'main',
                'ypos': 0.9,
                'xpos': 1.45,
                'plotfn': self.plot_text,
                'box_props': 'fancy',
                'line_kws': {'alpha': 0},
                'text_string': phase_message}

    def _prepare_spectator_qubit_figure(self):

        self.plot_dicts['spectator_qubit'] = {
            'plotfn': self.plot_line,
            'xvals': self.proc_data_dict['xvals_off'],
            'xlabel': self.raw_data_dict['xlabel'][0],
            'xunit': self.raw_data_dict['xunit'][0][0],
            'yvals': self.proc_data_dict['yvals_spec_off'],
            'ylabel': self.proc_data_dict['ylabel_spec'],
            'yunit': self.proc_data_dict['yunit'],
            'setlabel': 'CZ off',
            'title': (self.raw_data_dict['timestamps'][0] + ' \n' +
                      self.raw_data_dict['measurementstring'][0]),
            'do_legend': True,
            # 'yrange': (0,1),
            'legend_pos': 'upper right'}

        self.plot_dicts['spec_on'] = {
            'plotfn': self.plot_line,
            'ax_id': 'spectator_qubit',
            'xvals': self.proc_data_dict['xvals_on'],
            'xlabel': self.raw_data_dict['xlabel'][0],
            'xunit': self.raw_data_dict['xunit'][0][0],
            'yvals': self.proc_data_dict['yvals_spec_on'],
            'ylabel': self.proc_data_dict['ylabel_spec'],
            'yunit': self.proc_data_dict['yunit'],
            'setlabel': 'CZ on',
            'do_legend': True,
            'legend_pos': 'upper right'}

        if self.do_fitting:
            leak_msg = (
                'Missing fraction: {:.2f} % '.format(
                    self.proc_data_dict['missing_fraction']*100))
            self.plot_dicts['leak_msg'] = {
                'ax_id': 'spectator_qubit',
                'ypos': 0.7,
                'plotfn': self.plot_text,
                'box_props': 'fancy',
                'line_kws': {'alpha': 0},
                'text_string': leak_msg}
            # offset as a guide for the eye
            y = self.fit_res['cos_fit_on'].params['offset'].value
            self.plot_dicts['cos_on_offset'] ={
                'plotfn': self.plot_matplot_ax_method,
                'ax_id':'main',
                'func': 'axhline',
                'plot_kws': {
                    'y': y, 'color': 'C1', 'linestyle': 'dotted'}
                    }


class StateTomographyAnalysis(ba.BaseDataAnalysis):
    """
    Analyses the results of the state tomography experiment and calculates
    the corresponding quantum state.

    Possible options that can be passed in the options_dict parameter:
        cal_points: A data structure specifying the indices of the calibration
                    points. See the AveragedTimedomainAnalysis for format.
                    The calibration points need to be in the same order as the
                    used basis for the result.
        data_type: 'averaged' or 'singleshot'. For singleshot data each
                   measurement outcome is saved and arbitrary order correlations
                   between the states can be calculated.
        meas_operators: (optional) A list of qutip operators or numpy 2d arrays.
                        This overrides the measurement operators otherwise
                        found from the calibration points.
        covar_matrix: (optional) The covariance matrix of the measurement
                      operators as a 2d numpy array. Overrides the one found
                      from the calibration points.
        use_covariance_matrix (bool): Flag to define whether to use the
            covariance matrix
        basis_rots_str: A list of standard PycQED pulse names that were
                             applied to qubits before measurement
        basis_rots: As an alternative to single_qubit_pulses, the basis
                    rotations applied to the system as qutip operators or numpy
                    matrices can be given.
        mle: True/False, whether to do maximum likelihood fit. If False, only
             least squares fit will be done, which could give negative
             eigenvalues for the density matrix.
        rho_target (optional): A qutip density matrix that the result will be
                               compared to when calculating fidelity.
    """
    def __init__(self, *args, **kwargs):
        super().__init__(*args, **kwargs)
        self.single_timestamp = True
        self.params_dict = {'exp_metadata': 'exp_metadata'}
        self.numeric_params = []
        self.data_type = self.options_dict['data_type']
        if self.data_type == 'averaged':
            self.base_analysis = AveragedTimedomainAnalysis(*args, **kwargs)
        elif self.data_type == 'singleshot':
            self.base_analysis = roa.MultiQubit_SingleShot_Analysis(
                *args, **kwargs)
        else:
            raise KeyError("Invalid tomography data mode: '" + self.data_type +
                           "'. Valid modes are 'averaged' and 'singleshot'.")

        if kwargs.get('auto', True):
            self.run_analysis()

    def extract_data(self):
        super().extract_data()

    def process_data(self):
        tomography_qubits = self.options_dict.get('tomography_qubits', None)
        data, Fs, Omega = self.base_analysis.measurement_operators_and_results(
                              tomography_qubits)
        if 'data_filter' in self.options_dict:
            data = self.options_dict['data_filter'](data.T).T

        data = data.T
        for i, v in enumerate(data):
            data[i] = v / v.sum()
        data = data.T

        Fs = self.options_dict.get('meas_operators', Fs)
        Fs = [qtp.Qobj(F) for F in Fs]
        d = Fs[0].shape[0]
        self.proc_data_dict['d'] = d
        Omega = self.options_dict.get('covar_matrix', Omega)
        if Omega is None:
            Omega = np.diag(np.ones(len(Fs)))
        elif len(Omega.shape) == 1:
            Omega = np.diag(Omega)
        metadata = self.raw_data_dict.get('exp_metadata', {})
        if metadata is None:
            metadata = {}
        self.raw_data_dict['exp_metadata'] = metadata
        basis_rots_str = metadata.get('basis_rots_str', None)
        basis_rots_str = self.options_dict.get('basis_rots_str', basis_rots_str)
        if basis_rots_str is not None:
            nr_qubits = int(np.round(np.log2(d)))
            pulse_list = list(itertools.product(basis_rots_str,
                                                repeat=nr_qubits))
            rotations = tomo.standard_qubit_pulses_to_rotations(pulse_list)
        else:
            rotations = metadata.get('basis_rots', None)
            rotations = self.options_dict.get('basis_rots', rotations)
            if rotations is None:
                raise KeyError("Either 'basis_rots_str' or 'basis_rots' "
                               "parameter must be passed in the options "
                               "dictionary or in the experimental metadata.")
        rotations = [qtp.Qobj(U) for U in rotations]

        all_Fs = tomo.rotated_measurement_operators(rotations, Fs)
        all_Fs = list(itertools.chain(*np.array(all_Fs, dtype=np.object).T))
        all_mus = np.array(list(itertools.chain(*data.T)))
        all_Omegas = sp.linalg.block_diag(*[Omega] * len(data[0]))


        self.proc_data_dict['meas_operators'] = all_Fs
        self.proc_data_dict['covar_matrix'] = all_Omegas
        self.proc_data_dict['meas_results'] = all_mus

        if self.options_dict.get('pauli_raw', False):
            pauli_raw = self.generate_raw_pauli_set()
            rho_raw = tomo.pauli_set_to_density_matrix(pauli_raw)
            self.proc_data_dict['rho_raw'] = rho_raw
            self.proc_data_dict['rho'] = rho_raw
        else:
            rho_ls = tomo.least_squares_tomography(
                all_mus, all_Fs,
                all_Omegas if self.get_param_value('use_covariance_matrix', False)
                else None )
            self.proc_data_dict['rho_ls'] = rho_ls
            self.proc_data_dict['rho'] = rho_ls
            if self.options_dict.get('mle', False):
                rho_mle = tomo.mle_tomography(
                    all_mus, all_Fs, None,
                    all_Omegas if self.get_param_value('use_covariance_matrix', False) else None,
                    rho_guess=rho_ls)
                self.proc_data_dict['rho_mle'] = rho_mle
                self.proc_data_dict['rho'] = rho_mle

        rho = self.proc_data_dict['rho']
        self.proc_data_dict['purity'] = (rho * rho).tr().real

        rho_target = metadata.get('rho_target', None)
        rho_target = self.options_dict.get('rho_target', rho_target)
        if rho_target is not None:
            self.proc_data_dict['fidelity'] = tomo.fidelity(rho, rho_target)
        if d == 4:
            self.proc_data_dict['concurrence'] = tomo.concurrence(rho)

    def prepare_plots(self):
        self.prepare_density_matrix_plot()
        d = self.proc_data_dict['d']
        if 2 ** (d.bit_length() - 1) == d:
            # dimension is power of two, plot expectation values of pauli
            # operators
            self.prepare_pauli_basis_plot()

    def prepare_density_matrix_plot(self):
        self.tight_fig = self.options_dict.get('tight_fig', False)
        rho_target = self.raw_data_dict['exp_metadata'].get('rho_target', None)
        rho_target = self.options_dict.get('rho_target', rho_target)
        d = self.proc_data_dict['d']
        xtick_labels = self.options_dict.get('rho_ticklabels', None)
        ytick_labels = self.options_dict.get('rho_ticklabels', None)
        if 2 ** (d.bit_length() - 1) == d:
            nr_qubits = d.bit_length() - 1
            fmt_string = '{{:0{}b}}'.format(nr_qubits)
            labels = [fmt_string.format(i) for i in range(2 ** nr_qubits)]
            if xtick_labels is None:
                xtick_labels = ['$|' + lbl + r'\rangle$' for lbl in labels]
            if ytick_labels is None:
                ytick_labels = [r'$\langle' + lbl + '|$' for lbl in labels]
        color = (0.5 * np.angle(self.proc_data_dict['rho'].full()) / np.pi) % 1.
        cmap = self.options_dict.get('rho_colormap', self.default_phase_cmap())
        if self.options_dict.get('pauli_raw', False):
            title = 'Density matrix reconstructed from the Pauli set\n'
        elif self.options_dict.get('mle', False):
            title = 'Maximum likelihood fit of the density matrix\n'
        else:
            title = 'Least squares fit of the density matrix\n'
        empty_artist = mpl.patches.Rectangle((0, 0), 0, 0, visible=False)
        legend_entries = [(empty_artist,
                           r'Purity, $Tr(\rho^2) = {:.1f}\%$'.format(
                               100 * self.proc_data_dict['purity']))]
        if rho_target is not None:
            legend_entries += [
                (empty_artist, r'Fidelity, $F = {:.1f}\%$'.format(
                    100 * self.proc_data_dict['fidelity']))]
        if d == 4:
            legend_entries += [
                (empty_artist, r'Concurrence, $C = {:.2f}$'.format(
                    self.proc_data_dict['concurrence']))]
        meas_string = self.base_analysis.\
            raw_data_dict['measurementstring']
        if isinstance(meas_string, list):
            if len(meas_string) > 1:
                meas_string = meas_string[0] + ' to ' + meas_string[-1]
            else:
                meas_string = meas_string[0]
        self.plot_dicts['density_matrix'] = {
            'plotfn': self.plot_bar3D,
            '3d': True,
            '3d_azim': -35,
            '3d_elev': 35,
            'xvals': np.arange(d),
            'yvals': np.arange(d),
            'zvals': np.abs(self.proc_data_dict['rho'].full()),
            'zrange': (0, 1),
            'color': color,
            'colormap': cmap,
            'bar_widthx': 0.5,
            'bar_widthy': 0.5,
            'xtick_loc': np.arange(d),
            'xtick_labels': xtick_labels,
            'ytick_loc': np.arange(d),
            'ytick_labels': ytick_labels,
            'ctick_loc': np.linspace(0, 1, 5),
            'ctick_labels': ['$0$', r'$\frac{1}{2}\pi$', r'$\pi$',
                             r'$\frac{3}{2}\pi$', r'$2\pi$'],
            'clabel': 'Phase (rad)',
            'title': (title + self.raw_data_dict['timestamp'] + ' ' +
                      meas_string),
            'do_legend': True,
            'legend_entries': legend_entries,
            'legend_kws': dict(loc='upper left', bbox_to_anchor=(0, 0.94))
        }

        if rho_target is not None:
            rho_target = qtp.Qobj(rho_target)
            if rho_target.type == 'ket':
                rho_target = rho_target * rho_target.dag()
            elif rho_target.type == 'bra':
                rho_target = rho_target.dag() * rho_target
            self.plot_dicts['density_matrix_target'] = {
                'plotfn': self.plot_bar3D,
                '3d': True,
                '3d_azim': -35,
                '3d_elev': 35,
                'xvals': np.arange(d),
                'yvals': np.arange(d),
                'zvals': np.abs(rho_target.full()),
                'zrange': (0, 1),
                'color': (0.5 * np.angle(rho_target.full()) / np.pi) % 1.,
                'colormap': cmap,
                'bar_widthx': 0.5,
                'bar_widthy': 0.5,
                'xtick_loc': np.arange(d),
                'xtick_labels': xtick_labels,
                'ytick_loc': np.arange(d),
                'ytick_labels': ytick_labels,
                'ctick_loc': np.linspace(0, 1, 5),
                'ctick_labels': ['$0$', r'$\frac{1}{2}\pi$', r'$\pi$',
                                 r'$\frac{3}{2}\pi$', r'$2\pi$'],
                'clabel': 'Phase (rad)',
                'title': ('Target density matrix\n' +
                          self.raw_data_dict['timestamp'] + ' ' +
                          meas_string),
                'bar_kws': dict(zorder=1),
            }
    
    def generate_raw_pauli_set(self):
        nr_qubits = self.proc_data_dict['d'].bit_length() - 1
        pauli_raw_values = []
        for op in tomo.generate_pauli_set(nr_qubits)[1]:
            nr_terms = 0
            sum_terms = 0.
            for meas_op, meas_res in zip(self.proc_data_dict['meas_operators'], 
                                         self.proc_data_dict['meas_results']):
                trace = (meas_op*op).tr().real
                clss = int(trace*2)
                if clss < 0:
                    sum_terms -= meas_res
                    nr_terms += 1
                elif clss > 0:
                    sum_terms += meas_res
                    nr_terms += 1
            pauli_raw_values.append(2**nr_qubits*sum_terms/nr_terms)
        return pauli_raw_values

    def prepare_pauli_basis_plot(self):
        yexp = tomo.density_matrix_to_pauli_basis(self.proc_data_dict['rho'])
        nr_qubits = self.proc_data_dict['d'].bit_length() - 1
        labels = list(itertools.product(*[['I', 'X', 'Y', 'Z']]*nr_qubits))
        labels = [''.join(label_list) for label_list in labels]
        if nr_qubits == 1:
            order = [1, 2, 3]
        elif nr_qubits == 2:
            order = [1, 2, 3, 4, 8, 12, 5, 6, 7, 9, 10, 11, 13, 14, 15]
        elif nr_qubits == 3:
            order = [1, 2, 3, 4, 8, 12, 16, 32, 48] + \
                    [5, 6, 7, 9, 10, 11, 13, 14, 15] + \
                    [17, 18, 19, 33, 34, 35, 49, 50, 51] + \
                    [20, 24, 28, 36, 40, 44, 52, 56, 60] + \
                    [21, 22, 23, 25, 26, 27, 29, 30, 31] + \
                    [37, 38, 39, 41, 42, 43, 45, 46, 47] + \
                    [53, 54, 55, 57, 58, 59, 61, 62, 63]
        else:
            order = np.arange(4**nr_qubits)[1:]
        if self.options_dict.get('pauli_raw', False):
            fit_type = 'raw counts'
        elif self.options_dict.get('mle', False):
            fit_type = 'maximum likelihood estimation'
        else:
            fit_type = 'least squares fit'
        meas_string = self.base_analysis. \
            raw_data_dict['measurementstring']
        if np.ndim(meas_string) > 0:
            if len(meas_string) > 1:
                meas_string = meas_string[0] + ' to ' + meas_string[-1]
            else:
                meas_string = meas_string[0]
        self.plot_dicts['pauli_basis'] = {
            'plotfn': self.plot_bar,
            'xcenters': np.arange(len(order)),
            'xwidth': 0.4,
            'xrange': (-1, len(order)),
            'yvals': np.array(yexp)[order],
            'xlabel': r'Pauli operator, $\hat{O}$',
            'ylabel': r'Expectation value, $\mathrm{Tr}(\hat{O} \hat{\rho})$',
            'title': 'Pauli operators, ' + fit_type + '\n' +
                      self.raw_data_dict['timestamp'] + ' ' + meas_string,
            'yrange': (-1.1, 1.1),
            'xtick_loc': np.arange(4**nr_qubits - 1),
            'xtick_rotation': 90,
            'xtick_labels': np.array(labels)[order],
            'bar_kws': dict(zorder=10),
            'setlabel': 'Fit to experiment',
            'do_legend': True
        }
        if nr_qubits > 2:
            self.plot_dicts['pauli_basis']['plotsize'] = (10, 5)

        rho_target = self.raw_data_dict['exp_metadata'].get('rho_target', None)
        rho_target = self.options_dict.get('rho_target', rho_target)
        if rho_target is not None:
            rho_target = qtp.Qobj(rho_target)
            ytar = tomo.density_matrix_to_pauli_basis(rho_target)
            self.plot_dicts['pauli_basis_target'] = {
                'plotfn': self.plot_bar,
                'ax_id': 'pauli_basis',
                'xcenters': np.arange(len(order)),
                'xwidth': 0.8,
                'yvals': np.array(ytar)[order],
                'xtick_loc': np.arange(len(order)),
                'xtick_labels': np.array(labels)[order],
                'bar_kws': dict(color='0.8', zorder=0),
                'setlabel': 'Target values',
                'do_legend': True
            }

        purity_str = r'Purity, $Tr(\rho^2) = {:.1f}\%$'.format(
            100 * self.proc_data_dict['purity'])
        if rho_target is not None:
            fidelity_str = '\n' + r'Fidelity, $F = {:.1f}\%$'.format(
                100 * self.proc_data_dict['fidelity'])
        else:
            fidelity_str = ''
        if self.proc_data_dict['d'] == 4:
            concurrence_str = '\n' + r'Concurrence, $C = {:.1f}\%$'.format(
                100 * self.proc_data_dict['concurrence'])
        else:
            concurrence_str = ''
        self.plot_dicts['pauli_info_labels'] = {
            'ax_id': 'pauli_basis',
            'plotfn': self.plot_line,
            'xvals': [0],
            'yvals': [0],
            'line_kws': {'alpha': 0},
            'setlabel': purity_str + fidelity_str,
            'do_legend': True
        }

    def default_phase_cmap(self):
        cols = np.array(((41, 39, 231), (61, 130, 163), (208, 170, 39),
                         (209, 126, 4), (181, 28, 20), (238, 76, 152),
                         (251, 130, 242), (162, 112, 251))) / 255
        n = len(cols)
        cdict = {
            'red': [[i/n, cols[i%n][0], cols[i%n][0]] for i in range(n+1)],
            'green': [[i/n, cols[i%n][1], cols[i%n][1]] for i in range(n+1)],
            'blue': [[i/n, cols[i%n][2], cols[i%n][2]] for i in range(n+1)],
        }

        return mpl.colors.LinearSegmentedColormap('DMDefault', cdict)


class ReadoutROPhotonsAnalysis(Single_Qubit_TimeDomainAnalysis):
    """
    Analyses the photon number in the RO based on the
    readout_photons_in_resonator function

    function specific options for options dict:
    f_qubit
    chi
    artif_detuning
    print_fit_results
    """

    def __init__(self, t_start: str=None, t_stop: str=None,
                 label: str='', data_file_path: str=None,
                 close_figs: bool=False, options_dict: dict=None,
                 extract_only: bool=False, do_fitting: bool=False,
                 auto: bool=True):
        super().__init__(t_start=t_start, t_stop=t_stop,
                         data_file_path=data_file_path,
                         options_dict=options_dict,
                         close_figs=close_figs, label=label,
                         extract_only=extract_only, do_fitting=do_fitting)
        if self.options_dict.get('TwoD', None) is None:
            self.options_dict['TwoD'] = True
        self.label = label
        self.params_dict = {
            'measurementstring': 'measurementstring',
            'sweep_points': 'sweep_points',
            'sweep_points_2D': 'sweep_points_2D',
            'value_names': 'value_names',
            'value_units': 'value_units',
            'measured_values': 'measured_values'}

        self.numeric_params = self.options_dict.get('numeric_params',
                                                   OrderedDict())

        self.kappa = self.options_dict.get('kappa_effective', None)
        self.chi = self.options_dict.get('chi', None)
        self.T2 = self.options_dict.get('T2echo', None)
        self.artif_detuning = self.options_dict.get('artif_detuning', 0)

        if (self.kappa is None) or (self.chi is None) or (self.T2 is None):
            raise ValueError('kappa_effective, chi and T2echo must be passed to '
                             'the options_dict.')

        if auto:
            self.run_analysis()

    def process_data(self):
        self.proc_data_dict = OrderedDict()
        self.proc_data_dict['qubit_state'] = [[],[]]
        self.proc_data_dict['delay_to_relax'] = self.raw_data_dict[
                                                    'sweep_points_2D'][0]
        self.proc_data_dict['ramsey_times'] = []

        for i,x in enumerate(np.transpose(self.raw_data_dict[
                        'measured_data']['raw w0 _measure'][0])):
            self.proc_data_dict['qubit_state'][0].append([])
            self.proc_data_dict['qubit_state'][1].append([])

            for j,y in enumerate(np.transpose(self.raw_data_dict[
                    'measured_data']['raw w0 _measure'][0])[i]):

                if j%2 == 0:
                    self.proc_data_dict['qubit_state'][0][i].append(y)

                else:
                    self.proc_data_dict['qubit_state'][1][i].append(y)
        for i,x in enumerate( self.raw_data_dict['sweep_points'][0]):
            if i % 2 == 0:
                self.proc_data_dict['ramsey_times'].append(x)

    #I STILL NEED to pass Chi
    def prepare_fitting(self):
        self.proc_data_dict['photon_number'] = [[],[]]
        self.proc_data_dict['fit_results'] = []
        self.proc_data_dict['ramsey_fit_results'] = [[],[]]


        for i,tau in enumerate(self.proc_data_dict['delay_to_relax']):

            self.proc_data_dict['ramsey_fit_results'][0].append(self.fit_Ramsey(
                            self.proc_data_dict['ramsey_times'][:-4],
                            self.proc_data_dict['qubit_state'][0][i][:-4]/
                            max(self.proc_data_dict['qubit_state'][0][i][:-4]),
                            state=0,
                            kw=self.options_dict))

            self.proc_data_dict['ramsey_fit_results'][1].append(self.fit_Ramsey(
                            self.proc_data_dict['ramsey_times'][:-4],
                            self.proc_data_dict['qubit_state'][1][i][:-4]/
                            max(self.proc_data_dict['qubit_state'][1][i][:-4]),
                            state=1,
                            kw=self.options_dict))

            n01 = self.proc_data_dict['ramsey_fit_results'
                                         ][0][i][0].params['n0'].value
            n02 = self.proc_data_dict['ramsey_fit_results'
                                         ][1][i][0].params['n0'].value

            self.proc_data_dict['photon_number'][0].append(n01)
            self.proc_data_dict['photon_number'][1].append(n02)


    def run_fitting(self):
        print_fit_results = self.params_dict.pop('print_fit_results',False)

        exp_dec_mod = lmfit.Model(fit_mods.ExpDecayFunc)
        exp_dec_mod.set_param_hint('n',
                                   value=1,
                                   vary=False)
        exp_dec_mod.set_param_hint('offset',
                                   value=0,
                                   min=0,
                                   vary=True)
        exp_dec_mod.set_param_hint('tau',
                                   value=self.proc_data_dict[
                                                'delay_to_relax'][-1],
                                   min=1e-11,
                                   vary=True)
        exp_dec_mod.set_param_hint('amplitude',
                                   value=1,
                                   min=0,
                                   vary=True)
        params = exp_dec_mod.make_params()
        self.fit_res = OrderedDict()
        self.fit_res['ground_state'] = exp_dec_mod.fit(
                                data=self.proc_data_dict['photon_number'][0],
                                params=params,
                                t=self.proc_data_dict['delay_to_relax'])
        self.fit_res['excited_state'] = exp_dec_mod.fit(
                                data=self.proc_data_dict['photon_number'][1],
                                params=params,
                                t=self.proc_data_dict['delay_to_relax'])
        if print_fit_results:
            print(self.fit_res['ground_state'].fit_report())
            print(self.fit_res['excited_state'].fit_report())

    def fit_Ramsey(self, x, y, state, **kw):

        x = np.array(x)

        y = np.array(y)

        exp_dec_p_mod = lmfit.Model(fit_mods.ExpDecayPmod)
        comb_exp_dec_mod = lmfit.Model(fit_mods.CombinedOszExpDecayFunc)

        average = np.mean(y)

        ft_of_data = np.fft.fft(y)
        index_of_fourier_maximum = np.argmax(np.abs(
            ft_of_data[1:len(ft_of_data) // 2])) + 1
        max_ramsey_delay = x[-1] - x[0]

        fft_axis_scaling = 1 / max_ramsey_delay
        freq_est = fft_axis_scaling * index_of_fourier_maximum

        n_est = (freq_est-self.artif_detuning)/(2 * self.chi)


        exp_dec_p_mod.set_param_hint('T2echo',
                                   value=self.T2,
                                   vary=False)
        exp_dec_p_mod.set_param_hint('offset',
                                   value=average,
                                   min=0,
                                   vary=True)
        exp_dec_p_mod.set_param_hint('delta',
                                   value=self.artif_detuning,
                                   vary=False)
        exp_dec_p_mod.set_param_hint('amplitude',
                                   value=1,
                                   min=0,
                                   vary=True)
        exp_dec_p_mod.set_param_hint('kappa',
                                   value=self.kappa[state],
                                   vary=False)
        exp_dec_p_mod.set_param_hint('chi',
                                   value=self.chi,
                                   vary=False)
        exp_dec_p_mod.set_param_hint('n0',
                                      value=n_est,
                                      min=0,
                                      vary=True)
        exp_dec_p_mod.set_param_hint('phase',
                                       value=0,
                                       vary=True)


        comb_exp_dec_mod.set_param_hint('tau',
                                     value=self.T2,
                                     vary=True)
        comb_exp_dec_mod.set_param_hint('offset',
                                        value=average,
                                        min=0,
                                        vary=True)
        comb_exp_dec_mod.set_param_hint('oscillation_offset',
                                        value=average,
                                        min=0,
                                        vary=True)
        comb_exp_dec_mod.set_param_hint('amplitude',
                                     value=1,
                                     min=0,
                                     vary=True)
        comb_exp_dec_mod.set_param_hint('tau_gauss',
                                     value=self.kappa[state],
                                     vary=True)
        comb_exp_dec_mod.set_param_hint('n0',
                                     value=n_est,
                                     min=0,
                                     vary=True)
        comb_exp_dec_mod.set_param_hint('phase',
                                     value=0,
                                     vary=True)
        comb_exp_dec_mod.set_param_hint('delta',
                                     value=self.artif_detuning,
                                     vary=False)
        comb_exp_dec_mod.set_param_hint('chi',
                                     value=self.chi,
                                     vary=False)

        if (np.average(y[:4]) >
                np.average(y[4:8])):
            phase_estimate = 0
        else:
            phase_estimate = np.pi
        exp_dec_p_mod.set_param_hint('phase',
                                     value=phase_estimate, vary=True)
        comb_exp_dec_mod.set_param_hint('phase',
                                     value=phase_estimate, vary=True)

        amplitude_guess = 0.5
        if np.all(np.logical_and(y >= 0, y <= 1)):
            exp_dec_p_mod.set_param_hint('amplitude',
                                         value=amplitude_guess,
                                         min=0.00,
                                         max=4.0,
                                         vary=True)
            comb_exp_dec_mod.set_param_hint('amplitude',
                                         value=amplitude_guess,
                                         min=0.00,
                                         max=4.0,
                                         vary=True)

        else:
            print('data is not normalized, varying amplitude')
            exp_dec_p_mod.set_param_hint('amplitude',
                                         value=max(y),
                                         min=0.00,
                                         max=4.0,
                                         vary=True)
            comb_exp_dec_mod.set_param_hint('amplitude',
                                        value=max(y),
                                        min=0.00,
                                        max=4.0,
                                        vary=True)

        fit_res_1 = exp_dec_p_mod.fit(data=y,
                                    t=x,
                                    params= exp_dec_p_mod.make_params())

        fit_res_2 = comb_exp_dec_mod.fit(data=y,
                                         t=x,
                                         params= comb_exp_dec_mod.make_params())


        if fit_res_1.chisqr > .35:
            log.warning('Fit did not converge, varying phase')
            fit_res_lst = []

            for phase_estimate in np.linspace(0, 2*np.pi, 10):

                for i, del_amp in enumerate(np.linspace(
                        -max(y)/10, max(y)/10, 10)):
                    exp_dec_p_mod.set_param_hint('phase',
                                                 value=phase_estimate,
                                                 vary=False)
                    exp_dec_p_mod.set_param_hint('amplitude',
                                                 value=max(y)+ del_amp)

                    fit_res_lst += [exp_dec_p_mod.fit(
                        data=y,
                        t=x,
                        params= exp_dec_p_mod.make_params())]

            chisqr_lst = [fit_res_1.chisqr for fit_res_1 in fit_res_lst]
            fit_res_1 = fit_res_lst[np.argmin(chisqr_lst)]

        if fit_res_2.chisqr > .35:
            log.warning('Fit did not converge, varying phase')
            fit_res_lst = []

            for phase_estimate in np.linspace(0, 2*np.pi, 10):

                for i, del_amp in enumerate(np.linspace(
                        -max(y)/10, max(y)/10, 10)):
                    comb_exp_dec_mod.set_param_hint('phase',
                                                 value=phase_estimate,
                                                 vary=False)
                    comb_exp_dec_mod.set_param_hint('amplitude',
                                                 value=max(y)+ del_amp)

                    fit_res_lst += [comb_exp_dec_mod.fit(
                        data=y,
                        t=x,
                        params= comb_exp_dec_mod.make_params())]

            chisqr_lst = [fit_res_2.chisqr for fit_res_2 in fit_res_lst]
            fit_res_2 = fit_res_lst[np.argmin(chisqr_lst)]

        if fit_res_1.chisqr < fit_res_2.chisqr:
            self.proc_data_dict['params'] = exp_dec_p_mod.make_params()
            return [fit_res_1,fit_res_1,fit_res_2]
        else:
            self.proc_data_dict['params'] = comb_exp_dec_mod.make_params()
            return [fit_res_2,fit_res_1,fit_res_2]


    def prepare_plots(self):
            self.prepare_2D_sweep_plot()
            self.prepare_photon_number_plot()
            self.prepare_ramsey_plots()

    def prepare_2D_sweep_plot(self):
        self.plot_dicts['off_full_data_'+self.label] = {
            'title': 'Raw data |g>',
            'plotfn': self.plot_colorxy,
            'xvals': self.proc_data_dict['ramsey_times'],
            'xlabel': 'Ramsey delays',
            'xunit': 's',
            'yvals': self.proc_data_dict['delay_to_relax'],
            'ylabel': 'Delay after first RO-pulse',
            'yunit': 's',
            'zvals': np.array(self.proc_data_dict['qubit_state'][0]) }

        self.plot_dicts['on_full_data_'+self.label] = {
            'title': 'Raw data |e>',
            'plotfn': self.plot_colorxy,
            'xvals': self.proc_data_dict['ramsey_times'],
            'xlabel': 'Ramsey delays',
            'xunit': 's',
            'yvals': self.proc_data_dict['delay_to_relax'],
            'ylabel': 'Delay after first RO-pulse',
            'yunit': 's',
            'zvals': np.array(self.proc_data_dict['qubit_state'][1])  }



    def prepare_ramsey_plots(self):
        x_fit = np.linspace(self.proc_data_dict['ramsey_times'][0],
                            max(self.proc_data_dict['ramsey_times']),101)
        for i in range(len(self.proc_data_dict['ramsey_fit_results'][0])):

            self.plot_dicts['off_'+str(i)] = {
                'title': 'Ramsey w t_delay = '+\
                         str(self.proc_data_dict['delay_to_relax'][i])+ \
                         ' s, in |g> state',
                'ax_id':'ramsey_off_'+str(i),
                'plotfn': self.plot_line,
                'xvals': self.proc_data_dict['ramsey_times'],
                'xlabel': 'Ramsey delays',
                'xunit': 's',
                'yvals': np.array(self.proc_data_dict['qubit_state'][0][i]/
                             max(self.proc_data_dict['qubit_state'][0][i][:-4])),
                'ylabel': 'Measured qubit state',
                'yunit': '',
                'marker': 'o',
                'setlabel': '|g> data_'+str(i),
                'do_legend': True }

            self.plot_dicts['off_fit_'+str(i)] = {
                'title': 'Ramsey w t_delay = '+ \
                         str(self.proc_data_dict['delay_to_relax'][i])+ \
                         ' s, in |g> state',
                'ax_id':'ramsey_off_'+str(i),
                'plotfn': self.plot_line,
                'xvals': x_fit,
                'yvals':  self.proc_data_dict['ramsey_fit_results'][0][i][1].eval(
                    self.proc_data_dict['ramsey_fit_results'][0][i][1].params,
                    t=x_fit),
                'linestyle': '-',
                'marker': '',
                'setlabel': '|g> fit_model'+str(i),
                'do_legend': True  }

            self.plot_dicts['off_fit_2_'+str(i)] = {
                'title': 'Ramsey w t_delay = '+ \
                         str(self.proc_data_dict['delay_to_relax'][i])+ \
                         ' s, in |g> state',
                'ax_id':'ramsey_off_'+str(i),
                'plotfn': self.plot_line,
                'xvals': x_fit,
                'yvals':  self.proc_data_dict['ramsey_fit_results'][0][i][2].eval(
                    self.proc_data_dict['ramsey_fit_results'][0][i][2].params,
                    t=x_fit),
                'linestyle': '-',
                'marker': '',
                'setlabel': '|g> fit_simpel_model'+str(i),
                'do_legend': True  }

            self.plot_dicts['hidden_g_'+str(i)] = {
                'ax_id':'ramsey_off_'+str(i),
                'plotfn': self.plot_line,
                'xvals': [0],
                'yvals': [0],
                'color': 'w',
                'setlabel': 'Residual photon count = '
                             ''+str(self.proc_data_dict['photon_number'][0][i]),
                'do_legend': True }


            self.plot_dicts['on_'+str(i)] = {
                'title': 'Ramsey w t_delay = '+ \
                         str(self.proc_data_dict['delay_to_relax'][i])+ \
                         ' s, in |e> state',
                'ax_id':'ramsey_on_'+str(i),
                'plotfn': self.plot_line,
                'xvals': self.proc_data_dict['ramsey_times'],
                'xlabel': 'Ramsey delays',
                'xunit': 's',
                'yvals':  np.array(self.proc_data_dict['qubit_state'][1][i]/
                             max(self.proc_data_dict['qubit_state'][1][i][:-4])),
                'ylabel': 'Measured qubit state',
                'yunit': '',
                'marker': 'o',
                'setlabel': '|e> data_'+str(i),
                'do_legend': True }

            self.plot_dicts['on_fit_'+str(i)] = {
                'title': 'Ramsey w t_delay = '+ \
                         str(self.proc_data_dict['delay_to_relax'][i])+ \
                         ' s, in |e> state',
                'ax_id':'ramsey_on_'+str(i),
                'plotfn': self.plot_line,
                'xvals': x_fit,
                'yvals':  self.proc_data_dict['ramsey_fit_results'][1][i][1].eval(
                    self.proc_data_dict['ramsey_fit_results'][1][i][1].params,
                    t=x_fit),
                'linestyle': '-',
                'marker': '',
                'setlabel': '|e> fit_model'+str(i),
                'do_legend': True }

            self.plot_dicts['on_fit_2_'+str(i)] = {
                'title': 'Ramsey w t_delay = '+ \
                         str(self.proc_data_dict['delay_to_relax'][i])+ \
                         ' s, in |e> state',
                'ax_id':'ramsey_on_'+str(i),
                'plotfn': self.plot_line,
                'xvals': x_fit,
                'yvals':  self.proc_data_dict['ramsey_fit_results'][1][i][2].eval(
                    self.proc_data_dict['ramsey_fit_results'][1][i][2].params,
                    t=x_fit),
                'linestyle': '-',
                'marker': '',
                'setlabel': '|e> fit_simpel_model'+str(i),
                'do_legend': True }

            self.plot_dicts['hidden_e_'+str(i)] = {
                'ax_id':'ramsey_on_'+str(i),
                'plotfn': self.plot_line,
                'xvals': [0],
                'yvals': [0],
                'color': 'w',
                'setlabel': 'Residual photon count = '
                            ''+str(self.proc_data_dict['photon_number'][1][i]),
                'do_legend': True }


    def prepare_photon_number_plot(self):


        ylabel = 'Average photon number'
        yunit = ''

        x_fit = np.linspace(min(self.proc_data_dict['delay_to_relax']),
                            max(self.proc_data_dict['delay_to_relax']),101)
        minmax_data = [min(min(self.proc_data_dict['photon_number'][0]),
                           min(self.proc_data_dict['photon_number'][1])),
                       max(max(self.proc_data_dict['photon_number'][0]),
                           max(self.proc_data_dict['photon_number'][1]))]
        minmax_data[0] -= minmax_data[0]/5
        minmax_data[1] += minmax_data[1]/5

        self.proc_data_dict['photon_number'][1],

        self.fit_res['excited_state'].eval(
            self.fit_res['excited_state'].params,
            t=x_fit)
        self.plot_dicts['Photon number count'] = {
            'plotfn': self.plot_line,
            'xlabel': 'Delay after first RO-pulse',
            'ax_id': 'Photon number count ',
            'xunit': 's',
            'xvals': self.proc_data_dict['delay_to_relax'],
            'yvals': self.proc_data_dict['photon_number'][0],
            'ylabel': ylabel,
            'yunit': yunit,
            'yrange': minmax_data,
            'title': 'Residual photon number',
            'color': 'b',
            'linestyle': '',
            'marker': 'o',
            'setlabel': '|g> data',
            'func': 'semilogy',
            'do_legend': True}

        self.plot_dicts['main2'] = {
            'plotfn': self.plot_line,
            'xunit': 's',
            'xvals': x_fit,
            'yvals': self.fit_res['ground_state'].eval(
                self.fit_res['ground_state'].params,
                t=x_fit),
            'yrange': minmax_data,
            'ax_id': 'Photon number count ',
            'color': 'b',
            'linestyle': '-',
            'marker': '',
            'setlabel': '|g> fit',
            'func': 'semilogy',
            'do_legend': True}

        self.plot_dicts['main3'] = {
            'plotfn': self.plot_line,
            'xunit': 's',
            'xvals': self.proc_data_dict['delay_to_relax'],
            'yvals': self.proc_data_dict['photon_number'][1],
            'yrange': minmax_data,
            'ax_id': 'Photon number count ',
            'color': 'r',
            'linestyle': '',
            'marker': 'o',
            'setlabel': '|e> data',
            'func': 'semilogy',
            'do_legend': True}

        self.plot_dicts['main4'] = {
            'plotfn': self.plot_line,
            'xunit': 's',
            'ax_id': 'Photon number count ',
            'xvals': x_fit,
            'yvals': self.fit_res['excited_state'].eval(
                self.fit_res['excited_state'].params,
                t=x_fit),
            'yrange': minmax_data,
            'ylabel': ylabel,
            'color': 'r',
            'linestyle': '-',
            'marker': '',
            'setlabel': '|e> fit',
            'func': 'semilogy',
            'do_legend': True}

        self.plot_dicts['hidden_1'] = {
            'ax_id': 'Photon number count ',
            'plotfn': self.plot_line,
            'yrange': minmax_data,
            'xvals': [0],
            'yvals': [0],
            'color': 'w',
            'setlabel': 'tau_g = '
                        ''+str("%.3f" %
                        (self.fit_res['ground_state'].params['tau'].value*1e9))+''
                        ' ns',
            'do_legend': True }


        self.plot_dicts['hidden_2'] = {
            'ax_id': 'Photon number count ',
            'plotfn': self.plot_line,
            'yrange': minmax_data,
            'xvals': [0],
            'yvals': [0],
            'color': 'w',
            'setlabel': 'tau_e = '
                        ''+str("%.3f" %
                        (self.fit_res['excited_state'].params['tau'].value*1e9))+''
                        ' ns',
            'do_legend': True}


class RODynamicPhaseAnalysis(MultiQubit_TimeDomain_Analysis):

    def __init__(self, qb_names: list=None,  t_start: str=None, t_stop: str=None,
                 data_file_path: str=None, single_timestamp: bool=False,
                 options_dict: dict=None, extract_only: bool=False,
                 do_fitting: bool=True, auto=True):

        super().__init__(qb_names=qb_names, t_start=t_start, t_stop=t_stop,
                         data_file_path=data_file_path,
                         options_dict=options_dict,
                         extract_only=extract_only,
                         do_fitting=do_fitting,
                         auto=False)

        if auto:
            self.run_analysis()

    def process_data(self):

        super().process_data()

        if 'qbp_name' in self.metadata:
            self.pulsed_qbname = self.metadata['qbp_name']
        else:
            self.pulsed_qbname = self.options_dict.get('pulsed_qbname')
        self.measured_qubits = [qbn for qbn in self.channel_map if
                                qbn != self.pulsed_qbname]

    def prepare_fitting(self):
        self.fit_dicts = OrderedDict()
        for qbn in self.measured_qubits:
            ro_dict = self.proc_data_dict['projected_data_dict'][qbn]
            sweep_points = self.proc_data_dict['sweep_points_dict'][qbn][
                'msmt_sweep_points']
            for ro_suff, data in ro_dict.items():
                cos_mod = lmfit.Model(fit_mods.CosFunc)
                if self.num_cal_points != 0:
                    data = data[:-self.num_cal_points]
                guess_pars = fit_mods.Cos_guess(
                    model=cos_mod,
                    t=sweep_points,
                    data=data)
                guess_pars['amplitude'].vary = True
                guess_pars['offset'].vary = True
                guess_pars['frequency'].vary = True
                guess_pars['phase'].vary = True

                key = 'cos_fit_{}{}'.format(qbn, ro_suff)
                self.fit_dicts[key] = {
                    'fit_fn': fit_mods.CosFunc,
                    'fit_xvals': {'t': sweep_points},
                    'fit_yvals': {'data': data},
                    'guess_pars': guess_pars}

    def analyze_fit_results(self):

        self.dynamic_phases = OrderedDict()
        for meas_qbn in self.measured_qubits:
            self.dynamic_phases[meas_qbn] = \
                (self.fit_dicts['cos_fit_{}_measure'.format(meas_qbn)][
                    'fit_res'].best_values['phase'] -
                 self.fit_dicts['cos_fit_{}_ref_measure'.format(meas_qbn)][
                    'fit_res'].best_values['phase'])*180/np.pi

    def prepare_plots(self):

        super().prepare_plots()

        if self.do_fitting:
            for meas_qbn in self.measured_qubits:
                sweep_points_dict = self.proc_data_dict['sweep_points_dict'][
                    meas_qbn]
                if self.num_cal_points != 0:
                    yvals = [self.proc_data_dict['projected_data_dict'][meas_qbn][
                                 '_ref_measure'][:-self.num_cal_points],
                             self.proc_data_dict['projected_data_dict'][meas_qbn][
                                 '_measure'][:-self.num_cal_points]]
                    sweep_points = sweep_points_dict['msmt_sweep_points']

                    # plot cal points
                    for i, cal_pts_idxs in enumerate(
                            self.cal_states_dict.values()):
                        key = list(self.cal_states_dict)[i] + meas_qbn
                        self.plot_dicts[key] = {
                            'fig_id': 'dyn_phase_plot_' + meas_qbn,
                            'plotfn': self.plot_line,
                            'xvals': np.mean([
                                sweep_points_dict['cal_points_sweep_points'][
                                    cal_pts_idxs],
                                sweep_points_dict['cal_points_sweep_points'][
                                    cal_pts_idxs]],
                                axis=0),
                            'yvals': np.mean([
                                self.proc_data_dict['projected_data_dict'][meas_qbn][
                                    '_ref_measure'][cal_pts_idxs],
                                self.proc_data_dict['projected_data_dict'][meas_qbn][
                                    '_measure'][cal_pts_idxs]],
                                             axis=0),
                            'setlabel': list(self.cal_states_dict)[i],
                            'do_legend': True,
                            'legend_bbox_to_anchor': (1, 0.5),
                            'legend_pos': 'center left',
                            'linestyle': 'none',
                            'line_kws': {'color': self.get_cal_state_color(
                                list(self.cal_states_dict)[i])}}

                else:
                    yvals = [self.proc_data_dict['projected_data_dict'][meas_qbn][
                                 '_ref_measure'],
                             self.proc_data_dict['projected_data_dict'][meas_qbn][
                                 '_measure']]
                    sweep_points = sweep_points_dict['sweep_points']

                self.plot_dicts['dyn_phase_plot_' + meas_qbn] = {
                    'plotfn': self.plot_line,
                    'xvals': [sweep_points, sweep_points],
                    'xlabel': self.raw_data_dict['xlabel'][0],
                    'xunit': self.raw_data_dict['xunit'][0][0],
                    'yvals': yvals,
                    'ylabel': 'Excited state population',
                    'yunit': '',
                    'setlabel': ['with measurement', 'no measurement'],
                    'title': (self.raw_data_dict['timestamps'][0] + ' ' +
                              self.raw_data_dict['measurementstring'][0]),
                    'linestyle': 'none',
                    'do_legend': True,
                    'legend_bbox_to_anchor': (1, 0.5),
                    'legend_pos': 'center left'}

                self.plot_dicts['cos_fit_' + meas_qbn + '_ref_measure'] = {
                    'fig_id': 'dyn_phase_plot_' + meas_qbn,
                    'plotfn': self.plot_fit,
                    'fit_res': self.fit_dicts['cos_fit_{}_ref_measure'.format(
                                    meas_qbn)]['fit_res'],
                    'setlabel': 'cos fit',
                    'do_legend': True,
                    'legend_bbox_to_anchor': (1, 0.5),
                    'legend_pos': 'center left'}

                self.plot_dicts['cos_fit_' + meas_qbn + '_measure'] = {
                    'fig_id': 'dyn_phase_plot_' + meas_qbn,
                    'plotfn': self.plot_fit,
                    'fit_res': self.fit_dicts['cos_fit_{}_measure'.format(
                                    meas_qbn)]['fit_res'],
                    'setlabel': 'cos fit',
                    'do_legend': True,
                    'legend_bbox_to_anchor': (1, 0.5),
                    'legend_pos': 'center left'}

                textstr = 'Dynamic phase = {:.2f}'.format(
                    self.dynamic_phases[meas_qbn]) + r'$^{\circ}$'
                self.plot_dicts['text_msg_' + meas_qbn] = {
                    'fig_id': 'dyn_phase_plot_' + meas_qbn,
                    'ypos': -0.175,
                    'xpos': 0.5,
                    'horizontalalignment': 'center',
                    'verticalalignment': 'top',
                    'plotfn': self.plot_text,
                    'text_string': textstr}

class MeasurementInducedDephasingAnalysis(MultiQubit_TimeDomain_Analysis):
    def process_data(self):
        super().process_data()

        rdd = self.raw_data_dict
        pdd = self.proc_data_dict

        pdd['data_reshaped'] = {qb: [] for qb in pdd['data_to_fit']}
        pdd['amps_reshaped'] = np.unique(self.metadata['hard_sweep_params']['ro_amp_scale']['values'])
        pdd['phases_reshaped'] = []
        for amp in pdd['amps_reshaped']:
            mask = self.metadata['hard_sweep_params']['ro_amp_scale']['values'] == amp
            pdd['phases_reshaped'].append(self.metadata['hard_sweep_params']['phase']['values'][mask])
            for qb in self.qb_names:
                pdd['data_reshaped'][qb].append(pdd['data_to_fit'][qb][:len(mask)][mask])

    def prepare_fitting(self):
        pdd = self.proc_data_dict
        rdd = self.raw_data_dict
        self.fit_dicts = OrderedDict()
        cos_mod = lmfit.Model(fit_mods.CosFunc)
        cos_mod.guess = fit_mods.Cos_guess.__get__(cos_mod, cos_mod.__class__)
        for qb in self.qb_names:
            for i, data in enumerate(pdd['data_reshaped'][qb]):
                self.fit_dicts[f'cos_fit_{qb}_{i}'] = {
                    'model': cos_mod,
                    'guess_dict': {'frequency': {'value': 1/360,
                                                 'vary': False}},
                    'fit_xvals': {'t': pdd['phases_reshaped'][i]},
                    'fit_yvals': {'data': data}}

    def analyze_fit_results(self):
        pdd = self.proc_data_dict

        pdd['phase_contrast'] = {}
        pdd['phase_offset'] = {}
        pdd['sigma'] = {}
        pdd['sigma_err'] = {}
        pdd['a'] = {}
        pdd['a_err'] = {}
        pdd['c'] = {}
        pdd['c_err'] = {}

        for qb in self.qb_names:
            pdd['phase_contrast'][qb] = np.array([
                self.fit_res[f'cos_fit_{qb}_{i}'].best_values['amplitude']
                for i, _ in enumerate(pdd['data_reshaped'][qb])])
            pdd['phase_offset'][qb] = np.array([
                self.fit_res[f'cos_fit_{qb}_{i}'].best_values['phase']
                for i, _ in enumerate(pdd['data_reshaped'][qb])])
            pdd['phase_offset'][qb] += np.pi * (pdd['phase_contrast'][qb] < 0)
            pdd['phase_offset'][qb] = (pdd['phase_offset'][qb] + np.pi) % (2 * np.pi) - np.pi
            pdd['phase_offset'][qb] = 180*np.unwrap(pdd['phase_offset'][qb])/np.pi
            pdd['phase_contrast'][qb] = np.abs(pdd['phase_contrast'][qb])

            gauss_mod = lmfit.models.GaussianModel()
            self.fit_dicts[f'phase_contrast_fit_{qb}'] = {
                'model': gauss_mod,
                'guess_dict': {'center': {'value': 0, 'vary': False}},
                'fit_xvals': {'x': pdd['amps_reshaped']},
                'fit_yvals': {'data': pdd['phase_contrast'][qb]}}

            quadratic_mod = lmfit.models.QuadraticModel()
            self.fit_dicts[f'phase_offset_fit_{qb}'] = {
                'model': quadratic_mod,
                'guess_dict': {'b': {'value': 0, 'vary': False}},
                'fit_xvals': {'x': pdd['amps_reshaped']},
                'fit_yvals': {'data': pdd['phase_offset'][qb]}}

            self.run_fitting()
            self.save_fit_results()

            pdd['sigma'][qb] = self.fit_res[f'phase_contrast_fit_{qb}'].best_values['sigma']
            pdd['sigma_err'][qb] = self.fit_res[f'phase_contrast_fit_{qb}'].params['sigma']. \
                stderr
            pdd['a'][qb] = self.fit_res[f'phase_offset_fit_{qb}'].best_values['a']
            pdd['a_err'][qb] = self.fit_res[f'phase_offset_fit_{qb}'].params['a'].stderr
            pdd['c'][qb] = self.fit_res[f'phase_offset_fit_{qb}'].best_values['c']
            pdd['c_err'][qb] = self.fit_res[f'phase_offset_fit_{qb}'].params['c'].stderr

            pdd['sigma_err'][qb] = float('nan') if pdd['sigma_err'][qb] is None \
                else pdd['sigma_err'][qb]
            pdd['a_err'][qb] = float('nan') if pdd['a_err'][qb] is None else pdd['a_err'][qb]
            pdd['c_err'][qb] = float('nan') if pdd['c_err'][qb] is None else pdd['c_err'][qb]

    def prepare_plots(self):
        pdd = self.proc_data_dict
        rdd = self.raw_data_dict

        phases_equal = True
        for phases in pdd['phases_reshaped'][1:]:
            if not np.all(phases == pdd['phases_reshaped'][0]):
                phases_equal = False
                break

        for qb in self.qb_names:
            if phases_equal:
                self.plot_dicts[f'data_2d_{qb}'] = {
                    'title': rdd['measurementstring'] +
                             '\n' + rdd['timestamp'],
                    'plotfn': self.plot_colorxy,
                    'xvals': pdd['phases_reshaped'][0],
                    'yvals': pdd['amps_reshaped'],
                    'zvals': pdd['data_reshaped'][qb],
                    'xlabel': r'Pulse phase, $\phi$',
                    'xunit': 'deg',
                    'ylabel': r'Readout pulse amplitude scale, $V_{RO}/V_{ref}$',
                    'yunit': '',
                    'zlabel': 'Excited state population',
                }

            colormap = self.options_dict.get('colormap', mpl.cm.plasma)
            for i, amp in enumerate(pdd['amps_reshaped']):
                color = colormap(i/(len(pdd['amps_reshaped'])-1))
                label = f'cos_data_{qb}_{i}'
                self.plot_dicts[label] = {
                    'title': rdd['measurementstring'] +
                             '\n' + rdd['timestamp'],
                    'ax_id': f'amplitude_crossections_{qb}',
                    'plotfn': self.plot_line,
                    'xvals': pdd['phases_reshaped'][i],
                    'yvals': pdd['data_reshaped'][qb][i],
                    'xlabel': r'Pulse phase, $\phi$',
                    'xunit': 'deg',
                    'ylabel': 'Excited state population',
                    'linestyle': '',
                    'color': color,
                    'setlabel': f'amp={amp:.4f}',
                    'do_legend': True,
                    'legend_bbox_to_anchor': (1, 1),
                    'legend_pos': 'upper left',
                }
            if self.do_fitting:
                for i, amp in enumerate(pdd['amps_reshaped']):
                    color = colormap(i/(len(pdd['amps_reshaped'])-1))
                    label = f'cos_fit_{qb}_{i}'
                    self.plot_dicts[label] = {
                        'ax_id': f'amplitude_crossections_{qb}',
                        'plotfn': self.plot_fit,
                        'fit_res': self.fit_res[label],
                        'plot_init': self.options_dict.get('plot_init', False),
                        'color': color,
                        'setlabel': f'fit, amp={amp:.4f}',
                    }

                # Phase contrast
                self.plot_dicts[f'phase_contrast_data_{qb}'] = {
                    'title': rdd['measurementstring'] +
                             '\n' + rdd['timestamp'],
                    'ax_id': f'phase_contrast_{qb}',
                    'plotfn': self.plot_line,
                    'xvals': pdd['amps_reshaped'],
                    'yvals': 200*pdd['phase_contrast'][qb],
                    'xlabel': r'Readout pulse amplitude scale, $V_{RO}/V_{ref}$',
                    'xunit': '',
                    'ylabel': 'Phase contrast',
                    'yunit': '%',
                    'linestyle': '',
                    'color': 'k',
                    'setlabel': 'data',
                    'do_legend': True,
                }
                self.plot_dicts[f'phase_contrast_fit_{qb}'] = {
                    'ax_id': f'phase_contrast_{qb}',
                    'plotfn': self.plot_line,
                    'xvals': pdd['amps_reshaped'],
                    'yvals': 200*self.fit_res[f'phase_contrast_fit_{qb}'].best_fit,
                    'color': 'r',
                    'marker': '',
                    'setlabel': 'fit',
                    'do_legend': True,
                }
                self.plot_dicts[f'phase_contrast_labels_{qb}'] = {
                    'ax_id': f'phase_contrast_{qb}',
                    'plotfn': self.plot_line,
                    'xvals': pdd['amps_reshaped'],
                    'yvals': 200*pdd['phase_contrast'][qb],
                    'marker': '',
                    'linestyle': '',
                    'setlabel': r'$\sigma = ({:.5f} \pm {:.5f})$ V'.
                        format(pdd['sigma'][qb], pdd['sigma_err'][qb]),
                    'do_legend': True,
                    'legend_bbox_to_anchor': (1, 1),
                    'legend_pos': 'upper left',
                }

                # Phase offset
                self.plot_dicts[f'phase_offset_data_{qb}'] = {
                    'title': rdd['measurementstring'] +
                             '\n' + rdd['timestamp'],
                    'ax_id': f'phase_offset_{qb}',
                    'plotfn': self.plot_line,
                    'xvals': pdd['amps_reshaped'],
                    'yvals': pdd['phase_offset'][qb],
                    'xlabel': r'Readout pulse amplitude scale, $V_{RO}/V_{ref}$',
                    'xunit': '',
                    'ylabel': 'Phase offset',
                    'yunit': 'deg',
                    'linestyle': '',
                    'color': 'k',
                    'setlabel': 'data',
                    'do_legend': True,
                }
                self.plot_dicts[f'phase_offset_fit_{qb}'] = {
                    'ax_id': f'phase_offset_{qb}',
                    'plotfn': self.plot_line,
                    'xvals': pdd['amps_reshaped'],
                    'yvals': self.fit_res[f'phase_offset_fit_{qb}'].best_fit,
                    'color': 'r',
                    'marker': '',
                    'setlabel': 'fit',
                    'do_legend': True,
                }
                self.plot_dicts[f'phase_offset_labels_{qb}'] = {
                    'ax_id': f'phase_offset_{qb}',
                    'plotfn': self.plot_line,
                    'xvals': pdd['amps_reshaped'],
                    'yvals': pdd['phase_offset'][qb],
                    'marker': '',
                    'linestyle': '',
                    'setlabel': r'$a = {:.0f} \pm {:.0f}$ deg/V${{}}^2$'.
                        format(pdd['a'][qb], pdd['a_err'][qb]) + '\n' +
                                r'$c = {:.1f} \pm {:.1f}$ deg'.
                        format(pdd['c'][qb], pdd['c_err'][qb]),
                    'do_legend': True,
                    'legend_bbox_to_anchor': (1, 1),
                    'legend_pos': 'upper left',
                }


class RabiAnalysis(MultiQubit_TimeDomain_Analysis):

    def __init__(self, qb_names, *args, **kwargs):
        params_dict = {}
        for qbn in qb_names:
            s = 'Instrument settings.'+qbn
            for trans_name in ['ge', 'ef']:
                params_dict[f'{trans_name}_amp180_'+qbn] = \
                    s+f'.{trans_name}_amp180'
                params_dict[f'{trans_name}_amp90scale_'+qbn] = \
                    s+f'.{trans_name}_amp90_scale'
        kwargs['params_dict'] = params_dict
        kwargs['numeric_params'] = list(params_dict)
        super().__init__(qb_names, *args, **kwargs)

    def prepare_fitting(self):
        self.fit_dicts = OrderedDict()
        for qbn in self.qb_names:
            data = self.proc_data_dict['data_to_fit'][qbn]
            sweep_points = self.proc_data_dict['sweep_points_dict'][qbn][
                'msmt_sweep_points']
            if self.num_cal_points != 0:
                data = data[:-self.num_cal_points]
            cos_mod = lmfit.Model(fit_mods.CosFunc)
            guess_pars = fit_mods.Cos_guess(
                model=cos_mod, t=sweep_points, data=data)
            guess_pars['amplitude'].vary = True
            guess_pars['amplitude'].min = -10
            guess_pars['offset'].vary = True
            guess_pars['frequency'].vary = True
            guess_pars['phase'].vary = True

            key = 'cos_fit_' + qbn
            self.fit_dicts[key] = {
                'fit_fn': fit_mods.CosFunc,
                'fit_xvals': {'t': sweep_points},
                'fit_yvals': {'data': data},
                'guess_pars': guess_pars}

    def analyze_fit_results(self):
        self.proc_data_dict['analysis_params_dict'] = OrderedDict()
        for qbn in self.qb_names:
            fit_res = self.fit_dicts['cos_fit_' + qbn]['fit_res']
            sweep_points = self.proc_data_dict['sweep_points_dict'][qbn][
                'msmt_sweep_points']
            self.proc_data_dict['analysis_params_dict'][qbn] = \
                self.get_amplitudes(fit_res=fit_res, sweep_points=sweep_points)
        self.save_processed_data(key='analysis_params_dict')

    def get_amplitudes(self, fit_res, sweep_points):
        # Extract the best fitted frequency and phase.
        freq_fit = fit_res.best_values['frequency']
        phase_fit = fit_res.best_values['phase']

        freq_std = fit_res.params['frequency'].stderr
        phase_std = fit_res.params['phase'].stderr

        # If fitted_phase<0, shift fitted_phase by 4. This corresponds to a
        # shift of 2pi in the argument of cos.
        if np.abs(phase_fit) < 0.1:
            phase_fit = 0

        # If phase_fit<1, the piHalf amplitude<0.
        if phase_fit < 1:
            log.info('The data could not be fitted correctly. '
                         'The fitted phase "%s" <1, which gives '
                         'negative piHalf '
                         'amplitude.' % phase_fit)

        stepsize = sweep_points[1] - sweep_points[0]
        if freq_fit > 2 * stepsize:
            log.info('The data could not be fitted correctly. The '
                         'frequency "%s" is too high.' % freq_fit)
        n = np.arange(-2, 10)

        piPulse_vals = (n*np.pi - phase_fit)/(2*np.pi*freq_fit)
        piHalfPulse_vals = (n*np.pi + np.pi/2 - phase_fit)/(2*np.pi*freq_fit)

        # find piHalfPulse
        try:
            piHalfPulse = \
                np.min(piHalfPulse_vals[piHalfPulse_vals >= sweep_points[1]])
            n_piHalf_pulse = n[piHalfPulse_vals==piHalfPulse]
        except ValueError:
            piHalfPulse = np.asarray([])

        if piHalfPulse.size == 0 or piHalfPulse > max(sweep_points):
            i = 0
            while (piHalfPulse_vals[i] < min(sweep_points) and
                   i<piHalfPulse_vals.size):
                i+=1
            piHalfPulse = piHalfPulse_vals[i]
            n_piHalf_pulse = n[i]

        # find piPulse
        try:
            if piHalfPulse.size != 0:
                piPulse = \
                    np.min(piPulse_vals[piPulse_vals >= piHalfPulse])
            else:
                piPulse = np.min(piPulse_vals[piPulse_vals >= 0.001])
            n_pi_pulse = n[piHalfPulse_vals == piHalfPulse]

        except ValueError:
            piPulse = np.asarray([])

        if piPulse.size == 0:
            i = 0
            while (piPulse_vals[i] < min(sweep_points) and
                   i < piPulse_vals.size):
                i += 1
            piPulse = piPulse_vals[i]
            n_pi_pulse = n[i]

        try:
            freq_idx = fit_res.var_names.index('frequency')
            phase_idx = fit_res.var_names.index('phase')
            if fit_res.covar is not None:
                cov_freq_phase = fit_res.covar[freq_idx, phase_idx]
            else:
                cov_freq_phase = 0
        except ValueError:
            cov_freq_phase = 0

        try:
            piPulse_std = self.calculate_pulse_stderr(
                f=freq_fit,
                phi=phase_fit,
                f_err=freq_std,
                phi_err=phase_std,
                period_num=n_pi_pulse,
                cov=cov_freq_phase)
            piHalfPulse_std = self.calculate_pulse_stderr(
                f=freq_fit,
                phi=phase_fit,
                f_err=freq_std,
                phi_err=phase_std,
                period_num=n_piHalf_pulse,
                cov=cov_freq_phase)
        except Exception as e:
            print(e)
            piPulse_std = 0
            piHalfPulse_std = 0

        rabi_amplitudes = {'piPulse': piPulse,
                           'piPulse_stderr': piPulse_std,
                           'piHalfPulse': piHalfPulse,
                           'piHalfPulse_stderr': piHalfPulse_std}

        return rabi_amplitudes

    def calculate_pulse_stderr(self, f, phi, f_err, phi_err,
                               period_num, cov=0):
        x = period_num + phi
        return np.sqrt((f_err*x/(2*np.pi*(f**2)))**2 +
                       (phi_err/(2*np.pi*f))**2 -
                       2*(cov**2)*x/((2*np.pi*(f**3))**2))[0]

    def prepare_plots(self):
        super().prepare_plots()

        if self.do_fitting:
            for qbn in self.qb_names:
                base_plot_name = 'Rabi_' + qbn
                self.prepare_projected_data_plot(
                    fig_name=base_plot_name,
                    data=self.proc_data_dict['data_to_fit'][qbn],
                    plot_name_suffix=qbn+'fit',
                    qb_name=qbn)

                fit_res = self.fit_dicts['cos_fit_' + qbn]['fit_res']
                self.plot_dicts['fit_' + qbn] = {
                    'fig_id': base_plot_name,
                    'plotfn': self.plot_fit,
                    'fit_res': fit_res,
                    'setlabel': 'cosine fit',
                    'color': 'r',
                    'do_legend': True,
                    'legend_ncol': 2,
                    'legend_bbox_to_anchor': (1, -0.15),
                    'legend_pos': 'upper right'}

                rabi_amplitudes = self.proc_data_dict['analysis_params_dict']
                self.plot_dicts['piamp_marker_' + qbn] = {
                    'fig_id': base_plot_name,
                    'plotfn': self.plot_line,
                    'xvals': np.array([rabi_amplitudes[qbn]['piPulse']]),
                    'yvals': np.array([fit_res.model.func(
                        rabi_amplitudes[qbn]['piPulse'],
                        **fit_res.best_values)]),
                    'setlabel': '$\pi$-Pulse amp',
                    'color': 'r',
                    'marker': 'o',
                    'line_kws': {'markersize': 10},
                    'linestyle': '',
                    'do_legend': True,
                    'legend_ncol': 2,
                    'legend_bbox_to_anchor': (1, -0.15),
                    'legend_pos': 'upper right'}

                self.plot_dicts['piamp_hline_' + qbn] = {
                    'fig_id': base_plot_name,
                    'plotfn': self.plot_hlines,
                    'y': [fit_res.model.func(
                        rabi_amplitudes[qbn]['piPulse'],
                        **fit_res.best_values)],
                    'xmin': self.proc_data_dict['sweep_points_dict'][qbn][
                        'sweep_points'][0],
                    'xmax': self.proc_data_dict['sweep_points_dict'][qbn][
                        'sweep_points'][-1],
                    'colors': 'gray'}

                self.plot_dicts['pihalfamp_marker_' + qbn] = {
                    'fig_id': base_plot_name,
                    'plotfn': self.plot_line,
                    'xvals': np.array([rabi_amplitudes[qbn]['piHalfPulse']]),
                    'yvals': np.array([fit_res.model.func(
                        rabi_amplitudes[qbn]['piHalfPulse'],
                        **fit_res.best_values)]),
                    'setlabel': '$\pi /2$-Pulse amp',
                    'color': 'm',
                    'marker': 'o',
                    'line_kws': {'markersize': 10},
                    'linestyle': '',
                    'do_legend': True,
                    'legend_ncol': 2,
                    'legend_bbox_to_anchor': (1, -0.15),
                    'legend_pos': 'upper right'}

                self.plot_dicts['pihalfamp_hline_' + qbn] = {
                    'fig_id': base_plot_name,
                    'plotfn': self.plot_hlines,
                    'y': [fit_res.model.func(
                        rabi_amplitudes[qbn]['piHalfPulse'],
                        **fit_res.best_values)],
                    'xmin': self.proc_data_dict['sweep_points_dict'][qbn][
                        'sweep_points'][0],
                    'xmax': self.proc_data_dict['sweep_points_dict'][qbn][
                        'sweep_points'][-1],
                    'colors': 'gray'}

                trans_name = 'ef' if 'f' in self.data_to_fit[qbn] else 'ge'
                old_pipulse_val = self.raw_data_dict[
                    f'{trans_name}_amp180_'+qbn]
                if old_pipulse_val != old_pipulse_val:
                    old_pipulse_val = 0
                old_pihalfpulse_val = self.raw_data_dict[
                    f'{trans_name}_amp90scale_'+qbn]
                if old_pihalfpulse_val != old_pihalfpulse_val:
                    old_pihalfpulse_val = 0
                old_pihalfpulse_val *= old_pipulse_val

                textstr = ('  $\pi-Amp$ = {:.3f} V'.format(
                    rabi_amplitudes[qbn]['piPulse']) +
                           ' $\pm$ {:.3f} V '.format(
                    rabi_amplitudes[qbn]['piPulse_stderr']) +
                           '\n$\pi/2-Amp$ = {:.3f} V '.format(
                    rabi_amplitudes[qbn]['piHalfPulse']) +
                           ' $\pm$ {:.3f} V '.format(
                    rabi_amplitudes[qbn]['piHalfPulse_stderr']) +
                           '\n  $\pi-Amp_{old}$ = ' + '{:.3f} V '.format(
                    old_pipulse_val) +
                           '\n$\pi/2-Amp_{old}$ = ' + '{:.3f} V '.format(
                    old_pihalfpulse_val))
                self.plot_dicts['text_msg_' + qbn] = {
                    'fig_id': base_plot_name,
                    'ypos': -0.2,
                    'xpos': 0,
                    'horizontalalignment': 'left',
                    'verticalalignment': 'top',
                    'plotfn': self.plot_text,
                    'text_string': textstr}


class T1Analysis(MultiQubit_TimeDomain_Analysis):

    def __init__(self, qb_names, *args, **kwargs):
        params_dict = {}
        for qbn in qb_names:
            s = 'Instrument settings.'+qbn
            for trans_name in ['ge', 'ef']:
                params_dict[f'{trans_name}_T1_'+qbn] = s+'.T1{}'.format(
                    '_ef' if trans_name == 'ef' else '')
        kwargs['params_dict'] = params_dict
        kwargs['numeric_params'] = list(params_dict)
        super().__init__(qb_names, *args, **kwargs)

    def prepare_fitting(self):
        self.fit_dicts = OrderedDict()
        for qbn in self.qb_names:
            data = self.proc_data_dict['data_to_fit'][qbn]
            sweep_points = self.proc_data_dict['sweep_points_dict'][qbn][
                'msmt_sweep_points']
            if self.num_cal_points != 0:
                data = data[:-self.num_cal_points]
            exp_decay_mod = lmfit.Model(fit_mods.ExpDecayFunc)
            guess_pars = fit_mods.exp_dec_guess(
                model=exp_decay_mod, data=data, t=sweep_points)
            guess_pars['amplitude'].vary = True
            guess_pars['tau'].vary = True
            if self.options_dict.get('vary_offset', False):
                guess_pars['offset'].vary = True
            else:
                guess_pars['offset'].value = 0
                guess_pars['offset'].vary = False
            key = 'exp_decay_' + qbn
            self.fit_dicts[key] = {
                'fit_fn': exp_decay_mod.func,
                'fit_xvals': {'t': sweep_points},
                'fit_yvals': {'data': data},
                'guess_pars': guess_pars}

    def analyze_fit_results(self):
        self.proc_data_dict['analysis_params_dict'] = OrderedDict()
        for qbn in self.qb_names:
            self.proc_data_dict['analysis_params_dict'][qbn] = OrderedDict()
            self.proc_data_dict['analysis_params_dict'][qbn]['T1'] = \
                self.fit_dicts['exp_decay_' + qbn]['fit_res'].best_values['tau']
            self.proc_data_dict['analysis_params_dict'][qbn]['T1_stderr'] = \
                self.fit_dicts['exp_decay_' + qbn]['fit_res'].params[
                    'tau'].stderr
        self.save_processed_data(key='analysis_params_dict')

    def prepare_plots(self):
        super().prepare_plots()

        if self.do_fitting:
            for qbn in self.qb_names:
                # rename base plot
                base_plot_name = 'T1_' + qbn
                self.prepare_projected_data_plot(
                    fig_name=base_plot_name,
                    data=self.proc_data_dict['data_to_fit'][qbn],
                    plot_name_suffix=qbn+'fit',
                    qb_name=qbn)

                self.plot_dicts['fit_' + qbn] = {
                    'fig_id': base_plot_name,
                    'plotfn': self.plot_fit,
                    'fit_res': self.fit_dicts['exp_decay_' + qbn]['fit_res'],
                    'setlabel': 'exp decay fit',
                    'do_legend': True,
                    'color': 'r',
                    'legend_ncol': 2,
                    'legend_bbox_to_anchor': (1, -0.15),
                    'legend_pos': 'upper right'}

                trans_name = 'ef' if 'f' in self.data_to_fit[qbn] else 'ge'
                old_T1_val = self.raw_data_dict[f'{trans_name}_T1_'+qbn]
                if old_T1_val != old_T1_val:
                    old_T1_val = 0
                T1_dict = self.proc_data_dict['analysis_params_dict']
                textstr = '$T_1$ = {:.2f} $\mu$s'.format(
                            T1_dict[qbn]['T1']*1e6) \
                          + ' $\pm$ {:.2f} $\mu$s'.format(
                            T1_dict[qbn]['T1_stderr']*1e6) \
                          + '\nold $T_1$ = {:.2f} $\mu$s'.format(old_T1_val*1e6)
                self.plot_dicts['text_msg_' + qbn] = {
                    'fig_id': base_plot_name,
                    'ypos': -0.2,
                    'xpos': 0,
                    'horizontalalignment': 'left',
                    'verticalalignment': 'top',
                    'plotfn': self.plot_text,
                    'text_string': textstr}


class RamseyAnalysis(MultiQubit_TimeDomain_Analysis):

    def __init__(self, qb_names, *args, **kwargs):
        params_dict = {}
        for qbn in qb_names:
            s = 'Instrument settings.'+qbn
            for trans_name in ['ge', 'ef']:
                params_dict[f'{trans_name}_freq_'+qbn] = s+f'.{trans_name}_freq'
        kwargs['params_dict'] = params_dict
        kwargs['numeric_params'] = list(params_dict)
        super().__init__(qb_names, *args, **kwargs)

    def prepare_fitting(self):
        if self.options_dict.get('fit_gaussian_decay', True):
            self.fit_keys = ['exp_decay_', 'gauss_decay_']
        else:
            self.fit_keys = ['exp_decay_']
        self.fit_dicts = OrderedDict()
        for qbn in self.qb_names:
            data = self.proc_data_dict['data_to_fit'][qbn]
            sweep_points = self.proc_data_dict['sweep_points_dict'][qbn][
                'msmt_sweep_points']
            if self.num_cal_points != 0:
                data = data[:-self.num_cal_points]
            for i, key in enumerate([k + qbn for k in self.fit_keys]):
                exp_damped_decay_mod = lmfit.Model(fit_mods.ExpDampOscFunc)
                guess_pars = fit_mods.exp_damp_osc_guess(
                    model=exp_damped_decay_mod, data=data, t=sweep_points,
                    n_guess=i+1)
                guess_pars['amplitude'].vary = False
                guess_pars['amplitude'].value = 0.5
                guess_pars['frequency'].vary = True
                guess_pars['tau'].vary = True
                guess_pars['phase'].vary = True
                guess_pars['n'].vary = False
                guess_pars['oscillation_offset'].vary = \
                        'f' in self.data_to_fit[qbn]
                # guess_pars['exponential_offset'].value = 0.5
                guess_pars['exponential_offset'].vary = True
                self.fit_dicts[key] = {
                    'fit_fn': exp_damped_decay_mod .func,
                    'fit_xvals': {'t': sweep_points},
                    'fit_yvals': {'data': data},
                    'guess_pars': guess_pars}

    def analyze_fit_results(self):
        if 'artificial_detuning' in self.options_dict:
            artificial_detuning_dict = OrderedDict(
                [(qbn, self.options_dict['artificial_detuning'])
             for qbn in self.qb_names])
        elif 'artificial_detuning_dict' in self.metadata:
            artificial_detuning_dict = self.metadata[
                'artificial_detuning_dict']
        elif 'artificial_detuning' in self.metadata:
            artificial_detuning_dict = OrderedDict(
                [(qbn, self.metadata['artificial_detuning'])
                 for qbn in self.qb_names])
        else:
            raise ValueError('"artificial_detuning" not found.')

        self.proc_data_dict['analysis_params_dict'] = OrderedDict()
        for qbn in self.qb_names:
            self.proc_data_dict['analysis_params_dict'][qbn] = OrderedDict()
            for key in [k + qbn for k in self.fit_keys]:
                self.proc_data_dict['analysis_params_dict'][qbn][key] = \
                    OrderedDict()
                fit_res = self.fit_dicts[key]['fit_res']
                for par in fit_res.params:
                    if fit_res.params[par].stderr is None:
                        fit_res.params[par].stderr = 0

                trans_name = 'ef' if 'f' in self.data_to_fit[qbn] else 'ge'
                old_qb_freq = self.raw_data_dict[f'{trans_name}_freq_'+qbn]
                if old_qb_freq != old_qb_freq:
                    old_qb_freq = 0
                self.proc_data_dict['analysis_params_dict'][qbn][key][
                    'old_qb_freq'] = old_qb_freq
                self.proc_data_dict['analysis_params_dict'][qbn][key][
                    'new_qb_freq'] = old_qb_freq + \
                                     artificial_detuning_dict[qbn] - \
                                     fit_res.best_values['frequency']
                self.proc_data_dict['analysis_params_dict'][qbn][key][
                    'new_qb_freq_stderr'] = fit_res.params['frequency'].stderr
                self.proc_data_dict['analysis_params_dict'][qbn][key][
                    'T2_star'] = fit_res.best_values['tau']
                self.proc_data_dict['analysis_params_dict'][qbn][key][
                    'T2_star_stderr'] = fit_res.params['tau'].stderr
                self.proc_data_dict['analysis_params_dict'][qbn][key][
                    'artificial_detuning'] = artificial_detuning_dict[qbn]
        hdf_group_name_suffix = self.options_dict.get(
            'hdf_group_name_suffix', '')
        self.save_processed_data(key='analysis_params_dict' +
                                     hdf_group_name_suffix)

    def prepare_plots(self):
        super().prepare_plots()

        if self.do_fitting:
            ramsey_dict = self.proc_data_dict['analysis_params_dict']
            for qbn in self.qb_names:
                base_plot_name = 'Ramsey_' + qbn
                self.prepare_projected_data_plot(
                    fig_name=base_plot_name,
                    data=self.proc_data_dict['data_to_fit'][qbn],
                    plot_name_suffix=qbn+'fit',
                    qb_name=qbn)

                exp_decay_fit_key = self.fit_keys[0] + qbn
                old_qb_freq = ramsey_dict[qbn][
                    exp_decay_fit_key]['old_qb_freq']
                textstr = ''
                T2_star_str = ''

                try:
                    xunit = self.metadata["sweep_unit"]
                    xlabel = self.metadata["sweep_name"]
                except KeyError:
                    xlabel = self.raw_data_dict['sweep_parameter_names'][0]
                    xunit = self.raw_data_dict['sweep_parameter_units'][0]
                if np.ndim(xunit) > 0:
                    xunit = xunit[0]

                for i, key in enumerate([k + qbn for k in self.fit_keys]):

                    fit_res = self.fit_dicts[key]['fit_res']
                    self.plot_dicts['fit_' + key] = {
                        'fig_id': base_plot_name,
                        'plotfn': self.plot_fit,
                        'xlabel': xlabel,
                        'xunit': xunit,
                        'fit_res': fit_res,
                        'setlabel': 'exp decay fit' if i == 0 else
                            'gauss decay fit',
                        'do_legend': True,
                        'color': 'r' if i == 0 else 'C4',
                        'legend_bbox_to_anchor': (1, -0.15),
                        'legend_pos': 'upper right'}

                    if i != 0:
                        textstr += '\n'
                    textstr += \
                        ('$f_{{qubit \_ new \_ {{{key}}} }}$ = '.format(
                            key=('exp' if i == 0 else 'gauss')) +
                            '{:.6f} GHz '.format(
                            ramsey_dict[qbn][key]['new_qb_freq']*1e-9) +
                            '$\pm$ {:.2E} GHz '.format(
                            ramsey_dict[qbn][key][
                                'new_qb_freq_stderr']*1e-9))
                    T2_star_str += \
                        ('\n$T_{{2,{{{key}}} }}^\star$ = '.format(
                            key=('exp' if i == 0 else 'gauss')) +
                            '{:.2f} $\mu$s'.format(
                            fit_res.params['tau'].value*1e6) +
                            '$\pm$ {:.2f} $\mu$s'.format(
                            fit_res.params['tau'].stderr*1e6))

                textstr += '\n$f_{qubit \_ old}$ = '+'{:.6f} GHz '.format(
                    old_qb_freq*1e-9)
                textstr += ('\n$\Delta f$ = {:.4f} MHz '.format(
                    (ramsey_dict[qbn][exp_decay_fit_key]['new_qb_freq'] -
                    old_qb_freq)*1e-6) + '$\pm$ {:.2E} MHz'.format(
                    self.fit_dicts[exp_decay_fit_key]['fit_res'].params[
                        'frequency'].stderr*1e-6) +
                    '\n$f_{Ramsey}$ = '+'{:.4f} MHz $\pm$ {:.2E} MHz'.format(
                    self.fit_dicts[exp_decay_fit_key]['fit_res'].params[
                        'frequency'].value*1e-6,
                    self.fit_dicts[exp_decay_fit_key]['fit_res'].params[
                        'frequency'].stderr*1e-6))
                textstr += T2_star_str
                textstr += '\nartificial detuning = {:.2f} MHz'.format(
                    ramsey_dict[qbn][exp_decay_fit_key][
                        'artificial_detuning']*1e-6)

                self.plot_dicts['text_msg_' + qbn] = {
                    'fig_id': base_plot_name,
                    'ypos': -0.2,
                    'xpos': -0.025,
                    'horizontalalignment': 'left',
                    'verticalalignment': 'top',
                    'plotfn': self.plot_text,
                    'text_string': textstr}

                self.plot_dicts['half_hline_' + qbn] = {
                    'fig_id': base_plot_name,
                    'plotfn': self.plot_hlines,
                    'y': 0.5,
                    'xmin': self.proc_data_dict['sweep_points_dict'][qbn][
                        'sweep_points'][0],
                    'xmax': self.proc_data_dict['sweep_points_dict'][qbn][
                        'sweep_points'][-1],
                    'colors': 'gray'}


class QScaleAnalysis(MultiQubit_TimeDomain_Analysis):
    def __init__(self, qb_names, *args, **kwargs):
        params_dict = {}
        for qbn in qb_names:
            s = 'Instrument settings.'+qbn
            for trans_name in ['ge', 'ef']:
                params_dict[f'{trans_name}_qscale_'+qbn] = \
                    s+f'.{trans_name}_motzoi'
        kwargs['params_dict'] = params_dict
        kwargs['numeric_params'] = list(params_dict)
        super().__init__(qb_names, *args, **kwargs)

    def process_data(self):
        super().process_data()

        self.proc_data_dict['qscale_data'] = OrderedDict()
        for qbn in self.qb_names:
            self.proc_data_dict['qscale_data'][qbn] = OrderedDict()
            sweep_points = deepcopy(self.proc_data_dict['sweep_points_dict'][
                                        qbn]['msmt_sweep_points'])
            # check if the sweep points are repeated 3 times as they have to be
            # for the qscale analysis:
            # take the first 3 entries and check if they are all the same
            # or different
            unique_sp = np.unique(sweep_points[:3])
            if unique_sp.size > 1:
                sweep_points = np.repeat(sweep_points, 3)
            # replace in proc_data_dict; otherwise plotting in base class fails
            self.proc_data_dict['sweep_points_dict'][qbn][
                'msmt_sweep_points'] = sweep_points
            self.proc_data_dict['sweep_points_dict'][qbn][
                'sweep_points'] = np.concatenate([
                sweep_points, self.proc_data_dict['sweep_points_dict'][qbn][
                    'cal_points_sweep_points']])

            data = self.proc_data_dict['data_to_fit'][qbn]
            if self.num_cal_points != 0:
                data = data[:-self.num_cal_points]
            self.proc_data_dict['qscale_data'][qbn]['sweep_points_xx'] = \
                sweep_points[0::3]
            self.proc_data_dict['qscale_data'][qbn]['sweep_points_xy'] = \
                sweep_points[1::3]
            self.proc_data_dict['qscale_data'][qbn]['sweep_points_xmy'] = \
                sweep_points[2::3]
            self.proc_data_dict['qscale_data'][qbn]['data_xx'] = \
                data[0::3]
            self.proc_data_dict['qscale_data'][qbn]['data_xy'] = \
                data[1::3]
            self.proc_data_dict['qscale_data'][qbn]['data_xmy'] = \
                data[2::3]

    def prepare_fitting(self):
        self.fit_dicts = OrderedDict()
        for qbn in self.qb_names:
            for msmt_label in ['_xx', '_xy', '_xmy']:
                sweep_points = self.proc_data_dict['qscale_data'][qbn][
                    'sweep_points' + msmt_label]
                data = self.proc_data_dict['qscale_data'][qbn][
                    'data' + msmt_label]

                if msmt_label == '_xx':
                    model = lmfit.models.ConstantModel()
                else:
                    model = lmfit.models.LinearModel()

                guess_pars = model.guess(data=data, x=sweep_points)
                key = 'fit' + msmt_label + '_' + qbn
                self.fit_dicts[key] = {
                    'fit_fn': model.func,
                    'fit_xvals': {'x': sweep_points},
                    'fit_yvals': {'data': data},
                    'guess_pars': guess_pars}

    def analyze_fit_results(self):
        self.proc_data_dict['analysis_params_dict'] = OrderedDict()
        # The best qscale parameter is the point where all 3 curves intersect.
        threshold = 0.02
        for qbn in self.qb_names:
            self.proc_data_dict['analysis_params_dict'][qbn] = OrderedDict()
            fitparams0 = self.fit_dicts['fit_xx'+'_'+qbn]['fit_res'].params
            fitparams1 = self.fit_dicts['fit_xy'+'_'+qbn]['fit_res'].params
            fitparams2 = self.fit_dicts['fit_xmy'+'_'+qbn]['fit_res'].params

            intercept_diff_mean = fitparams1['intercept'].value - \
                                  fitparams2['intercept'].value
            slope_diff_mean = fitparams2['slope'].value - \
                              fitparams1['slope'].value
            optimal_qscale = intercept_diff_mean/slope_diff_mean

            # Warning if Xpi/2Xpi line is not within +/-threshold of 0.5
            if (fitparams0['c'].value > (0.5 + threshold)) or \
                    (fitparams0['c'].value < (0.5 - threshold)):
                log.warning('The trace from the X90-X180 pulses is '
                                'NOT within $\pm${} of the expected value '
                                'of 0.5.'.format(threshold))
            # Warning if optimal_qscale is not within +/-threshold of 0.5
            y_optimal_qscale = optimal_qscale * fitparams2['slope'].value + \
                                 fitparams2['intercept'].value
            if (y_optimal_qscale > (0.5 + threshold)) or \
                    (y_optimal_qscale < (0.5 - threshold)):
                log.warning('The optimal qscale found gives a population '
                                'that is NOT within $\pm${} of the expected '
                                'value of 0.5.'.format(threshold))

            # Calculate standard deviation
            intercept_diff_std_squared = \
                fitparams1['intercept'].stderr**2 + \
                fitparams2['intercept'].stderr**2
            slope_diff_std_squared = \
                fitparams2['slope'].stderr**2 + fitparams1['slope'].stderr**2

            optimal_qscale_stderr = np.sqrt(
                intercept_diff_std_squared*(1/slope_diff_mean**2) +
                slope_diff_std_squared*(intercept_diff_mean /
                                        (slope_diff_mean**2))**2)

            self.proc_data_dict['analysis_params_dict'][qbn]['qscale'] = \
                optimal_qscale
            self.proc_data_dict['analysis_params_dict'][qbn][
                'qscale_stderr'] = optimal_qscale_stderr

    def prepare_plots(self):
        super().prepare_plots()

        color_dict = {'_xx': '#365C91',
                      '_xy': '#683050',
                      '_xmy': '#3C7541'}
        label_dict = {'_xx': r'$X_{\pi/2}X_{\pi}$',
                      '_xy': r'$X_{\pi/2}Y_{\pi}$',
                      '_xmy': r'$X_{\pi/2}Y_{-\pi}$'}
        for qbn in self.qb_names:
            base_plot_name = 'Qscale_' + qbn
            for msmt_label in ['_xx', '_xy', '_xmy']:
                sweep_points = self.proc_data_dict['qscale_data'][qbn][
                    'sweep_points' + msmt_label]
                data = self.proc_data_dict['qscale_data'][qbn][
                    'data' + msmt_label]
                if msmt_label == '_xx':
                    plot_name = base_plot_name
                else:
                    plot_name = 'data' + msmt_label + '_' + qbn

                # plot data
                try:
                    xunit = self.metadata["sweep_unit"]
                    xlabel = self.metadata["sweep_name"]
                except KeyError:
                    xlabel = self.raw_data_dict['sweep_parameter_names']
                    xunit = self.raw_data_dict['sweep_parameter_units']
                if np.ndim(xlabel) > 0:
                    xlabel = xlabel[0]
                if np.ndim(xunit) > 0:
                    xunit = xunit[0]
                self.plot_dicts[plot_name] = {
                    'plotfn': self.plot_line,
                    'xvals': sweep_points,
                    'xlabel': xlabel,
                    'xunit': xunit,
                    'yvals': data,
                    'ylabel': '{} state population'.format(
                        self.get_latex_prob_label(self.data_to_fit[qbn])),
                    'yunit': '',
                    'setlabel': 'Data\n' + label_dict[msmt_label],
                    'title': (self.raw_data_dict['timestamp'] + ' ' +
                              self.raw_data_dict['measurementstring'] +
                              '\n' + qbn),
                    'linestyle': 'none',
                    'color': color_dict[msmt_label],
                    'do_legend': True,
                    'legend_bbox_to_anchor': (1, 0.5),
                    'legend_pos': 'center left'}
                if msmt_label != '_xx':
                    self.plot_dicts[plot_name]['fig_id'] = base_plot_name

                if self.do_fitting:
                    # plot fit
                    xfine = np.linspace(sweep_points[0], sweep_points[-1], 1000)
                    fit_key = 'fit' + msmt_label + '_' + qbn
                    fit_res = self.fit_dicts[fit_key]['fit_res']
                    yvals = fit_res.model.func(xfine, **fit_res.best_values)
                    if not hasattr(yvals, '__iter__'):
                        yvals = np.array(len(xfine)*[yvals])
                    self.plot_dicts[fit_key] = {
                        'fig_id': base_plot_name,
                        'plotfn': self.plot_line,
                        'xvals': xfine,
                        'yvals': yvals,
                        'marker': '',
                        'setlabel': 'Fit\n' + label_dict[msmt_label],
                        'do_legend': True,
                        'color': color_dict[msmt_label],
                        'legend_bbox_to_anchor': (1, 0.5),
                        'legend_pos': 'center left'}

                    trans_name = 'ef' if 'f' in self.data_to_fit[qbn] else 'ge'
                    old_qscale_val = self.raw_data_dict[
                        f'{trans_name}_qscale_'+qbn]
                    if old_qscale_val != old_qscale_val:
                        old_qscale_val = 0
                    textstr = 'Qscale = {:.4f} $\pm$ {:.4f}'.format(
                        self.proc_data_dict['analysis_params_dict'][qbn][
                            'qscale'],
                        self.proc_data_dict['analysis_params_dict'][qbn][
                            'qscale_stderr']) + \
                            '\nold Qscale= {:.4f}'.format(old_qscale_val)

                    self.plot_dicts['text_msg_' + qbn] = {
                        'fig_id': base_plot_name,
                        'ypos': -0.175,
                        'xpos': 0.5,
                        'horizontalalignment': 'center',
                        'verticalalignment': 'top',
                        'plotfn': self.plot_text,
                        'text_string': textstr}

            # plot cal points
            if self.num_cal_points != 0:
                for i, cal_pts_idxs in enumerate(
                        self.cal_states_dict.values()):
                    plot_dict_name = list(self.cal_states_dict)[i] + \
                                     '_' + qbn
                    self.plot_dicts[plot_dict_name] = {
                        'fig_id': base_plot_name,
                        'plotfn': self.plot_line,
                        'xvals': np.mean([
                            self.proc_data_dict['sweep_points_dict'][qbn]
                            ['cal_points_sweep_points'][cal_pts_idxs],
                            self.proc_data_dict['sweep_points_dict'][qbn]
                            ['cal_points_sweep_points'][cal_pts_idxs]],
                            axis=0),
                        'yvals': self.proc_data_dict[
                            'data_to_fit'][qbn][cal_pts_idxs],
                        'setlabel': list(self.cal_states_dict)[i],
                        'do_legend': True,
                        'legend_bbox_to_anchor': (1, 0.5),
                        'legend_pos': 'center left',
                        'linestyle': 'none',
                        'line_kws': {'color': self.get_cal_state_color(
                            list(self.cal_states_dict)[i])}}

                    self.plot_dicts[plot_dict_name + '_line'] = {
                        'fig_id': base_plot_name,
                        'plotfn': self.plot_hlines,
                        'y': np.mean(
                            self.proc_data_dict[
                                'data_to_fit'][qbn][cal_pts_idxs]),
                        'xmin': self.proc_data_dict['sweep_points_dict'][
                            qbn]['sweep_points'][0],
                        'xmax': self.proc_data_dict['sweep_points_dict'][
                            qbn]['sweep_points'][-1],
                        'colors': 'gray'}


class EchoAnalysis(MultiQubit_TimeDomain_Analysis):

    def __init__(self, *args, **kwargs):
        auto = kwargs.pop('auto', True)
        super().__init__(*args, auto=False, **kwargs)
        if self.options_dict.get('artificial_detuning', None) is not None:
            self.echo_analysis = RamseyAnalysis(*args, auto=False, **kwargs)
        else:
            if 'options_dict' in kwargs:
                # kwargs.pop('options_dict')
                kwargs['options_dict'].update({'vary_offset': True})
            else:
                kwargs['options_dict'] = {'vary_offset': True}
            self.echo_analysis = T1Analysis(*args, auto=False, **kwargs)

        if auto:
            self.echo_analysis.extract_data()
            self.echo_analysis.process_data()
            self.echo_analysis.prepare_fitting()
            self.echo_analysis.run_fitting()
            self.echo_analysis.save_fit_results()
            self.analyze_fit_results()
            self.prepare_plots()

    def analyze_fit_results(self):
        self.echo_analysis.analyze_fit_results()
        self.proc_data_dict['analysis_params_dict'] = OrderedDict()
        for qbn in self.qb_names:
            self.proc_data_dict['analysis_params_dict'][qbn] = OrderedDict()

            params_dict = self.echo_analysis.proc_data_dict[
                'analysis_params_dict'][qbn]
            if 'T1' in params_dict:
                self.proc_data_dict['analysis_params_dict'][qbn][
                    'T2_echo'] = params_dict['T1']
                self.proc_data_dict['analysis_params_dict'][qbn][
                    'T2_echo_stderr'] = params_dict['T1_stderr']
            else:
                self.proc_data_dict['analysis_params_dict'][qbn][
                    'T2_echo'] = params_dict['exp_decay_'+qbn][
                    'T2_star']
                self.proc_data_dict['analysis_params_dict'][qbn][
                    'T2_echo_stderr'] = params_dict['exp_decay_'+qbn][
                    'T2_star_stderr']

    def prepare_plots(self):
        self.echo_analysis.prepare_plots()
        for qbn in self.qb_names:
            # rename base plot
            figure_name = 'Echo_' + qbn
            echo_plot_key_t1 = [key for key in self.echo_analysis.plot_dicts if
                                'T1_'+qbn in key]
            echo_plot_key_ram = [key for key in self.echo_analysis.plot_dicts if
                                 'Ramsey_'+qbn in key]
            if len(echo_plot_key_t1) != 0:
                echo_plot_name = echo_plot_key_t1[0]
            elif len(echo_plot_key_ram) != 0:
                echo_plot_name = echo_plot_key_ram[0]
            else:
                raise ValueError('Neither T1 nor Ramsey plots were found.')

            self.echo_analysis.plot_dicts[echo_plot_name][
                'legend_pos'] = 'upper right'
            self.echo_analysis.plot_dicts[echo_plot_name][
                'legend_bbox_to_anchor'] = (1, -0.15)

            for plot_label in self.echo_analysis.plot_dicts:
                if qbn in plot_label:
                    if 'raw' not in plot_label and 'projected' not in plot_label:
                        self.echo_analysis.plot_dicts[plot_label]['fig_id'] = \
                            figure_name

            old_T2e_val = a_tools.get_instr_setting_value_from_file(
                file_path=self.echo_analysis.raw_data_dict['folder'],
                instr_name=qbn, param_name='T2{}'.format(
                    '_ef' if 'f' in self.echo_analysis.data_to_fit[qbn]
                    else ''))
            T2_dict = self.proc_data_dict['analysis_params_dict']
            textstr = '$T_2$ echo = {:.2f} $\mu$s'.format(
                T2_dict[qbn]['T2_echo']*1e6) \
                      + ' $\pm$ {:.2f} $\mu$s'.format(
                T2_dict[qbn]['T2_echo_stderr']*1e6) \
                      + '\nold $T_2$ echo = {:.2f} $\mu$s'.format(
                old_T2e_val*1e6)

            self.echo_analysis.plot_dicts['text_msg_' + qbn][
                'text_string'] = textstr

        self.echo_analysis.plot(key_list='auto')
        self.echo_analysis.save_figures(close_figs=True)


class RamseyAddPulseAnalysis(MultiQubit_TimeDomain_Analysis):

    def __init__(self, *args, **kwargs):
        auto = kwargs.pop('auto', True)
        super().__init__(*args, auto=False, **kwargs)
        options_dict = kwargs.pop('options_dict', OrderedDict())
        options_dict_no = deepcopy(options_dict)
        options_dict_no.update(dict(
            data_filter=lambda raw: np.concatenate([
                raw[:-4][1::2], raw[-4:]]),
            hdf_group_name_suffix='_no_pulse'))
        self.ramsey_analysis = RamseyAnalysis(
            *args, auto=False, options_dict=options_dict_no,
            **kwargs)
        options_dict_with = deepcopy(options_dict)
        options_dict_with.update(dict(
            data_filter=lambda raw: np.concatenate([
                raw[:-4][0::2], raw[-4:]]),
            hdf_group_name_suffix='_with_pulse'))
        self.ramsey_add_pulse_analysis = RamseyAnalysis(
            *args, auto=False, options_dict=options_dict_with,
            **kwargs)


        if auto:
            self.ramsey_analysis.extract_data()
            self.ramsey_analysis.process_data()
            self.ramsey_analysis.prepare_fitting()
            self.ramsey_analysis.run_fitting()
            self.ramsey_analysis.save_fit_results()
            self.ramsey_add_pulse_analysis.extract_data()
            self.ramsey_add_pulse_analysis.process_data()
            self.ramsey_add_pulse_analysis.prepare_fitting()
            self.ramsey_add_pulse_analysis.run_fitting()
            self.ramsey_add_pulse_analysis.save_fit_results()
            self.raw_data_dict = self.ramsey_analysis.raw_data_dict
            self.analyze_fit_results()
            self.prepare_plots()
            keylist = []
            for qbn in self.qb_names:
                figure_name = 'CrossZZ_' + qbn
                keylist.append(figure_name+'with')
                keylist.append(figure_name+'no')
            self.plot()
            self.save_figures(close_figs=True)

    def analyze_fit_results(self):
        self.cross_kerr = 0.0
        self.ramsey_analysis.analyze_fit_results()
        self.ramsey_add_pulse_analysis.analyze_fit_results()

        self.proc_data_dict['analysis_params_dict'] = OrderedDict()


        for qbn in self.qb_names:

            self.proc_data_dict['analysis_params_dict'][qbn] = OrderedDict()

            self.params_dict_ramsey = self.ramsey_analysis.proc_data_dict[
                'analysis_params_dict'][qbn]
            self.params_dict_add_pulse = \
                self.ramsey_add_pulse_analysis.proc_data_dict[
                    'analysis_params_dict'][qbn]
            self.cross_kerr = self.params_dict_ramsey[
                                  'exp_decay_'+str(qbn)]['new_qb_freq'] \
                            - self.params_dict_add_pulse[
                                  'exp_decay_'+str(qbn)]['new_qb_freq']
            self.cross_kerr_error = np.sqrt(
                (self.params_dict_ramsey[
                    'exp_decay_'+str(qbn)]['new_qb_freq_stderr'])**2 +
                (self.params_dict_add_pulse[
                    'exp_decay_' + str(qbn)]['new_qb_freq_stderr'])**2)

    def prepare_plots(self):
        self.ramsey_analysis.prepare_plots()
        self.ramsey_add_pulse_analysis.prepare_plots()

        self.ramsey_analysis.plot(key_list='auto')
        self.ramsey_analysis.save_figures(close_figs=True, savebase='Ramsey_no')

        self.ramsey_add_pulse_analysis.plot(key_list='auto')
        self.ramsey_add_pulse_analysis.save_figures(close_figs=True,
                                                    savebase='Ramsey_with')

        self.options_dict['plot_proj_data'] = False
        self.metadata = {'plot_proj_data': False, 'plot_raw_data': False}
        super().prepare_plots()

        try:
            xunit = self.metadata["sweep_unit"]
            xlabel = self.metadata["sweep_name"]
        except KeyError:
            xlabel = self.raw_data_dict['sweep_parameter_names'][0]
            xunit = self.raw_data_dict['sweep_parameter_units'][0]
        if np.ndim(xunit) > 0:
            xunit = xunit[0]
        title = (self.raw_data_dict['timestamp'] + ' ' +
                 self.raw_data_dict['measurementstring'])

        for qbn in self.qb_names:
            data_no = self.ramsey_analysis.proc_data_dict['data_to_fit'][
                          qbn][:-self.ramsey_analysis.num_cal_points]
            data_with = self.ramsey_add_pulse_analysis.proc_data_dict[
                            'data_to_fit'][
                            qbn][:-self.ramsey_analysis.num_cal_points]
            delays = self.ramsey_analysis.proc_data_dict['sweep_points_dict'][
                         qbn]['sweep_points'][
                     :-self.ramsey_analysis.num_cal_points]

            figure_name = 'CrossZZ_' + qbn
            self.plot_dicts[figure_name+'with'] = {
                'fig_id': figure_name,
                'plotfn': self.plot_line,
                'xvals': delays,
                'yvals': data_with,
                'xlabel': xlabel,
                'xunit': xunit,
                'ylabel': '|e> state population',
                'setlabel': 'with $\\pi$-pulse',
                'title': title,
                'color': 'r',
                'marker': 'o',
                'line_kws': {'markersize': 5},
                'linestyle': 'none',
                'do_legend': True,
                'legend_ncol': 2,
                'legend_bbox_to_anchor': (1, -0.15),
                'legend_pos': 'upper right'}

            if self.do_fitting:
                fit_res_with = self.ramsey_add_pulse_analysis.fit_dicts[
                    'exp_decay_' + qbn]['fit_res']
                self.plot_dicts['fit_with_'+qbn] = {
                    'fig_id': figure_name,
                    'plotfn': self.plot_fit,
                    'xlabel': 'Ramsey delay',
                    'xunit': 's',
                    'fit_res': fit_res_with,
                    'setlabel': 'with $\\pi$-pulse - fit',
                    'title': title,
                    'do_legend': True,
                    'color': 'r',
                    'legend_ncol': 2,
                    'legend_bbox_to_anchor': (1, -0.15),
                    'legend_pos': 'upper right'}

            self.plot_dicts[figure_name+'no'] = {
                'fig_id': figure_name,
                'plotfn': self.plot_line,
                'xvals': delays,
                'yvals': data_no,
                'setlabel': 'no $\\pi$-pulse',
                'title': title,
                'color': 'g',
                'marker': 'o',
                'line_kws': {'markersize': 5},
                'linestyle': 'none',
                'do_legend': True,
                'legend_ncol': 2,
                'legend_bbox_to_anchor': (1, -0.15),
                'legend_pos': 'upper right'}

            if self.do_fitting:
                fit_res_no = self.ramsey_analysis.fit_dicts[
                    'exp_decay_' + qbn]['fit_res']
                self.plot_dicts['fit_no_'+qbn] = {
                    'fig_id': figure_name,
                    'plotfn': self.plot_fit,
                    'xlabel': 'Ramsey delay',
                    'xunit': 's',
                    'fit_res': fit_res_no,
                    'setlabel': 'no $\\pi$-pulse - fit',
                    'title': title,
                    'do_legend': True,
                    'color': 'g',
                    'legend_ncol': 2,
                    'legend_bbox_to_anchor': (1, -0.15),
                    'legend_pos': 'upper right'}

            textstr = r'$\alpha ZZ$ = {:.2f} +- {:.2f}'.format(
               self.cross_kerr*1e-3, self.cross_kerr_error*1e-3) + ' kHz'

            self.plot_dicts['text_msg_' + qbn] = {'fig_id': figure_name,
                                                  'text_string': textstr,
                                                  'ypos': -0.2,
                                                  'xpos': -0.075,
                                                  'horizontalalignment': 'left',
                                                  'verticalalignment': 'top',
                                                  'plotfn': self.plot_text}




class OverUnderRotationAnalysis(MultiQubit_TimeDomain_Analysis):

    def __init__(self, *args, **kwargs):
        super().__init__(*args, **kwargs)

    def prepare_fitting(self):
        self.fit_dicts = OrderedDict()
        for qbn in self.qb_names:
            data = self.proc_data_dict['projected_data_dict'][qbn]
            sweep_points = self.proc_data_dict['sweep_points_dict'][qbn][
                'msmt_sweep_points']
            if self.num_cal_points != 0:
                data = data[:-self.num_cal_points]
            model = lmfit.models.LinearModel()
            guess_pars = model.guess(data=data, x=sweep_points)
            guess_pars['intercept'].value = 0.5
            guess_pars['intercept'].vary = False
            key = 'fit_' + qbn
            self.fit_dicts[key] = {
                'fit_fn': model.func,
                'fit_xvals': {'x': sweep_points},
                'fit_yvals': {'data': data},
                'guess_pars': guess_pars}

    def analyze_fit_results(self):
        self.proc_data_dict['analysis_params_dict'] = OrderedDict()
        for qbn in self.qb_names:
            try:
                old_amp180 = a_tools.get_instr_setting_value_from_file(
                    file_path=self.raw_data_dict['folder'][0],
                    instr_name=qbn, param_name='amp180{}'.format(
                        '_ef' if 'f' in self.data_to_fit[qbn] else ''))
            except KeyError:
                old_amp180 = a_tools.get_instr_setting_value_from_file(
                    file_path=self.raw_data_dict['folder'][0],
                    instr_name=qbn, param_name='{}_amp180'.format(
                        'ef' if 'f' in self.data_to_fit[qbn] else 'ge'))

            self.proc_data_dict['analysis_params_dict'][qbn] = OrderedDict()
            self.proc_data_dict['analysis_params_dict'][qbn][
                'corrected_amp'] = old_amp180 - self.fit_dicts[
                'fit_' + qbn]['fit_res'].best_values['slope']*old_amp180
            self.proc_data_dict['analysis_params_dict'][qbn][
                'corrected_amp_stderr'] = self.fit_dicts[
                'fit_' + qbn]['fit_res'].params['slope'].stderr*old_amp180

    def prepare_plots(self):
        super().prepare_plots()

        if self.do_fitting:
            for qbn in self.qb_names:
                # rename base plot
                if self.fit_dicts['fit_' + qbn][
                        'fit_res'].best_values['slope'] >= 0:
                    base_plot_name = 'OverRotation_' + qbn
                else:
                    base_plot_name = 'UnderRotation_' + qbn
                self.prepare_projected_data_plot(
                    fig_name=base_plot_name,
                    data=self.proc_data_dict['data_to_fit'][qbn],
                    plot_name_suffix=qbn+'fit',
                    qb_name=qbn)

                self.plot_dicts['fit_' + qbn] = {
                    'fig_id': base_plot_name,
                    'plotfn': self.plot_fit,
                    'fit_res': self.fit_dicts['fit_' + qbn]['fit_res'],
                    'setlabel': 'linear fit',
                    'do_legend': True,
                    'color': 'r',
                    'legend_ncol': 2,
                    'legend_bbox_to_anchor': (1, -0.15),
                    'legend_pos': 'upper right'}

                try:
                    old_amp180 = a_tools.get_instr_setting_value_from_file(
                        file_path=self.raw_data_dict['folder'][0],
                        instr_name=qbn, param_name='amp180{}'.format(
                            '_ef' if 'f' in self.data_to_fit[qbn] else ''))
                except KeyError:
                    old_amp180 = a_tools.get_instr_setting_value_from_file(
                        file_path=self.raw_data_dict['folder'][0],
                        instr_name=qbn, param_name='{}_amp180'.format(
                            'ef' if 'f' in self.data_to_fit[qbn] else 'ge'))
                correction_dict = self.proc_data_dict['analysis_params_dict']
                fit_res = self.fit_dicts['fit_' + qbn]['fit_res']
                textstr = '$\pi$-Amp = {:.4f} mV'.format(
                    correction_dict[qbn]['corrected_amp']*1e3) \
                          + ' $\pm$ {:.1e} mV'.format(
                    correction_dict[qbn]['corrected_amp_stderr']*1e3) \
                          + '\nold $\pi$-Amp = {:.4f} mV'.format(
                    old_amp180*1e3) \
                          + '\namp. correction = {:.4f} mV'.format(
                              fit_res.best_values['slope']*old_amp180*1e3) \
                          + '\nintercept = {:.2f}'.format(
                              fit_res.best_values['intercept'])
                self.plot_dicts['text_msg_' + qbn] = {
                    'fig_id': base_plot_name,
                    'ypos': -0.2,
                    'xpos': 0,
                    'horizontalalignment': 'left',
                    'verticalalignment': 'top',
                    'plotfn': self.plot_text,
                    'text_string': textstr}

                self.plot_dicts['half_hline_' + qbn] = {
                    'fig_id': base_plot_name,
                    'plotfn': self.plot_hlines,
                    'y': 0.5,
                    'xmin': self.proc_data_dict['sweep_points_dict'][qbn][
                        'sweep_points'][0],
                    'xmax': self.proc_data_dict['sweep_points_dict'][qbn][
                        'sweep_points'][-1],
                    'colors': 'gray'}


class CPhaseLeakageAnalysis(MultiQubit_TimeDomain_Analysis):

    def __init__(self, *args, **kwargs):
        super().__init__(*args, **kwargs)

    def process_data(self):
        super().process_data()

        self.leakage_qbname = self.get_param_value('leakage_qbname')
        self.cphase_qbname = self.get_param_value('cphase_qbname')
        if self.leakage_qbname is None and self.cphase_qbname is None:
            raise ValueError('Please provide either leakage_qbname or '
                             'cphase_qbname.')
        elif self.cphase_qbname is None:
            self.cphase_qbname = [qbn for qbn in self.qb_names if
                                  qbn != self.leakage_qbname][0]
        elif self.leakage_qbname is None:
            self.leakage_qbname = [qbn for qbn in self.qb_names if
                                   qbn != self.cphase_qbname]
            if len(self.leakage_qbname) > 0:
                self.leakage_qbname = self.leakage_qbname[0]
            else:
                self.leakage_qbname = None

        for qbn, data in self.proc_data_dict['data_to_fit'].items():
            if data.shape[1] != self.proc_data_dict['sweep_points_dict'][qbn][
                    'sweep_points'].size:
                self.proc_data_dict['data_to_fit'][qbn] = data.T

        # convert phases to radians
        for qbn in self.qb_names:
            sweep_dict = self.proc_data_dict['sweep_points_dict'][qbn]
            sweep_dict['sweep_points'] *= np.pi/180

        # reshape data for ease of use
        self.proc_data_dict['data_to_fit_reshaped'] = {
            qbn: np.reshape(
                self.proc_data_dict['data_to_fit'][qbn][
                    :, :-self.num_cal_points],
                (2*self.proc_data_dict['data_to_fit'][qbn][
                    :, :-self.num_cal_points].shape[0],
                self.proc_data_dict['data_to_fit'][qbn][
                    :, :-self.num_cal_points].shape[1]//2))
            for qbn in self.qb_names}

    def prepare_fitting(self):
        self.fit_dicts = OrderedDict()
        self.leakage_values = np.array([])
        labels = ['e', 'g']
        for i, qbn in enumerate(self.qb_names):
            for row in range(self.proc_data_dict['data_to_fit_reshaped'][
                                 qbn].shape[0]):
                phases = np.unique(self.proc_data_dict['sweep_points_dict'][
                    qbn]['msmt_sweep_points'])
                data = self.proc_data_dict['data_to_fit_reshaped'][qbn][row, :]
                key = 'fit_{}{}_{}'.format(labels[row % 2], row, qbn)
                if qbn == self.cphase_qbname:
                    # fit cphase qb results to a cosine
                    model = lmfit.Model(fit_mods.CosFunc)
                    guess_pars = fit_mods.Cos_guess(
                        model=model,
                        t=phases,
                        data=data)
                    guess_pars['amplitude'].vary = True
                    guess_pars['offset'].vary = True
                    guess_pars['frequency'].value = 1/(2*np.pi)
                    guess_pars['frequency'].vary = False
                    guess_pars['phase'].vary = True

                    self.fit_dicts[key] = {
                        'fit_fn': fit_mods.CosFunc,
                        'fit_xvals': {'t': phases},
                        'fit_yvals': {'data': data},
                        'guess_pars': guess_pars}
                else:
                    if self.get_param_value('classified_ro', False):
                        self.leakage_values = np.append(self.leakage_values,
                                                        np.mean(data))
                    else:
                        # fit leakage qb results to a constant
                        model = lmfit.models.ConstantModel()
                        guess_pars = model.guess(data=data, x=phases)

                        self.fit_dicts[key] = {
                            'fit_fn': model.func,
                            'fit_xvals': {'x': phases},
                            'fit_yvals': {'data': data},
                            'guess_pars': guess_pars}

    def analyze_fit_results(self):
        self.proc_data_dict['analysis_params_dict'] = OrderedDict()
        # get cphases population losses
        keys = [k for k in list(self.fit_dicts.keys()) if
                self.cphase_qbname in k]
        fit_res_objs = [self.fit_dicts[k]['fit_res'] for k in keys]
        # cphases
        phases = np.array([fr.best_values['phase'] for fr in fit_res_objs])
        phases_errs = np.array([fr.params['phase'].stderr
                                for fr in fit_res_objs])
        phases_errs[phases_errs == None] = 0.0

        cphases = phases[0::2] - phases[1::2]
        # arrange phases in ascending order: used
        # to analyze arbitrary phase gates
        if self.get_param_value("use_unwrap_heuristic", False):
            cphases = self.cphase_unwrap_heuristic(cphases)
        else:
            cphases[cphases < 0] += 2 * np.pi
        cphases_stderrs = np.sqrt(np.array(phases_errs[0::2]**2 +
                                           phases_errs[1::2]**2,
                                           dtype=np.float64))
        self.proc_data_dict['analysis_params_dict'][
            'cphase'] = {'val': cphases, 'stderr': cphases_stderrs}

        # population losses
        amps = np.array([fr.best_values['amplitude'] for fr in fit_res_objs])
        amps_errs = np.array([fr.params['amplitude'].stderr
                                for fr in fit_res_objs])
        amps_errs[amps_errs == None] = 0.0

        population_loss = np.abs(amps[0::2] - amps[1::2])/amps[1::2]
        x   = amps[0::2] - amps[1::2]
        x_err = np.array(amps_errs[0::2]**2 + amps_errs[1::2]**2,
                         dtype=np.float64)
        y = amps[1::2]
        y_err = amps_errs[1::2]
        try:
            population_loss_stderrs = np.sqrt(np.array(
                ((y * x_err) ** 2 + (x * y_err) ** 2) / (y ** 4),
                dtype=np.float64))
        except:
            population_loss_stderrs = float("nan")
        self.proc_data_dict['analysis_params_dict'][
            'population_loss'] = {'val': population_loss,
                                  'stderr': population_loss_stderrs}

        if self.leakage_qbname is not None:
            # get leakage
            if self.get_param_value('classified_ro', False):
                leakage = self.leakage_values[0::2] - self.leakage_values[1::2]
                leakage_errs = np.zeros(len(leakage))
            else:
                keys = [k for k in list(self.fit_dicts.keys()) if
                        self.leakage_qbname in k]
                fit_res_objs = [self.fit_dicts[k]['fit_res'] for k in keys]

                lines = np.array([fr.best_values['c'] for fr in fit_res_objs])
                lines_errs = np.array([fr.params['c'].stderr for
                                       fr in fit_res_objs])
                lines_errs[lines_errs == None] = 0.0

                leakage = lines[0::2] - lines[1::2]
                leakage_errs = np.array(np.sqrt(lines_errs[0::2]**2 +
                                                lines_errs[1::2]**2),
                                 dtype=np.float64)

            self.proc_data_dict['analysis_params_dict'][
                'leakage'] = {'val': leakage, 'stderr': leakage_errs}

        self.save_processed_data(key='analysis_params_dict')

    @staticmethod
    def cphase_unwrap_heuristic(cphases):
        try:
            cphases = cphases % (2 * np.pi)
            pi_phase_idx = np.argmin(np.abs(cphases - np.pi))
            sgn = np.sign(cphases[pi_phase_idx + 1] - cphases[pi_phase_idx])
            for ind in range(len(cphases)):
                if ind < pi_phase_idx and sgn * cphases[ind] > sgn \
                        * cphases[pi_phase_idx]:
                    cphases[ind] -= sgn * 2 * np.pi
                elif ind > pi_phase_idx and sgn * cphases[ind] < \
                        sgn * cphases[pi_phase_idx]:
                    cphases[ind] += sgn * 2 * np.pi
            if sgn == -1:
                cphases -= 2 * np.pi
        except:
            log.warning('CPhase unwrap heuristic failed.')
        return cphases

    def plot_traces(self, prob_label, data_2d, qbn):
        plotsize = self.get_default_plot_params(set=False)[
            'figure.figsize']
        plotsize = (plotsize[0], plotsize[0]/1.25)
        if data_2d.shape[1] != self.proc_data_dict[
                'sweep_points_dict'][qbn]['sweep_points'].size:
            data_2d = data_2d.T

        data_2d_reshaped = np.reshape(
            data_2d[:, :-self.num_cal_points],
            (2*data_2d[:, :-self.num_cal_points].shape[0],
             data_2d[:, :-self.num_cal_points].shape[1]//2))

        data_2d_cal_reshaped = [[data_2d[:, -self.num_cal_points:]]] * \
                               (2*data_2d[:, :-self.num_cal_points].shape[0])

        ref_states_plot_dicts = {}
        for row in range(data_2d_reshaped.shape[0]):
            phases = np.unique(self.proc_data_dict['sweep_points_dict'][qbn][
                    'msmt_sweep_points'])
            data = data_2d_reshaped[row, :]
            legend_bbox_to_anchor = (1, -0.15)
            legend_pos = 'upper right'
            legend_ncol = 2

            if qbn == self.cphase_qbname and \
                    self.get_latex_prob_label(prob_label) == \
                    self.get_latex_prob_label(self.data_to_fit[qbn]):
                figure_name = 'Cphase_{}_{}'.format(qbn, prob_label)
            elif qbn == self.leakage_qbname and \
                    self.get_latex_prob_label(prob_label) == \
                    self.get_latex_prob_label(self.data_to_fit[qbn]):
                figure_name = 'Leakage_{}_{}'.format(qbn, prob_label)
            else:
                figure_name = 'projected_plot_' + qbn + '_' + \
                              prob_label

            # plot cal points
            if self.num_cal_points > 0:
                data_w_cal = data_2d_cal_reshaped[row][0][0]
                for i, cal_pts_idxs in enumerate(
                        self.cal_states_dict.values()):
                    s = '{}_{}_{}'.format(row, qbn, prob_label)
                    ref_state_plot_name = list(
                        self.cal_states_dict)[i] + '_' + s
                    ref_states_plot_dicts[ref_state_plot_name] = {
                        'fig_id': figure_name,
                        'plotfn': self.plot_line,
                        'plotsize': plotsize,
                        'xvals': self.proc_data_dict[
                            'sweep_points_dict'][qbn][
                            'cal_points_sweep_points'][
                            cal_pts_idxs],
                        'yvals': data_w_cal[cal_pts_idxs],
                        'setlabel': list(
                            self.cal_states_dict)[i] if
                        row == 0 else '',
                        'do_legend': row == 0,
                        'legend_bbox_to_anchor':
                            legend_bbox_to_anchor,
                        'legend_pos': legend_pos,
                        'legend_ncol': legend_ncol,
                        'linestyle': 'none',
                        'line_kws': {'color':
                            self.get_cal_state_color(
                                list(self.cal_states_dict)[i])}}
                # phases = phases[:-self.num_cal_points]
                # data = data[:-self.num_cal_points]

            if self.leakage_qbname is not None:
                legend_label = '{} in $|g\\rangle$'.format(
                    self.leakage_qbname) if row % 2 != 0 else \
                    '{} in $|e\\rangle$'.format(
                        self.leakage_qbname)
            else:
                legend_label = 'qbc in $|g\\rangle$' if \
                    row % 2 != 0 else 'qbc in $|e\\rangle$'
            hard_sweep_params = self.get_param_value('hard_sweep_params')
            sweep_name = self.get_param_value('sweep_name')
            sweep_unit = self.get_param_value('sweep_unit')
            if hard_sweep_params is not None:
                xlabel = list(hard_sweep_params)[0]
                xunit = list(hard_sweep_params.values())[0][
                    'unit']
            elif (sweep_name is not None) and (sweep_unit is not None):
                xlabel = sweep_name
                xunit = sweep_unit
            else:
                xlabel = self.raw_data_dict['sweep_parameter_names']
                xunit = self.raw_data_dict['sweep_parameter_units']
            if np.ndim(xunit) > 0:
                xunit = xunit[0]
            self.plot_dicts['data_{}_{}_{}'.format(
                row, qbn, prob_label)] = {
                'plotfn': self.plot_line,
                'fig_id': figure_name,
                'plotsize': plotsize,
                'xvals': phases,
                'xlabel': xlabel,
                'xunit': xunit,
                'yvals': data,
                'ylabel': '{} state population'.format(
                    self.get_latex_prob_label(prob_label)),
                'yunit': '',
                'yscale': self.get_param_value("yscale", "linear"),
                'setlabel': 'Data - ' + legend_label
                if row in [0, 1] else '',
                'title': self.raw_data_dict['timestamp'] + ' ' +
                         self.raw_data_dict['measurementstring'] + '-' + qbn,
                'linestyle': 'none',
                'color': 'C0' if row % 2 == 0 else 'C2',
                'do_legend': row in [0, 1],
                'legend_ncol': legend_ncol,
                'legend_bbox_to_anchor': legend_bbox_to_anchor,
                'legend_pos': legend_pos}

            if self.do_fitting and 'projected' not in figure_name:
                k = 'fit_{}{}_{}'.format(
                    'e' if row % 2 == 0 else 'g', row, qbn)

                if qbn == self.cphase_qbname:
                    fit_res = self.fit_dicts[k]['fit_res']
                    self.plot_dicts[k + '_' + prob_label] = {
                        'fig_id': figure_name,
                        'plotfn': self.plot_fit,
                        'fit_res': fit_res,
                        'setlabel': 'Fit - ' + legend_label
                        if row in [0, 1] else '',
                        'color': 'C0' if row % 2 == 0 else 'C2',
                        'do_legend': row in [0, 1],
                        'legend_ncol': legend_ncol,
                        'legend_bbox_to_anchor':
                            legend_bbox_to_anchor,
                        'legend_pos': legend_pos}
                else:
                    if self.get_param_value('classified_ro', False):
                        pass
                    else:
                        fit_res = self.fit_dicts[k]['fit_res']
                        xvals = fit_res.userkws[
                            fit_res.model.independent_vars[0]]
                        xfine = np.linspace(min(xvals), max(xvals), 100)
                        yvals = fit_res.model.func(
                            xfine, **fit_res.best_values)
                        if not hasattr(yvals, '__iter__'):
                            yvals = np.array(len(xfine)*[yvals])

                        self.plot_dicts[k] = {
                            'fig_id': figure_name,
                            'plotfn': self.plot_line,
                            'xvals': xfine,
                            'yvals': yvals,
                            'marker': '',
                            'setlabel': 'Fit - ' + legend_label
                            if row in [0, 1] else '',
                            'do_legend': row in [0, 1],
                            'legend_ncol': legend_ncol,
                            'color': 'C0' if row % 2 == 0 else 'C2',
                            'legend_bbox_to_anchor':
                                legend_bbox_to_anchor,
                            'legend_pos': legend_pos}

        # ref state plots need to be added at the end, otherwise the
        # legend for |g> and |e> is added twice (because of the
        # condition do_legend = (row in [0,1]) in the plot dicts above
        if self.num_cal_points > 0:
            self.plot_dicts.update(ref_states_plot_dicts)
        return figure_name

    def prepare_plots(self):
        if self.options_dict.get('plot_all_traces', True):
            for j, qbn in enumerate(self.qb_names):
                if self.options_dict.get('plot_all_probs', True):
                    for prob_label, data_2d in self.proc_data_dict[
                            'projected_data_dict'][qbn].items():
                        figure_name = self.plot_traces(prob_label, data_2d, qbn)
                else:
                    figure_name = self.plot_traces(
                        self.data_to_fit[qbn], self.proc_data_dict[
                            'data_to_fit'][qbn], qbn)
                    
                if self.do_fitting and len(self.proc_data_dict[
                               'analysis_params_dict']['cphase']['val']) == 1:
                        if qbn == self.cphase_qbname:
                            textstr = 'Cphase = {:.2f}'.format(
                                self.proc_data_dict['analysis_params_dict'][
                                    'cphase']['val'][0]*180/np.pi) + \
                                      r'$^{\circ}$' + \
                                    '$\\pm${:.2f}'.format(self.proc_data_dict[
                                          'analysis_params_dict']['cphase'][
                                          'stderr'][0] * 180 / np.pi) + \
                                      r'$^{\circ}$'
                            textstr += '\nPopulation loss = ' + \
                                       '{:.3f} $\\pm$ {:.3f}'.format(
                                self.proc_data_dict[
                                    'analysis_params_dict'][
                                    'population_loss']['val'][0],
                                                self.proc_data_dict[
                                    'analysis_params_dict'][
                                    'population_loss']['stderr'][0])
                            self.plot_dicts['text_msg_' + qbn] = {
                                'fig_id': 'Cphase_{}_pe'.format(qbn),
                                'ypos': -0.2,
                                'xpos': -0.05,
                                'horizontalalignment': 'left',
                                'verticalalignment': 'top',
                                'plotfn': self.plot_text,
                                'text_string': textstr}
                        else:
                            textstr = 'Leakage = {:.5f} $\\pm$ {:.5f}'.format(
<<<<<<< HEAD
                                self.proc_data_dict['analysis_params_dict'][
                                    'leakage']['val'][0],
                                self.proc_data_dict['analysis_params_dict'][
=======
                                self.proc_data_dict['analysis_params_dict'][
                                    'leakage']['val'][0],
                                self.proc_data_dict['analysis_params_dict'][
>>>>>>> c20d3930
                                    'leakage']['stderr'][0])
                            self.plot_dicts['text_msg_' + qbn] = {
                                'fig_id': figure_name,
                                'ypos': -0.2,
                                'xpos': -0.05,
                                'horizontalalignment': 'left',
                                'verticalalignment': 'top',
                                'plotfn': self.plot_text,
                                'text_string': textstr}

        # plot analysis results
        if self.do_fitting and len(self.proc_data_dict[
                'analysis_params_dict']['cphase']['val']) > 1:
            # unique_swpts2d = [np.unique(arr) for arr in self.raw_data_dict[
            #     'sweep_points_2D_dict'][self.qb_names[0]]]
            # swpts2d_lengths = np.array([len(np.unique(arr)) for arr in
            #                             unique_swpts2d])
            # swpts2d_idxs = np.where(swpts2d_lengths > 1)[0]
            assert ('soft_sweep_params' in self.metadata)
            ss_pars = self.metadata['soft_sweep_params']

            for idx, ss_pname in enumerate(ss_pars):
                for param_name, results_dict in self.proc_data_dict[
                        'analysis_params_dict'].items():
                    reps = len(results_dict['val']) / \
                           len(ss_pars[ss_pname]['values'])
                    plot_name = '{}_vs_{}'.format(param_name, ss_pname)
                    if param_name == 'cphase':
                        yvals = results_dict['val']*180/np.pi - 180
                        yerr = results_dict['stderr']*180/np.pi
                        ylabel = param_name + '-$180^{\\circ}$'
                        self.plot_dicts[plot_name+'_hline'] = {
                            'fig_id': plot_name,
                            'plotfn': self.plot_hlines,
                            'y': 0,
                            'xmin': np.min(ss_pars[ss_pname]['values']),
                            'xmax': np.max(ss_pars[ss_pname]['values']),
                            'colors': 'gray'}
                    else:
                        yvals = results_dict['val']
                        yerr = results_dict['stderr']
                        ylabel = param_name
                    self.plot_dicts[plot_name] = {
                        'plotfn': self.plot_line,
                        'xvals': np.repeat(ss_pars[ss_pname]['values'], reps),
                        'xlabel': ss_pname,
                        'xunit': ss_pars[ss_pname]['unit'],
                        'yvals': yvals,
                        'yerr': yerr if param_name != 'leakage' else None,
                        'ylabel': ylabel,
                        'yunit': 'deg' if param_name == 'cphase' else '',
                        'linestyle': 'none',
                        'do_legend': False}


class CZDynamicPhaseAnalysis(MultiQubit_TimeDomain_Analysis):

    def __init__(self, *args, **kwargs):
        super().__init__(*args, **kwargs)

    def process_data(self):
        super().process_data()
        # convert phases to radians
        for qbn in self.qb_names:
            sweep_dict = self.proc_data_dict['sweep_points_dict'][qbn]
            sweep_dict['sweep_points'] *= np.pi / 180

        # get data with flux pulse and w/o flux pulse
        self.data_with_fp = OrderedDict()
        self.data_no_fp = OrderedDict()
        # find out how many dynamic phases were done in mmnt
        self.hard_sweep_params_flux = self.get_param_value(
            'hard_sweep_dict_flux', {})
        if self.hard_sweep_params_flux is None or \
                len(self.hard_sweep_params_flux) == 0:
            self.n_flux_sweep_points = 1
        else:
            self.n_flux_sweep_points = \
                len(list(self.hard_sweep_params_flux.values())[0])
        for i in range(self.n_flux_sweep_points):
            self.data_with_fp[i] = OrderedDict()
            self.data_no_fp[i] = OrderedDict()
            for qbn in self.qb_names:
                all_data = self.proc_data_dict['data_to_fit'][qbn]
                start = i*(len(all_data)//self.n_flux_sweep_points)
                end = (i+1)*(len(all_data)//self.n_flux_sweep_points)
                all_data = all_data[start:end]
                if self.num_cal_points != 0:
                    all_data = all_data[:-self.num_cal_points]
                self.data_with_fp[i][qbn] = all_data[0: len(all_data)//2]
                self.data_no_fp[i][qbn] = all_data[len(all_data)//2:]

    def prepare_fitting(self):
        self.fit_dicts = OrderedDict()
        for j in range(self.n_flux_sweep_points):
            for qbn in self.qb_names:
                sweep_points = np.unique(
                    self.proc_data_dict['sweep_points_dict'][qbn][
                        'msmt_sweep_points'])
                for i, data in enumerate([self.data_with_fp[j][qbn],
                                          self.data_no_fp[j][qbn]]):

                    cos_mod = lmfit.Model(fit_mods.CosFunc)
                    guess_pars = fit_mods.Cos_guess(
                        model=cos_mod,
                        t=sweep_points,
                        data=data)
                    guess_pars['amplitude'].vary = True
                    guess_pars['offset'].vary = True
                    guess_pars['frequency'].value = 1/(2*np.pi)
                    guess_pars['frequency'].vary = False
                    guess_pars['phase'].vary = True

                    key = 'cos_fit_{}_{}_{}'.format(j, qbn, 'wfp' if i == 0 else
                    'nofp')
                    self.fit_dicts[key] = {
                        'fit_fn': fit_mods.CosFunc,
                        'fit_xvals': {'t': sweep_points},
                        'fit_yvals': {'data': data},
                        'guess_pars': guess_pars}

    def analyze_fit_results(self):
        self.proc_data_dict['analysis_params_dict'] = OrderedDict()
        for qbn in self.qb_names:
            self.proc_data_dict['analysis_params_dict'][qbn] = OrderedDict()
            std_wfp = np.asarray([self.fit_dicts[f'cos_fit_{j}_{qbn}_wfp'][
                                  'fit_res'].params['phase'].stderr for
                                  j in range(self.n_flux_sweep_points)])
            std_wfp[std_wfp == None] = 0 # in case fit does not find it (?)
            std_nofp = np.asarray([self.fit_dicts[f'cos_fit_{j}_{qbn}_nofp'][
                          'fit_res'].params['phase'].stderr for
                      j in range(self.n_flux_sweep_points)])
            std_nofp[std_nofp == None] = 0
            dyn_phase_dict = {
                'val':
                    (np.array([self.fit_dicts[f'cos_fit_{j}_{qbn}_wfp'][
                            'fit_res'].best_values['phase'] for j in range(
                            self.n_flux_sweep_points)]) -
                    np.array([self.fit_dicts[f'cos_fit_{j}_{qbn}_nofp'][
                            'fit_res'].best_values['phase'] for j in range(
                            self.n_flux_sweep_points)])),
                'stderr':
                    np.sqrt(std_wfp.astype(float)**2 +std_nofp.astype(float)**2),
                }

            # to be retro compatible, remove array if len ==1
            if len(dyn_phase_dict['val']) == 1:
                dyn_phase_dict['val'] = dyn_phase_dict['val'][0]
                dyn_phase_dict['stderr'] = dyn_phase_dict['stderr'][0]

            self.proc_data_dict['analysis_params_dict'][qbn]['dynamic_phase'] = \
                dyn_phase_dict

        self.save_processed_data(key='analysis_params_dict')

    def prepare_plots(self):
        # super().prepare_plots()
        for j in range(self.n_flux_sweep_points):
            for qbn in self.qb_names:
                for i, data in enumerate([self.data_with_fp[j][qbn],
                                          self.data_no_fp[j][qbn]]):
                    fit_key = f'cos_fit_{j}_{qbn}_wfp' if i == 0 else \
                        f'cos_fit_{j}_{qbn}_nofp'
                    plot_name_suffix = f'fit_{j}_'+('wfp' if i == 0 else 'nofp')
                    cal_pts_data = self.proc_data_dict['data_to_fit'][qbn][
                                   -self.num_cal_points:]
                    base_plot_name = f'Dynamic_phase_{j}_' + qbn
                    self.prepare_projected_data_plot(
                        fig_name=base_plot_name,
                        data=np.concatenate((data,cal_pts_data)),
                        sweep_points=np.unique(
                            self.proc_data_dict['sweep_points_dict'][qbn][
                                'sweep_points']),
                        data_label='with flux pulse' if i == 0 else 'no flux pulse',
                        plot_name_suffix=qbn + plot_name_suffix,
                        qb_name=qbn,
                        do_legend_cal_states=(i == 0))
                    if self.do_fitting:
                        fit_res = self.fit_dicts[fit_key]['fit_res']
                        self.plot_dicts[plot_name_suffix + '_' + qbn] = {
                            'fig_id': base_plot_name,
                            'plotfn': self.plot_fit,
                            'fit_res': fit_res ,
                            'setlabel': 'cosine fit',
                            'color': 'r',
                            'do_legend': i == 0}

                        textstr = 'Dynamic phase {}:\n\t{:.2f}'.format(
                            qbn,
                            np.atleast_1d(self.proc_data_dict['analysis_params_dict'][
                                qbn]['dynamic_phase']['val'])[j]*180/np.pi) + \
                                  r'$^{\circ}$' + \
                                '$\\pm${:.2f}'.format(
                            np.atleast_1d(self.proc_data_dict['analysis_params_dict'][
                                qbn]['dynamic_phase']['stderr'])[j]*180/np.pi) + \
                                  r'$^{\circ}$'

                        fpl = self.get_param_value('flux_pulse_length')
                        fpa = self.get_param_value('flux_pulse_amp')
                        if 'hard_sweep_dict_flux' in self.metadata:
                            if 'amplitude' in self.metadata['hard_sweep_dict_flux']:
                                fpa = self.metadata['hard_sweep_dict_flux'][
                                    'amplitude'][j]
                                fpl = None
                        if fpl is not None:
                            textstr += '\n length: {:.2f} ns'.format(fpl*1e9)
                        if fpa is not None:
                            textstr += '\n amp: {:.4f} V'.format(fpa)

                        self.plot_dicts['text_msg_' + qbn + plot_name_suffix] = {
                            'fig_id': base_plot_name,
                            'ypos': -0.15,
                            'xpos': -0.05,
                            'horizontalalignment': 'left',
                            'verticalalignment': 'top',
                            'plotfn': self.plot_text,
                            'text_string': textstr}
                for plot_name in list(self.plot_dicts)[::-1]:
                    if self.plot_dicts[plot_name].get('do_legend', False):
                        break
                self.plot_dicts[plot_name].update(
                    {'legend_ncol': 2,
                     'legend_bbox_to_anchor': (1, -0.15),
                     'legend_pos': 'upper right'})<|MERGE_RESOLUTION|>--- conflicted
+++ resolved
@@ -1991,9 +1991,6 @@
         if kwargs.get('auto', True):
             self.run_analysis()
 
-    def extract_data(self):
-        super().extract_data()
-
     def process_data(self):
         tomography_qubits = self.options_dict.get('tomography_qubits', None)
         data, Fs, Omega = self.base_analysis.measurement_operators_and_results(
@@ -4888,15 +4885,9 @@
                                 'text_string': textstr}
                         else:
                             textstr = 'Leakage = {:.5f} $\\pm$ {:.5f}'.format(
-<<<<<<< HEAD
                                 self.proc_data_dict['analysis_params_dict'][
                                     'leakage']['val'][0],
                                 self.proc_data_dict['analysis_params_dict'][
-=======
-                                self.proc_data_dict['analysis_params_dict'][
-                                    'leakage']['val'][0],
-                                self.proc_data_dict['analysis_params_dict'][
->>>>>>> c20d3930
                                     'leakage']['stderr'][0])
                             self.plot_dicts['text_msg_' + qbn] = {
                                 'fig_id': figure_name,
