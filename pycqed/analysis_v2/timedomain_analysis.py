--- conflicted
+++ resolved
@@ -5565,26 +5565,9 @@
         if len(self.ramsey_qbnames) == 0:
             self.ramsey_qbnames = self.qb_names
 
-<<<<<<< HEAD
         self.phase_key = 'dynamic_phase'
         self.legend_label_func = lambda qbn, row: 'no FP' \
             if row % 2 != 0 else 'with FP'
-=======
-                    self.plot_dicts['text_msg_' + qbn] = {
-                        'fig_id': base_plot_name,
-                        'ypos': -0.15,
-                        'xpos': -0.05,
-                        'horizontalalignment': 'left',
-                        'verticalalignment': 'top',
-                        'plotfn': self.plot_text,
-                        'text_string': textstr}
-            for plot_name in list(self.plot_dicts)[::-1]:
-                if self.plot_dicts[plot_name].get('do_legend', False):
-                    break
-            self.plot_dicts[plot_name].update(
-                {'legend_ncol': 2,
-                 'legend_bbox_to_anchor': (1, -0.15),
-                 'legend_pos': 'upper right'})
 
 class MultiQutrit_Timetrace_Analysis(ba.BaseDataAnalysis):
     """
@@ -6182,5 +6165,4 @@
                     self.cp.get_states(qbn)[qbn],
                     title=title, show=show, auto_shot_info=False)
                 fig_key = f'{qbn}_state_prob_matrix_masked_{self.classif_method}'
-                self.figs[fig_key] = fig
->>>>>>> 0a0becf2
+                self.figs[fig_key] = fig