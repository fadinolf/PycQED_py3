--- conflicted
+++ resolved
@@ -5614,7 +5614,6 @@
 
         self.save_processed_data(key='analysis_params_dict')
 
-<<<<<<< HEAD
     def prepare_plots(self):
         # super().prepare_plots()
         for j in range(self.n_flux_sweep_points):
@@ -5669,22 +5668,6 @@
                         if fpa is not None:
                             textstr += '\n amp: {:.4f} V'.format(fpa)
 
-                        self.plot_dicts['text_msg_' + qbn + plot_name_suffix] = {
-                            'fig_id': base_plot_name,
-                            'ypos': -0.15,
-                            'xpos': -0.05,
-                            'horizontalalignment': 'left',
-                            'verticalalignment': 'top',
-                            'plotfn': self.plot_text,
-                            'text_string': textstr}
-                for plot_name in list(self.plot_dicts)[::-1]:
-                    if self.plot_dicts[plot_name].get('do_legend', False):
-                        break
-                self.plot_dicts[plot_name].update(
-                    {'legend_ncol': 2,
-                     'legend_bbox_to_anchor': (1, -0.15),
-                     'legend_pos': 'upper right'})
-=======
                     self.plot_dicts['text_msg_' + qbn] = {
                         'fig_id': base_plot_name,
                         'ypos': -0.15,
@@ -6297,5 +6280,4 @@
                     self.cp.get_states(qbn)[qbn],
                     title=title, show=show, auto_shot_info=False)
                 fig_key = f'{qbn}_state_prob_matrix_masked_{self.classif_method}'
-                self.figs[fig_key] = fig
->>>>>>> 0a0becf2
+                self.figs[fig_key] = fig