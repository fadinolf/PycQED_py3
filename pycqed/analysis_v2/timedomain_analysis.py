--- conflicted
+++ resolved
@@ -5142,123 +5142,10 @@
                  :, :-self.num_cal_points].shape[1]//2))
             for qbn in self.qb_names}
 
-<<<<<<< HEAD
         # convert phases to radians
         for qbn in self.qb_names:
             sweep_dict = self.proc_data_dict['sweep_points_dict'][qbn]
             sweep_dict['sweep_points'] *= np.pi/180
-=======
-    def prepare_fitting(self):
-        self.fit_dicts = OrderedDict()
-        self.leakage_values = np.array([])
-        labels = ['e', 'g']
-        for i, qbn in enumerate(self.qb_names):
-            for row in range(self.proc_data_dict['data_to_fit_reshaped'][
-                                 qbn].shape[0]):
-                phases = np.unique(self.proc_data_dict['sweep_points_dict'][
-                    qbn]['msmt_sweep_points'])
-                data = self.proc_data_dict['data_to_fit_reshaped'][qbn][row, :]
-                key = 'fit_{}{}_{}'.format(labels[row % 2], row, qbn)
-                if qbn == self.cphase_qbname:
-                    # fit cphase qb results to a cosine
-                    model = lmfit.Model(fit_mods.CosFunc)
-                    guess_pars = fit_mods.Cos_guess(
-                        model=model,
-                        t=phases,
-                        data=data)
-                    guess_pars['amplitude'].vary = True
-                    guess_pars['offset'].vary = True
-                    guess_pars['frequency'].value = 1/(2*np.pi)
-                    guess_pars['frequency'].vary = False
-                    guess_pars['phase'].vary = True
-
-                    self.fit_dicts[key] = {
-                        'fit_fn': fit_mods.CosFunc,
-                        'fit_xvals': {'t': phases},
-                        'fit_yvals': {'data': data},
-                        'guess_pars': guess_pars}
-                else:
-                    if self.get_param_value('classified_ro', False):
-                        self.leakage_values = np.append(self.leakage_values,
-                                                        np.mean(data))
-                    else:
-                        # fit leakage qb results to a constant
-                        model = lmfit.models.ConstantModel()
-                        guess_pars = model.guess(data=data, x=phases)
-
-                        self.fit_dicts[key] = {
-                            'fit_fn': model.func,
-                            'fit_xvals': {'x': phases},
-                            'fit_yvals': {'data': data},
-                            'guess_pars': guess_pars}
-
-    def analyze_fit_results(self):
-        self.proc_data_dict['analysis_params_dict'] = OrderedDict()
-        # get cphases population losses
-        keys = [k for k in list(self.fit_dicts.keys()) if
-                self.cphase_qbname in k]
-        fit_res_objs = [self.fit_dicts[k]['fit_res'] for k in keys]
-        # cphases
-        phases = np.array([fr.best_values['phase'] for fr in fit_res_objs])
-        phases_errs = np.array([fr.params['phase'].stderr
-                                for fr in fit_res_objs])
-        phases_errs[phases_errs == None] = 0.0
-
-        cphases = phases[0::2] - phases[1::2]
-        cphases[cphases < 0] += 2*np.pi
-        cphases_stderrs = np.sqrt(np.array(phases_errs[0::2]**2 +
-                                           phases_errs[1::2]**2,
-                                           dtype=np.float64))
-        self.proc_data_dict['analysis_params_dict'][
-            'cphase'] = {'val': cphases, 'stderr': cphases_stderrs}
-
-        # population losses
-        amps = np.array([fr.best_values['amplitude'] for fr in fit_res_objs])
-        amps_errs = np.array([fr.params['amplitude'].stderr
-                                for fr in fit_res_objs])
-        amps_errs[amps_errs == None] = 0.0
-
-        population_loss = np.abs(amps[0::2] - amps[1::2])/amps[1::2]
-        x   = amps[0::2] - amps[1::2]
-        x_err = np.array(amps_errs[0::2]**2 + amps_errs[1::2]**2,
-                         dtype=np.float64)
-        y = amps[1::2]
-        y_err = amps_errs[1::2]
-        try:
-            population_loss_stderrs = np.sqrt(np.array(
-                ((y * x_err) ** 2 + (x * y_err) ** 2) / (y ** 4),
-                dtype=np.float64))
-        except:
-            population_loss_stderrs = float("nan")
-        self.proc_data_dict['analysis_params_dict'][
-            'population_loss'] = {'val': population_loss,
-                                  'stderr': population_loss_stderrs}
-
-        if self.leakage_qbname is not None:
-            # get leakage
-            if self.get_param_value('classified_ro', False):
-                leakage = self.leakage_values[0::2] - self.leakage_values[1::2]
-                leakage_errs = np.zeros(len(leakage))
-            else:
-                keys = [k for k in list(self.fit_dicts.keys()) if
-                        self.leakage_qbname in k]
-                fit_res_objs = [self.fit_dicts[k]['fit_res'] for k in keys]
-
-                lines = np.array([fr.best_values['c'] for fr in fit_res_objs])
-                lines_errs = np.array([fr.params['c'].stderr for
-                                       fr in fit_res_objs])
-                lines_errs[lines_errs == None] = 0.0
-
-                leakage = lines[0::2] - lines[1::2]
-                leakage_errs = np.array(np.sqrt(lines_errs[0::2]**2 +
-                                                lines_errs[1::2]**2),
-                                 dtype=np.float64)
-
-            self.proc_data_dict['analysis_params_dict'][
-                'leakage'] = {'val': leakage, 'stderr': leakage_errs}
-
-        self.save_processed_data(key='analysis_params_dict')
->>>>>>> ba2ece31
 
     def plot_traces(self, prob_label, data_2d, qbn):
         plotsize = self.get_default_plot_params(set=False)[
