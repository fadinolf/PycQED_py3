--- conflicted
+++ resolved
@@ -151,20 +151,12 @@
         states = ['0', '1', '+']
         for state in states:
             fr = self.fit_res['fit {}'.format(state)]
-<<<<<<< HEAD
-            N1 = fr.params['N1'].value, fr.params['N1'].stderr
-            N2 = fr.params['N2'].value, fr.params['N2'].stderr
-            fit_msg += ('Prep |{}> : \n\tN_1 = {:.2g} $\pm$ {:.2g}'
-                        '\n\tN_2 = {:.2g} $\pm$ {:.2g}\n').format(
-                state, N1[0], N1[1], N2[0], N2[1])
-=======
 
             fit_msg += 'Prep |{}> :\n\t'
             fit_msg += format_value_string('$N_1$',
                                            fr.params['N1'], end_char='\n\t')
             fit_msg += format_value_string('$N_2$',
                                            fr.params['N2'], end_char='\n')
->>>>>>> 2aa53500
 
         self.proc_data_dict['fit_msg'] = fit_msg
 
@@ -994,38 +986,6 @@
         fr_1 = self.fit_res['cos_fit_on']
 
         phi0 = ufloat(np.rad2deg(fr_0.params['phase'].value),
-<<<<<<< HEAD
-                      np.rad2deg(fr_0.params['phase'].stderr if 
-                                 fr_0.params['phase'].stderr is not None 
-                                 else np.nan))
-
-        phi1 = ufloat(np.rad2deg(fr_1.params['phase'].value),
-                      np.rad2deg(fr_1.params['phase'].stderr if 
-                                 fr_1.params['phase'].stderr is not None 
-                                 else np.nan))
-        qoi['phi_0'] = phi0
-        qoi['phi_1'] = phi1
-        qoi['phi_cond'] = (phi0-phi1)%360
-
-        qoi['osc_amp_0'] = ufloat(fr_0.params['amplitude'].value,
-                                  fr_0.params['amplitude'].stderr if 
-                                  fr_0.params['amplitude'].stderr is not None 
-                                  else np.nan)
-
-        qoi['osc_amp_1'] = ufloat(fr_1.params['amplitude'].value,
-                                  fr_1.params['amplitude'].stderr if 
-                                  fr_1.params['amplitude'].stderr is not None 
-                                  else np.nan)
-
-        qoi['osc_offs_0'] = ufloat(fr_0.params['offset'].value,
-                                   fr_0.params['offset'].stderr if 
-                                   fr_0.params['offset'].stderr is not None 
-                                   else np.nan)
-
-        qoi['osc_offs_1'] = ufloat(fr_1.params['offset'].value,
-                                   fr_1.params['offset'].stderr if 
-                                   fr_1.params['offset'].stderr is not None 
-=======
                       np.rad2deg(fr_0.params['phase'].stderr if
                                  fr_0.params['phase'].stderr is not None
                                  else np.nan))
@@ -1055,7 +1015,6 @@
         qoi['osc_offs_1'] = ufloat(fr_1.params['offset'].value,
                                    fr_1.params['offset'].stderr if
                                    fr_1.params['offset'].stderr is not None
->>>>>>> 2aa53500
                                    else np.nan)
 
         qoi['offs_diff'] = qoi['osc_offs_1'] - qoi['osc_offs_0']
