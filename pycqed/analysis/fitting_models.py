import numpy as np
import matplotlib.pyplot as plt
import lmfit
import logging
#################################
#   Fitting Functions Library   #
#################################


def RandomizedBenchmarkingDecay(numCliff, Amplitude, p, offset):
    val = Amplitude * (p**numCliff) + offset
    return val


def DoubleExpDampOscFunc(t, tau_1, tau_2,
                         freq_1, freq_2,
                         phase_1, phase_2,
                         amp_1, amp_2, osc_offset):
    cos_1 = amp_1 * (np.cos(2*np.pi*freq_1*t+phase_1)) * np.exp(-(t/tau_1))
    cos_2 = amp_2 * (np.cos(2*np.pi*freq_2*t+phase_2)) * np.exp(-(t/tau_2))
    return cos_1 + cos_2 + osc_offset


def double_RandomizedBenchmarkingDecay(numCliff, p, offset,
                                       invert=1):
    """
    A variety of the RB-curve that allows fitting both the inverting and
    non-inverting exponential.
    The amplitude of the decay curve is constrained to start at 0 or 1.
    The offset is the common point both curves converge to.

    pick invert to be 1 or 0
    """
    # Inverting clifford curve
    val_inv = (1-offset) * (p**numCliff) + offset
    # flipping clifford curve
    val_flip = -offset * (p**numCliff) + offset
    # Using invert as a boolean but not using if statement to allow for
    # arrays to be input in the function
    val = (1-invert) * val_flip + invert*val_inv
    return val


def LorentzFunc(f, amplitude, center, sigma):
    val = amplitude/np.pi * (sigma / ((f-center)**2 + sigma**2))
    return val


def Lorentzian(f, A, offset, f0, kappa):
    val = offset + A/np.pi * (kappa / ((f-f0)**2 + kappa**2))
    return val


def TwinLorentzFunc(f, amplitude_a, amplitude_b, center_a, center_b,
                    sigma_a, sigma_b, background=0):
    'twin lorentz with background'
    val = (amplitude_a/np.pi * (sigma_a / ((f-center_a)**2 + sigma_a**2)) +
           amplitude_b/np.pi * (sigma_b / ((f-center_b)**2 + sigma_b**2)) +
           background)
    return val


def Qubit_dac_to_freq(dac_voltage, f_max, E_c,
<<<<<<< HEAD
                      dac_sweet_spot, V_per_phi0=None,
                      dac_flux_coefficient=None,
=======
                      dac_sweet_spot, V_per_phi0=None, dac_flux_coefficient=None,
>>>>>>> 6c15109f
                      asymmetry=0):
    '''
    The cosine Arc model for uncalibrated flux for asymmetric qubit.

    dac_voltage (V)
    f_max (Hz): sweet-spot frequency of the qubit
    E_c (Hz): charging energy of the qubit
    V_per_phi0 (V): volt per phi0 (convert voltage to flux)
    dac_sweet_spot (V): voltage at which the sweet-spot is found
<<<<<<< HEAD
    asymmetry (dimensionless asymmetry param) = abs((EJ1-EJ2)/(EJ1+EJ2))
=======
    asym (dimensionless asymmetry param) = abs((EJ1-EJ2)/(EJ1+EJ2)),
>>>>>>> 6c15109f
    '''
    if V_per_phi0 is None and dac_flux_coefficient is None:
        raise ValueError('Please specify "V_per_phi0".')

    if dac_flux_coefficient is not None:
        logging.warning('"dac_flux_coefficient" deprecated. Please use the '
                        'physically meaningful "V_per_phi0" instead.')
        V_per_phi0 = np.pi/dac_flux_coefficient

    qubit_freq = (f_max + E_c)*(
<<<<<<< HEAD
        asymmetry**2 + (1 - asymmetry**2)) *\
        np.sqrt(abs(np.cos(np.pi / V_per_phi0 *
                           (dac_voltage - dac_sweet_spot)))) - E_c
=======
        asymmetry**2 + (1 - asymmetry**2) *
        np.sqrt(abs(np.cos(np.pi / V_per_phi0 *
                           (dac_voltage - dac_sweet_spot))))) - E_c
>>>>>>> 6c15109f
    return qubit_freq


def Qubit_dac_to_detun(dac_voltage, f_max, E_c, dac_sweet_spot, V_per_phi0,
                       asymmetry=0):
    '''
    The cosine Arc model for uncalibrated flux for asymmetric qubit.

    dac_voltage (V)
    f_max (Hz): sweet-spot frequency of the qubit
    E_c (Hz): charging energy of the qubit
    V_per_phi0 (V): volt per phi0 (convert voltage to flux)
    dac_sweet_spot (V): voltage at which the sweet-spot is found
    asymmetry (dimensionless asymmetry param) = abs((EJ1-EJ2)/(EJ1+EJ2))
    '''
    return (f_max + E_c)*(
        1 - (asymmetry**2 + (1 - asymmetry**2)) *
        np.sqrt(abs(np.cos(np.pi / V_per_phi0 *
                           (dac_voltage - dac_sweet_spot)))))


def Qubit_freq_to_dac(frequency, f_max, E_c,
                      dac_sweet_spot, V_per_phi0=None,
                      dac_flux_coefficient=None, asymmetry=0,
                      branch='positive'):
    '''
    The cosine Arc model for uncalibrated flux for asymmetric qubit.
    This function implements the inverse of "Qubit_dac_to_freq"

    frequency (Hz)
    f_max (Hz): sweet-spot frequency of the qubit
    E_c (Hz): charging energy of the qubit
    V_per_phi0 (V): volt per phi0 (convert voltage to flux)
    asym (dimensionless asymmetry param) = abs((EJ1-EJ2)/(EJ1+EJ2))
    dac_sweet_spot (V): voltage at which the sweet-spot is found
    branch (enum: 'positive' 'negative')
    '''
    if V_per_phi0 is None and dac_flux_coefficient is None:
        raise ValueError('Please specify "V_per_phi0".')

    asymm_term = (asymmetry**2 + (1-asymmetry**2))
    dac_term = np.arccos(((frequency+E_c)/((f_max+E_c) * asymm_term))**2)

    if dac_flux_coefficient is not None:
        logging.warning('"dac_flux_coefficient" deprecated. Please use the '
                        'physically meaningful "V_per_phi0" instead.')
        V_per_phi0 = np.pi/dac_flux_coefficient

    if branch == 'positive':
        dac_voltage = (dac_term) * V_per_phi0 / np.pi + dac_sweet_spot
    elif branch == 'negative':
        dac_voltage = -(dac_term) * V_per_phi0 / np.pi + dac_sweet_spot
    else:
        raise ValueError('branch {} not recognized'.format(branch))

    return dac_voltage


def QubitFreqDac(dac_voltage, f_max, E_c,
                 dac_sweet_spot, dac_flux_coefficient, asymmetry=0):
    logging.warning('deprecated, replace QubitFreqDac with Qubit_dac_to_freq')
    return Qubit_dac_to_freq(dac_voltage, f_max, E_c,
                             dac_sweet_spot, dac_flux_coefficient, asymmetry)


def QubitFreqFlux(flux, f_max, E_c,
                  flux_zero, dac_offset=0):
    'The cosine Arc model for calibrated flux.'
    calculated_frequency = (f_max + E_c)*np.sqrt(np.abs(
        np.cos(np.pi*(flux-dac_offset)/flux_zero))) - E_c
    return calculated_frequency


def CosFunc(t, amplitude, frequency, phase, offset):
    '''
    parameters:
        t, time in s
        amplitude a.u.
        frequency in Hz (f, not omega!)
        phase in rad
        offset a.u.
    '''
    return amplitude*np.cos(2*np.pi*frequency*t + phase)+offset


def ExpDecayFunc(t, tau, amplitude, offset, n):
    return amplitude*np.exp(-(t/tau)**n)+offset


def ExpDampOscFunc(t, tau, n, frequency, phase, amplitude,
                   oscillation_offset, exponential_offset):
    return amplitude*np.exp(-(t/tau)**n)*(np.cos(
        2*np.pi*frequency*t+phase)+oscillation_offset) + exponential_offset


def GaussExpDampOscFunc(t, tau, tau_2, frequency, phase, amplitude,
                        oscillation_offset, exponential_offset):
    return amplitude*np.exp(-(t/tau_2)**2 - (t/tau))*(np.cos(
        2*np.pi*frequency*t+phase)+oscillation_offset) + exponential_offset


def ExpDampDblOscFunc(t, tau, n, freq_1, freq_2, phase_1, phase_2,
                      amp_1, amp_2,
                      osc_offset_1, osc_offset_2, exponential_offset):
    '''
    Exponential decay with double cosine modulation
    '''
    exp_decay = np.exp(-(t/tau)**n)
    cos_1 = (np.cos(
        2*np.pi*freq_1*t+phase_1)+osc_offset_1)
    cos_2 = (np.cos(
        2*np.pi*freq_2*t+phase_2)+osc_offset_2)

    return amp_1*exp_decay*cos_1 + amp_2*exp_decay*cos_2 + exponential_offset


def HangerFuncAmplitude(f, f0, Q, Qe, A, theta):
    '''
    This is the function for a hanger  which does not take into account
    a possible slope.
    This function may be preferred over SlopedHangerFunc if the area around
    the hanger is small.
    In this case it may misjudge the slope
    Theta is the asymmetry parameter

    Note! units are inconsistent
    f is in Hz
    f0 is in GHz
    '''
    return abs(A*(1.-Q/Qe*np.exp(1.j*theta)/(1.+2.j*Q*(f/1.e9-f0)/f0)))


def HangerFuncComplex(f, pars):
    '''
    This is the complex function for a hanger which DOES NOT
    take into account a possible slope
    Input:
        f = frequency
        pars = parameters dictionary
               f0, Q, Qe, A, theta, phi_v, phi_0

    Author: Stefano Poletto
    '''
    f0 = pars['f0']
    Q = pars['Q']
    Qe = pars['Qe']
    A = pars['A']
    theta = pars['theta']
    phi_v = pars['phi_v']
    phi_0 = pars['phi_0']

    S21 = A*(1-Q/Qe*np.exp(1j*theta)/(1+2.j*Q*(f/1.e9-f0)/f0)) * \
        np.exp(1j*(phi_v*f+phi_0))

    return S21


def PolyBgHangerFuncAmplitude(f, f0, Q, Qe, A, theta, poly_coeffs):
    # This is the function for a hanger (lambda/4 resonator) which takes into
    # account a possible polynomial background
    # NOT DEBUGGED
    return np.abs((1.+np.polyval(poly_coeffs, (f/1.e9-f0)/f0)) *
                  HangerFuncAmplitude(f, f0, Q, Qe, A, theta))


def SlopedHangerFuncAmplitude(f, f0, Q, Qe, A, theta, slope):
    # This is the function for a hanger (lambda/4 resonator) which takes into
    # account a possible slope df
    return np.abs((1.+slope*(f/1.e9-f0)/f0) *
                  HangerFuncAmplitude(f, f0, Q, Qe, A, theta))


def SlopedHangerFuncComplex(f, f0, Q, Qe, A, theta, phi_v, phi_0, slope):
    # This is the function for a hanger (lambda/4 resonator) which takes into
    # account a possible slope df
    return (1.+slope*(f/1.e9-f0)/f0)*np.exp(1.j*(phi_v*f+phi_0-phi_v*f[0])) * \
        HangerFuncComplex(f, f0, Q, Qe, A, theta)


def linear_with_offset(x, a, b):
    '''
    A linear signal with a fixed offset.
    '''
    return a*x + b


def linear_with_background(x, a, b):
    '''
    A linear signal with a fixed background.
    '''
    return np.sqrt((a*x)**2 + b**2)


def linear_with_background_and_offset(x, a, b, c):
    '''
    A linear signal with a fixed background.
    '''
    return np.sqrt((a*x)**2 + b**2)+c


def gaussian_2D(x, y, amplitude=1,
                center_x=0, center_y=0,
                sigma_x=1, sigma_y=1):
    '''
    A 2D gaussian function. if you want to use this for fitting you need to
    flatten your data first.
    '''
    gaus = lmfit.lineshapes.gaussian
    val = (gaus(x, amplitude, center_x, sigma_x) *
           gaus(y, amplitude, center_y, sigma_y))
    return val


def TripleExpDecayFunc(t, tau1, tau2, tau3, amp1, amp2, amp3, offset, n):
    return (offset +
            amp1*np.exp(-(t/tau1)**n) +
            amp2*np.exp(-(t/tau2)**n) +
            amp3*np.exp(-(t/tau3)**n))


def avoided_crossing_mediated_coupling(flux, f_bus, f_center1, f_center2,
                                       c1, c2, g, flux_state=0):
    """
    Calculates the frequencies of an avoided crossing for the following model.
        [f_b,  g,  g ]
        [g,   f_1, 0 ]
        [g,   0,  f_2]

    f1 = c1*flux + f_center1
    f2 = c2*flux + f_center2
    f_b = constant

    g:  the coupling strength, beware to relabel your variable if using this
        model to fit J1 or J2.
    flux_state:  this is a switch used for fitting. It determines which
        transition to return

    """
    if type(flux_state) == int:
        flux_state = [flux_state]*len(flux)

    frequencies = np.zeros([len(flux), 2])
    for kk, dac in enumerate(flux):
        f_1 = dac * c1 + f_center1
        f_2 = dac * c2 + f_center2
        matrix = [[f_bus, g, g],
                  [g, f_1, 0.],
                  [g, 0., f_2]]
        frequencies[kk, :] = np.linalg.eigvalsh(matrix)[:2]
    result = np.where(flux_state, frequencies[:, 0], frequencies[:, 1])
    return result


def avoided_crossing_direct_coupling(flux, f_center1, f_center2,
                                     c1, c2, g, flux_state=0):
    """
    Calculates the frequencies of an avoided crossing for the following model.
        [f_1, g ]
        [g,  f_2]

    f1 = c1*flux + f_center1
    f2 = c2*flux + f_center2

    g:  the coupling strength, beware to relabel your variable if using this
        model to fit J1 or J2.
    flux_state:  this is a switch used for fitting. It determines which
        transition to return
    """

    if type(flux_state) == int:
        flux_state = [flux_state]*len(flux)

    frequencies = np.zeros([len(flux), 2])
    for kk, dac in enumerate(flux):
        f_1 = dac * c1 + f_center1
        f_2 = dac * c2 + f_center2
        matrix = [[f_1, g],
                  [g, f_2]]
        frequencies[kk, :] = np.linalg.eigvalsh(matrix)[:2]
    result = np.where(flux_state, frequencies[:, 0], frequencies[:, 1])
    return result


######################
# Residual functions #
######################
def residual_complex_fcn(pars, cmp_fcn, x, y):
    '''
    Residual of a complex function with complex results 'y' and
    real input values 'x'
    For resonators 'x' is the the frequency, 'y' the complex transmission
    Input:
        pars = parameters dictionary (check the corresponding function 'cmp_fcn' for the parameters to pass)
        cmp_fcn = complex function
        x = input real values to 'cmp_fcn'
        y = output complex values from 'cmp_fcn'

    Author = Stefano Poletto
    '''
    cmp_values = cmp_fcn(x, pars)

    res = cmp_values-y
    res = np.append(res.real, res.imag)

    return res


####################
# Guess functions  #
####################
def exp_dec_guess(model, data, t):
    '''
    Assumes exponential decay in estimating the parameters
    '''
    offs_guess = data[np.argmax(t)]
    amp_guess = data[np.argmin(t)] - offs_guess
    # guess tau by looking for value closest to 1/e
    tau_guess = t[np.argmin(abs((amp_guess*(1/np.e) + offs_guess)-data))]
    params = model.make_params(amplitude=amp_guess,
                               tau=tau_guess,
                               n=1,
                               offset=offs_guess)
    return params


def Cos_guess(model, data, t):
    '''
    Guess for a cosine fit using FFT, only works for evenly spaced points
    '''
    amp_guess = abs(max(data)-min(data))/2  # amp is positive by convention
    offs_guess = np.mean(data)

    # Freq guess ! only valid with uniform sampling
    # Only first half of array is used, because the second half contains the
    # negative frequecy components, and we want a positive frequency.
    w = np.fft.fft(data)[:len(data)//2]
    f = np.fft.fftfreq(len(data), t[1]-t[0])[:len(w)]
    w[0] = 0  # Removes DC component from fourier transform

    # Use absolute value of complex valued spectrum
    abs_w = np.abs(w)
    freq_guess = abs(f[abs_w == max(abs_w)][0])
    ph_guess = 2*np.pi-(2*np.pi*t[data == max(data)]*freq_guess)[0]
    # the condition data == max(data) can have several solutions
    #               (for example when discretization is visible)
    # to prevent errors we pick the first solution

    model.set_param_hint('period', expr='1/frequency')
    params = model.make_params(amplitude=amp_guess,
                               frequency=freq_guess,
                               phase=ph_guess,
                               offset=offs_guess)
    params['amplitude'].min = 0  # Ensures positive amp
    params['frequency'].min = 0

    return params


def Cos_amp_phase_guess(model, data, f, t):
    '''
    Guess for a cosine fit with fixed frequency f.
    '''
    amp_guess = abs(max(data)-min(data))/2  # amp is positive by convention
    offs_guess = np.mean(data)

    ph_guess = (-2*np.pi*t[data == max(data)]*f)[0]
    # the condition data == max(data) can have several solutions
    #               (for example when discretization is visible)
    # to prevent errors we pick the first solution

    # model.set_param_hint('period', expr='1')
    params = model.make_params(amplitude=amp_guess,
                               phase=ph_guess,
                               offset=offs_guess)
    params['amplitude'].min = 0  # Ensures positive amp

    return params


def gauss_2D_guess(model, data, x, y):
    '''
    takes the mean of every row/column and then uses the regular gauss guess
    function to get a guess for the model parameters.

    Assumptions on input data
        * input is a flattened version of a 2D grid.
        * total surface under the gaussians sums up to 1.

    Potential improvements:
        Make the input also accept a 2D grid of data to prevent reshaping.
        Find a way to extract amplitude guess from data itself, note that
        taking the sum of the data (which should correspond to all data under
                                    the curve) does not do the trick.

    Note: possibly not compatible if the model uses prefixes.
    '''
    data_grid = data.reshape(-1, len(np.unique(x)))
    x_proj_data = np.mean(data_grid, axis=0)
    y_proj_data = np.mean(data_grid, axis=1)

    x_guess = lmfit.models.GaussianModel().guess(x_proj_data, np.unique(x))
    y_guess = lmfit.models.GaussianModel().guess(y_proj_data, np.unique(y))

    params = model.make_params(amplitude=1,
                               center_x=x_guess['center'].value,
                               center_y=y_guess['center'].value,
                               sigma_x=x_guess['sigma'].value,
                               sigma_y=y_guess['sigma'].value)
    return params


def double_gauss_2D_guess(model, data, x, y):
    '''
    takes the mean of every row/column and then uses the guess
    function of the double gauss.

    Assumptions on input data
        * input is a flattened version of a 2D grid.
        * total surface under the gaussians sums up to 1.
    Note: possibly not compatible if the model uses prefixes.
    Note 2: see also gauss_2D_guess() for some notes on how to improve this
            function.
    '''
    data_grid = data.reshape(-1, len(np.unique(x)))
    x_proj_data = np.mean(data_grid, axis=0)
    y_proj_data = np.mean(data_grid, axis=1)

    # The syntax here is slighly different than when calling a regular guess
    # function because I do not overwrite the class attribute properly.
    x_guess = double_gauss_guess(model=None, data=x_proj_data, x=np.unique(x))
    y_guess = double_gauss_guess(model=None, data=y_proj_data, x=np.unique(y))

    if model is not None:
        pars = model.make_params(A_sigma_x=x_guess['A_sigma'],
                                 A_sigma_y=y_guess['A_sigma'],
                                 A_center_x=x_guess['A_center'],
                                 A_center_y=y_guess['A_center'],
                                 A_amplitude=1,
                                 B_sigma_x=x_guess['B_sigma'],
                                 B_sigma_y=y_guess['B_sigma'],
                                 B_center_y=y_guess['B_center'],
                                 B_center_x=x_guess['B_center'],
                                 B_amplitude=1)
        return pars
    else:
        return x_guess, y_guess


def double_gauss_guess(model, data, x=None, **kwargs):
    '''
    Finds a guess for the intial parametes of the double gauss model.
    Guess is based on taking the cumulative sum of the data and
    finding the points corresponding to 25% and 75%
    it finds sigma by using the property that ~33% of the data is contained
    in the range mu-sigma to mu+sigma.
    '''
    if x is None:
        x = np.arange(len(data))
    cdf = np.cumsum(data)
    norm_cdf = cdf/cdf[-1]
    par_dict = {'A_center': x[(np.abs(norm_cdf - 0.25)).argmin()],
                'B_center': x[(np.abs(norm_cdf - 0.75)).argmin()],
                'A_sigma': (x[(np.abs(norm_cdf - 0.25 - .33/2)).argmin()] -
                            x[(np.abs(norm_cdf - 0.25 + .33/2)).argmin()]),
                'B_sigma': (x[(np.abs(norm_cdf - 0.75 - .33/2)).argmin()] -
                            x[(np.abs(norm_cdf - 0.75 + .33/2)).argmin()])}

    amp = max(data)*(par_dict['A_sigma'] + par_dict['B_sigma'])/2.
    if model is not None:
        # Specify explicitly because not all pars are set to those from the par
        # dict
        pars = model.make_params(A_center=par_dict['A_center'],
                                 B_center=par_dict['B_center'],
                                 A_sigma=par_dict['A_sigma'],
                                 B_sigma=par_dict['B_sigma'],
                                 A_amplitude=amp, B_amplitude=amp)
        return pars
    # The else clause is added explicitly to reuse this function for the
    # 2D double gauss model
    else:
        return par_dict

#################################
#     User defined Models       #
#################################
# NOTE: it is actually better to instantiate the model within your analysis
# file, this prevents the model params having a memory.
# A valid reason to define it here would be if you want to add a guess function
CosModel = lmfit.Model(CosFunc)
CosModel.guess = Cos_guess

ExpDecayModel = lmfit.Model(ExpDecayFunc)
TripleExpDecayModel = lmfit.Model(TripleExpDecayFunc)
ExpDecayModel.guess = exp_dec_guess
ExpDampOscModel = lmfit.Model(ExpDampOscFunc)
GaussExpDampOscModel = lmfit.Model(GaussExpDampOscFunc)
ExpDampDblOscModel = lmfit.Model(ExpDampDblOscFunc)
DoubleExpDampOscModel = lmfit.Model(DoubleExpDampOscFunc)
HangerAmplitudeModel = lmfit.Model(HangerFuncAmplitude)
SlopedHangerAmplitudeModel = lmfit.Model(SlopedHangerFuncAmplitude)
PolyBgHangerAmplitudeModel = lmfit.Model(PolyBgHangerFuncAmplitude)
HangerComplexModel = lmfit.Model(HangerFuncComplex)
SlopedHangerComplexModel = lmfit.Model(SlopedHangerFuncComplex)
QubitFreqDacModel = lmfit.Model(QubitFreqDac)
QubitFreqFluxModel = lmfit.Model(QubitFreqFlux)
TwinLorentzModel = lmfit.Model(TwinLorentzFunc)
LorentzianModel = lmfit.Model(Lorentzian)
RBModel = lmfit.Model(RandomizedBenchmarkingDecay)
LinOModel = lmfit.Model(linear_with_offset)
LinBGModel = lmfit.Model(linear_with_background)
LinBGOModel = lmfit.Model(linear_with_background_and_offset)

# 2D models
Gaus2D_model = lmfit.Model(gaussian_2D, independent_vars=['x', 'y'])
Gaus2D_model.guess = gauss_2D_guess  # Note: not proper way to add guess func
DoubleGauss2D_model = (lmfit.Model(gaussian_2D, independent_vars=['x', 'y'],
                                   prefix='A_') +
                       lmfit.Model(gaussian_2D, independent_vars=['x', 'y'],
                                   prefix='B_'))
DoubleGauss2D_model.guess = double_gauss_2D_guess
###################################
# Models based on lmfit functions #
###################################

LorentzModel = lmfit.Model(lmfit.models.lorentzian)
Lorentz_w_background_Model = lmfit.models.LorentzianModel() + \
    lmfit.models.LinearModel()
PolyBgHangerAmplitudeModel = (HangerAmplitudeModel *
                              lmfit.models.PolynomialModel(degree=7))

DoubleGaussModel = (lmfit.models.GaussianModel(prefix='A_') +
                    lmfit.models.GaussianModel(prefix='B_'))
DoubleGaussModel.guess = double_gauss_guess  # defines a guess function


def plot_fitres2D_heatmap(fit_res, x, y, axs=None, cmap='viridis'):
    '''
    Convenience function for plotting results of flattened 2D fits.

    It could be argued this does not belong in fitting models (it is not a
    model) but I put it here as it is closely related to all the stuff we do
    with lmfit. If anyone has a better location in mind, let me know (MAR).
    '''
    # fixing the data rotation with [::-1]
    nr_cols = len(np.unique(x))
    data_2D = fit_res.data.reshape(-1, nr_cols, order='C')[::-1]
    fit_2D = fit_res.best_fit.reshape(-1, nr_cols, order='C')[::-1]
    guess_2D = fit_res.init_fit.reshape(-1, nr_cols, order='C')[::-1]
    if axs is None:
        f, axs = plt.subplots(1, 3, figsize=(14, 6))
    axs[0].imshow(data_2D, extent=[x[0], x[-1], y[0], y[-1]],
                  cmap=cmap, vmin=np.min(data_2D), vmax=np.max(data_2D))
    axs[1].imshow(fit_2D, extent=[x[0], x[-1], y[0], y[-1]],
                  cmap=cmap, vmin=np.min(data_2D), vmax=np.max(data_2D))
    axs[2].imshow(guess_2D, extent=[x[0], x[-1], y[0], y[-1]],
                  cmap=cmap, vmin=np.min(data_2D), vmax=np.max(data_2D))
    axs[0].set_title('data')
    axs[1].set_title('fit-result')
    axs[2].set_title('initial guess')
    return axs


# Before defining a new model, take a look at the built in models in lmfit.

# From http://lmfit.github.io/lmfit-py/builtin_models.html

# Built-in Fitting Models in the models module
# Peak-like models
    # GaussianModel
    # LorentzianModel
    # VoigtModel
    # PseudoVoigtModel
    # Pearson7Model
    # StudentsTModel
    # BreitWignerModel
    # LognormalModel
    # DampedOcsillatorModel
    # ExponentialGaussianModel
    # SkewedGaussianModel
    # DonaichModel
# Linear and Polynomial Models
    # ConstantModel
    # LinearModel
    # QuadraticModel
    # ParabolicModel
    # PolynomialModel
# Step-like models
    # StepModel
    # RectangleModel
# Exponential and Power law models
    # ExponentialModel
    # PowerLawModel<|MERGE_RESOLUTION|>--- conflicted
+++ resolved
@@ -61,12 +61,8 @@
 
 
 def Qubit_dac_to_freq(dac_voltage, f_max, E_c,
-<<<<<<< HEAD
                       dac_sweet_spot, V_per_phi0=None,
                       dac_flux_coefficient=None,
-=======
-                      dac_sweet_spot, V_per_phi0=None, dac_flux_coefficient=None,
->>>>>>> 6c15109f
                       asymmetry=0):
     '''
     The cosine Arc model for uncalibrated flux for asymmetric qubit.
@@ -76,11 +72,7 @@
     E_c (Hz): charging energy of the qubit
     V_per_phi0 (V): volt per phi0 (convert voltage to flux)
     dac_sweet_spot (V): voltage at which the sweet-spot is found
-<<<<<<< HEAD
-    asymmetry (dimensionless asymmetry param) = abs((EJ1-EJ2)/(EJ1+EJ2))
-=======
     asym (dimensionless asymmetry param) = abs((EJ1-EJ2)/(EJ1+EJ2)),
->>>>>>> 6c15109f
     '''
     if V_per_phi0 is None and dac_flux_coefficient is None:
         raise ValueError('Please specify "V_per_phi0".')
@@ -91,15 +83,9 @@
         V_per_phi0 = np.pi/dac_flux_coefficient
 
     qubit_freq = (f_max + E_c)*(
-<<<<<<< HEAD
         asymmetry**2 + (1 - asymmetry**2)) *\
         np.sqrt(abs(np.cos(np.pi / V_per_phi0 *
                            (dac_voltage - dac_sweet_spot)))) - E_c
-=======
-        asymmetry**2 + (1 - asymmetry**2) *
-        np.sqrt(abs(np.cos(np.pi / V_per_phi0 *
-                           (dac_voltage - dac_sweet_spot))))) - E_c
->>>>>>> 6c15109f
     return qubit_freq
 
 
