--- conflicted
+++ resolved
@@ -350,15 +350,9 @@
         ro_type = 'w'
 
     for qbn in qb_names:
-<<<<<<< HEAD
-        uhf = instr_settings[qbn].attrs['instr_uhf']
-        qbchs = [str(eval(instr_settings[qbn].attrs['acq_I_channel']))]
-        ro_acq_weight_type = instr_settings[qbn].attrs['acq_weights_type']
-=======
         uhf = eval(instr_settings[qbn].attrs['instr_uhf'])
         qbchs = [str(eval(instr_settings[qbn].attrs['acq_I_channel']))]
         ro_acq_weight_type = eval(instr_settings[qbn].attrs['acq_weights_type'])
->>>>>>> aa132568
         if ro_acq_weight_type in ['SSB', 'DSB', 'optimal_qutrit']:
             qbchs += [str(eval(instr_settings[qbn].attrs['acq_Q_channel']))]
         channel_map[qbn] = [vn for vn in value_names for nr in qbchs
