--- conflicted
+++ resolved
@@ -101,25 +101,6 @@
 
 
 def latest_data(contains='', older_than=None, newer_than=None, or_equal=False,
-<<<<<<< HEAD
-                return_timestamp=False, raise_exc=True,
-                folder=None, return_all=False):
-    '''
-    finds the latest taken data with <contains> in its name.
-    returns the full path of the data directory.
-
-    if older_than is not None, then the latest data that fits and that
-    is older than the date given by the timestamp older_than is returned.
-    if newer_than is not None, than the latest data that fits and that
-    is newer than the date given by the timestamp newer_than is returned
-
-    If no fitting data is found, an exception is raised.
-    Except when you specifically ask not to to
-    this in: raise_exc = False, then a 'False' is returned.
-    return_all = True: returns all the folders that satisfy
-        the requirements (Cristian)
-    '''
-=======
                 return_timestamp=False, return_path=True, raise_exc=True,
                 folder=None, list_timestamps=False, return_all=False):
     """
@@ -151,7 +132,6 @@
             choice of return_timestamp, return_path, list_timestamps, return_all.
     """
 
->>>>>>> f096c343
     if folder is None:
         search_dir = datadir
     else:
@@ -210,24 +190,6 @@
         if raise_exc is True:
             raise Exception('No data matches the criteria.')
         else:
-<<<<<<< HEAD
-            return log.warning('No data found in datadir')
-
-    measdirs.sort()
-    if return_all:
-        folders = [os.path.join(search_dir, daydir, md) for md in measdirs]
-        if return_timestamp:
-            return [str(daydir)+'_'+str(md[:6]) for md in measdirs], folders
-        else:
-            return folders
-
-    measdir = measdirs[-1]
-    if return_timestamp:
-        return str(daydir)+'_'+str(measdir[:6]), os.path.join(
-            search_dir, daydir, measdir)
-    else:
-        return os.path.join(search_dir, daydir, measdir)
-=======
             log.warning('No data matches the criteria.')
             return False
     else:
@@ -243,7 +205,6 @@
             return timestamps
         else:
             return paths
->>>>>>> f096c343
 
 
 def data_from_time(timestamp, folder=None):
