import os
import logging
import numpy as np
import pickle
from collections import OrderedDict
import h5py
import matplotlib.lines as mlines
import matplotlib
from matplotlib import pyplot as plt
from pycqed.analysis import analysis_toolbox as a_tools
from pycqed.analysis import fitting_models as fit_mods
import pycqed.measurement.hdf5_data as h5d
from mpl_toolkits.axes_grid1 import make_axes_locatable
import scipy.optimize as optimize
import lmfit
from collections import Counter  # used in counting string fractions
import textwrap
from scipy.interpolate import interp1d
import pylab
from pycqed.analysis.tools import data_manipulation as dm_tools
import importlib
import math

try:
    import pygsti
except ImportError as e:
    if str(e).find('pygsti') >= 0:
        logging.warning('Could not import pygsti')
    else:
        raise

from math import erfc
from scipy.signal import argrelmax, argrelmin
from scipy.constants import *
from copy import deepcopy
from pycqed.analysis.fit_toolbox import functions as func
from pprint import pprint
from math import floor
from pycqed.measurement import optimization as opt

import pycqed.analysis.tools.plotting as pl_tools
from pycqed.analysis.tools.plotting import (set_xlabel, set_ylabel,
                                            data_to_table_png,
                                            SI_prefix_and_scale_factor)

try:
    from nathan_plotting_tools import *
except:
    pass
from pycqed.analysis import composite_analysis as ca

try:
    import qutip as qtp

except ImportError as e:
    if str(e).find('qutip') >= 0:
        logging.warning('Could not import qutip')
    else:
        raise

importlib.reload(dm_tools)

class MeasurementAnalysis(object):

    def __init__(self, TwoD=False, folder=None, auto=True,
                 cmap_chosen='viridis', no_of_columns=1, qb_name=None, **kw):
        if folder is None:
            self.folder = a_tools.get_folder(**kw)
        else:
            self.folder = folder
        self.load_hdf5data(**kw)
        self.fit_results = []
        self.cmap_chosen = cmap_chosen
        self.no_of_columns = no_of_columns

        # for retrieving correct values of qubit parameters from data file
        self.qb_name = qb_name

        # set line widths, marker sizes, tick sizes etc. from the kw
        self.set_plot_parameter_values(**kw)

        if auto is True:
            self.run_default_analysis(TwoD=TwoD, **kw)

    def set_plot_parameter_values(self, **kw):
        # dpi for plots
        self.dpi = kw.pop('dpi', 300)
        # font sizes
        self.font_size = kw.pop('font_size', 11)
        # line widths connecting data points
        self.line_width = kw.pop('line_width', 2)
        # lw of axes and text boxes
        self.axes_line_width = kw.pop('axes_line_width', 0.5)
        # tick lengths
        self.tick_length = kw.pop('tick_length', 4)
        # tick line widths
        self.tick_width = kw.pop('tick_width', 0.5)
        # marker size for data points
        self.marker_size = kw.pop('marker_size', None)
        # marker size for special points like
        self.marker_size_special = kw.pop('marker_size_special', 8)
        # peak freq., Rabi pi and pi/2 amplitudes
        self.box_props = kw.pop('box_props',
                                dict(boxstyle='Square', facecolor='white',
                                     alpha=0.8, lw=self.axes_line_width))

        self.tick_color = kw.get('tick_color', 'k')
        # tick label color get's updated in savefig
        self.tick_labelcolor = kw.get('tick_labelcolor', 'k')
        self.axes_labelcolor = kw.get('axes_labelcolor', 'k')

        params = {"ytick.color": self.tick_color,
                  "xtick.color": self.tick_color,
                  "axes.labelcolor": self.axes_labelcolor, }
        plt.rcParams.update(params)

    def load_hdf5data(self, folder=None, file_only=False, **kw):
        if folder is None:
            folder = self.folder

        self.h5filepath = a_tools.measurement_filename(folder)
        h5mode = kw.pop('h5mode', 'r+')

        self.data_file = h5py.File(self.h5filepath, h5mode)
        if not file_only:
            for k in list(self.data_file.keys()):
                if type(self.data_file[k]) == h5py.Group:
                    self.name = k
            self.g = self.data_file['Experimental Data']
            self.measurementstring = os.path.split(folder)[1]
            self.timestamp = os.path.split(os.path.split(folder)[0])[1] \
                             + '/' + self.measurementstring[:6]
            self.timestamp_string = os.path.split(os.path.split(folder)[0])[1] \
                                    + '_' + self.measurementstring[:6]
            self.measurementstring = self.measurementstring[7:]
            self.default_plot_title = self.measurementstring
        return self.data_file

    def finish(self, close_file=True, **kw):
        if close_file:
            self.data_file.close()

    def analysis_h5data(self, name='analysis'):
        if not os.path.exists(os.path.join(self.folder, name + '.hdf5')):
            mode = 'w'
        else:
            mode = 'r+'
        return h5py.File(os.path.join(self.folder, name + '.hdf5'), mode)

    def default_fig(self, **kw):
        figsize = kw.pop('figsize', None)

        if figsize is None:
            # these are the standard figure sizes for PRL
            if self.no_of_columns == 1:
                figsize = (7, 4)
            elif self.no_of_columns == 2:
                figsize = (3.375, 2.25)
        else:
            pass

        return plt.figure(figsize=figsize, dpi=self.dpi, **kw)

    def default_ax(self, fig=None, *arg, **kw):
        if fig is None:
            fig = self.default_fig(*arg, **kw)
        ax = fig.add_subplot(111)

        ax.ticklabel_format(useOffset=False)
        return fig, ax

    def save_fig(self, fig, figname=None, xlabel='x',
                 ylabel='measured_values',
                 fig_tight=True, **kw):
        # N.B. this save_fig method is the one from the base
        # MeasurementAnalysis class
        plot_formats = kw.pop('plot_formats', ['png'])
        fail_counter = False
        close_fig = kw.pop('close_fig', True)

        if type(plot_formats) == str:
            plot_formats = [plot_formats]

        for plot_format in plot_formats:
            if figname is None:
                if xlabel == 'x':
                    xlabel = self.sweep_name

                figname = (self.measurementstring + '_' + ylabel +
                           '_vs_' + xlabel + '.' + plot_format)
            else:
                figname = (figname + '.' + plot_format)
            self.savename = os.path.abspath(os.path.join(
                self.folder, figname))
            if fig_tight:
                try:
                    fig.tight_layout()
                except ValueError:
                    print('WARNING: Could not set tight layout')
            try:
                # Before saving some plotting properties are updated
                for ax in fig.axes:
                    plt.setp(ax.get_xticklabels(), color=self.tick_labelcolor)
                    plt.setp(ax.get_yticklabels(), color=self.tick_labelcolor)

                # This makes the background around the axes transparent
                fig.patch.set_alpha(0)
                # FIXME: the axes labels and unit rescaling could also be
                # repeated here as the last step before saving

                fig.savefig(
                    self.savename, dpi=self.dpi, format=plot_format,
                    bbox_inches='tight')
            except Exception as e:
                print(e)
                fail_counter = True
        if fail_counter:
            logging.warning('Figure "%s" has not been saved.' % self.savename)
        if close_fig:
            plt.close(fig)
        return

    def get_folder(self, timestamp=None, older_than=None, label='', **kw):
        suppress_printing = kw.pop('suppress_printing', False)
        if timestamp is not None:
            folder = a_tools.data_from_time(timestamp)
            if not suppress_printing:
                print('loaded "%s"' % (folder))
        elif older_than is not None:
            folder = a_tools.latest_data(older_than=older_than)
            if not suppress_printing:
                print('loaded "%s"' % (folder))
        else:
            folder = a_tools.latest_data(label)
            if not suppress_printing:
                print('loaded "%s"' % (folder))
        return folder

    def setup_figures_and_axes(self, main_figs=1):

        # The main figure
        for main_fig in range(main_figs):
            self.f = [self.default_fig() for fig in range(main_figs)]
            self.ax = [self.f[k].add_subplot(111) for k in range(main_figs)]
        val_len = len(self.value_names)
        if val_len == 4:
            if self.no_of_columns == 2:
                self.figarray, self.axarray = plt.subplots(
                    val_len, 1, figsize=(3.375, 2.25 ** len(self.value_names)),
                    dpi=self.dpi)
            else:
                self.figarray, self.axarray = plt.subplots(
                    val_len, 1, figsize=(7, 4 * len(self.value_names)),
                    dpi=self.dpi)
                # val_len, 1, figsize=(min(8*len(self.value_names), 11),
                #                      4*len(self.value_names)))
        else:
            if self.no_of_columns == 2:
                self.figarray, self.axarray = plt.subplots(
                    max(len(self.value_names), 1), 1,
                    figsize=(3.375, 2.25 * len(self.value_names)), dpi=self.dpi)
                # max(len(self.value_names), 1), 1,
                # figsize=(8, 4*len(self.value_names)))
            else:
                self.figarray, self.axarray = plt.subplots(
                    max(len(self.value_names), 1), 1,
                    figsize=(7, 4 * len(self.value_names)), dpi=self.dpi)
                # max(len(self.value_names), 1), 1,
                # figsize=(8, 4*len(self.value_names)))

        return tuple(self.f + [self.figarray] + self.ax + [self.axarray])

    def get_values(self, key):
        if key in self.get_key('sweep_parameter_names'):
            names = self.get_key('sweep_parameter_names')

            ind = names.index(key)
            values = self.g['Data'].value[:, ind]
        elif key in self.get_key('value_names'):
            names = self.get_key('value_names')
            ind = (names.index(key) +
                   len(self.get_key('sweep_parameter_names')))
            values = self.g['Data'].value[:, ind]
        else:
            values = self.g[key].value
        # Makes sure all data is np float64
        return np.asarray(values, dtype=np.float64)

    def get_key(self, key):
        '''
        Returns an attribute "key" of the group "Experimental Data"
        in the hdf5 datafile.
        '''
        s = self.g.attrs[key]
        # converts byte type to string because of h5py datasaving
        if type(s) == bytes:
            s = s.decode('utf-8')
        # If it is an array of value decodes individual entries
        if type(s) == np.ndarray:
            s = [s.decode('utf-8') for s in s]
        return s

    def group_values(self, group_name):
        '''
        Returns values for group with the name "group_name" from the
        hdf5 data file.
        '''
        group_values = self.g[group_name].value
        return np.asarray(group_values, dtype=np.float64)

    def add_analysis_datagroup_to_file(self, group_name='Analysis'):
        if group_name in self.data_file:
            self.analysis_group = self.data_file[group_name]
        else:
            self.analysis_group = self.data_file.create_group(group_name)

    def add_dataset_to_analysisgroup(self, datasetname, data):
        try:
            self.analysis_group.create_dataset(
                name=datasetname, data=data)
        except:
            self.add_analysis_datagroup_to_file()
            try:
                self.analysis_group.create_dataset(
                    name=datasetname, data=data)
            except:
                del self.analysis_group[datasetname]
                self.analysis_group.create_dataset(
                    name=datasetname, data=data)

    def save_dict_to_analysis_group(self, save_dict: dict, group_name: str):
        """
        Saves a dictionary to the analysis_group in the hdf5 datafile
        corresponding to the experiment.
        Convenient for storing parameters extracted in the analysis.
        """
        if group_name not in self.analysis_group:
            dict_grp = self.analysis_group.create_group(group_name)
        else:
            dict_grp = self.analysis_group[group_name]

        for key, value in save_dict.items():
            dict_grp.attrs[key] = str(value)

    def save_fitted_parameters(self, fit_res, var_name, save_peaks=False,
                               weights=None):
        fit_name = 'Fitted Params ' + var_name
        if fit_name not in self.analysis_group:
            fit_grp = self.analysis_group.create_group(fit_name)
        else:
            fit_grp = self.analysis_group[fit_name]

        # fit_grp.attrs['Fit Report'] = \
        #     '\n'+'*'*80+'\n' + \
        #     fit_res.fit_report() + \
        #     '\n'+'*'*80 + '\n\n'
        fit_grp.attrs['Fit Report'] = \
            '\n' + '*' * 80 + '\n' + \
            lmfit.fit_report(fit_res) + \
            '\n' + '*' * 80 + '\n\n'

        fit_grp.attrs.create(name='chisqr', data=fit_res.chisqr)
        fit_grp.attrs.create(name='var_name', data=var_name.encode('utf-8'))
        if fit_res.covar is not None:
            if 'covar' in list(fit_grp.keys()):
                del fit_grp['covar']
            fit_grp.create_dataset(name='covar', data=fit_res.covar)
        for parname, par in fit_res.params.items():
            try:
                par_group = fit_grp.create_group(parname)
            except:  # if it already exists overwrite existing
                par_group = fit_grp[parname]
            par_dict = vars(par)
            for val_name, val in par_dict.items():
                if val_name == '_val':
                    val_name = 'value'
                if val_name == 'correl' and val is not None:
                    try:
                        correl_group = par_group.create_group(val_name)
                    except:
                        correl_group = par_group[val_name]
                    for cor_name, cor_val in val.items():
                        correl_group.attrs.create(name=cor_name, data=cor_val)
                else:
                    try:
                        par_group.attrs.create(name=val_name, data=val)
                    except:
                        pass

        if save_peaks and hasattr(self, 'peaks'):
            if 'Peaks' not in fit_grp:
                peaks_grp = fit_grp.create_group('Peaks')
            else:
                peaks_grp = fit_grp['Peaks']
            for key, value in list(self.peaks.items()):
                if value is not None:
                    peaks_grp.attrs.create(name=key, data=value)
        if weights is not None:
            mean = np.mean(fit_res.data)
            std = np.std(fit_res.data)
            weight = ((fit_res.data - mean) / std) ** weights
            weighted_chisqr = np.sum(weight * (fit_res.data - fit_res.best_fit) ** 2)
            fit_grp.attrs.create(name='weighted_chisqr', data=weighted_chisqr)

    def save_computed_parameters(self, computed_params, var_name):

        """ Allows to save additional parameters computed from fit results,
        such as the pi pulse and pi/2 pulse amplitudes. Each will be
        saved as a new attribute in the FittedParams+var_name group created
        in "save_fitted_parameters."

        Input parameters:
            computed_params:       DICTIONARY of parameters to be saved; first
                                   value of main variable, then
                                   its statistical data such as stddev.
                                   Ex: {'piPulse':piPulse_val,
                                   'piPulse_std':piPulse_std_val}.
            var_name:              same var_name used in
                                  'save_fitted_parameters'
        """

        fit_name = 'Fitted Params ' + var_name
        if fit_name not in self.analysis_group:
            fit_grp = self.analysis_group.create_group(fit_name)
        else:
            fit_grp = self.analysis_group[fit_name]

        if len(computed_params) == 0:
            logging.warning('Nothing to save. Parameters dictionary is empty.')
        else:
            # for i in computed_params.items():
            #     fit_grp.attrs.create(name=i[0], data=i[1])
            for par_name, par_val in computed_params.items():
                if ('std' or 'stddev' or 'stderr') not in par_name:
                    try:
                        par_group = fit_grp.create_group(par_name)
                    except:  # if it already exists overwrite existing
                        par_group = fit_grp[par_name]
                    par_group.attrs.create(name=par_name, data=par_val)
                    # par_dict = vars(par_val)
                else:
                    fit_grp.attrs.create(name=par_name, data=par_val)

    def run_default_analysis(self, TwoD=False, close_file=True,
                             show=False, transpose=False,
                             plot_args=None, **kw):

        if plot_args is None:
            plot_args = {}
        if TwoD is False:
            self.get_naming_and_values()
            self.sweep_points = kw.pop('sweep_points', self.sweep_points)
            # Preallocate the array of axes in the figure
            # Creates either a 2x2 grid or a vertical list

            if len(self.value_names) == 4:
                if self.no_of_columns == 2:
                    fig, axs = plt.subplots(
                        nrows=int(len(self.value_names) / 2), ncols=2,
                        figsize=(3.375, 2.25 * len(self.value_names)),
                        dpi=self.dpi)
                else:
                    fig, axs = plt.subplots(
                        nrows=len(self.value_names), ncols=1,
                        figsize=(7, 4 * len(self.value_names)), dpi=self.dpi)

            else:
                if self.no_of_columns == 2:
                    fig, axs = plt.subplots(max(len(self.value_names), 1), 1,
                                            figsize=(3.375,
                                                     2.25 * len(self.value_names)),
                                            dpi=self.dpi)
                else:
                    fig, axs = plt.subplots(max(len(self.value_names), 1), 1,
                                            figsize=(
                                                7, 4 * len(self.value_names)),
                                            dpi=self.dpi)
                # Add all the sweeps to the plot 1 by 1
                # indices are determined by it's shape/number of sweeps
            for i in range(len(self.value_names)):
                if len(self.value_names) == 1:
                    ax = axs
                elif self.no_of_columns == 1:
                    ax = axs[i]
                elif self.no_of_columns == 2:
                    ax = axs[i // 2, i % 2]
                else:
                    ax = axs[i]  # If not 2 or 4 just gives a list of plots
                if i != 0:
                    plot_title = ' '
                else:
                    plot_title = kw.pop('plot_title', self.measurementstring +
                                        '\n' + self.timestamp_string)
                try:
                    ax.ticklabel_format(useOffset=False)
                except AttributeError:
                    # only mpl scalar formatters support this feature
                    pass

                self.plot_results_vs_sweepparam(x=self.sweep_points,
                                                y=self.measured_values[i],
                                                fig=fig, ax=ax,
                                                xlabel=self.sweep_name,
                                                x_unit=self.sweep_unit[0],
                                                ylabel=self.ylabels[i],
                                                save=False,
                                                **plot_args)
                # fig.suptitle(self.plot_title)
            fig.subplots_adjust(hspace=0.5)
            if show:
                plt.show()

        elif TwoD is True:
            self.get_naming_and_values_2D()
            self.sweep_points = kw.pop('sweep_points', self.sweep_points)
            self.sweep_points_2D = kw.pop(
                'sweep_points_2D', self.sweep_points_2D)

            if len(self.value_names) == 4:
                if self.no_of_columns == 2:
                    fig, axs = plt.subplots(int(len(self.value_names) / 2), 2,
                                            figsize=(3.375,
                                                     2.25 * len(self.value_names)),
                                            dpi=self.dpi)
                else:
                    fig, axs = plt.subplots(max(len(self.value_names), 1), 1,
                                            figsize=(7,
                                                     4 * len(self.value_names)),
                                            dpi=self.dpi)
            else:
                if self.no_of_columns == 2:
                    fig, axs = plt.subplots(max(len(self.value_names), 1), 1,
                                            figsize=(3.375,
                                                     2.25 * len(self.value_names)),
                                            dpi=self.dpi)
                else:
                    fig, axs = plt.subplots(max(len(self.value_names), 1), 1,
                                            figsize=(7,
                                                     4 * len(self.value_names)),
                                            dpi=self.dpi)

            for i in range(len(self.value_names)):
                if len(self.value_names) == 1:
                    ax = axs
                elif len(self.value_names) == 2:
                    ax = axs[i % 2]
                elif len(self.value_names) == 4 and self.no_of_columns == 2:
                    ax = axs[i // 2, i % 2]
                else:
                    ax = axs[i]  # If not 2 or 4 just gives a list of plots

                [fig, ax, colormap, cbar] = a_tools.color_plot(
                    x=self.sweep_points,
                    y=self.sweep_points_2D,
                    z=self.measured_values[i].transpose(),
                    plot_title=self.zlabels[i],
                    fig=fig, ax=ax,
                    xlabel=self.sweep_name,
                    x_unit=self.sweep_unit,
                    ylabel=self.sweep_name_2D,
                    y_unit=self.sweep_unit_2D,
                    zlabel=self.zlabels[i],
                    save=False,
                    transpose=transpose,
                    cmap_chosen=self.cmap_chosen,
                    **kw)

                ax.set_title(self.zlabels[i], y=1.05, size=self.font_size)
                ax.xaxis.label.set_size(self.font_size)
                ax.yaxis.label.set_size(self.font_size)
                ax.tick_params(labelsize=self.font_size,
                               length=self.tick_length, width=self.tick_width)
                cbar.set_label(self.zlabels[i], size=self.font_size)
                cbar.ax.tick_params(labelsize=self.font_size,
                                    length=self.tick_length,
                                    width=self.tick_width)

            fig.subplots_adjust(hspace=0.5)

            # Make space for title
            # fig.tight_layout(h_pad=1.5)
            # fig.subplots_adjust(top=3.0)
            plot_title = '{measurement}\n{timestamp}'.format(
                timestamp=self.timestamp_string,
                measurement=self.measurementstring)
            # fig.suptitle(plot_title)
            fig.text(0.5, 1, plot_title, fontsize=self.font_size,
                     horizontalalignment='center',
                     verticalalignment='bottom',
                     transform=ax.transAxes)
            if show:
                plt.show()

        self.save_fig(fig, fig_tight=True, **kw)

        if close_file:
            self.data_file.close()

    def get_naming_and_values(self):
        '''
        Works both for the 'old' 1D sweeps and the new datasaving format.
        The new datasaving format also works for nD sweeps but the loading is
        done in such a way that all the old analysis should keep working if
        the data is saved in this new format.
        '''

        if 'datasaving_format' in list(self.g.attrs.keys()):
            datasaving_format = self.get_key('datasaving_format')
        else:
            print('Using legacy data loading, assuming old formatting')
            datasaving_format = 'Version 1'

        if datasaving_format == 'Version 1':
            # Get naming
            self.sweep_name = self.get_key('sweep_parameter_name')
            self.sweep_unit = self.get_key('sweep_parameter_unit')

            self.value_names = self.get_key('value_names')
            value_units = self.get_key('value_units')

            # get values
            self.sweep_points = self.get_values(self.sweep_name)
            self.measured_values = []
            self.ylabels = []
            for i in range(len(self.value_names)):
                self.measured_values.append(
                    self.get_values(self.value_names[i]))
                self.ylabels.append(str(
                    self.value_names[i] + '(' + value_units[i] + ')'))
            self.xlabel = str(self.sweep_name + '(' + self.sweep_unit + ')')

        elif datasaving_format == 'Version 2':

            self.parameter_names = self.get_key('sweep_parameter_names')
            self.sweep_name = self.parameter_names[0]
            self.parameter_units = self.get_key('sweep_parameter_units')
            self.sweep_unit = self.parameter_units  # for legacy reasons
            self.value_names = self.get_key('value_names')
            self.value_units = self.get_key('value_units')

            # data is transposed first to allow the individual parameter or value
            # types to be read out using a single array index (no colons
            # required)
            self.data = self.get_values('Data').transpose()
            if len(self.parameter_names) == 1:
                self.sweep_points = self.data[0, :]
            else:
                self.sweep_points = self.data[0:len(self.parameter_names), :]
            self.measured_values = self.data[-len(self.value_names):, :]

            self.xlabel = self.parameter_names[0] + ' (' + \
                          self.parameter_units[0] + ')'
            self.parameter_labels = [a + ' (' + b + ')' for a, b in zip(
                self.parameter_names,
                self.parameter_units)]

            self.ylabels = [a + ' (' + b + ')' for a, b in zip(self.value_names,
                                                               self.value_units)]

            if 'optimization_result' in self.g:
                self.optimization_result = OrderedDict({
                    'generation': self.g['optimization_result'][:, 0],
                    'evals': self.g['optimization_result'][:, 1],
                    'xfavorite': self.g['optimization_result'][:, 2:2 + len(self.parameter_names)],
                    'stds': self.g['optimization_result'][:,
                            2 + len(self.parameter_names):2 + 2 * len(self.parameter_names)],
                    'fbest': self.g['optimization_result'][:, -len(self.parameter_names) - 1],
                    'xbest': self.g['optimization_result'][:, -len(self.parameter_names):]})
        else:
            raise ValueError('datasaving_format "%s " not recognized'
                             % datasaving_format)

    def plot_results_vs_sweepparam(self, x, y, fig, ax, show=False, marker='-o',
                                   log=False, ticks_around=True, label=None,
                                   **kw):

        save = kw.get('save', False)
        font_size = kw.pop('font_size', None)
        if font_size is not None:
            self.font_size = font_size

        self.plot_title = kw.get('plot_title',
                                 self.measurementstring + '\n' +
                                 self.timestamp_string)
        plot_the_title = kw.get('plot_the_title', True)
        xlabel = kw.get('xlabel', None)
        ylabel = kw.get('ylabel', None)

        # ax.set_title(self.plot_title)
        if plot_the_title:
            fig.text(0.5, 1, self.plot_title, fontsize=self.font_size,
                     horizontalalignment='center',
                     verticalalignment='bottom',
                     transform=ax.transAxes)

        # Plot:
        line = ax.plot(x, y, marker, markersize=self.marker_size,
                       linewidth=self.line_width, label=label)
        if log:
            ax.set_yscale('log')

        # Adjust ticks
        # set axes labels format to scientific when outside interval [0.01,99]
        from matplotlib.ticker import ScalarFormatter
        fmt = ScalarFormatter()
        fmt.set_powerlimits((-4, 4))
        ax.xaxis.set_major_formatter(fmt)
        ax.yaxis.set_major_formatter(fmt)

        # Set the line width of the scientific notation exponent
        ax.xaxis.offsetText.set_fontsize(self.font_size)
        ax.yaxis.offsetText.set_fontsize(self.font_size)
        if ticks_around:
            ax.xaxis.set_tick_params(labeltop='off', top='on', direction='in')
            ax.yaxis.set_tick_params(labeltop='off', top='on', direction='in')
        ax.tick_params(axis='both', labelsize=self.font_size,
                       length=self.tick_length, width=self.tick_width)

        for axis in ['top', 'bottom', 'left', 'right']:
            ax.spines[axis].set_linewidth(self.axes_line_width)


        # Set axis labels
        xlabel = kw.get('xlabel', None)
        ylabel = kw.get('ylabel', None)
        x_unit = kw.get('x_unit', None)
        y_unit = kw.get('y_unit', None)

        if xlabel is not None:
            set_xlabel(ax, xlabel, unit=x_unit)
            ax.xaxis.label.set_fontsize(self.font_size)
        if ylabel is not None:
            set_ylabel(ax, ylabel, unit=y_unit)
            ax.yaxis.label.set_fontsize(self.font_size)

        fig.tight_layout()

        if show:
            plt.show()
        if save:
            if log:
                # litle hack to only change savename if logarithmic
                self.save_fig(fig, xlabel=xlabel, ylabel=(ylabel + '_log'), **kw)
            else:
                self.save_fig(fig, xlabel=xlabel, ylabel=ylabel, **kw)
        if kw.get('return_line', False):
            return line
        else:
            return

    def plot_complex_results(self, cmp_data, fig, ax, show=False, marker='.',
                             **kw):
        '''
        Plot real and imaginary values measured vs a sweeped parameter
        Example: complex S21 of a resonator

        Author: Stefano Poletto
        Date: November 15, 2016
        '''
        save = kw.pop('save', False)
        self.plot_title = kw.pop('plot_title',
                                 textwrap.fill(self.timestamp_string + '_' +
                                               self.measurementstring, 40))

        xlabel = 'Real'
        ylabel = 'Imag'
        ax.set_title(self.plot_title)
        ax.set_xlabel(xlabel)
        ax.set_ylabel(ylabel)
        ax.plot(np.real(cmp_data), np.imag(cmp_data), marker)
        if show:
            plt.show()
        if save:
            self.save_fig(fig, xlabel=xlabel, ylabel=ylabel, **kw)

        return

    def plot_dB_from_linear(self, x, lin_amp, fig, ax, show=False, marker='.', **kw):
        '''
        Plot linear data in dB.
        This is usefull for measurements performed with VNA and Homodyne

        Author: Stefano Poletto
        Date: May 5, 2017
        '''
        save = kw.pop('save', False)
        self.plot_title = kw.pop('plot_title',
                                 textwrap.fill(self.timestamp_string + '_' +
                                               self.measurementstring, 40))

        xlabel = 'Freq'
        ylabel = 'Transmission (dB)'
        ax.set_title(self.plot_title)
        ax.set_xlabel(xlabel)
        ax.set_ylabel(ylabel)
        y_dB = 20 * np.log10(lin_amp)
        ax.plot(x, y_dB, marker)
        if show:
            plt.show()
        if save:
            self.save_fig(fig, xlabel=xlabel, ylabel=ylabel, **kw)

        return

    def get_naming_and_values_2D(self):
        '''
        This should also be adjusted for 2D.
        Data should directly be turned into a convenient
        Matrix.
        '''
        if 'datasaving_format' in list(self.g.attrs.keys()):
            datasaving_format = self.get_key('datasaving_format')
        else:
            print('Using legacy data loading, assuming old formatting')
            datasaving_format = 'Version 1'

        if datasaving_format == 'Version 1':
            # Get naming
            self.sweep_name = self.get_key('sweep_parameter_name')
            self.sweep_unit = self.get_key('sweep_parameter_unit')
            self.sweep_name_2D = self.get_key('sweep_parameter_2D_name')
            self.sweep_unit_2D = self.get_key('sweep_parameter_2D_unit')
            self.value_names = self.get_key('value_names')

            value_units = self.get_key('value_units')

            # get values
            self.sweep_points = self.get_values(self.sweep_name)
            self.sweep_points_2D = self.get_values(self.sweep_name_2D)
            self.measured_values = []
            self.zlabels = []
            for i in range(len(self.value_names)):
                self.measured_values.append(
                    self.get_values(self.value_names[i]))
                self.zlabels.append(str(
                    self.value_names[i] + '(' + value_units[i] + ')'))
            self.xlabel = str(self.sweep_name + '(' + self.sweep_unit + ')')
            self.ylabel = str(self.sweep_name_2D + '(' + self.sweep_unit_2D + ')')

        elif datasaving_format == 'Version 2':

            self.parameter_names = self.get_key('sweep_parameter_names')
            self.parameter_units = self.get_key('sweep_parameter_units')
            self.sweep_name = self.parameter_names[0]
            self.sweep_name_2D = self.parameter_names[1]
            self.sweep_unit = self.parameter_units[0]
            self.sweep_unit_2D = self.parameter_units[1]

            self.value_names = self.get_key('value_names')
            self.value_units = self.get_key('value_units')

            self.data = self.get_values('Data').transpose()
            x = self.data[0]
            y = self.data[1]
            cols = np.unique(x).shape[0]

            # Adding np.nan for prematurely interupted experiments
            nr_missing_values = 0
            if len(x) % cols != 0:
                nr_missing_values = cols - len(x) % cols
            x = np.append(x, np.zeros(nr_missing_values) + np.nan)
            y = np.append(y, np.zeros(nr_missing_values) + np.nan)

            # X,Y,Z can be put in colormap directly
            self.X = x.reshape(-1, cols)
            self.Y = y.reshape(-1, cols)
            self.sweep_points = self.X[0]
            self.sweep_points_2D = self.Y.T[0]

            if len(self.value_names) == 1:
                z = self.data[2]
                z = np.append(z, np.zeros(nr_missing_values) + np.nan)
                self.Z = z.reshape(-1, cols)
                self.measured_values = [self.Z.T]
            else:
                self.Z = []
                self.measured_values = []
                for i in range(len(self.value_names)):
                    z = self.data[2 + i]
                    z = np.append(z, np.zeros(nr_missing_values) + np.nan)
                    Z = z.reshape(-1, cols)
                    self.Z.append(Z)
                    self.measured_values.append(Z.T)

            self.xlabel = self.parameter_names[0] + ' (' + \
                          self.parameter_units[0] + ')'
            self.ylabel = self.parameter_names[1] + ' (' + \
                          self.parameter_units[1] + ')'

            self.parameter_labels = [a + ' (' + b + ')' for a, b in zip(
                self.parameter_names,
                self.parameter_units)]

            self.zlabels = [a + ' (' + b + ')' for a, b in zip(self.value_names,
                                                               self.value_units)]

        else:
            raise ValueError('datasaving_format "%s " not recognized'
                             % datasaving_format)

    def get_best_fit_results(self, peak=False, weighted=False):
        if len(self.data_file['Analysis']) is 1:
            return list(self.data_file['Analysis'].values())[0]
        else:
            normalized_chisquares = {}
            haspeak_lst = []
            for key, item in self.data_file['Analysis'].items():
                if weighted is False:
                    chisqr = item.attrs['chisqr']
                else:
                    chisqr = item.attrs['weighted_chisqr']
                var = item.attrs['var_name']
                i = np.where(self.value_names == var)[0]  # relies
                # on looping order
                # of get_naming and variables, not the most robust way
                norm_chisq = chisqr / np.std(self.measured_values[i])
                normalized_chisquares[key] = norm_chisq

                if peak:
                    try:
                        if ('dip' in item['Peaks'].attrs) or \
                                ('peak' in item['Peaks'].attrs):
                            haspeak_lst += [key]
                    except:
                        pass
            if haspeak_lst != []:
                chisquares = {k: v for (k, v) in list(normalized_chisquares.items())
                              if k in haspeak_lst}
                best_key = min(chisquares, key=normalized_chisquares.get)
            else:
                best_key = min(normalized_chisquares,
                               key=normalized_chisquares.get)
            print('Best key: ', best_key)
            best_fit_results = self.data_file['Analysis'][best_key]
            return best_fit_results

class Mixer_calibration_evaluation(MeasurementAnalysis):

    def __init__(self, ma1: MeasurementAnalysis,ma2: MeasurementAnalysis,**kw):
        self.sweep_pts1 = ma1.sweep_points
        self.sweep_pts2 = ma2.sweep_points
        if self.sweep_pts1 != self.sweep_pts2:
            logging.error('mixer spectrum sweep points different! Evaluating '
                            'on interval with equal sweep points')
        self.meas_vals1 = ma1.measured_values
        self.meas_vals2 = ma2.measured_values
        print(ma1.value_names,': ma1 value names')
        print(ma2.value_names,': ma2 value names')
        #MAYBE some preprocessing necessary (Get power levels)
        self.signal_ratio = self.get_signal_ratio_db()
        self.make_figures(**kw)
    def get_signal_ratio_db(self):
        return 10.*np.log10(self.meas_vals2/self.meas_vals1)

    def make_figures(self,**kw):
        base_figname = 'mixer_spectrum_comparison'
        f,ax1 = plt.subplots()
        ax1.set_ylabel('power ratio [dB]')
        ax1.plot(self.sweep_pts1,self.signal_ratio,color='goldenrod',
                 linestyle='solid',
                 label='signal ratio $10\log\left(\frac{P_1}{P_0}\right)$')
        ax1.grid(True)
        ax1.tick_params('y',labelcolor='goldenrod')
        ax2 = ax1.twinx()
        ax2.set_ylabel('##meas_value Units go Here##')
        ax2.plot(self.sweep_pts1,self.meas_vals1,color='blue',linestyle='solid',
                 label='pre calibration power spectrum',alpha=0.7)
        ax2.plot(self.sweep_pts2,self.meas_vals2,color='green',linestyle='solid',
                 label='post calibration power spectrum',alpha=0.7)
        ax2.tick_params('y',labelcolor='blue')
        ax1.legend(loc='best')
        self.save_fig(f, figname=base_figname,**kw)





class OptimizationAnalysis_v2(MeasurementAnalysis):

    def run_default_analysis(self, close_file=True, **kw):
        self.get_naming_and_values()
        self.make_figures(**kw)
        if close_file:
            self.data_file.close()
        return

    def make_figures(self, **kw):
        for i in range(len(self.value_names)):
            base_figname = 'optimization of ' + self.value_names[i]
            if np.shape(self.sweep_points)[0] == 2:
                f, ax = plt.subplots()
                a_tools.color_plot_interpolated(
                    x=self.sweep_points[0], y=self.sweep_points[1],
                    z=self.measured_values[i], ax=ax,
                    zlabel=self.value_names[i])
                ax.plot(self.sweep_points[0],
                        self.sweep_points[1], '-o', c='grey')
                ax.plot(self.sweep_points[0][-1], self.sweep_points[1][-1],
                        'o', markersize=5, c='w')
                plot_title = kw.pop('plot_title', textwrap.fill(
                    self.timestamp_string + '_' +
                    self.measurementstring, 40))
                ax.set_title(plot_title)
                set_xlabel(ax, self.parameter_names[0], self.parameter_units[0])
                set_ylabel(ax, self.parameter_names[1], self.parameter_units[1])
                self.save_fig(f, figname=base_figname, **kw)


class OptimizationAnalysisNN(MeasurementAnalysis):

    def run_default_analysis(self, close_file=True, show=False, plot_all=False, **kw):

        self.get_naming_and_values()
        try:
            optimization_method = self.data_file['Instrument settings']\
                ['MC'].attrs['optimization_method']
        except:
            optimization_method = 'Numerical'
        self.meas_grid = kw.pop('meas_grid')
        self.ad_func_pars = kw.pop('ad_func_pars')
        self.two_rounds = kw.pop('two_rounds',False)
        self.hidden_layer_sizes = self.ad_func_pars.pop('hidden_layers',[10.,10.])
        self.alpha = self.ad_func_pars.pop('alpha',1e-2)
        self.estimator_name = self.ad_func_pars.pop('estimator','DNN_Regressor_tf')
        self.beta = self.ad_func_pars.pop('beta',0.)
        self.gamma = self.ad_func_pars.pop('gamma',1.)
        self.iters = self.ad_func_pars.pop('iters',200)
        self.accuracy= -np.infty
        #already rescaled to original average,interval.
        # self.optimization_result,\
        # self.estimator,\
        # test_vals =    self.train_NN(**kw)
        #self.test_data = test_vals[:2]
        self.train_NN(**kw)
        if not self.two_rounds:     #only create figures in the second iteration
            self.make_figures(**kw)
        if close_file:
            self.data_file.close()
        return self.optimization_result

    def train_NN(self, **kw):
        if np.size(self.measured_values,0) == 1:
            self.abs_vals = deepcopy(self.measured_values[0,:])
        else:
            self.abs_vals = np.sqrt(self.measured_values[0,:]**2 + self.measured_values[1,:]**2)
<<<<<<< HEAD
        result,est,test_vals,opti_flag\
                                  = opt.neural_network_opt(None, self.meas_grid,
                                          self.abs_vals,
                                          hidden_layer_sizes = self.hidden_layers,
                                          alpha= self.alpha,
                                          solver='lbfgs',
                                          estimator=self.estimator_name,
                                          iters = self.iters,
                                          beta=self.beta,
                                          gamma=1.)
=======
        result,est,test_data = opt.neural_network_opt(None, self.meas_grid,
                                        self.abs_vals,
                                        hidden_layer_sizes = self.hidden_layer_sizes,
                                        alpha= self.alpha,
                                        solver='lbfgs',
                                        estimator=self.estimator_name,
                                        iters = self.iters,
                                        beta=self.beta,
                                        gamma=1.)
>>>>>>> 4c00c072
        #test_grid and test_target values. Centered and scaled to [-1,1] since
        #only used for performance estimation of estimator
        self.test_grid = test_vals[0]
        self.test_target = test_vals[1]
        self.opti_flag = opti_flag
        self.accuracy = est.evaluate(self.test_grid,self.test_target)

        return result,est,test_vals

    def make_figures(self, **kw):

        fontsize = kw.pop('label_fontsize',16.)
        try:
            optimization_method = self.data_file['Instrument settings'] \
                ['MC'].attrs['optimization_method']
        except:
            optimization_method = 'Numerical'

        pre_proc_dict = self.estimator.pre_proc_dict
        output_scale = pre_proc_dict.get('output',{}).get('scaling',1.)
        print(output_scale)
        output_means = pre_proc_dict.get('output',{}).get('centering',0.)
        input_scale = pre_proc_dict.get('input',{}).get('scaling',1.)
        input_means = pre_proc_dict.get('input',{}).get('centering',0.)
        for i in range(self.test_grid.ndim):
            self.test_grid[:,i] = self.test_grid[:,i]*input_scale[i] + input_means[i]

            #create contour plot
        fig1 = plt.figure(figsize=(10,8))
        #Create data grid for contour plot
        lower_x = np.min(self.sweep_points[0])-np.std(self.sweep_points[0])
        upper_x = np.max(self.sweep_points[0])+np.std(self.sweep_points[0])
        lower_y = np.min(self.sweep_points[1])-np.std(self.sweep_points[1])
        upper_y = np.max(self.sweep_points[1])+np.std(self.sweep_points[1])
        x_mesh = np.linspace(lower_x,upper_x,200)
        y_mesh = np.linspace(lower_y,upper_y,200)
        Xm,Ym = np.meshgrid(x_mesh,y_mesh)
        Zm = np.zeros_like(Xm)
        for k in range(np.size(x_mesh)):
            for l in range(np.size(y_mesh)):
                Zm[k,l] = self.estimator.predict([[Xm[k,l],Ym[k,l]],])
        Zm = Zm*output_scale + output_means
        # Xm = Xm*input_scale[0] + input_means[0]
        # Ym = Ym*input_scale[1] + input_means[1]
        #Landscape plot of network
        #In case we use tensorflow, add a learning curve plot
        if self.estimator_name=='DNN_Regressor_tf':
            plt_grid = plt.GridSpec(2,10,hspace=0.6)
            ax1 = plt.subplot(plt_grid[0,:])
            ax2 = plt.subplot(plt_grid[1,:8])
            textstr2 = 'Accuracy on test data: %s \n'% np.round(self.accuracy,3)
            textstr2 +='Accuracy on training data, last epoch: %s' \
                        % np.round(self.estimator.learning_acc[-1],3)
            ax2.text(0.95, 0.1, textstr2,
                     transform=ax2.transAxes,
                     fontsize=11, verticalalignment='bottom',
                     horizontalalignment='right',
                     bbox=dict(facecolor='white',edgecolor='black'))
            ax2.set_title('Learning_curve',fontsize=fontsize)
            learning_acc = np.array(self.estimator.learning_acc)
            ax2.plot(learning_acc[:,0],
                     learning_acc[:,1],
                     'g-',
                     linewidth=3)
            ax2.set_ylabel('Coefficient of determination $R^2$'
                           ,fontsize=fontsize)
            ax2.set_xlabel('learning epoch',fontsize=fontsize)
            ax2.grid(True)
        else:
            ax1 = plt.subplot(111)
        base_figname = optimization_method + ' optimization of '
        figname1 = self.timestamp_string+'_'
        for i,meas_vals in enumerate(self.measured_values):
            figname1 += self.value_names[i]
            figname1 += ';'
            base_figname += self.value_names[i]
        textstr = 'Optimization converged to: \n'
        for i in range(len(self.parameter_names)):
               textstr+='%s: %.3g %s' % (self.parameter_names[i],
                                         self.optimization_result[i],
                                         self.parameter_units[i])
               if not i== len(self.parameter_names)-1:
                   textstr+='\n'
        ax1.text(0.98, 0.05, textstr,
             transform=ax1.transAxes,
             fontsize=11, verticalalignment='bottom',
             horizontalalignment='right',
             bbox=dict(facecolor='white',edgecolor='None',
             alpha=0.75, boxstyle='round'))
        figname1+= self.estimator_name+' fitted landscape'
        savename1 = self.timestamp_string + '_' + base_figname
  #                 fig1_type
        levels = np.linspace(np.min(Zm),np.max(Zm),30)
        CP = ax1.contourf(Xm,Ym,Zm,levels,extend='both')
        ax1.scatter(self.optimization_result[0],self.optimization_result[0],
                 marker='o',c='white',label='network minimum')
        ax1.scatter(self.sweep_points[0,:],self.sweep_points[1,:],
                 marker='o',c='r',label='training data',s=10)
        ax1.scatter(self.test_grid[:,0],self.test_grid[:,1],
                    marker='o',c='y',label='test data',s=10)
        ax1.tick_params(axis='both',which='minor',labelsize=14)
        ax1.set_ylabel(self.parameter_labels[1],fontsize=fontsize)
        ax1.set_xlabel(self.parameter_labels[0],fontsize=fontsize)
        cbar = plt.colorbar(CP,ax=ax1,orientation='vertical')
        cbar.ax.set_ylabel(self.ylabels[0],fontsize=fontsize)
        ax1.legend(loc='upper left',framealpha=0.75,fontsize=fontsize)
        ax1.set_title(self.timestamp_string + ' ' + figname1)
        self.save_fig(fig1,figname=savename1,**kw)

        #interpolation plot with only measurement points
        base_figname = 'optimization of '
        for i in range(len(self.value_names)):
            base_figname+= self.value_names[i]
        if np.shape(self.sweep_points)[0] == 2:
            f, ax = plt.subplots()
            a_tools.color_plot_interpolated(
                x=self.sweep_points[0], y=self.sweep_points[1],
                z=self.abs_vals, ax=ax,N_levels=25,
                zlabel=self.ylabels[0])
            ax.plot(self.sweep_points[0],
                    self.sweep_points[1], 'o', c='grey')
            ax.plot(self.optimization_result[0],
                    self.optimization_result[1],
                    'o', markersize=5, c='w')
            plot_title = self.timestamp_string + '_' +self.measurementstring
            ax.set_title(plot_title)
            textstr = '%s ( %s )' % (self.parameter_names[0],
                                     self.parameter_units[0])
            set_xlabel(ax, textstr)
            textstr = '%s ( %s )' % (self.parameter_names[1],
                                     self.parameter_units[1])
            set_ylabel(ax, textstr)
            self.save_fig(f, figname=base_figname, **kw)


class OptimizationAnalysis(MeasurementAnalysis):

    def run_default_analysis(self, close_file=True, show=False, plot_all=False, **kw):
        self.get_naming_and_values()
        try:
            optimization_method = self.data_file['Instrument settings'] \
                ['MC'].attrs['optimization_method']
        except:
            optimization_method = 'Numerical'
        for i, meas_vals in enumerate(self.measured_values):
            if (not plot_all) & (i >= 1):
                break

            base_figname = optimization_method + ' optimization of ' + \
                           self.value_names[i]
            # Optimizable value vs n figure
            fig1_type = '%s vs n' % self.value_names[i]
            figname1 = base_figname + '\n' + fig1_type
            savename1 = self.timestamp_string + '_' + base_figname + '_' + \
                        fig1_type
            fig1, ax = self.default_ax()
            ax.plot(self.measured_values[i], marker='o')
            # assumes only one value exists because it is an optimization
            ax.set_xlabel('iteration (n)')
            ax.set_ylabel(self.ylabels[i])
            ax.set_title(self.timestamp_string + ' ' + figname1)

            textstr = 'Optimization converged to: \n   %s: %.3g %s' % (
                self.value_names[i], self.measured_values[0][-1],
                self.value_units[i])
            for j in range(len(self.parameter_names)):
                textstr += '\n   %s: %.4g %s' % (self.parameter_names[j],
                                                 self.sweep_points[j][-1],
                                                 self.parameter_units[j])

            # y coord 0.4 ensures there is no overlap for both maximizing and
            # minim
            if i == 0:
                ax.text(0.95, 0.4, textstr,
                        transform=ax.transAxes,
                        fontsize=11, verticalalignment='bottom',
                        horizontalalignment='right',
                        bbox=self.box_props)

            self.save_fig(fig1, figname=savename1, **kw)

        # Parameters vs n figure
        fig2, axarray = plt.subplots(len(self.parameter_names), 1,
                                     figsize=(8,
                                              4 * len(self.parameter_names)))
        fig2_type = 'parameters vs n'
        figname2 = base_figname + '\n' + fig2_type
        savename2 = self.timestamp_string + '_' + base_figname + '_' + \
                    fig2_type

        if len(self.parameter_names) != 1:
            axarray[0].set_title(self.timestamp_string + ' ' + figname2)
            for i in range(len(self.parameter_names)):
                axarray[i].plot(self.sweep_points[i], marker='o')
                # assumes only one value exists because it is an optimization
                axarray[i].set_xlabel('iteration (n)')
                axarray[i].set_ylabel(self.parameter_labels[i])
        else:
            axarray.plot(self.sweep_points, marker='o')
            # assumes only one value exists because it is an optimization
            axarray.set_xlabel('iteration (n)')
            axarray.set_ylabel(self.parameter_labels[0])
            axarray.set_title(self.timestamp_string + ' ' + figname2)

        # Optimizable value vs paramter
        fig3, axarray = plt.subplots(len(self.parameter_names), 1,
                                     figsize=(8,
                                              4 * len(self.parameter_names)))
        fig3_type = '%s vs parameters' % self.value_names[0]
        figname3 = base_figname + '\n' + fig3_type
        savename3 = self.timestamp_string + '_' + base_figname + '_' + \
                    fig3_type

        cm = plt.cm.get_cmap('RdYlBu')
        if len(self.parameter_names) != 1:
            axarray[0].set_title(self.timestamp_string + ' ' + figname3)
            for i in range(len(self.parameter_names)):
                axarray[i].plot(self.sweep_points[i], self.measured_values[0],
                                linestyle='--', c='k')
                # assumes only one value exists because it is an optimization
                sc = axarray[i].scatter(self.sweep_points[i],
                                        self.measured_values[0],
                                        c=np.arange(len(self.sweep_points[i])),
                                        cmap=cm, marker='o', lw=0.1)
                axarray[i].set_xlabel(self.parameter_labels[i])
                axarray[i].set_ylabel(self.ylabels[0])
            fig3.subplots_adjust(right=0.8)
            # WARNING: Command does not work in ipython notebook
            cbar_ax = fig3.add_axes([.85, 0.15, 0.05, 0.7])
            cbar = fig3.colorbar(sc, cax=cbar_ax)
            cbar.set_label('iteration (n)')
        else:
            axarray.plot(self.sweep_points, self.measured_values[0],
                         linestyle='--', c='k')
            sc = axarray.scatter(self.sweep_points, self.measured_values[0],
                                 c=np.arange(len(self.sweep_points)),
                                 cmap=cm, marker='o', lw=0.1)
            # assumes only one value exists because it is an optimization
            axarray.set_xlabel(self.parameter_labels[0])
            axarray.set_ylabel(self.ylabels[0])
            axarray.set_title(self.timestamp_string + ' ' + figname3)
            cbar = fig3.colorbar(sc)
            cbar.set_label('iteration (n)')

        self.save_fig(fig2, figname=savename2, **kw)
        self.save_fig(fig3, figname=savename3, fig_tight=False, **kw)

        self.add_analysis_datagroup_to_file()
        if 'optimization_result' not in self.analysis_group:
            fid_grp = self.analysis_group.create_group('optimization_result')
        else:
            fid_grp = self.analysis_group['optimization_result']
        fid_grp.attrs.create(name=self.value_names[0],
                             data=self.measured_values[0, -1])

        for i in range(len(self.parameter_names)):
            fid_grp.attrs.create(name=self.parameter_names[i],
                                 data=self.sweep_points[i][-1])

        print('Optimization converged to:')
        prt_str = '    %s: %.4f %s' % (self.value_names[0],
                                       self.measured_values[0][-1],
                                       self.value_units[0])
        print(prt_str)

        for i in range(len(self.parameter_names)):
            prt_str = '    %s: %.4f %s' % (self.parameter_names[i],
                                           self.sweep_points[i][-1],
                                           self.parameter_units[i])
            print(prt_str)

        if show:
            plt.show()

        self.optimization_result = (self.sweep_points[:, -1],
                                    self.measured_values[:, -1])
        if close_file:
            self.data_file.close()


class TD_Analysis(MeasurementAnalysis):
    '''
    Parent class for Time Domain (TD) analysis. Contains functions for
    rotating and normalizing data based on calibration coordinates.
    '''

    def __init__(self, NoCalPoints=4, center_point=31, make_fig=True,
                 zero_coord=None, one_coord=None, cal_points=None,
                 rotate_and_normalize=True, plot_cal_points=True,
                 for_ef=False, qb_name=None, **kw):
        self.NoCalPoints = NoCalPoints
        self.normalized_values = []
        self.normalized_cal_vals = []
        self.normalized_data_points = []
        self.cal_points = cal_points
        self.make_fig = make_fig
        self.rotate_and_normalize = rotate_and_normalize
        self.zero_coord = zero_coord
        self.one_coord = one_coord
        self.center_point = center_point
        self.plot_cal_points = plot_cal_points
        self.for_ef = for_ef

        super().__init__(qb_name=qb_name, **kw)

    # def run_default_analysis(self, close_file=True, **kw):
    #     self.get_naming_and_values()
    #     self.fit_data(**kw)
    #     self.make_figures(**kw)
    #     if close_file:
    #         self.data_file.close()
    #     return self.fit_res

    def rotate_and_normalize_data(self):
        if len(self.measured_values) == 1:
            # if only one weight function is used rotation is not required
            self.norm_data_to_cal_points()
            return

        if self.cal_points is None:
            # 42 is nr. of points in AllXY
            if len(self.measured_values[0]) == 42:
                self.corr_data, self.zero_coord, self.one_coord = \
                    a_tools.rotate_and_normalize_data(
                        data=self.measured_values[0:2],
                        zero_coord=self.zero_coord,
                        one_coord=self.one_coord,
                        cal_zero_points=list(range(2)),
                        cal_one_points=list(range(-8, -4)))
            elif len(self.measured_values[0]) == 21:
                self.corr_data, self.zero_coord, self.one_coord = \
                    a_tools.rotate_and_normalize_data(
                        data=self.measured_values[0:2],
                        zero_coord=self.zero_coord,
                        one_coord=self.one_coord,
                        cal_zero_points=list(range(1)),
                        cal_one_points=list(range(-4, -2)))
            else:
                self.corr_data, self.zero_coord, self.one_coord = \
                    a_tools.rotate_and_normalize_data(
                        data=self.measured_values[0:2],
                        zero_coord=self.zero_coord,
                        one_coord=self.one_coord,
                        cal_zero_points=list(range(1)),
                        cal_one_points=list(range(-2, 0)))
        else:
            self.corr_data, self.zero_coord, self.one_coord = \
                a_tools.rotate_and_normalize_data(
                    data=self.measured_values[0:2],
                    zero_coord=self.zero_coord,
                    one_coord=self.one_coord,
                    cal_zero_points=self.cal_points[0],
                    cal_one_points=self.cal_points[1])

    def norm_data_to_cal_points(self):
        # Used if data is based on only one weight
        if self.cal_points is None:
            # implicit in double point AllXY
            if len(self.measured_values[0]) == 42:
                cal_zero_points = list(range(2))
                cal_one_points = list(range(-8, -4))
            # implicit in single point AllXY
            elif len(self.measured_values[0]) == 21:
                cal_zero_points = list(range(1))
                cal_one_points = list(range(-4, -2))
            else:
                cal_zero_points = list(range(1))
                cal_one_points = list(range(-2, 0))
        else:
            cal_zero_points = self.cal_points[0]
            cal_one_points = self.cal_points[1]
        self.corr_data = a_tools.normalize_data_v3(
            self.measured_values[0],
            cal_zero_points=cal_zero_points,
            cal_one_points=cal_one_points)

    def run_default_analysis(self,
                             close_main_fig=True,
                             show=False, **kw):

        save_fig = kw.pop('save_fig', True)
        close_file = kw.pop('close_file', True)

        super().run_default_analysis(show=show,
            close_file=False, **kw)

        self.add_analysis_datagroup_to_file()

        norm = self.normalize_data_to_calibration_points(
            self.measured_values[0], calsteps=self.NoCalPoints, **kw)
        self.normalized_values = norm[0]
        self.normalized_data_points = norm[1]
        self.normalized_cal_vals = norm[2]

        self.add_dataset_to_analysisgroup('Corrected data',
                                          self.corr_data)
        self.analysis_group.attrs.create('corrected data based on',
                                         'calibration points'.encode('utf-8'))

        # Plotting
        if self.make_fig:
            self.fig, self.ax = self.default_ax()

            if self.for_ef:
                ylabel = r'$F$ $\left(|f \rangle \right) (arb. units)$'
            else:
                # ylabel = r'$F$ $\left(|e \rangle \right) (arb. units)$'
                ylabel = r'$F$ $|1 \rangle$'

            plot_title = kw.pop('plot_title', self.measurementstring + '\n' +
                               self.timestamp_string)
            self.plot_results_vs_sweepparam(x=self.sweep_points,
                                            y=self.normalized_values,
                                            fig=self.fig, ax=self.ax,
                                            xlabel=self.sweep_name,
                                            x_unit=self.sweep_unit[0],
                                            ylabel=ylabel,
                                            marker='o-',
                                            save=False,
                                            plot_title=plot_title)
            if save_fig:
                if not close_main_fig:
                    # Hacked in here, good idea to only show the main fig but
                    # can be optimized somehow
                    self.save_fig(self.fig, figname=self.measurementstring,
                                  close_fig=False, **kw)
                else:
                    self.save_fig(self.fig, figname=self.measurementstring,
                                  **kw)

        if close_file:
            self.data_file.close()
        return

    def normalize_data_to_calibration_points(self, values, calsteps,
                                             save_norm_to_data_file=True,
                                             verbose=False, **kw):
        '''
        Rotates and normalizes the data based on the calibration points.

        values: array of measured values, uses only the length of this
        calsteps: number of points that corresponds to calibration points
        '''

        last_ge_pulse = kw.pop('last_ge_pulse', False)

        # Extract the indices of the cal points
        NoPts = len(values)
        if calsteps == 2:
            # both are I pulses
            if verbose:
                print('Only I calibration point')
            cal_zero_points = list(range(NoPts - int(calsteps), NoPts))
            cal_one_points = None
        elif calsteps == 4:
            if verbose:
                print('I and X180 calibration points')
            # first two cal points are I pulses, last two are X180 pulses
            cal_zero_points = list(range(NoPts - int(calsteps),
                                         int(NoPts - int(calsteps) / 2)))
            cal_one_points = list(range(int(NoPts - int(calsteps) / 2), NoPts))
        elif (calsteps == 6) and last_ge_pulse:
            # oscillations between |g>-|f>
            # use the I cal points (data[-6] and data[-5]) and
            # the X180_ef cal points (data[-2] and data[-1])
            if verbose:
                print('Oscillations between |g> - |f>')
                print('I and X180_ef calibration points')
            cal_zero_points = list(range(NoPts - int(calsteps),
                                         NoPts - int(2 * calsteps / 3)))
            cal_one_points = list(range(NoPts - int(calsteps / 3), NoPts))
        elif (calsteps == 6) and (not last_ge_pulse):
            # oscillations between |e>-|f>
            # use the X180 cal points (data[-4] and data[-3])
            # and the X180_ef cal points (data[-2] and data[-1])
            if verbose:
                print('Oscillations between |e> - |f>')
                print('X180 and X180_ef calibration points')
            cal_zero_points = list(range(NoPts - int(2 * calsteps / 3),
                                         NoPts - int(calsteps / 3)))
            cal_one_points = list(range(NoPts - int(calsteps / 3), NoPts))

        else:
            # assume no cal points were used
            if verbose:
                print('No calibration points')
            cal_zero_points = None
            cal_one_points = None

        # Rotate and normalize data
        if len(self.measured_values) == 1:
            # Only one quadrature was measured
            if cal_zero_points is None and cal_one_points is None:
                # a_tools.normalize_data_v3 does not work with 0 cal_points. Use
                # 4 cal_points.
                logging.warning('a_tools.normalize_data_v3 does not have support'
                                ' for 0 cal_points. Setting NoCalPoints to 4.')
                self.NoCalPoints = 4
                calsteps = 4
                cal_zero_points = list(range(NoPts - int(self.NoCalPoints),
                                             int(NoPts - int(self.NoCalPoints) / 2)))
                cal_one_points = list(range(int(NoPts - int(self.NoCalPoints) / 2), NoPts))
            self.corr_data = a_tools.normalize_data_v3(
                self.measured_values[0], cal_zero_points, cal_one_points)
        else:
            if (calsteps == 6) and (not last_ge_pulse):
                # For this case we pass in the calibration data, not the indices
                # of the cal points.
                # zero_coord takes the cal_one_points and one_coord takes the
                # cal_zero_points because in a_tools.rotate_and_normalize_data
                # we must have for this case "calculate_rotation_matrix(
                # -(I_one-I_zero), -(Q_one-Q_zero))" in order to get
                # correct rotation
                zero_coord = [np.mean(self.measured_values[0][cal_one_points]),
                              np.mean(self.measured_values[1][cal_one_points])]
                one_coord = [np.mean(self.measured_values[0][cal_zero_points]),
                             np.mean(self.measured_values[1][cal_zero_points])]
                self.corr_data = a_tools.rotate_and_normalize_data(
                    data=self.measured_values[0:2],
                    zero_coord=zero_coord, one_coord=one_coord)[0]
            else:
                self.corr_data = a_tools.rotate_and_normalize_data(
                    self.measured_values[0:2], cal_zero_points,
                    cal_one_points)[0]

        if save_norm_to_data_file:
            self.add_dataset_to_analysisgroup('Corrected data',
                                              self.corr_data)
            self.analysis_group.attrs.create(
                'corrected data based on',
                'calibration points'.encode('utf-8'))

        normalized_values = self.corr_data
        if calsteps == 0:
            normalized_data_points = normalized_values
            normalized_cal_vals = np.empty(0)
        else:
            normalized_data_points = normalized_values[:-int(calsteps)]
            normalized_cal_vals = normalized_values[-int(calsteps):]

        # Optionally, normalize to range [0,1]:
        # If we are calibrating only to a pulse with no amplitude
        # (i.e. do nothing), then manually
        # normalize the y axis. (Needed for Rabi for example)
        # if calsteps <= 2:
        #     max_min_distance = max(normalized_values) - \
        #                        min(normalized_values)
        #     normalized_values = (normalized_values -
        #                          min(normalized_values))/max_min_distance
        #     normalized_data_points = normalized_values[:-int(calsteps)]
        #     normalized_cal_vals = normalized_values[-int(calsteps):]

        return [normalized_values, normalized_data_points, normalized_cal_vals]

    def fit_data(*kw):
        '''
        Exists to be able to include it in the TD_Analysis run default
        '''
        pass


class chevron_optimization_v1(TD_Analysis):

    def __init__(self, cost_function=0, NoCalPoints=4, center_point=31, make_fig=True,
                 zero_coord=None, one_coord=None, cal_points=None,
                 plot_cal_points=True, **kw):
        self.cost_function = cost_function
        super(chevron_optimization_v1, self).__init__(**kw)

    def run_default_analysis(self,
                             close_main_fig=True, **kw):
        super(chevron_optimization_v1, self).run_default_analysis(**kw)
        sweep_points_wocal = self.sweep_points[:-4]
        measured_values_wocal = self.measured_values[0][:-4]

        output_fft = np.real_if_close(np.fft.rfft(measured_values_wocal))
        ax_fft = np.fft.rfftfreq(len(measured_values_wocal),
                                 d=sweep_points_wocal[1] - sweep_points_wocal[0])
        order_mask = np.argsort(ax_fft)
        y = output_fft[order_mask]
        y = y / np.sum(np.abs(y))

        u = np.where(np.arange(len(y)) == 0, 0, y)
        array_peaks = a_tools.peak_finder(np.arange(len(np.abs(y))),
                                          np.abs(u),
                                          window_len=0)
        if array_peaks['peak_idx'] is None:
            self.period = 0.
            self.cost_value = 100.
        else:
            self.period = 1. / ax_fft[order_mask][array_peaks['peak_idx']]
            if self.period == np.inf:
                self.period = 0.
            if self.cost_function == 0:
                self.cost_value = -np.abs(y[array_peaks['peak_idx']])
            else:
                self.cost_value = self.get_cost_value(sweep_points_wocal,
                                                      measured_values_wocal)

    def get_cost_value(self, x, y):
        num_periods = np.floor(x[-1] / self.period)
        if num_periods == np.inf:
            num_periods = 0
        # sum of mins
        sum_min = 0.
        for i in range(int(num_periods)):
            sum_min += np.interp((i + 0.5) * self.period, x, y)
            # print(sum_min)

        # sum of maxs
        sum_max = 0.
        for i in range(int(num_periods)):
            sum_max += 1. - np.interp(i * self.period, x, y)
            # print(sum_max)

        return sum_max + sum_min


class chevron_optimization_v2(TD_Analysis):

    def __init__(self, NoCalPoints=4, center_point=31, make_fig=True,
                 zero_coord=None, one_coord=None, cal_points=None,
                 plot_cal_points=True, **kw):
        super(chevron_optimization_v2, self).__init__(**kw)

    def run_default_analysis(self,
                             close_main_fig=True, **kw):
        super(chevron_optimization_v2, self).run_default_analysis(**kw)
        measured_values = a_tools.normalize_data_v3(self.measured_values[0])
        self.cost_value_1, self.period = self.sum_cost(self.sweep_points * 1e9,
                                                       measured_values)
        self.cost_value_2 = self.swap_cost(self.sweep_points * 1e9,
                                           measured_values)
        self.cost_value = [self.cost_value_1, self.cost_value_2]

        fig, ax = plt.subplots(1, figsize=(8, 6))

        min_idx, max_idx = self.return_max_min(self.sweep_points * 1e9,
                                               measured_values, 1)
        ax.plot(self.sweep_points * 1e9, measured_values, 'b-')
        ax.plot(self.sweep_points[min_idx] * 1e9, measured_values[min_idx], 'r*')
        ax.plot(self.sweep_points[max_idx] * 1e9, measured_values[max_idx], 'g*')
        ax.plot(self.period * 0.5, self.cost_value_2, 'b*', label='SWAP cost')
        ax.set_ylim(-0.05, 1.05)
        ax.text(35, 0.05, r'%.3f' % (self.cost_value_1), color='red')
        ax.xaxis.label.set_fontsize(13)
        ax.yaxis.label.set_fontsize(13)
        ax.set_xlabel('Time (ns)')
        ax.set_ylabel(r'$F |1\rangle$')

        ax.set_title('%s: Chevorn slice: Cost functions' %
                     self.timestamp_string)

        self.save_fig(fig, fig_tight=False, **kw)

    def analysis_on_fig(self, ax):
        measured_values = a_tools.normalize_data_v3(self.measured_values[0])
        self.cost_value_1, self.period = self.sum_cost(self.sweep_points * 1e9,
                                                       measured_values)
        self.cost_value_2 = self.swap_cost(self.sweep_points * 1e9,
                                           measured_values)
        self.cost_value = [self.cost_value_1, self.cost_value_2]

        min_idx, max_idx = self.return_max_min(self.sweep_points * 1e9,
                                               measured_values, 1)
        ax.plot(self.sweep_points * 1e9, measured_values, 'b-')
        ax.plot(self.sweep_points[min_idx] * 1e9, measured_values[min_idx], 'r*')
        ax.plot(self.sweep_points[max_idx] * 1e9, measured_values[max_idx], 'g*')
        ax.plot(self.period * 0.5, self.cost_value_2, 'b*', label='SWAP cost')
        ax.set_ylim(-0.05, 1.05)
        ax.text(35, 0.05, r'%.3f' % (self.cost_value_1), color='red')
        ax.xaxis.label.set_fontsize(13)
        ax.yaxis.label.set_fontsize(13)
        ax.set_xlabel('Time (ns)')
        ax.set_ylabel(r'$F |1\rangle$')

        ax.set_title('%s: Chevorn slice: Cost functions' %
                     self.timestamp_string)

    def return_max_min(self, data_x, data_y, window):
        x_points = data_x[:-4]
        y_points = a_tools.smooth(data_y[:-4], window_len=window)
        return argrelmin(y_points), argrelmax(y_points)

    def get_period(self, min_array, max_array):
        all_toghether = np.concatenate((min_array, max_array))
        sorted_vec = np.sort(all_toghether)
        diff = sorted_vec[1:] - sorted_vec[:-1]
        avg = np.mean(diff)
        std = np.std(diff)
        diff_filtered = np.where(np.abs(diff - avg) < std, diff, np.nan)
        diff_filtered = diff_filtered[~np.isnan(diff_filtered)]
        #     diff_filtered = diff
        return 2. * np.mean(diff_filtered), np.std(diff_filtered)

    def spec_power(self, data_x, data_y):
        x_points = data_x[:-4]
        y_points = data_y[:-4]
        min_idx, max_idx = self.return_max_min(data_x, data_y, 1)
        period, st = self.get_period(data_x[min_idx], data_x[max_idx])
        f = 1. / period

        output_fft = np.real_if_close(np.fft.rfft(y_points))
        ax_fft = np.fft.rfftfreq(len(y_points),
                                 d=x_points[1] - x_points[0])
        order_mask = np.argsort(ax_fft)
        y = output_fft[order_mask]
        y = y / np.sum(np.abs(y))
        return -np.interp(f, ax_fft, np.abs(y))

    def sum_cost(self, data_x, data_y):
        x_points = data_x[:-4]
        y_points = data_y[:-4]
        min_idx, max_idx = self.return_max_min(data_x, data_y, 4)
        period, st = self.get_period(data_x[min_idx], data_x[max_idx])
        num_periods = np.floor(x_points[-1] / period)

        sum_min = 0.
        for i in range(int(num_periods)):
            sum_min += np.interp((i + 0.5) * period, x_points, y_points)
        sum_max = 0.
        for i in range(int(num_periods)):
            sum_max += 1. - np.interp(i * period, x_points, y_points)

        return sum_max + sum_min, period

    def swap_cost(self, data_x, data_y):
        x_points = data_x[:-4]
        y_points = data_y[:-4]
        min_idx, max_idx = self.return_max_min(data_x, data_y, 4)
        period, st = self.get_period(data_x[min_idx], data_x[max_idx])
        return np.interp(period * 0.5, x_points, y_points)


class Rabi_Analysis(TD_Analysis):
    """
    Analysis script for a Rabi measurement:
        if not separate_fits:
        1. The I and Q data are rotated and normalized based on the calibration
            points. In most analysis routines, the latter are typically 4:
            2 X180 measurements, and 2 identity measurements, which get averaged
            resulting in one X180 point and one identity point. However, the
            default for Rabi is 2 (2 identity measurements) because we typically
            do Rabi in order to find the correct amplitude for an X180 pulse.
            However, if a previous such value exists, this routine also accepts
            4 cal pts. If X180_ef pulse was also previously calibrated, this
            routine also accepts 6 cal pts.
        2. The normalized data is fitted to a cosine function.
        3. The pi-pulse and pi/2-pulse amplitudes are calculated from the fit.
        4. The normalized data, the best fit results, and the pi and pi/2
            pulses are plotted.

        else:
        Runs the original Rabi routine, which fits the two quadratures
        separately.

    Possible input parameters:
        auto              (default=True)
            automatically perform the entire analysis upon call
        label='Rabi'      (default=none?)
            Label of the analysis routine
        folder            (default=working folder)
            Working folder
        separate_fits     (default=False)
            if True, runs the original Rabi analysis routine which fits the
            I and Q points separately
        NoCalPoints       (default=4)
            Number of calibration points
        for_ef            (default=False)
            analyze for EF transition
        make_fig          (default=True)
            plot the fitted data
        print_fit_results (default=True)
            print the fit report
        show              (default=False)
            show the plots
        show_guess        (default=False)
            plot with initial guess values
        print_parameters   (default=True)
            print the pi&piHalf pulses amplitudes
        plot_amplitudes   (default=True)
            plot the pi&piHalf pulses amplitudes
        plot_errorbars    (default=True)
            plot standard error for each sample point
        close_file        (default=True)
            close the hdf5 file
        no_of_columns     (default=1)
            number of columns in your paper; figure sizes will be adjusted
            accordingly (1 col: figsize = ( 7in , 4in ) 2 cols: figsize =
            ( 3.375in , 2.25in ), PRL guidelines)
        verbose           (default=False)

    """

    def __init__(self, label='Rabi', qb_name=None, NoCalPoints=0, **kw):
        kw['label'] = label
        kw['h5mode'] = 'r+'

        super().__init__(qb_name=qb_name,
                         NoCalPoints=NoCalPoints, **kw)

    def fit_data(self, print_fit_results=True, verbose=False, separate_fits=False):

        self.fit_res = [''] * self.nr_quadratures  # for legacy reasons

        if not separate_fits:

            cos_mod = fit_mods.CosModel
            # Find guess values
            # Frequency guess
            fft_of_data = np.fft.fft(self.normalized_data_points, norm='ortho')
            power_spectrum = np.abs(fft_of_data) ** 2
            index_of_fourier_maximum = np.argmax(
                power_spectrum[1:len(fft_of_data) // 2]) + 1

            top_x_val = np.take(self.sweep_points,
                                np.argmax(self.normalized_data_points))
            bottom_x_val = np.take(self.sweep_points,
                                   np.argmin(self.normalized_data_points))

            if index_of_fourier_maximum == 1:
                if verbose:
                    print('Initial guesses obtained by assuming the data trace '
                          'is between one half and one period of the cosine.')
                freq_guess = 1.0 / (2.0 * np.abs(bottom_x_val - top_x_val))
            else:
                if verbose:
                    print('Initial guesses obtained from fft of data.')
                fft_scale = 1.0 / (self.sweep_points[-1] -
                                   self.sweep_points[0])
                freq_guess = fft_scale * index_of_fourier_maximum

            # Amplitude guess
            diff = 0.5 * (max(self.normalized_data_points) -
                          min(self.normalized_data_points))
            amp_guess = -diff

            # phase guess --> NOT NEEDED because in cal pts calibration we make sure
            #                 Rabi trace starts at (closest to) zero
            # phase_guess = np.angle(fft_of_data[index_of_fourier_maximum])
            # if phase_guess<0:
            #     phase_guess=-phase_guess

            # Offset guess
            if np.abs(np.abs(min(self.normalized_data_points)) -
                      np.abs(max(self.normalized_data_points))) < 3:
                offset_guess = (min(self.normalized_data_points) +
                                max(self.normalized_data_points)) / 2
            elif np.abs(min(self.normalized_data_points)) > \
                    np.abs(max(self.normalized_data_points)):
                offset_guess = (min(self.normalized_data_points) -
                                max(self.normalized_data_points)) / 2
            else:
                offset_guess = (max(self.normalized_data_points) -
                                min(self.normalized_data_points)) / 2

            # Set up fit parameters and perform fit
            cos_mod.set_param_hint('amplitude',
                                   value=amp_guess,
                                   vary=False)
            cos_mod.set_param_hint('phase',
                                   value=0,
                                   vary=False)
            cos_mod.set_param_hint('frequency',
                                   value=freq_guess,
                                   vary=True,
                                   min=(1 / (100 * self.sweep_pts_wo_cal_pts[-1])),
                                   max=(20 / self.sweep_pts_wo_cal_pts[-1]))
            cos_mod.set_param_hint('offset',
                                   value=offset_guess,
                                   vary=True)
            cos_mod.set_param_hint('period',
                                   expr='1/frequency',
                                   vary=False)
            self.params = cos_mod.make_params()
            self.fit_result = cos_mod.fit(data=self.normalized_data_points,
                                          t=self.sweep_pts_wo_cal_pts,
                                          params=self.params)

            init_data_diff = np.abs(self.fit_result.init_fit[0] -
                                    self.normalized_data_points[0])
            if (self.fit_result.chisqr > .35) or (init_data_diff > offset_guess):
                logging.warning('Fit did not converge, varying phase.')

                fit_res_lst = []

                for phase_estimate in np.linspace(0, 2 * np.pi, 8):
                    cos_mod.set_param_hint('phase',
                                           value=phase_estimate,
                                           vary=True)
                    self.params = cos_mod.make_params()
                    fit_res_lst += [cos_mod.fit(
                        data=self.normalized_data_points,
                        t=self.sweep_pts_wo_cal_pts,
                        params=self.params)]

                chisqr_lst = [fit_res.chisqr for fit_res in fit_res_lst]
                self.fit_result = fit_res_lst[np.argmin(chisqr_lst)]

            for i in range(self.nr_quadratures):  # for legacy reasons
                self.fit_res[i] = self.fit_result

            try:
                self.add_analysis_datagroup_to_file()
                self.save_fitted_parameters(self.fit_result,
                                            var_name=self.value_names[0])
            except Exception as e:
                logging.warning(e)

            if print_fit_results:
                print(self.fit_result.fit_report())

        else:
            model = fit_mods.lmfit.Model(fit_mods.CosFunc)
            if self.nr_quadratures != 1:
                # It would be best to do 1 fit to both datasets but since it is
                # easier to do just one fit we stick to that.
                # We make an initial guess of the Rabi period using both
                # quadratures
                data = np.sqrt(self.measured_values[0] ** 2 +
                               self.measured_values[1] ** 2)

                params = fit_mods.Cos_guess(model, data=data, t=self.sweep_points)
                fitRes = model.fit(
                    data=data,
                    t=self.sweep_points,
                    params=params)
                freq_guess = fitRes.values['frequency']
            for i in range(self.nr_quadratures):
                model = fit_mods.lmfit.Model(fit_mods.CosFunc)
                params = fit_mods.Cos_guess(model, data=self.measured_values[i],
                                            t=self.sweep_points)
                if self.nr_quadratures != 1:
                    params['frequency'].value = freq_guess
                self.fit_res[i] = model.fit(
                    data=self.measured_values[i],
                    t=self.sweep_points,
                    params=params)

                try:
                    self.add_analysis_datagroup_to_file()
                    self.save_fitted_parameters(fit_res=self.fit_res[i],
                                                var_name=self.value_names[i])
                except Exception as e:
                    logging.warning(e)

            if print_fit_results:
                for fit_res in self.fit_res:
                    print(fit_res.fit_report())

    def run_default_analysis(self, show=False,
                             close_file=False, **kw):

        super().run_default_analysis(show=show,
                                     close_file=close_file,
                                     close_main_fig=True,
                                     save_fig=False, **kw)

        show_guess = kw.get('show_guess', False)
        plot_amplitudes = kw.get('plot_amplitudes', True)
        plot_errorbars = kw.get('plot_errorbars', False)
        print_fit_results = kw.get('print_fit_results', False)
        separate_fits = kw.get('separate_fits', False)

        self.nr_quadratures = len(self.ylabels)  # for legacy reasons
        # Create new sweep points without cal pts variable. Needed here because
        # we may have 0 cal pts, so writing self.sweep_points[:-self.NoCalPoints]
        # will give an error if self.NoCalPoints==0.
        self.sweep_pts_wo_cal_pts = deepcopy(self.sweep_points)
        if self.NoCalPoints is not 0:
            self.sweep_pts_wo_cal_pts = \
                self.sweep_pts_wo_cal_pts[:-self.NoCalPoints]

        # get the fit results (lmfit.ModelResult) and save them
        self.fit_data(print_fit_results, separate_fits=separate_fits)

        # if not separate_fits, get the computed pi and piHalf amplitudes
        # and save them
        if not separate_fits:
            self.get_amplitudes(**kw)
            self.save_computed_parameters(self.rabi_amplitudes,
                                          var_name=self.value_names[0])

        # Plot results
        if self.make_fig:
            self.make_figures(show=show, show_guess=show_guess,
                              plot_amplitudes=plot_amplitudes,
                              plot_errorbars=plot_errorbars,
                              separate_fits=separate_fits)

        if close_file:
            self.data_file.close()

        return self.fit_result

    def make_figures(self, show=False, show_guess=False, plot_amplitudes=True,
                     plot_errorbars=True, separate_fits=False, **kw):

        if not separate_fits:
            pi_pulse = self.rabi_amplitudes['piPulse']
            pi_half_pulse = self.rabi_amplitudes['piHalfPulse']

            # Get previously measured values from the data file
            instr_set = self.data_file['Instrument settings']
            try:
                if self.for_ef:
                    pi_pulse_old = float(instr_set[self.qb_name].attrs['amp180_ef'])
                    pi_half_pulse_old = \
                        pi_pulse_old * float(instr_set[self.qb_name].attrs['amp90_scale_ef'])
                else:
                    pi_pulse_old = float(instr_set[self.qb_name].attrs['amp180'])
                    pi_half_pulse_old = \
                        pi_pulse_old * float(instr_set[self.qb_name].attrs['amp90_scale'])
                old_vals = '\n  $\pi-Amp_{old}$ = %.3g ' % (pi_pulse_old) + \
                           self.parameter_units[0] + \
                           '\n$\pi/2-Amp_{old}$ = %.3g ' % (pi_half_pulse_old) + \
                           self.parameter_units[0]
            except(TypeError, KeyError, ValueError):
                logging.warning('qb_name is None. Default value qb_name="qb" is '
                                'used. Old parameter values will not be retrieved.')
                old_vals = ''

            textstr = ('  $\pi-Amp$ = %.3g ' % (pi_pulse) + self.parameter_units[0] +
                       ' $\pm$ (%.3g) ' % (self.rabi_amplitudes['piPulse_std']) +
                       self.parameter_units[0] +
                       '\n$\pi/2-Amp$ = %.3g ' % (pi_half_pulse) +
                       self.parameter_units[0] +
                       ' $\pm$ (%.3g) ' % (self.rabi_amplitudes['piHalfPulse_std']) +
                       self.parameter_units[0] + old_vals)

            self.fig.text(0.5, 0, textstr,
                          transform=self.ax.transAxes, fontsize=self.font_size,
                          verticalalignment='top',
                          horizontalalignment='center', bbox=self.box_props)

            # Used for plotting the fit (line 1776)
            best_vals = self.fit_result.best_values
            cos_fit_func = lambda a: fit_mods.CosFunc(a,
                                                      amplitude=best_vals['amplitude'],
                                                      frequency=best_vals['frequency'],
                                                      phase=best_vals['phase'],
                                                      offset=best_vals['offset'])

            # Plot error bars
            if plot_errorbars:
                a_tools.plot_errorbars(self.sweep_pts_wo_cal_pts,
                                       self.normalized_data_points,
                                       ax=self.ax, only_bars=True,
                                       linewidth=self.axes_line_width,
                                       marker='none',
                                       markersize=self.marker_size)

            # Plot with initial guess
            if show_guess:
                self.ax.plot(self.sweep_pts_wo_cal_pts,
                             self.fit_result.init_fit, 'k--', linewidth=self.line_width)

            # Plot the calculated pi and pi/2 amplitudes
            if plot_amplitudes:
                piPulse_fit = cos_fit_func(pi_pulse)
                piHalfPulse_fit = cos_fit_func(pi_half_pulse)

                # Plot 2 horizontal lines for piAmpl and piHalfAmpl
                self.ax.plot([min(self.sweep_points),
                              max(self.sweep_points)],
                             [piPulse_fit, piPulse_fit], 'k--',
                             linewidth=self.axes_line_width)
                self.ax.plot([min(self.sweep_points),
                              max(self.sweep_points)],
                             [piHalfPulse_fit, piHalfPulse_fit], 'k--',
                             linewidth=self.axes_line_width)

                # Plot two points for the pi and piHalf pulses
                self.ax.plot(pi_pulse, piPulse_fit, 'ro',
                             markersize=self.marker_size_special)
                self.ax.plot(pi_half_pulse, piHalfPulse_fit, 'ro',
                             markersize=self.marker_size_special)

            # Plot with best fit results
            x = np.linspace(self.sweep_points[0],
                            self.sweep_pts_wo_cal_pts[-1],
                            len(self.sweep_points) * 100)
            y = cos_fit_func(x)
            self.ax.plot(x, y, 'r-', linewidth=self.line_width)

            # display figure
            if show:
                plt.show()
            self.ax.set_ylabel('V_homodyne (a.u)')
            # save figure
            self.save_fig(self.fig, figname=self.measurementstring + '_Rabi_fit',
                          **kw)

        else:
            if self.nr_quadratures == 2:
                self.figure, self.axs = plt.subplots(self.nr_quadratures, 1,
                                                     figsize=(5, 6))
            else:
                self.figure, ax = plt.subplots(self.nr_quadratures, 1,
                                               figsize=(5, 6))
                self.axs = [ax]
                # to ensure it is a list of axes, as figure making relies on this
            x_fine = np.linspace(min(self.sweep_points), max(self.sweep_points),
                                 1000)
            for i in range(self.nr_quadratures):
                if i == 0:
                    plot_title = kw.pop('plot_title', textwrap.fill(
                        self.timestamp_string + '_' +
                        self.measurementstring, 40))
                else:
                    plot_title = ''
                self.axs[i].ticklabel_format(useOffset=False)
                self.plot_results_vs_sweepparam(x=self.sweep_points,
                                                y=self.measured_values[i],
                                                fig=self.figure, ax=self.axs[i],
                                                xlabel=self.xlabel,
                                                ylabel=self.ylabels[i],
                                                save=False,
                                                plot_title=plot_title)

                fine_fit = self.fit_res[i].model.func(
                    x_fine, **self.fit_res[i].best_values)
                # adding the fitted amp180
                if 'period' in self.fit_res[i].params.keys():
                    label = 'amp180 = {:.3e}'.format(
                        abs(self.fit_res[i].params['period'].value) / 2)
                else:
                    label = 'amp180 = {:.3e}'.format(
                        abs(self.fit_res[i].params['x0'].value))
                self.axs[i].plot(x_fine, fine_fit, label=label)
                ymin = min(self.measured_values[i])
                ymax = max(self.measured_values[i])
                yspan = ymax - ymin
                self.axs[i].set_ylim(ymin - 0.23 * yspan, 0.05 * yspan + ymax)
                self.axs[i].legend(frameon=False, loc='lower left')

                if show_guess:
                    fine_fit = self.fit_res[i].model.func(
                        x_fine, **self.fit_res[i].init_values)
                    self.axs[i].plot(x_fine, fine_fit, label='guess')
                    self.axs[i].legend(loc='best')

            # display figure
            if show:
                plt.show()

            self.save_fig(self.figure, fig_tight=False, **kw)

    def get_amplitudes(self, **kw):

        # Extract the best fitted frequency and phase.
        freq_fit = self.fit_result.best_values['frequency']
        phase_fit = self.fit_result.best_values['phase']

        freq_std = self.fit_result.params['frequency'].stderr
        phase_std = self.fit_result.params['phase'].stderr

        if freq_fit != 0:

            # If fitted_phase<0, shift fitted_phase by 4. This corresponds to a
            # shift of 2pi in the argument of cos.
            if np.abs(phase_fit) < 0.1:
                phase_fit = 0

            # If phase_fit<1, the piHalf amplitude<0.
            if phase_fit < 1:
                logging.info('The data could not be fitted correctly. '
                             'The fitted phase "%s" <1, which gives '
                             'negative piHalf '
                             'amplitude.' % phase_fit)

            stepsize = self.sweep_points[1] - self.sweep_points[0]
            # Nyquist: wavelength>2*stepsize
            if (freq_fit) > 2 * stepsize:
                logging.info('The data could not be fitted correctly. The '
                             'frequency "%s" is too high.' % freq_fit)

            # Extract pi and pi/2 amplitudes from best fit values
            # if phase_fit == 0:
            #     piPulse = 1/(2*freq_fit)
            #     piHalfPulse = 1/(4*freq_fit)
            #     piPulse_std = freq_std/(2*freq_fit**2)
            #     piHalfPulse_std = freq_std/(4*freq_fit**2)
            #
            # else:
            n = np.arange(-2, 10)

            piPulse_vals = (n*np.pi+phase_fit)/(2*np.pi*freq_fit)
            piHalfPulse_vals = (n*np.pi+np.pi/2+phase_fit)/(2*np.pi*freq_fit)

            # find piHalfPulse
            try:
                piHalfPulse = \
                    np.min(piHalfPulse_vals[piHalfPulse_vals >= self.sweep_points[1]])
                n_piHalf_pulse = n[piHalfPulse_vals==piHalfPulse]
            except ValueError:
                piHalfPulse = np.asarray([])

            if piHalfPulse.size==0 or piHalfPulse>max(self.sweep_points):
                i=0
                while (piHalfPulse_vals[i]<min(self.sweep_points) and
                               i<piHalfPulse_vals.size):
                    i+=1
                piHalfPulse = piHalfPulse_vals[i]
                n_piHalf_pulse = n[i]

            # find piPulse
            try:
                if piHalfPulse.size != 0:
                    piPulse = \
                        np.min(piPulse_vals[piPulse_vals>=piHalfPulse])
                else:
                    piPulse = np.min(piPulse_vals[piPulse_vals>=0.001])
                n_pi_pulse = n[piHalfPulse_vals==piHalfPulse]

            except ValueError:
                piPulse = np.asarray([])

            if piPulse.size==0: #or piPulse>max(self.sweep_points):
                i=0
                while (piPulse_vals[i]<min(self.sweep_points) and
                               i<piPulse_vals.size):
                    i+=1
                piPulse = piPulse_vals[i]
                n_pi_pulse = n[i]

            # piPulse = 1/(2*freq_fit) - phase_fit/(2*np.pi*freq_fit)
            # piHalfPulse = 1/(4*freq_fit) - phase_fit/(2*np.pi*freq_fit)

            #Calculate std. deviation for pi and pi/2 amplitudes based on error
            # propagation theory
            #(http://ugastro.berkeley.edu/infrared09/PDF-2009/statistics1.pdf)
            #Errors were assumed to be uncorrelated.

            #extract cov(phase,freq)
            try:
                freq_idx = self.fit_result.var_names.index('frequency')
                phase_idx = self.fit_result.var_names.index('phase')
                if self.fit_result.covar is not None:
                    cov_freq_phase = self.fit_result.covar[freq_idx, phase_idx]
                else:
                    cov_freq_phase = 0
            except ValueError:
                cov_freq_phase = 0

            piPulse_std = self.calculate_pulse_stderr(
                f=freq_fit,
                phi=phase_fit,
                f_err=freq_std,
                phi_err=phase_std,
                period_num=n_pi_pulse,
                cov=cov_freq_phase)
            piHalfPulse_std = self.calculate_pulse_stderr(
                f=freq_fit,
                phi=phase_fit,
                f_err=freq_std,
                phi_err=phase_std,
                period_num=n_piHalf_pulse,
                cov=cov_freq_phase)

            if kw.get('print_parameters', False):
                print('\u03C0' + '-Pulse Amplitude = {:.6} '.format(piPulse) +
                      '(' + self.parameter_units[-1] + ')' + '\t' +
                      '\u03C0' + '-Pulse Stddev = {:.6} '.format(piPulse_std) +
                      '(' + self.parameter_units[-1] + ')' + '\n' +
                      '\u03C0' + '/2-Pulse Amplitude = {:.6} '.format(piHalfPulse) +
                      '(' + self.parameter_units[-1] + ')' + '\t' +
                      '\u03C0' + '/2-Pulse Stddev = {:.6} '.format(piHalfPulse_std) +
                      '(' + self.parameter_units[-1] + ')')

            # return as dict for ease of use with "save_computed_parameters"
            self.rabi_amplitudes = {'piPulse': piPulse,
                                    'piPulse_std': piPulse_std,
                                    'piHalfPulse': piHalfPulse,
                                    'piHalfPulse_std': piHalfPulse_std}
        else:
            logging.warning("Fitted frequency is zero. The pi-pulse and "
                            "pi/2-pulse will not be computed.")
            return

    def get_measured_amp180(self):
        # Retrieve amp180 value from data file
        # The "Analysis" group might contain the "Corrected data" dataset
        # fit_grps = list(self.data_file['Analysis'].keys())
        # fitted_pars_0 = self.data_file['Analysis'][fit_grps[0]]
        a = self.data_file['Analysis']
        fit_grps = [i for i in a.values() if isinstance(i, h5py.Group)]
        fitted_pars_0 = fit_grps[0]
        amp180 = fitted_pars_0['period'].attrs['value'] / 2
        # If there are two quadratures, return the amplitude with the smallest
        # errorbar
        if len(fit_grps) == 2:
            fitted_pars_1 = fit_grps[1]
            if (fitted_pars_1['period'].attrs['stderr'] <
                    fitted_pars_0['period'].attrs['stderr']):
                amp180 = fitted_pars_1['period'].attrs['value'] / 2
        return amp180

    def calculate_pulse_stderr(self, f, phi, f_err, phi_err,
                               period_num, cov=0):
        x = period_num + phi
        return np.sqrt((f_err*x/(2*np.pi*(f**2)))**2 +
                       (phi_err/(2*np.pi*f))**2 -
                       2*(cov**2)*x/((2*np.pi*(f**3))**2))

class TD_UHFQC(TD_Analysis):

    def __init__(self, NoCalPoints=4, center_point=31, make_fig=True,
                 zero_coord=None, one_coord=None, cal_points=None,
                 plot_cal_points=True, **kw):
        super(TD_UHFQC, self).__init__(**kw)

    def run_default_analysis(self,
                             close_main_fig=True, **kw):
        super(TD_UHFQC, self).run_default_analysis(**kw)
        measured_values = a_tools.normalize_data_v3(self.measured_values[0])

        fig, ax = plt.subplots(1, figsize=(8, 6))

        ax.plot(self.sweep_points * 1e9, measured_values, '-o')
        ax.set_ylim(-0.05, 1.05)
        ax.xaxis.label.set_fontsize(13)
        ax.yaxis.label.set_fontsize(13)
        ax.set_xlabel('Time (ns)')
        ax.set_ylabel(r'$F |1\rangle$')

        ax.set_title('%s: TD Scan' % self.timestamp_string)

        self.save_fig(fig, fig_tight=False, **kw)


class Echo_analysis(TD_Analysis):

    def run_default_analysis(self, close_file=True, **kw):
        self.get_naming_and_values()
        norm = self.normalize_data_to_calibration_points(
            self.measured_values[0], self.NoCalPoints)
        self.normalized_values = norm[0]
        self.normalized_data_points = norm[1]
        self.normalized_cal_vals = norm[2]
        self.fit_data(**kw)
        self.make_figures(**kw)
        if close_file:
            self.data_file.close()
        return self.fit_res
        pass

    def fit_data(self, print_fit_results=False, **kw):

        self.add_analysis_datagroup_to_file()

        model = lmfit.Model(fit_mods.ExpDecayFunc)
        model.guess = fit_mods.exp_dec_guess

        params = model.guess(model, data=self.corr_data[:-self.NoCalPoints],
                             t=self.sweep_points[:-self.NoCalPoints])
        self.fit_res = model.fit(data=self.corr_data[:-self.NoCalPoints],
                                 t=self.sweep_points[:-self.NoCalPoints],
                                 params=params)
        self.save_fitted_parameters(fit_res=self.fit_res,
                                    var_name='corr_data')

    def make_figures(self, **kw):
        show_guess = kw.pop('show_guess', False)
        self.fig, self.ax = plt.subplots(figsize=(5, 3))
        x_fine = np.linspace(min(self.sweep_points), max(self.sweep_points),
                             1000)
        plot_title = kw.pop('plot_title', textwrap.fill(
            self.timestamp_string + '_' +
            self.measurementstring, 40))
        self.plot_results_vs_sweepparam(x=self.sweep_points,
                                        y=self.corr_data,
                                        fig=self.fig, ax=self.ax,
                                        xlabel=self.parameter_names[0],
                                        x_unit=self.parameter_units[0],
                                        ylabel=r'F$|1\rangle$',
                                        save=False,
                                        plot_title=plot_title)

        self.ax.plot(x_fine, self.fit_res.eval(t=x_fine), label='fit')

        scale_factor, unit = SI_prefix_and_scale_factor(
            self.fit_res.params['tau'].value, self.parameter_units[0])
        textstr = '$T_2$={:.3g}$\pm$({:.3g}) {} '.format(
            self.fit_res.params['tau'].value * scale_factor,
            self.fit_res.params['tau'].stderr * scale_factor,
            unit)
        if show_guess:
            self.ax.plot(x_fine, self.fit_res.eval(
                t=x_fine, **self.fit_res.init_values), label='guess')
            self.ax.legend(loc='best')

        self.ax.text(0.4, 0.95, textstr, transform=self.ax.transAxes,
                     fontsize=11, verticalalignment='top',
                     bbox=self.box_props)
        self.save_fig(self.fig, fig_tight=True, **kw)


class Rabi_parabola_analysis(Rabi_Analysis):

    def fit_data(self, print_fit_results=False, **kw):
        self.add_analysis_datagroup_to_file()
        model = lmfit.models.ParabolicModel()
        self.fit_res = ['', '']
        # It would be best to do 1 fit to both datasets but since it is
        # easier to do just one fit we stick to that.
        for i in [0, 1]:
            model.set_param_hint('x0', expr='-b/(2*a)')
            params = model.guess(data=self.measured_values[i],
                                 x=self.sweep_points)
            self.fit_res[i] = model.fit(
                data=self.measured_values[i],
                x=self.sweep_points,
                params=params)
            self.save_fitted_parameters(fit_res=self.fit_res[i],
                                        var_name=self.value_names[i])


class CPhase_2Q_amp_cost_analysis(Rabi_Analysis):

    def __init__(self, label='', **kw):
        super().__init__(label=label, **kw)

    def run_default_analysis(self, close_file=True, **kw):
        normalize_to_cal_points = kw.get('normalize_to_cal_points', True)
        self.normalize_to_cal_points = normalize_to_cal_points

        self.get_naming_and_values()
        self.oscillating_qubit = kw.get('oscillating_qubit', 0)

        if normalize_to_cal_points:
            if self.oscillating_qubit == 0:
                cal_0I = np.mean([self.measured_values[0][-4],
                                  self.measured_values[0][-3]])

                cal_1I = np.mean([self.measured_values[0][-2],
                                  self.measured_values[0][-1]])

                cal_0Q = np.mean([self.measured_values[1][-4],
                                  self.measured_values[1][-2]])

                cal_1Q = np.mean([self.measured_values[1][-3],
                                  self.measured_values[1][-1]])
            else:
                cal_0I = np.mean([self.measured_values[0][-4],
                                  self.measured_values[0][-2]])

                cal_1I = np.mean([self.measured_values[0][-3],
                                  self.measured_values[0][-1]])

                cal_0Q = np.mean([self.measured_values[1][-4],
                                  self.measured_values[1][-3]])

                cal_1Q = np.mean([self.measured_values[1][-2],
                                  self.measured_values[1][-1]])

            self.measured_values[0][:] = (
                                                 self.measured_values[0] - cal_0I) / (cal_1I - cal_0I)
            self.measured_values[1][:] = (
                                                 self.measured_values[1] - cal_0Q) / (cal_1Q - cal_0Q)

        self.sort_data()

        # self.calculate_cost_func(**kw)
        self.fit_data(**kw)
        self.make_figures(**kw)

        if close_file:
            self.data_file.close()

    def sort_data(self):
        self.x_exc = self.sweep_points[1::2]
        self.x_idx = self.sweep_points[::2]
        self.y_exc = ['', '']
        self.y_idx = ['', '']

        for i in range(2):
            self.y_exc[i] = self.measured_values[i][1::2]
            self.y_idx[i] = self.measured_values[i][::2]
            if self.normalize_to_cal_points:
                self.y_exc[i] = self.y_exc[i][:-2]
                self.y_idx[i] = self.y_idx[i][:-2]
        if self.normalize_to_cal_points:
            self.x_idx = self.x_idx[:-2]
            self.x_exc = self.x_exc[:-2]

    def calculate_cost_func(self, **kw):
        num_points = len(self.sweep_points) - 4

        id_dat_swp = self.measured_values[1][:num_points // 2]
        ex_dat_swp = self.measured_values[1][num_points // 2:-4]

        id_dat_cp = self.measured_values[0][:num_points // 2]
        ex_dat_cp = self.measured_values[0][num_points // 2:-4]

        maximum_difference = max((id_dat_cp - ex_dat_cp))
        # I think the labels are wrong in excited and identity but the value
        # we get is correct
        missing_swap_pop = np.mean(ex_dat_swp - id_dat_swp)
        self.cost_func_val = maximum_difference, missing_swap_pop

    def make_figures(self, **kw):
        # calculate fitted curves
        x_points_fit = np.linspace(self.x_idx[0], self.x_idx[-1], 50)
        fit_idx = self.fit_result['idx_amp'] \
                  * np.cos(2 * np.pi * self.fit_result['idx_freq']
                           * x_points_fit + self.fit_result['idx_phase']) \
                  + self.fit_result['idx_offset']

        fit_exc = self.fit_result['exc_amp'] \
                  * np.cos(2 * np.pi * self.fit_result['exc_freq']
                           * x_points_fit + self.fit_result['exc_phase']) \
                  + self.fit_result['exc_offset']

        self.fig, self.axs = plt.subplots(2, 1, figsize=(5, 6))
        for i in [0, 1]:
            self.axs[i].plot(self.x_idx, self.y_idx[i], '-o',
                             label='no excitation')
            self.axs[i].plot(self.x_exc, self.y_exc[i], '-o',
                             label='excitation')
            if i == self.oscillating_qubit:
                plot_title = kw.pop('plot_title', textwrap.fill(
                    self.timestamp_string + '_' +
                    self.measurementstring, 40))
                self.axs[i].plot(x_points_fit, fit_idx, '-')
                self.axs[i].plot(x_points_fit, fit_exc, '-')
                self.axs[i].legend()
            else:
                plot_title = ''
            set_xlabel(self.axs[i], self.sweep_name, self.sweep_unit[0])
            set_ylabel(self.axs[i], self.value_names[i], self.value_units[i])

        self.save_fig(self.fig, fig_tight=True, **kw)

    def fit_data(self, **kw):
        # Frequency is known, because we sweep the phase of the second pihalf
        # pulse in a Ramsey-type experiment.
        model = lmfit.Model((lambda t, amplitude, phase, offset:
                             amplitude * np.cos(2 * np.pi * t / 360.0 + phase) + offset))
        self.fit_result = {}

        # Fit case with no excitation first
        guess_params = fit_mods.Cos_amp_phase_guess(
            model,
            data=self.y_idx[self.oscillating_qubit],
            f=1.0 / 360.0, t=self.x_idx)
        fit_res = model.fit(
            data=self.y_idx[self.oscillating_qubit],
            t=self.x_idx,
            params=guess_params)
        self.fit_result['idx_amp'] = fit_res.values['amplitude']
        self.fit_result['idx_freq'] = 1.0 / 360.0
        self.fit_result['idx_phase'] = fit_res.values['phase']
        self.fit_result['idx_offset'] = fit_res.values['offset']

        # Fit case with excitation
        guess_params = fit_mods.Cos_amp_phase_guess(
            model,
            data=self.y_exc[self.oscillating_qubit],
            f=1.0 / 360.0, t=self.x_exc)
        fit_res = model.fit(
            data=self.y_exc[self.oscillating_qubit],
            t=self.x_exc,
            params=guess_params)
        self.fit_result['exc_amp'] = fit_res.values['amplitude']
        self.fit_result['exc_freq'] = 1.0 / 360.0
        self.fit_result['exc_phase'] = fit_res.values['phase']
        self.fit_result['exc_offset'] = fit_res.values['offset']

        # TODO: save fit params


class Motzoi_XY_analysis(TD_Analysis):
    '''
    Analysis for the Motzoi XY sequence (Xy-Yx)
    Extracts the alternating datapoints and then fits two polynomials.
    The intersect of the fits corresponds to the optimum motzoi parameter.
    '''

    def __init__(self, label='Motzoi', cal_points=[[-4, -3], [-2, -1]], **kw):
        kw['label'] = label
        kw['h5mode'] = 'r+'
        self.cal_points = cal_points
        super().__init__(**kw)

    def run_default_analysis(self, close_file=True, close_main_fig=True, **kw):
        self.get_naming_and_values()
        self.add_analysis_datagroup_to_file()
        if self.cal_points is None:
            if len(self.measured_values) == 2:

                self.corr_data = (self.measured_values[0] ** 2 +
                                  self.measured_values[1] ** 2)

            else:
                self.corr_data = self.measured_values[0]
        else:
            self.rotate_and_normalize_data()
            self.add_dataset_to_analysisgroup('Corrected data',
                                              self.corr_data)
            self.analysis_group.attrs.create('corrected data based on',
                                             'calibration points'.encode('utf-8'))
        # Only the unfolding part here is unique to this analysis
        self.sweep_points_Xy = self.sweep_points[:-4:2]
        self.sweep_points_Yx = self.sweep_points[1:-4:2]
        self.corr_data_Xy = self.corr_data[:-4:2]
        self.corr_data_Yx = self.corr_data[1:-4:2]

        self.fit_data(**kw)
        self.make_figures(**kw)

        opt_motzoi = self.calculate_optimal_motzoi()

        if close_file:
            self.data_file.close()
        return opt_motzoi

    def make_figures(self, **kw):
        # Unique in that it has hardcoded names and ponits to plot
        show_guess = kw.pop('show_guess', False)
        self.fig, self.ax = plt.subplots(1, 1, figsize=(5, 3))
        x_fine = np.linspace(min(self.sweep_points), max(self.sweep_points),
                             1000)
        plot_title = kw.pop('plot_title', textwrap.fill(
            self.timestamp_string + '_' +
            self.measurementstring, 40))
        self.ax.set_title(plot_title)

        self.ax.ticklabel_format(useOffset=False)
        self.ax.set_xlabel(kw.pop('xlabel', self.xlabel))
        self.ax.set_ylabel(kw.pop('ylabel', r'$F|1\rangle$'))
        self.ax.plot(self.sweep_points_Xy, self.corr_data_Xy,
                     'o', c='b', label='Xy')
        self.ax.plot(self.sweep_points_Yx, self.corr_data_Yx,
                     'o', c='r', label='Yx')
        c = ['b', 'r']
        if hasattr(self, 'fit_res'):
            for i in range(len(self.fit_res)):
                fine_fit = self.fit_res[i].model.func(
                    x_fine, **self.fit_res[i].best_values)
                self.ax.plot(x_fine, fine_fit, c=c[i], label='fit')
                if show_guess:
                    fine_fit = self.fit_res[i].model.func(
                        x_fine, **self.fit_res[i].init_values)
                    self.ax.plot(x_fine, fine_fit, c=c[i], label='guess')

        self.ax.legend(loc='best')
        if self.cal_points is not None:
            self.ax.set_ylim(-.1, 1.1)
        self.save_fig(self.fig, fig_tight=True, **kw)

    def fit_data(self, **kw):
        model = lmfit.models.ParabolicModel()
        self.fit_res = ['', '']

        params = model.guess(data=self.corr_data_Xy,
                             x=self.sweep_points_Xy)
        self.fit_res[0] = model.fit(
            data=self.corr_data_Xy,
            x=self.sweep_points_Xy,
            params=params)
        self.save_fitted_parameters(fit_res=self.fit_res[0],
                                    var_name='Xy')

        params = model.guess(data=self.corr_data_Yx,
                             x=self.sweep_points_Yx)
        self.fit_res[1] = model.fit(
            data=self.corr_data_Yx,
            x=self.sweep_points_Yx,
            params=params)
        self.save_fitted_parameters(fit_res=self.fit_res[1],
                                    var_name='Yx')

    def calculate_optimal_motzoi(self):
        '''
        The best motzoi parameter is there where both curves intersect.
        As a parabola can have 2 intersects.
        Will default to picking the one closest to zero
        '''
        # Fit res 0 is the fit res for Xy, and fit_res 1 for Yx
        b_vals0 = self.fit_res[0].best_values
        b_vals1 = self.fit_res[1].best_values
        x1, x2 = a_tools.solve_quadratic_equation(
            b_vals1['a'] - b_vals0['a'], b_vals1['b'] - b_vals0['b'],
            b_vals1['c'] - b_vals0['c'])
        self.optimal_motzoi = min(x1, x2, key=lambda x: abs(x))
        return self.optimal_motzoi


class QScale_Analysis(TD_Analysis):
    '''
    Analysis for a DRAG pulse calibration measurement as described in
    Baur, M. PhD Thesis(2012): measurement sequence ( (xX)-(xY)-(xmY) ).
    Extracts the alternating data points and then fits two lines
    ((xY) and (xmY)) and a constant (xX).
    The intersect of the fits corresponds to the optimum motzoi parameter.

    1. The I and Q data are rotated and normalized based on the calibration
        points. In most
        analysis routines, the latter are typically 4: 2 X180 measurements,
        and 2 identity measurements,
        which get averaged resulting in one X180 point and one identity point.
    2. The data points for the same qscale value are extracted (every other 3rd
        point because the sequence
       used for this measurement applies the 3 sets of pulses
       ( (xX)-(xY)-(xmY) ) consecutively for each qscale value).
    3. The xX data is fitted to a lmfit.models.ConstantModel(), and the other 2
        to an lmfit.models.LinearModel().
    4. The data and the resulting fits are all plotted on the same graph
        (self.make_figures).
    5. The optimal qscale parameter is obtained from the point where the 2
        linear fits intersect.

    Possible input parameters:
        auto              (default=True)
            automatically perform the entire analysis upon call
        label             (default=none?)
            Label of the analysis routine
        folder            (default=working folder)
            Working folder
        NoCalPoints       (default=4)
            Number of calibration points
        cal_points        (default=[[-4, -3], [-2, -1]])
            The indices of the calibration points
        for_ef            (default=False)
            analyze for EF transition
        make_fig          (default=True)
            plot the fitted data
        show              (default=False)
            show the plot
        show_guess        (default=False)
            plot with initial guess values
        print_parameters       (default=True)
            print the found qscale value and stddev
        plot_title        (default=measurementstring)
            the title for the plot as a string
        xlabel            (default=self.xlabel)
            the label for the x axis as a string
        ylabel            (default=r'$F|1\rangle$')
            the label for the x axis as a string
        close_file        (default=True)
            close the hdf5 file

    The default analysis (auto=True) returns the fit results
    '''

    def __init__(self, label='QScale', **kw):
        kw['label'] = label
        kw['h5mode'] = 'r+'

        self.make_fig_qscale = kw.get('make_fig', True)
        kw['make_fig'] = False
        super().__init__(**kw)

    def run_default_analysis(self, close_file=False,
                             show=False, **kw):

        super().run_default_analysis(show=show,
                                     close_file=close_file,
                                     close_main_fig=True,
                                     save_fig=False, **kw)

        # Only the unfolding part here is unique to this analysis
        self.sweep_points_xX = self.sweep_points[:-self.NoCalPoints:3]
        self.sweep_points_xY = self.sweep_points[1:-self.NoCalPoints:3]
        self.sweep_points_xmY = self.sweep_points[2:-self.NoCalPoints:3]
        self.corr_data_xX = self.normalized_values[:-self.NoCalPoints:3]
        self.corr_data_xY = self.normalized_values[1:-self.NoCalPoints:3]
        self.corr_data_xmY = self.normalized_values[2:-self.NoCalPoints:3]

        self.fit_data(**kw)

        self.calculate_optimal_qscale(**kw)
        self.save_computed_parameters(self.optimal_qscale,
                                      var_name=self.value_names[0])

        if self.make_fig_qscale:
            fig, ax = self.default_ax()
            self.make_figures(fig=fig, ax=ax, **kw)

            if show:
                plt.show()

            if kw.pop('save_fig', True):
                self.save_fig(fig,
                              figname=self.measurementstring + '_Qscale_fit', **kw)

        if close_file:
            self.data_file.close()

        return self.fit_res

    def make_figures(self, fig=None, ax=None, **kw):

        # Unique in that it has hardcoded names and points to plot
        show_guess = kw.pop('show_guess', False)

        x_fine = np.linspace(min(self.sweep_points[:-self.NoCalPoints]),
                             max(self.sweep_points[:-self.NoCalPoints]),
                             1000)

        # Get old values
        instr_set = self.data_file['Instrument settings']
        try:
            if self.for_ef:
                qscale_old = float(instr_set[self.qb_name].attrs['motzoi_ef'])
            else:
                qscale_old = float(instr_set[self.qb_name].attrs['motzoi'])
            old_vals = '\n$qscale_{old} = $%.5g' % (qscale_old)
        except (TypeError, KeyError, ValueError):
            logging.warning('qb_name is None. Old parameter values will '
                            'not be retrieved.')
            old_vals = ''

        textstr = ('qscale = %.5g $\pm$ %.5g'
                   % (self.optimal_qscale['qscale'],
                      self.optimal_qscale['qscale_std']) + old_vals)

        if self.for_ef:
            ylabel = r'$F$ $\left(|f \rangle \right) (arb. units)$'
        else:
            ylabel = r'$F$ $\left(|e \rangle \right) (arb. units)$'

        fig.text(0.5, 0, textstr, fontsize=self.font_size,
                 transform=ax.transAxes,
                 verticalalignment='top',
                 horizontalalignment='center', bbox=self.box_props)

        self.plot_results_vs_sweepparam(self.sweep_points_xX, self.corr_data_xX,
                                        fig, ax,
                                        marker='ob',
                                        label=r'$X_{\frac{\pi}{2}}X_{\pi}$',
                                        ticks_around=True)
        self.plot_results_vs_sweepparam(self.sweep_points_xY, self.corr_data_xY,
                                        fig, ax,
                                        marker='og',
                                        label=r'$X_{\frac{\pi}{2}}Y_{\pi}$',
                                        ticks_around=True)
        self.plot_results_vs_sweepparam(self.sweep_points_xmY,
                                        self.corr_data_xmY, fig, ax,
                                        marker='or',
                                        label=r'$X_{\frac{\pi}{2}}Y_{-\pi}$',
                                        ticks_around=True,
                                        xlabel=r'$q_{scales}$',
                                        ylabel=ylabel)
        ax.legend(loc='best', prop={'size': self.font_size})
        # c = ['b', 'g', 'r']
        c = ['g', 'r']
        if hasattr(self, 'fit_res'):
            # for i in range(len(self.fit_res)):
            for i in range(len(c)):
                fine_fit = self.fit_res[i + 1].model.func(
                    x_fine, **self.fit_res[i + 1].best_values)
                # if i == 0:
                #     fine_fit = self.fit_res[i+1].best_values['c'] * \
                #        np.ones(x_fine.size)
                ax.plot(x_fine, fine_fit, c=c[i], linewidth=self.axes_line_width,
                        label='fit')
                if show_guess:
                    fine_fit = self.fit_res[i + 1].model.func(
                        x_fine, **self.fit_res[i + 1].init_values)
                    if i == 0:
                        fine_fit = self.fit_res[i + 1].best_values['c'] * \
                                   np.ones(x_fine.size)
                    ax.plot(x_fine, fine_fit, c=c[i], linewidth=self.axes_line_width,
                            label='guess')

        # Create custom legend
        blue_line = mlines.Line2D([], [], color='blue', marker='o',
                                  markersize=self.marker_size,
                                  label=r'$X_{\frac{\pi}{2}}X_{\pi}$')
        green_line = mlines.Line2D([], [], color='green', marker='o',
                                   markersize=self.marker_size,
                                   label=r'$X_{\frac{\pi}{2}}Y_{\pi}$')
        red_line = mlines.Line2D([], [], color='red', marker='o',
                                 markersize=self.marker_size,
                                 label=r'$X_{\frac{\pi}{2}}Y_{-\pi}$')
        ax.legend(handles=[blue_line, green_line, red_line], loc='upper right',
                  prop={'size': self.font_size})

        qscale = self.optimal_qscale['qscale']
        ax.plot([qscale, qscale],
                [min(ax.get_ylim()),
                 max(ax.get_ylim())],
                'k--',
                linewidth=self.axes_line_width)
        ax.plot([min(ax.get_xlim()),
                 max(ax.get_xlim())],
                [0.5, 0.5], 'k--',
                linewidth=self.axes_line_width)

    def fit_data(self, **kw):

        model_const = lmfit.models.ConstantModel()
        model_linear = lmfit.models.LinearModel()
        self.fit_res = ['', '', '']

        # Fit xX measurement - constant
        params = model_const.guess(data=self.corr_data_xX,
                                   x=self.sweep_points_xX)
        self.fit_res[0] = model_const.fit(
            data=self.corr_data_xX,
            x=self.sweep_points_xX,
            params=params)
        self.save_fitted_parameters(fit_res=self.fit_res[0],
                                    var_name='xX')

        # Fit xY measurement
        params = model_linear.guess(data=self.corr_data_xY,
                                    x=self.sweep_points_xY)
        self.fit_res[1] = model_linear.fit(
            data=self.corr_data_xY,
            x=self.sweep_points_xY,
            params=params)
        self.save_fitted_parameters(fit_res=self.fit_res[1],
                                    var_name='xY')

        # Fit xmY measurement
        params = model_linear.guess(data=self.corr_data_xmY,
                                    x=self.sweep_points_xmY)
        self.fit_res[2] = model_linear.fit(
            data=self.corr_data_xmY,
            x=self.sweep_points_xmY,
            params=params)
        self.save_fitted_parameters(fit_res=self.fit_res[2],
                                    var_name='xmY')

        if kw.get('print_fit_results', False):
            print('Fit Report - X' + '\u03C0' + '/2 X' + '\u03C0' + ':\n{}\n'.
                  format(self.fit_res[0].fit_report()) +
                  'Fit Report - X' + '\u03C0' + '/2 Y' + '\u03C0' + ':\n{}\n'.
                  format(self.fit_res[1].fit_report()) +
                  'Fit Report - X' + '\u03C0' + '/2 Y-' + '\u03C0' + ':\n{}\n'.
                  format(self.fit_res[2].fit_report()))

    def calculate_optimal_qscale(self, threshold=0.02, **kw):

        # The best qscale parameter is the point where all 3 curves intersect.

        print_parameters = kw.get('print_parameters', False)

        b_vals0 = self.fit_res[0].best_values
        b_vals1 = self.fit_res[1].best_values
        b_vals2 = self.fit_res[2].best_values
        optimal_qscale = (b_vals1['intercept'] - b_vals2['intercept']) / \
                         (b_vals2['slope'] - b_vals1['slope'])

        # Warning if Xpi/2Xpi line is not within +/-threshold of 0.5
        if (b_vals0['c'] > (0.5 + threshold)) or (b_vals0['c'] < (0.5 - threshold)):
            logging.warning('The trace from the X90-X180 pulses is NOT within '
                            '+/-%s of the expected value of 0.5.' % threshold)
        # Warning if optimal_qscale is not within +/-threshold of 0.5
        optimal_qscale_pop = optimal_qscale * b_vals2['slope'] + b_vals2['intercept']
        if (optimal_qscale_pop > (0.5 + threshold)) or \
                (optimal_qscale_pop < (0.5 - threshold)):
            logging.warning('The optimal qscale found gives a population that is '
                            'NOT within +/-%s of the expected value of 0.5.'
                            % threshold)

        # Calculate standard deviation
        # (http://ugastro.berkeley.edu/infrared09/PDF-2009/statistics1.pdf)
        # b1_idx = self.fit_res[1].var_names.index('intercept')
        # m1_idx = self.fit_res[1].var_names.index('slope')
        # b2_idx = self.fit_res[2].var_names.index('intercept')
        # m2_idx = self.fit_res[2].var_names.index('slope')
        #
        # if self.fit_res[1].covar is not None:
        #     cov_b1_m1 = self.fit_res[1].covar[b1_idx,m1_idx]
        # else:
        #     cov_b1_m1 = 0
        # if self.fit_res[2].covar is not None:
        #     cov_b2_m2 = self.fit_res[2].covar[b2_idx,m2_idx]
        # else:
        #     cov_b2_m2 = 0
        #
        # cov_qscale_squared = (- cov_b1_m1 - cov_b2_m2)**2

        intercept_diff_mean = self.fit_res[1].params['intercept'].value - \
                              self.fit_res[2].params['intercept'].value
        slope_diff_mean = self.fit_res[2].params['slope'].value - \
                          self.fit_res[1].params['slope'].value

        intercept_diff_std = \
            np.sqrt((self.fit_res[1].params['intercept'].stderr)**2 + \
            (self.fit_res[2].params['intercept'].stderr)**2)
        slope_diff_std = \
            np.sqrt((self.fit_res[2].params['slope'].stderr)**2 + \
            (self.fit_res[1].params['slope'].stderr)**2)

        optimal_qscale_stddev = np.sqrt(
            (intercept_diff_std/slope_diff_mean)**2 +
            (intercept_diff_mean*slope_diff_std/(slope_diff_std**2))**2)
        # sqrt_quantity = intercept_diff_std_squared/((intercept_diff_mean)**2) + \
        #                 slope_diff_std_squared/((slope_diff_mean)**2) - \
        #                 2*cov_qscale_squared/(intercept_diff_mean*slope_diff_mean)
        # if sqrt_quantity<0:
        #     optimal_qscale_stddev = optimal_qscale*np.sqrt(
        #         intercept_diff_std_squared/((intercept_diff_mean)**2) + \
        #         slope_diff_std_squared/((slope_diff_mean)**2))
        # else:
        #     optimal_qscale_stddev = optimal_qscale*np.sqrt(sqrt_quantity)

        if print_parameters:
            print('Optimal QScale Parameter = {} \t QScale Stddev = {}'.format(
                optimal_qscale, optimal_qscale_stddev))

        # return as dict for use with "save_computed_parameters"
        self.optimal_qscale = {'qscale': optimal_qscale,
                               'qscale_std': optimal_qscale_stddev}

        return self.optimal_qscale


class Rabi_Analysis_old(TD_Analysis):
    '''
    This is the old Rabi analysis for the mathematica sequences of 60 points
    '''

    def __init__(self, label='Rabi', **kw):
        kw['label'] = label
        kw['h5mode'] = 'r+'
        super(self.__class__, self).__init__(**kw)

    def run_default_analysis(self, print_fit_results=False, **kw):
        self.add_analysis_datagroup_to_file()
        show_guess = kw.pop('show_guess', False)
        show_fig = kw.pop('show_fig', False)
        close_file = kw.pop('close_file', True)
        figsize = kw.pop('figsize', (11, 10))

        self.get_naming_and_values()
        if self.sweep_unit != 'arb unit':
            # If the control is not off the tektronix the center should be 0
            self.center_point = 0

        fig, axarray = plt.subplots(2, 1, figsize=figsize)
        fit_res = [None] * len(self.value_names)

        for i, name in enumerate(self.value_names):
            offset_estimate = np.mean(self.measured_values[i])
            if (np.mean(self.measured_values[i][30:34]) <
                    np.mean(self.measured_values[i][34:38])):
                amplitude_sign = -1.
            else:
                amplitude_sign = 1.
            amplitude_estimate = amplitude_sign * abs(max(
                self.measured_values[i]) - min(self.measured_values[i])) / 2
            w = np.fft.fft(
                self.measured_values[i][:-self.NoCalPoints] - offset_estimate)
            index_of_fourier_maximum = np.argmax(np.abs(w[1:len(w) / 2])) + 1
            fourier_index_to_freq = 1 / abs(self.sweep_points[0] -
                                            self.sweep_points[-self.NoCalPoints])
            if index_of_fourier_maximum < 3:
                print(
                    'Rabi period too long for fourier analysis, using single period as default guess')
                frequency_estimate = fourier_index_to_freq
            else:
                frequency_estimate = fourier_index_to_freq * \
                                     index_of_fourier_maximum
            # Guess for params

            fit_mods.CosModel.set_param_hint('amplitude',
                                             value=amplitude_estimate)
            fit_mods.CosModel.set_param_hint('frequency',
                                             value=frequency_estimate,
                                             min=0, max=1 / 8.)
            fit_mods.CosModel.set_param_hint('offset',
                                             value=offset_estimate)
            fit_mods.CosModel.set_param_hint('phase',
                                             value=0,
                                             # Should be at the center
                                             # we let sign take care of
                                             # flipping
                                             vary=False),

            self.params = fit_mods.CosModel.make_params()
            displaced_fitting_axis = self.sweep_points[:-self.NoCalPoints] - \
                                     self.center_point

            fit_res[i] = fit_mods.CosModel.fit(
                data=self.measured_values[i][:-self.NoCalPoints],
                t=displaced_fitting_axis,
                params=self.params)
            self.fit_results.append(fit_res[i])
            self.save_fitted_parameters(fit_res[i],
                                        var_name=name)
            best_vals = fit_res[i].best_values

            if print_fit_results:
                print(fit_res[i].fit_report())

            if not best_vals['frequency'] == 0:
                self.drive_scaling_factor = self.calculate_drive_scaling_factor(
                    best_vals['frequency'])
            else:
                logging.warning('FIXME something wrong with frequency fit')
                self.drive_scaling_factor = 1

            if show_guess:
                axarray[i].plot(self.sweep_points[:-self.NoCalPoints],
                                fit_res[i].init_fit, 'k--')
            x = np.linspace(min(displaced_fitting_axis),
                            max(displaced_fitting_axis),
                            len(displaced_fitting_axis) * 100)

            y = fit_mods.CosFunc(x,
                                 frequency=best_vals['frequency'],
                                 phase=best_vals['phase'],
                                 amplitude=best_vals['amplitude'],
                                 offset=best_vals['offset'])
            axarray[i].plot(x + self.center_point, y, 'r-')

            textstr = (
                    '''    $f$ = %.3g $\pm$ (%.3g)
                           $A$ = %.3g $\pm$ (%.3g)
                           $\phi$ = %.3g $\pm$ (%.3g)
                           $a_0$ = %.3g $\pm$ (%.3g)''' % (
                fit_res[i].params['frequency'].value,
                fit_res[i].params['frequency'].stderr,
                fit_res[i].params['amplitude'].value,
                fit_res[i].params['amplitude'].stderr,
                fit_res[i].params['phase'].value,
                fit_res[i].params['phase'].stderr,
                fit_res[i].params['offset'].value,
                fit_res[i].params['offset'].stderr))

            axarray[i].text(0.65, 0.95, textstr,
                            transform=axarray[i].transAxes,
                            fontsize=11, verticalalignment='top',
                            horizontalalignment='left',
                            bbox=self.box_props)
            self.plot_results_vs_sweepparam(x=self.sweep_points,
                                            y=self.measured_values[i],
                                            fig=fig, ax=axarray[i],
                                            xlabel=self.xlabel,
                                            ylabel=str(self.value_names[i]),
                                            save=False)

        if show_fig:
            plt.show()
        self.save_fig(fig, figname=self.sweep_name + 'Rabi_fit', **kw)
        if close_file:
            self.data_file.close()
        return fit_res

    def calculate_drive_scaling_factor(self, frequency):
        '''
        This works by the assumption that you want to have 1.5 Rabi periods
        in your signal. This means that the pi amplitude should be at .75 of
        the max amplitude.
        '''
        desired_period_in_indices = \
            (len(self.sweep_points) - self.NoCalPoints) / 1.5
        sorted_swp = np.sort(self.sweep_points)
        # Sorting needed for when data is taken in other than ascending order
        step_per_index = sorted_swp[1] - sorted_swp[0]
        desired_period = desired_period_in_indices * step_per_index
        # calibration points max should be at -20
        # and + 20 from the center -> period of 80
        desired_freq = 1 / desired_period
        rabi_scaling = desired_freq / frequency
        return rabi_scaling

    def get_drive_scaling_factor(self):
        best_fit = self.get_best_fit_results()
        frequency = best_fit['frequency'].attrs['value']

        drive_scaling_factor = self.calculate_drive_scaling_factor(frequency)

        print('Drive scaling factor: %.2f' % drive_scaling_factor)
        return drive_scaling_factor


class SSRO_Analysis(MeasurementAnalysis):
    '''
    Analysis class for Single Shot Readout.
    Scripts finds optimum rotation of IQ plane leaving all information in the
    I-quadrature.
    Then, for both On and Off datasets unbinned s-curves are fitted with the
    sum of two gaussians. From the fits two fidelity numbers are extracted:

    outputs two fidelity numbers:
        - F: the maximum separation between the two double gauss fits
        - F_corrected: the maximum separation between the largest normalized
                    gausses of both double gauss fits
                    this thereby aims to correct the data for
                    - imperfect pulses
                    - relaxation
                    - residual excitation
                    This figure of merit is unstable for low (<0.30 fidelity)
    outputs one optimum voltage
        -V_opt: the optimum threshold voltage is equal for both definitions of
                fidelity.

    Nofits option is added to skip the double gaussian fitting and extract
    the optimum threshold and fidelity from cumulative histograms.
    '''

    def __init__(self, rotate=True, close_fig=True, channels=None,
                 hist_log_scale: bool = True, **kw):
        if channels is None:
            channels = ['I', 'Q']

        logging.warning('The use of this class is deprectated!' +
                         ' Use the new v2 analysis instead.')

        kw['h5mode'] = 'r+'
        self.rotate = rotate
        self.channels = channels
        self.hist_log_scale = hist_log_scale
        self.close_fig = close_fig
        self.F_a = 0
        self.F_d = 0  # Placeholder values until analysis completes
        # this is added to prevent bugs if fits are not run
        super(self.__class__, self).__init__(**kw)

    def run_default_analysis(self, rotate=True,
                             nr_samples=2,
                             sample_0=0,
                             sample_1=1,
                             channels=['I', 'Q'],
                             no_fits=False,
                             print_fit_results=False,
                             pge=None, peg=None,
                             preselection=False,
                             n_bins: int = 120, **kw):

        self.add_analysis_datagroup_to_file()
        self.no_fits = no_fits
        self.pge = pge #fixed fraction of ground state in the excited state histogram (relaxation)
        self.peg = peg #fixed fraction of excited state in the ground state hitogram (residual population)
        self.get_naming_and_values()
        # plotting histograms of the raw shots on I and Q axis

        if len(self.channels) == 1:
            shots_I_data = self.get_values(key=self.channels[0])
            if not preselection:
                shots_I_data_0, shots_I_data_1 = a_tools.zigzag(
                    shots_I_data, sample_0, sample_1, nr_samples)
            else:
                shots_I_presel_0, shots_I_presel_1 = a_tools.zigzag(
                    shots_I_data, sample_0, sample_1, nr_samples)
                shots_I_data_0, shots_I_data_1 = a_tools.zigzag(
                    shots_I_data, sample_0 + 1, sample_1 + 1, nr_samples)
            shots_Q_data_0 = shots_I_data_0 * 0
            shots_Q_data_1 = shots_I_data_1 * 0
            if preselection:
                shots_Q_presel_0 = shots_I_presel_0 * 0
                shots_Q_presel_1 = shots_I_presel_1 * 0

        else:
            # Try getting data by name first and by index otherwise
            try:
                shots_I_data = self.get_values(key=self.channels[0])
                shots_Q_data = self.get_values(key=self.channels[1])
            except:
                shots_I_data = self.measured_values[0]
                shots_Q_data = self.measured_values[1]

            if not preselection:
                shots_I_data_0, shots_I_data_1 = a_tools.zigzag(
                    shots_I_data, sample_0, sample_1, nr_samples)
                shots_Q_data_0, shots_Q_data_1 = a_tools.zigzag(
                    shots_Q_data, sample_0, sample_1, nr_samples)
            else:
                shots_I_presel_0, shots_I_presel_1 = a_tools.zigzag(
                    shots_I_data, sample_0, sample_1, nr_samples)
                shots_Q_presel_0, shots_Q_presel_1 = a_tools.zigzag(
                    shots_Q_data, sample_0, sample_1, nr_samples)
                shots_I_data_0, shots_I_data_1 = a_tools.zigzag(
                    shots_I_data, sample_0 + 1, sample_1 + 1, nr_samples)
                shots_Q_data_0, shots_Q_data_1 = a_tools.zigzag(
                    shots_Q_data, sample_0 + 1, sample_1 + 1, nr_samples)

        # cutting off half data points (odd number of data points)
        min_len = np.min([np.size(shots_I_data_0), np.size(shots_I_data_1),
                          np.size(shots_Q_data_0), np.size(shots_Q_data_1)])
        shots_I_data_0 = shots_I_data_0[0:min_len]
        shots_I_data_1 = shots_I_data_1[0:min_len]
        shots_Q_data_0 = shots_Q_data_0[0:min_len]
        shots_Q_data_1 = shots_Q_data_1[0:min_len]
        if preselection:
            shots_I_presel_0 = shots_I_presel_0[0:min_len]
            shots_I_presel_1 = shots_I_presel_1[0:min_len]
            shots_Q_presel_0 = shots_Q_presel_0[0:min_len]
            shots_Q_presel_1 = shots_Q_presel_1[0:min_len]

        # rotating IQ-plane to transfer all information to the I-axis
        if self.rotate:
            theta, shots_I_data_1_rot, shots_I_data_0_rot = \
                self.optimize_IQ_angle(shots_I_data_1, shots_Q_data_1,
                                       shots_I_data_0, shots_Q_data_0, min_len,
                                       **kw)
            self.theta = theta
            if preselection:
                shots_presel_1_rot = np.cos(theta) * shots_I_presel_1 - \
                                     np.sin(theta) * shots_Q_presel_1
                shots_presel_0_rot = np.cos(theta) * shots_I_presel_0 - \
                                     np.sin(theta) * shots_Q_presel_0

        else:
            self.theta = 0
            shots_I_data_1_rot = shots_I_data_1
            shots_I_data_0_rot = shots_I_data_0
            if preselection:
                shots_presel_1_rot = shots_I_presel_1
                shots_presel_0_rot = shots_I_presel_0

        if kw.get('plot', True):
            self.plot_2D_histograms(shots_I_data_0, shots_Q_data_0,
                                    shots_I_data_1, shots_Q_data_1)

        self.no_fits_analysis(shots_I_data_1_rot, shots_I_data_0_rot, min_len,
                              **kw)
        if self.no_fits is False:
            # making gaussfits of s-curves
            self.s_curve_fits(shots_I_data_1_rot, shots_I_data_0_rot, min_len,
                              **kw)

        if preselection:
            try:
                V_th = self.V_th_d
            except:
                V_th = self.V_th_a
            s = np.sign(np.mean(shots_I_data_1_rot - shots_I_data_0_rot))
            shots_gmask_0 = s * (V_th - shots_presel_0_rot) > 0
            shots_gmask_1 = s * (V_th - shots_presel_1_rot) > 0

            shots_masked_0 = shots_I_data_0_rot[shots_gmask_0]
            shots_masked_1 = shots_I_data_1_rot[shots_gmask_1]

            self.total_points = np.size(shots_I_data_0_rot) + \
                                np.size(shots_I_data_1_rot)
            self.removed_points = self.total_points - \
                                  np.size(shots_masked_0) - \
                                  np.size(shots_masked_1)

            min_len_masked = np.min([np.size(shots_masked_0),
                                     np.size(shots_masked_1)])
            shots_masked_0 = shots_masked_0[:min_len_masked]
            shots_masked_1 = shots_masked_1[:min_len_masked]

            self.no_fits_analysis(shots_masked_1, shots_masked_0,
                                  min_len_masked, masked=True, **kw)
            if self.no_fits is False:
                # making gaussfits of s-curves
                self.s_curve_fits(shots_masked_1, shots_masked_0,
                                  min_len_masked, masked=True, **kw)

        self.finish(**kw)

    def optimize_IQ_angle(self, shots_I_1, shots_Q_1, shots_I_0,
                          shots_Q_0, min_len, plot_2D_histograms=True,
                          **kw):

        n_bins = 120  # the bins we want to have around our data
        I_min = min(min(shots_I_0), min(shots_I_1))
        I_max = max(max(shots_I_0), max(shots_I_1))
        Q_min = min(min(shots_Q_0), min(shots_Q_1))
        Q_max = max(max(shots_Q_0), max(shots_Q_1))
        edge = max(abs(I_min), abs(I_max), abs(Q_min), abs(Q_max))
        H0, xedges0, yedges0 = np.histogram2d(shots_I_0, shots_Q_0,
                                              bins=n_bins,
                                              range=[[I_min, I_max],
                                                     [Q_min, Q_max]],
                                              normed=True)
        H1, xedges1, yedges1 = np.histogram2d(shots_I_1, shots_Q_1,
                                              bins=n_bins,
                                              range=[[I_min, I_max, ],
                                                     [Q_min, Q_max, ]],
                                              normed=True)

        # this part performs 2D gaussian fits and calculates coordinates of the
        # maxima
        def gaussian(height, center_x, center_y, width_x, width_y):
            width_x = float(width_x)
            width_y = float(width_y)
            return lambda x, y: height * np.exp(-(((center_x - x) / width_x) ** 2 + (
                    (center_y - y) / width_y) ** 2) / 2)

        def fitgaussian(data):
            params = moments(data)
            errorfunction = lambda p: np.ravel(gaussian(*p)(*np.indices(
                data.shape)) - data)
            p, success = optimize.leastsq(errorfunction, params)
            return p

        def moments(data):
            total = data.sum()
            X, Y = np.indices(data.shape)
            x = (X * data).sum() / total
            y = (Y * data).sum() / total
            col = data[:, int(y)]
            eps = 1e-8  # To prevent division by zero
            width_x = np.sqrt(abs((np.arange(col.size) - y) ** 2 * col).sum() / (
                    col.sum() + eps))
            row = data[int(x), :]
            width_y = np.sqrt(abs((np.arange(row.size) - x) ** 2 * row).sum() / (
                    row.sum() + eps))
            height = data.max()
            return height, x, y, width_x, width_y

        data0 = H0
        params0 = fitgaussian(data0)
        fit0 = gaussian(*params0)
        data1 = H1
        params1 = fitgaussian(data1)
        fit1 = gaussian(*params1)
        # interpolating to find the gauss top x and y coordinates
        x_lin = np.linspace(0, n_bins, n_bins + 1)
        y_lin = np.linspace(0, n_bins, n_bins + 1)
        f_x_1 = interp1d(x_lin, xedges1, fill_value='extrapolate')
        x_1_max = f_x_1(params1[1])
        f_y_1 = interp1d(y_lin, yedges1, fill_value='extrapolate')
        y_1_max = f_y_1(params1[2])

        f_x_0 = interp1d(x_lin, xedges0, fill_value='extrapolate')
        x_0_max = f_x_0(params0[1])
        f_y_0 = interp1d(y_lin, yedges0, fill_value='extrapolate')
        y_0_max = f_y_0(params0[2])

        # following part will calculate the angle to rotate the IQ plane
        # All information is to be rotated to the I channel
        y_diff = y_1_max - y_0_max
        x_diff = x_1_max - x_0_max
        theta = -np.arctan2(y_diff, x_diff)

        shots_I_1_rot = np.cos(theta) * shots_I_1 - np.sin(theta) * shots_Q_1
        shots_Q_1_rot = np.sin(theta) * shots_I_1 + np.cos(theta) * shots_Q_1

        shots_I_0_rot = np.cos(theta) * shots_I_0 - np.sin(theta) * shots_Q_0
        shots_Q_0_rot = np.sin(theta) * shots_I_0 + np.cos(theta) * shots_Q_0

        return (theta, shots_I_1_rot, shots_I_0_rot)

    def no_fits_analysis(self, shots_I_1_rot, shots_I_0_rot, min_len,
                         masked=False, **kw):

        plot = kw.get('plot', True)
        show = kw.get('show', False)

        min_voltage_1 = np.min(shots_I_1_rot)
        min_voltage_0 = np.min(shots_I_0_rot)
        min_voltage = np.min([min_voltage_1, min_voltage_0])

        max_voltage_1 = np.max(shots_I_1_rot)
        max_voltage_0 = np.max(shots_I_0_rot)
        max_voltage = np.max([max_voltage_1, max_voltage_0])

        hist_1, bins = np.histogram(shots_I_1_rot, bins=1000,
                                    range=(min_voltage, max_voltage),
                                    density=1)
        cumsum_1 = np.cumsum(hist_1)
        self.cumsum_1 = cumsum_1 / cumsum_1[-1]  # renormalizing

        hist_0, bins = np.histogram(shots_I_0_rot, bins=1000,
                                    range=(min_voltage, max_voltage),
                                    density=1)
        cumsum_0 = np.cumsum(hist_0)
        self.cumsum_0 = cumsum_0 / cumsum_0[-1]  # renormalizing

        cumsum_diff = (abs(self.cumsum_1 - self.cumsum_0))
        cumsum_diff_list = cumsum_diff.tolist()
        self.index_V_th_a = int(cumsum_diff_list.index(np.max(
            cumsum_diff_list)))
        V_th_a = bins[self.index_V_th_a] + (bins[1] - bins[0]) / 2
        # adding half a bin size
        F_a = 1 - (1 - cumsum_diff_list[self.index_V_th_a]) / 2

        if plot:
            fig, ax = plt.subplots()
            ax.plot(bins[0:-1], self.cumsum_1, label='cumsum_1', color='blue')
            ax.plot(bins[0:-1], self.cumsum_0, label='cumsum_0', color='red')
            ax.axvline(V_th_a, ls='--', label="V_th_a = %.3f" % V_th_a,
                       linewidth=2, color='grey')
            ax.text(.7, .6, '$Fa$ = %.4f' % F_a, transform=ax.transAxes,
                    fontsize='large')
            ax.set_title('raw cumulative histograms')
            plt.xlabel('DAQ voltage integrated (AU)', fontsize=14)
            plt.ylabel('Fraction', fontsize=14)

            # plt.hist(SS_Q_data, bins=40,label = '0 Q')
            plt.legend(loc=2)
            if masked:
                filename = 'raw-cumulative-histograms-masked'
            else:
                filename = 'raw-cumulative-histograms'
            self.save_fig(fig, figname=filename, close_fig=self.close_fig, **kw)
            if show:
                plt.show()
            else:
                plt.clf()

        # saving the results
        if 'SSRO_Fidelity' not in self.analysis_group:
            fid_grp = self.analysis_group.create_group('SSRO_Fidelity')
        else:
            fid_grp = self.analysis_group['SSRO_Fidelity']
        fid_grp.attrs.create(name='V_th_a', data=V_th_a)
        fid_grp.attrs.create(name='F_a', data=F_a)

        self.F_a = F_a
        self.V_th_a = V_th_a

    def s_curve_fits(self, shots_I_1_rot, shots_I_0_rot, min_len, masked=False,
                     **kw):

        plot = kw.get('plot', True)
        show = kw.get('show', False)

        # Sorting data for analytical fitting
        S_sorted_I_1 = np.sort(shots_I_1_rot)
        S_sorted_I_0 = np.sort(shots_I_0_rot)
        p_norm_I_1 = 1. * np.arange(len(S_sorted_I_1)) / \
                     (len(S_sorted_I_1) - 1)
        p_norm_I_0 = 1. * np.arange(len(S_sorted_I_0)) / \
                     (len(S_sorted_I_0) - 1)

        # fitting the curves with integral normal distribution
        def erfcc(x):
            """
            Complementary error function.
            """
            z = abs(x)
            out = np.zeros(np.size(x))
            t = 1. / (1. + 0.5*z)
            r = t * np.exp(-z*z-1.26551223+t*(1.00002368+t*(.37409196 +
                    t*(.09678418+t*(-.18628806+t*(.27886807 +
                        t*(-1.13520398+t*(1.48851587+t*(-.82215223 +
                            t*.17087277)))))))))
            if np.size(x) > 1:
                for k in range(np.size(x)):
                    if (x[k] >= 0.):
                        out[k] = r[k]
                    else:
                        out[k] = 2. - r[k]
            else:
                if (x > 0):
                    out = r
                else:
                    out = 2 - r
            return out

        def NormCdf(x, mu, sigma):
            t = x - mu
            y = 0.5 * erfcc(-t / (sigma * np.sqrt(2.0)))
            for k in range(np.size(x)):
                if y[k] > 1.0:
                    y[k] = 1.0
            return y

        NormCdfModel = lmfit.Model(NormCdf)

        def NormCdf2(x, mu0, mu1, sigma0, sigma1, frac1):
            t0 = x - mu0
            t1 = x - mu1
            frac0 = 1 - frac1
            y = frac1 * 0.5 * erfcc(-t1 / (sigma1 * np.sqrt(2.0))) + \
                frac0 * 0.5 * erfcc(-t0 / (sigma0 * np.sqrt(2.0)))
            for k in range(np.size(x)):
                if y[k] > 1.0:
                    y[k] = 1.0
            return y

        NormCdf2Model = lmfit.Model(NormCdf2)
        NormCdfModel.set_param_hint('mu', value=(np.average(shots_I_0_rot) +
                                                 np.average(shots_I_1_rot)) / 2)
        NormCdfModel.set_param_hint('sigma', value=(np.std(shots_I_0_rot) +
                                                    np.std(shots_I_1_rot)) / 2,
                                    min=0)

        params = NormCdfModel.make_params()

        fit_res_0 = NormCdfModel.fit(
            data=p_norm_I_0,
            x=S_sorted_I_0,
            params=params)

        fit_res_1 = NormCdfModel.fit(
            data=p_norm_I_1,
            x=S_sorted_I_1,
            params=params)
        # extracting the fitted parameters for the gaussian fits
        mu0 = fit_res_0.params['mu'].value
        sigma0 = fit_res_0.params['sigma'].value
        mu1 = fit_res_1.params['mu'].value
        sigma1 = fit_res_1.params['sigma'].value

        # setting hint parameters for double gaussfit of 'on' measurements
        NormCdf2Model.set_param_hint('mu0', value=mu0, vary=False)
        NormCdf2Model.set_param_hint('sigma0', value=sigma0, min=0, vary=False)
        NormCdf2Model.set_param_hint('mu1', value=np.average(shots_I_1_rot))
        NormCdf2Model.set_param_hint(
            'sigma1', value=np.std(shots_I_1_rot), min=0)
        if self.pge==None:
            NormCdf2Model.set_param_hint('frac1', value=0.9, min=0, max=1)
        else:
            NormCdf2Model.set_param_hint('frac1', value=1-self.pge, vary=False)

        # performing the double gaussfits of on 1 data
        params = NormCdf2Model.make_params()
        fit_res_double_1 = NormCdf2Model.fit(
            data=p_norm_I_1,
            x=S_sorted_I_1,
            params=params)

        # extracting the fitted parameters for the double gaussian fit 'on'
        sigma0_1 = fit_res_double_1.params['sigma0'].value
        sigma1_1 = fit_res_double_1.params['sigma1'].value
        mu0_1 = fit_res_double_1.params['mu0'].value
        mu1_1 = fit_res_double_1.params['mu1'].value
        frac1_1 = fit_res_double_1.params['frac1'].value

        NormCdf2Model = lmfit.Model(NormCdf2)
        # adding hint parameters for double gaussfit of 'off' measurements
        NormCdf2Model.set_param_hint('mu0', value=mu0)
        NormCdf2Model.set_param_hint('sigma0', value=sigma0, min=0)
        NormCdf2Model.set_param_hint('mu1', value=mu1_1, vary=False)
        NormCdf2Model.set_param_hint(
            'sigma1', value=sigma1_1, min=0, vary=False)
        if self.peg==None:
            NormCdf2Model.set_param_hint(
                'frac1', value=0.025, min=0, max=1, vary=True)
        else:
            NormCdf2Model.set_param_hint(
                'frac1', value=self.peg,vary=False)

        params = NormCdf2Model.make_params()
        fit_res_double_0 = NormCdf2Model.fit(
            data=p_norm_I_0,
            x=S_sorted_I_0,
            params=params)

        # extracting the fitted parameters for the double gaussian fit 'off'
        sigma0_0 = fit_res_double_0.params['sigma0'].value
        sigma1_0 = fit_res_double_0.params['sigma1'].value
        mu0_0 = fit_res_double_0.params['mu0'].value
        mu1_0 = fit_res_double_0.params['mu1'].value
        frac1_0 = fit_res_double_0.params['frac1'].value

        def NormCdf(x, mu, sigma):
            t = x - mu
            y = 0.5 * erfcc(-t / (sigma * np.sqrt(2.0)))
            return y

        def NormCdfdiff(x, mu0=mu0, mu1=mu1, sigma0=sigma0, sigma1=sigma1):
            y = -abs(NormCdf(x, mu0, sigma0) - NormCdf(x, mu1, sigma1))
            return y

        V_opt_single = optimize.brent(NormCdfdiff)
        F_single = -NormCdfdiff(x=V_opt_single)

        # print 'V_opt_single', V_opt_single
        # print 'F_single', F_single

        # redefining the function with different variables to avoid problems
        # with arguments in brent optimization
        def NormCdfdiff(x, mu0=mu0_0, mu1=mu1_1, sigma0=sigma0_0,
                        sigma1=sigma1_1):
            y0 = -abs(NormCdf(x, mu0, sigma0) - NormCdf(x, mu1, sigma1))
            return y0

        self.V_th_d = optimize.brent(NormCdfdiff)
        F_d = 1 - (1 + NormCdfdiff(x=self.V_th_d)) / 2

        # print 'F_corrected',F_corrected

        def NormCdfdiffDouble(x, mu0_0=mu0_0,
                              sigma0_0=sigma0_0, sigma1_0=sigma1_0,
                              frac1_0=frac1_0, mu1_1=mu1_1,
                              sigma0_1=sigma0_1, sigma1_1=sigma1_1,
                              frac1_1=frac1_1):
            distr0 = (1 - frac1_0) * NormCdf(x, mu0_0, sigma0_0) + \
                     (frac1_0) * NormCdf(x, mu1_1, sigma1_1)

            distr1 = (1 - frac1_1) * NormCdf(x, mu0_0, sigma0_0) + \
                     (frac1_1) * NormCdf(x, mu1_1, sigma1_1)
            y = - abs(distr1 - distr0)
            return y

        # print "refresh"
        # self.V_th_d = optimize.brent(NormCdfdiffDouble)
        # F_d = -NormCdfdiffDouble(x=self.V_th_d)

        # calculating the signal-to-noise ratio
        signal = abs(mu0_0 - mu1_1)
        noise = (sigma0_0 + sigma1_1) / 2
        SNR = signal / noise

        if plot:
            # plotting s-curves
            fig, ax = plt.subplots(figsize=(7, 4))
            ax.set_title('S-curves (not binned) and fits, determining fidelity '
                         'and threshold optimum, %s shots' % min_len)
            ax.set_xlabel('DAQ voltage integrated (V)')  # , fontsize=14)
            ax.set_ylabel('Fraction of counts')  # , fontsize=14)
            ax.set_ylim((-.01, 1.01))
            ax.plot(S_sorted_I_0, p_norm_I_0, label='0 I', linewidth=2,
                    color='red')
            ax.plot(S_sorted_I_1, p_norm_I_1, label='1 I', linewidth=2,
                    color='blue')

            # ax.plot(S_sorted_I_0, fit_res_0.best_fit,
            #         label='0 I single gaussian fit', ls='--', linewidth=3,
            #         color='lightblue')
            # ax.plot(S_sorted_I_1, fit_res_1.best_fit, label='1 I',
            #         linewidth=2, color='red')

            ax.plot(S_sorted_I_0, fit_res_double_0.best_fit,
                    label='0 I double gaussfit', ls='--', linewidth=3,
                    color='darkred')
            ax.plot(S_sorted_I_1, fit_res_double_1.best_fit,
                    label='1 I double gaussfit', ls='--', linewidth=3,
                    color='lightblue')
            labelstring = 'V_th_a= %.3f V' % (self.V_th_a)
            labelstring_corrected = 'V_th_d= %.3f V' % (self.V_th_d)

            ax.axvline(self.V_th_a, ls='--', label=labelstring,
                       linewidth=2, color='grey')
            ax.axvline(self.V_th_d, ls='--', label=labelstring_corrected,
                       linewidth=2, color='black')

            leg = ax.legend(loc='best')
            leg.get_frame().set_alpha(0.5)
            if masked:
                filename = 'S-curves-masked'
            else:
                filename = 'S-curves'
            self.save_fig(fig, figname=filename, **kw)
            if show:
                plt.show()
            else:
                plt.clf()

            # plotting the histograms
            fig, axes = plt.subplots(figsize=(7, 4))
            n1, bins1, patches = pylab.hist(shots_I_1_rot, bins=40,
                                            label='1 I', histtype='step',
                                            color='red', normed=False)
            n0, bins0, patches = pylab.hist(shots_I_0_rot, bins=40,
                                            label='0 I', histtype='step',
                                            color='blue', normed=False)
            pylab.clf()
            # n0, bins0 = np.histogram(shots_I_0_rot, bins=int(min_len/50),
            #                          normed=1)
            # n1, bins1 = np.histogram(shots_I_1_rot, bins=int(min_len/50),
            #                          normed=1)

            gdat, = pylab.plot(bins0[:-1] + 0.5 * (bins0[1] - bins0[0]), n0, 'C0o')
            edat, = pylab.plot(bins1[:-1] + 0.5 * (bins1[1] - bins1[0]), n1, 'C3o')

            # n, bins1, patches = np.hist(shots_I_1_rot, bins=int(min_len/50),
            #                               label = '1 I',histtype='step',
            #                               color='red',normed=1)
            # n, bins0, patches = pylab.hist(shots_I_0_rot, bins=int(min_len/50),
            #                               label = '0 I',histtype='step',
            #                               color='blue',normed=1)

            # add lines showing the fitted distribution
            # building up the histogram fits for off measurements

            norm0 = (bins0[1] - bins0[0]) * min_len
            norm1 = (bins1[1] - bins1[0]) * min_len

            y0 = norm0 * (1 - frac1_0) * pylab.normpdf(bins0, mu0_0, sigma0_0) + \
                 norm0 * frac1_0 * pylab.normpdf(bins0, mu1_0, sigma1_0)
            y1_0 = norm0 * frac1_0 * pylab.normpdf(bins0, mu1_0, sigma1_0)
            y0_0 = norm0 * (1 - frac1_0) * pylab.normpdf(bins0, mu0_0, sigma0_0)

            # building up the histogram fits for on measurements
            y1 = norm1 * (1 - frac1_1) * pylab.normpdf(bins1, mu0_1, sigma0_1) + \
                 norm1 * frac1_1 * pylab.normpdf(bins1, mu1_1, sigma1_1)
            y1_1 = norm1 * frac1_1 * pylab.normpdf(bins1, mu1_1, sigma1_1)
            y0_1 = norm1 * (1 - frac1_1) * pylab.normpdf(bins1, mu0_1, sigma0_1)

            pylab.semilogy(bins0, y0, 'C0', linewidth=1.5)
            pylab.semilogy(bins0, y1_0, 'C0--', linewidth=3.5)
            pylab.semilogy(bins0, y0_0, 'C0--', linewidth=3.5)

            pylab.semilogy(bins1, y1, 'C3', linewidth=1.5)
            pylab.semilogy(bins1, y0_1, 'C3--', linewidth=3.5)
            pylab.semilogy(bins1, y1_1, 'C3--', linewidth=3.5)
            pdf_max = (max(max(y0), max(y1)))
            (pylab.gca()).set_ylim(pdf_max / 1000, 2 * pdf_max)

            plt.title('Histograms of {} shots, {}'.format(
                min_len, self.timestamp_string))
            plt.xlabel('DAQ voltage integrated (V)')
            plt.ylabel('Number of counts')

            thaline = plt.axvline(self.V_th_a, ls='--', linewidth=1,
                                  color='grey')
            thdline = plt.axvline(self.V_th_d, ls='--', linewidth=1,
                                  color='black')
            nomarker = matplotlib.patches.Rectangle((0, 0), 0, 0, alpha=0.0)

            markers = [gdat, edat, thaline, thdline, nomarker, nomarker,
                       nomarker]
            labels = [r'$\left| g \right\rangle$ prepared',
                      r'$\left| e \right\rangle$ prepared',
                       '$F_a$ = {:.4f}'.format(self.F_a),
                       '$F_d$ = {:.4f}'.format(F_d),
                       'SNR = {:.2f}'.format(SNR),
                       '$p(e|0)$ = {:.4f}'.format(frac1_0),
                       '$p(g|\pi)$ = {:.4f}'.format(1-frac1_1)]
            if masked:
                p_rem = self.removed_points / self.total_points
                markers += [nomarker]
                labels += ['$p_{{rem}}$ = {:.4f}'.format(p_rem)]
            lgd = plt.legend(markers, labels, bbox_to_anchor=(1.05, 1),
                             loc=2, borderaxespad=0., framealpha=0.5)

            if masked:
                filename = 'Histograms-masked'
            else:
                filename = 'Histograms'

            self.save_fig(fig, figname=filename, **kw)
            if show:
                plt.show()
            else:
                plt.clf()

        self.save_fitted_parameters(fit_res_double_0,
                                    var_name='fit_res_double_0')
        self.save_fitted_parameters(fit_res_double_1,
                                    var_name='fit_res_double_1')

        if 'SSRO_Fidelity' not in self.analysis_group:
            fid_grp = self.analysis_group.create_group('SSRO_Fidelity')
        else:
            fid_grp = self.analysis_group['SSRO_Fidelity']

        fid_grp.attrs.create(name='sigma0_0', data=sigma0_0)
        fid_grp.attrs.create(name='sigma1_1', data=sigma1_1)
        fid_grp.attrs.create(name='sigma0_1', data=sigma0_1)
        fid_grp.attrs.create(name='sigma1_0', data=sigma1_0)
        fid_grp.attrs.create(name='mu0_1', data=mu0_1)
        fid_grp.attrs.create(name='mu1_0', data=mu1_0)

        fid_grp.attrs.create(name='mu0_0', data=mu0_0)
        fid_grp.attrs.create(name='mu1_1', data=mu1_1)
        fid_grp.attrs.create(name='frac1_0', data=frac1_0)
        fid_grp.attrs.create(name='frac1_1', data=frac1_1)
        fid_grp.attrs.create(name='F_d', data=F_d)
        fid_grp.attrs.create(name='SNR', data=SNR)
        fid_grp.attrs.create(name='V_th_a', data=self.V_th_a)
        fid_grp.attrs.create(name='V_th_d', data=self.V_th_d)
        fid_grp.attrs.create(name='F_a', data=self.F_a)

        self.sigma0_0 = sigma0_0
        self.sigma1_1 = sigma1_1
        self.mu0_0 = mu0_0
        self.mu1_1 = mu1_1
        self.frac1_0 = frac1_0
        self.frac1_1 = frac1_1
        self.F_d = F_d
        self.SNR = SNR

    def plot_2D_histograms(self, shots_I_0, shots_Q_0, shots_I_1, shots_Q_1,
                           **kw):
        cmap = kw.pop('cmap', 'viridis')

        n_bins = 120  # the bins we want to have around our data
        I_min = min(min(shots_I_0), min(shots_I_1))
        I_max = max(max(shots_I_0), max(shots_I_1))
        Q_min = min(min(shots_Q_0), min(shots_Q_1))
        Q_max = max(max(shots_Q_0), max(shots_Q_1))
        edge = max(abs(I_min), abs(I_max), abs(Q_min), abs(Q_max))
        H0, xedges0, yedges0 = np.histogram2d(shots_I_0, shots_Q_0,
                                              bins=n_bins,
                                              range=[[I_min, I_max],
                                                     [Q_min, Q_max]],
                                              normed=True)
        H1, xedges1, yedges1 = np.histogram2d(shots_I_1, shots_Q_1,
                                              bins=n_bins,
                                              range=[[I_min, I_max, ],
                                                     [Q_min, Q_max, ]],
                                              normed=True)

        fig, axarray = plt.subplots(nrows=1, ncols=2)
        axarray[0].tick_params(axis='both', which='major',
                               labelsize=5, direction='out')
        axarray[1].tick_params(axis='both', which='major',
                               labelsize=5, direction='out')

        plt.subplots_adjust(hspace=20)

        axarray[0].set_title('2D histogram, pi pulse')
        im1 = axarray[0].imshow(np.transpose(H1), interpolation='nearest',
                                origin='low',
                                extent=[xedges1[0], xedges1[-1],
                                        yedges1[0], yedges1[-1]], cmap=cmap)

        set_xlabel(axarray[0], self.value_names[0], self.value_units[0])
        if len(self.channels) == 2:
            set_ylabel(axarray[0], self.value_names[
                1], self.value_units[1])
        else:
            set_ylabel(axarray[0], 'Dummy axis')
        # axarray[0].set_xlim(-edge, edge)
        # axarray[0].set_ylim(-edge, edge)

        # plotting 2D histograms of mmts with no pulse
        axarray[1].set_title('2D histogram, no pi pulse')
        im0 = axarray[1].imshow(np.transpose(H0), interpolation='nearest',
                                origin='low',
                                extent=[xedges0[0], xedges0[-1], yedges0[0],
                                        yedges0[-1]], cmap=cmap)

        set_xlabel(axarray[1], self.value_names[0], self.value_units[0])
        if len(self.channels) == 2:
            set_ylabel(axarray[1], self.value_names[
                1], self.value_units[1])
        else:
            set_ylabel(axarray[1], 'Dummy axis')
        # axarray[1].set_xlim(-edge, edge)
        # axarray[1].set_ylim(-edge, edge)
        self.save_fig(fig, figname='SSRO_Density_Plots',
                      close_fig=self.close_fig, **kw)


class SSRO_discrimination_analysis(MeasurementAnalysis):
    '''
    Analysis that takes IQ-shots and extracts discrimination fidelity from
    it by fitting 2 2D gaussians. It does not assumption on what state the
    individual shots belong to.

    This method will only work if the gaussians belonging to both distributions
    are distinguisable.

    The 2D gauss does not include squeezing and assumes symmetric (in x/y)
    distributions.
    '''

    def __init__(self, **kw):
        kw['h5mode'] = 'r+'
        super(self.__class__, self).__init__(**kw)

    def run_default_analysis(self, plot_2D_histograms=True,
                             current_threshold=None, theta_in=0,
                             n_bins: int = 120, **kw):
        self.add_analysis_datagroup_to_file()
        self.get_naming_and_values()
        I_shots = self.measured_values[0]
        Q_shots = self.measured_values[1]

        if theta_in != 0:
            shots = I_shots + 1j * Q_shots
            rot_shots = dm_tools.rotate_complex(
                shots, angle=theta_in, deg=True)
            I_shots = rot_shots.real
            Q_shots = rot_shots.imag

        # Reshaping the data
        # min min and max max constructions exist so that it also works
        # if one dimension only conatins zeros
        H, xedges, yedges = np.histogram2d(I_shots, Q_shots,
                                           bins=n_bins,
                                           range=[[min(min(I_shots), -1e-6),
                                                   max(max(I_shots), 1e-6)],
                                                  [min(min(Q_shots), -1e-6),
                                                   max(max(Q_shots), 1e-6)]],
                                           normed=True)
        self.H = H
        self.xedges = xedges
        self.yedges = yedges
        H_flat, x_tiled, y_rep = dm_tools.flatten_2D_histogram(
            H, xedges, yedges)

        # Performing the fits
        g2_mod = fit_mods.DoubleGauss2D_model
        params = g2_mod.guess(model=g2_mod, data=H_flat, x=x_tiled, y=y_rep)
        # assume symmetry of the gaussian blobs in x and y
        params['A_sigma_y'].set(expr='A_sigma_x')
        params['B_sigma_y'].set(expr='B_sigma_x')
        self.fit_res = g2_mod.fit(data=H_flat, x=x_tiled, y=y_rep,
                                  params=params)

        # Saving the fit results to the datafile
        self.save_fitted_parameters(self.fit_res, 'Double gauss fit')
        if plot_2D_histograms:  # takes ~350ms, speedup quite noticable
            fig, axs = plt.subplots(nrows=1, ncols=3)
            fit_mods.plot_fitres2D_heatmap(self.fit_res, x_tiled, y_rep,
                                           axs=axs, cmap='viridis')
            for ax in axs:
                ax.ticklabel_format(style='sci', fontsize=4,
                                    scilimits=(0, 0))
                set_xlabel(ax, 'I', self.value_units[0])
                edge = max(max(abs(xedges)), max(abs(yedges)))
                ax.set_xlim(-edge, edge)
                ax.set_ylim(-edge, edge)
                # ax.set_axis_bgcolor(plt.cm.viridis(0))
            set_ylabel(axs[0], 'Q', self.value_units[1])
            # axs[0].ticklabel_format(style = 'sci',  fontsize=4)

            self.save_fig(
                fig, figname='2D-Histograms_rot_{:.1f} deg'.format(theta_in), **kw)

        #######################################################
        #         Extract quantities of interest              #
        #######################################################
        self.mu_a = (self.fit_res.params['A_center_x'].value +
                     1j * self.fit_res.params['A_center_y'].value)
        self.mu_b = (self.fit_res.params['B_center_x'].value +
                     1j * self.fit_res.params['B_center_y'].value)

        # only look at sigma x because we assume sigma_x = sigma_y
        sig_a = self.fit_res.params['A_sigma_x'].value
        sig_b = self.fit_res.params['B_sigma_x'].value
        # Picking threshold in the middle assumes same sigma for both
        # distributions, this can be improved by optimizing the F_discr
        diff_vec = self.mu_b - self.mu_a

        self.opt_I_threshold = np.mean([self.mu_a.real, self.mu_b.real])
        self.theta = np.angle(diff_vec, deg=True)
        self.mean_sigma = np.mean([sig_a, sig_b])
        # relative separation of the gaussians in units of sigma
        self.relative_separation = abs(diff_vec) / self.mean_sigma
        # relative separation of the gaussians when projected on the I-axis
        self.relative_separation_I = diff_vec.real / self.mean_sigma

        #######################################################
        # Calculating discrimanation fidelities based on erfc #
        #######################################################
        # CDF of gaussian is P(X<=x) = .5 erfc((mu-x)/(sqrt(2)sig))

        # Along the optimal direction
        CDF_a = .5 * math.erfc((abs(diff_vec / 2)) /
                               (np.sqrt(2) * sig_a))
        CDF_b = .5 * math.erfc((-abs(diff_vec / 2)) /
                               (np.sqrt(2) * sig_b))
        self.F_discr = 1 - (1 - abs(CDF_a - CDF_b)) / 2

        # Projected on the I-axis
        CDF_a = .5 * math.erfc((self.mu_a.real - self.opt_I_threshold) /
                               (np.sqrt(2) * sig_a))
        CDF_b = .5 * math.erfc((self.mu_b.real - self.opt_I_threshold) /
                               (np.sqrt(2) * sig_b))

        self.F_discr_I = abs(CDF_a - CDF_b)
        # Current threshold projected on the I-axis
        if current_threshold is not None:
            CDF_a = .5 * math.erfc((self.mu_a.real - current_threshold) /
                                   (np.sqrt(2) * sig_a))
            CDF_b = .5 * math.erfc((self.mu_b.real - current_threshold) /
                                   (np.sqrt(2) * sig_b))
            self.F_discr_curr_t = 1 - (1 - abs(CDF_a - CDF_b)) / 2

        self.finish(**kw)


class touch_n_go_SSRO_Analysis(MeasurementAnalysis):
    '''
    Script to analyze the single shots used for touch and go selection
    '''

    def __init__(self, label='touch_n_go', **kw):
        kw['label'] = label
        kw['h5mode'] = 'r+'
        super(self.__class__, self).__init__(**kw)

    def run_default_analysis(self, print_fit_results=False, **kw):
        self.add_analysis_datagroup_to_file()

        # plotting histograms of the raw shots on I and Q axis

        shots_I_data = self.get_values(key='touch_n_go_I_shots')
        shots_Q_data = self.get_values(key='touch_n_go_Q_shots')
        instrument_settings = self.data_file['Instrument settings']
        threshold = instrument_settings['CBox'].attrs['signal_threshold_line0']
        # plotting the histograms before rotation
        fig, axes = plt.subplots(figsize=(10, 10))
        axes.hist(shots_I_data, bins=100, label='I', histtype='step', normed=1)
        # axes.hist(shots_Q_data, bins=40, label = '0 Q',histtype='step',normed=1)
        axes.axvline(x=threshold, ls='--', label='threshold')

        axes.set_title(
            'Histogram of I-shots for touch and go measurement and threshold')
        plt.xlabel('DAQ voltage integrated (AU)', fontsize=14)
        plt.ylabel('Fraction', fontsize=14)

        # plt.hist(SS_Q_data, bins=40,label = '0 Q')
        plt.legend()
        self.save_fig(fig, figname='raw-histograms', **kw)
        plt.show()

        self.finish(**kw)


class SSRO_single_quadrature_discriminiation_analysis(MeasurementAnalysis):
    '''
    Analysis that fits two gaussians to a histogram of a dataset.
    Uses this to extract F_discr and the optimal threshold
    '''

    def __init__(self, weight_func: str = None, **kw):
        """
        Bin all acquired data into historgrams and fit two gaussians to
        determine the
        """
        # Note: weight_func is a bit of misnomer here
        # it represents the channel/weight of the data we want to bin
        kw['h5mode'] = 'r+'
        self.weight_func = weight_func
        super().__init__(**kw)

    def run_default_analysis(self, close_file=True, **kw):
        self.get_naming_and_values()
        hist, bins, centers = self.histogram_shots(self.shots)
        self.fit_data(hist, centers)
        self.F_discr, self.opt_threshold = \
            self.calculate_discrimination_fidelity(fit_res=self.fit_res)

        self.make_figures(hist=hist, centers=centers, **kw)

        if close_file:
            self.data_file.close()
        return

    def get_naming_and_values(self):
        super().get_naming_and_values()
        if type(self.weight_func) is str:
            self.shots = self.get_values(self.weight_func)
            # Potentially bug sensitive!!
            self.units = self.value_units[0]
        elif type(self.weight_func) is int:
            self.shots = self.measured_values[self.weight_func]
            self.units = self.value_units[self.weight_func]
        elif self.weight_func is None:
            self.weight_func = self.value_names[0]
            self.shots = self.measured_values[0]
            self.units = self.value_units[0]

    def histogram_shots(self, shots):
        hist, bins = np.histogram(shots, bins=90, normed=True)
        # 0.7 bin widht is a sensible default for plotting
        centers = (bins[:-1] + bins[1:]) / 2
        return hist, bins, centers

    def fit_data(self, hist, centers):
        self.add_analysis_datagroup_to_file()
        self.model = fit_mods.DoubleGaussModel
        params = self.model.guess(self.model, hist, centers)
        self.fit_res = self.model.fit(data=hist, x=centers, params=params)
        self.save_fitted_parameters(
            fit_res=self.fit_res, var_name='{}shots'.format(self.weight_func))
        return self.fit_res

    def make_figures(self, hist, centers, show_guess=False, **kw):
        self.fig, self.ax = plt.subplots(figsize=(5, 3))
        width = .7 * (centers[1] - centers[0])
        plot_title = kw.pop('plot_title', textwrap.fill(
            self.timestamp_string + '_' +
            self.measurementstring, 40))

        x_fine = np.linspace(min(centers),
                             max(centers), 1000)
        # Plotting the data
        self.ax.bar(centers, hist, align='center', width=width, label='data')

        pars = self.fit_res.best_values
        Agauss = lmfit.models.gaussian(x=x_fine, sigma=pars['A_sigma'],
                                       amplitude=pars['A_amplitude'],
                                       center=pars['A_center'])

        Bgauss = lmfit.models.gaussian(x=x_fine, sigma=pars['B_sigma'],
                                       amplitude=pars['B_amplitude'],
                                       center=pars['B_center'])

        self.ax.plot(x_fine, self.fit_res.eval(x=x_fine), label='fit', c='r')
        self.ax.plot(x_fine, Agauss, label='fit_A', c='r', ls='--')
        self.ax.plot(x_fine, Bgauss, label='fit_B', c='r', ls='--')

        if show_guess:
            self.ax.plot(x_fine, self.fit_res.eval(
                x=x_fine, **self.fit_res.init_values), label='guess', c='g')
            self.ax.legend(loc='best')

        ylim = self.ax.get_ylim()
        self.ax.vlines(self.opt_threshold, ylim[0], ylim[1], linestyles='--',
                       label='opt. threshold')
        self.ax.text(.95, .95, 'F_discr {:.2f}\nOpt.thresh. {:.2f}'.format(
            self.F_discr, self.opt_threshold),
                     verticalalignment='top', horizontalalignment='right',
                     transform=self.ax.transAxes)
        self.ax.legend()

        # Prettifying the plot
        self.ax.ticklabel_format(useOffset=False)
        self.ax.set_title(plot_title)
        self.ax.set_xlabel('{} ({})'.format(self.weight_func, self.units))
        self.ax.set_ylabel('normalized counts')
        self.save_fig(self.fig, fig_tight=True, **kw)

    def calculate_discrimination_fidelity(self, fit_res):
        '''
        Calculate fidelity based on the overlap of the two fits.
        Does this by numerically evaluating the function.
        Analytic is possible but not done here.
        '''
        mu_a = fit_res.best_values['A_center']
        mu_b = fit_res.best_values['B_center']
        s_a = fit_res.best_values['A_sigma']
        s_b = fit_res.best_values['B_sigma']

        x_fine = np.linspace(min(mu_a - 4 * s_a, mu_b - 4 * s_b),
                             max(mu_b + 4 * s_a, mu_b + 4 * s_b), 1000)
        CDF_a = np.zeros(len(x_fine))
        CDF_b = np.zeros(len(x_fine))
        for i, x in enumerate(x_fine):
            CDF_a[i] = .5 * erfc((mu_a - x) / (np.sqrt(2) * s_a))
            CDF_b[i] = .5 * erfc((mu_b - x) / (np.sqrt(2) * s_b))
        F_discr_conservative = np.max(abs(CDF_a - CDF_b))
        F_discr = 1 - (1 - F_discr_conservative) / 2
        opt_threshold = x_fine[np.argmax(abs(CDF_a - CDF_b))]
        return F_discr, opt_threshold


class T1_Analysis(TD_Analysis):
    """
    Most kw parameters for Rabi_Analysis are also used here.
    """

    def __init__(self, label='T1', **kw):
        kw['label'] = label
        kw['h5mode'] = 'r+'  # Read write mode, file must exist
        super().__init__(**kw)

    def fit_T1(self, **kw):

        # Guess for params
        fit_mods.ExpDecayModel.set_param_hint('amplitude',
                                              value=1,
                                              min=0,
                                              max=2)
        fit_mods.ExpDecayModel.set_param_hint('tau',
                                              value=self.sweep_points[1] * 50,
                                              min=self.sweep_points[1],
                                              max=self.sweep_points[-1] * 1000)
        fit_mods.ExpDecayModel.set_param_hint('offset',
                                              value=0,
                                              vary=False)
        fit_mods.ExpDecayModel.set_param_hint('n',
                                              value=1,
                                              vary=False)
        self.params = fit_mods.ExpDecayModel.make_params()

        fit_res = fit_mods.ExpDecayModel.fit(
            data=self.normalized_data_points,
            t=self.sweep_points[:len(self.sweep_points) - self.NoCalPoints],
            params=self.params)

        if kw.get('print_fit_results', False):
            print(fit_res.fit_report())

        return fit_res

    def run_default_analysis(self, show=False, close_file=False, **kw):

        super().run_default_analysis(show=show,
                                     close_file=close_file,
                                     close_main_fig=True,
                                     save_fig=False, **kw)

        show_guess = kw.get('show_guess', False)
        # make_fig = kw.get('make_fig',True)

        self.add_analysis_datagroup_to_file()

        # Perform fit and save fitted parameters
        self.fit_res = self.fit_T1(**kw)
        self.save_fitted_parameters(fit_res=self.fit_res, var_name='F|1>')

        # Create self.T1 and self.T1_stderr and save them
        self.get_measured_T1()  # in seconds
        self.save_computed_parameters(self.T1_dict, var_name=self.value_names[0])

        T1_micro_sec = self.T1_dict['T1'] * 1e6
        T1_err_micro_sec = self.T1_dict['T1_stderr'] * 1e6
        # Print T1 and error on screen
        if kw.get('print_parameters', False):
            print('T1 = {:.5f} ('.format(T1_micro_sec) + 'μs) \t '
                                                         'T1 StdErr = {:.5f} ('.format(
                T1_err_micro_sec) + 'μs)')

        # Plot best fit and initial fit + data
        if self.make_fig:

            units = SI_prefix_and_scale_factor(val=max(abs(self.ax.get_xticks())),
                                               unit=self.sweep_unit[0])[1]
            # Get old values
            instr_set = self.data_file['Instrument settings']
            try:
                if self.for_ef:
                    T1_old = float(instr_set[self.qb_name].attrs['T1_ef']) * 1e6
                else:
                    T1_old = float(instr_set[self.qb_name].attrs['T1']) * 1e6
                old_vals = '\nold $T_1$ = {:.5f} '.format(T1_old) + units
            except (TypeError, KeyError, ValueError):
                logging.warning('qb_name is None. Old parameter values will '
                                'not be retrieved.')
                old_vals = ''

            textstr = ('$T_1$ = {:.5f} '.format(T1_micro_sec) +
                       units +
                       ' $\pm$ {:.5f} '.format(T1_err_micro_sec) +
                       units + old_vals)

            self.fig.text(0.5, 0, textstr, transform=self.ax.transAxes,
                          fontsize=self.font_size,
                          verticalalignment='top',
                          horizontalalignment='center',
                          bbox=self.box_props)

            if show_guess:
                self.ax.plot(
                    self.sweep_points[:len(self.sweep_points)-self.NoCalPoints],
                    self.fit_res.init_fit, 'k--', linewidth=self.line_width)

            best_vals = self.fit_res.best_values
            t = np.linspace(self.sweep_points[0],
                            self.sweep_points[-self.NoCalPoints-1], 1000)

            y = fit_mods.ExpDecayFunc(
                t, tau=best_vals['tau'],
                n=best_vals['n'],
                amplitude=best_vals['amplitude'],
                offset=best_vals['offset'])

            self.ax.plot(t, y, 'r-', linewidth=self.line_width)

            self.ax.locator_params(axis='x', nbins=6)

            if show:
                plt.show()

            self.save_fig(self.fig, figname=self.measurementstring + '_Fit', **kw)

        if close_file:
            self.data_file.close()

        return self.fit_res

    def get_measured_T1(self):
        fitted_pars = self.data_file['Analysis']['Fitted Params F|1>']

        self.T1 = fitted_pars['tau'].attrs['value']
        T1_stderr = fitted_pars['tau'].attrs['stderr']
        # T1 = self.fit_res.params['tau'].value
        # T1_stderr = self.fit_res.params['tau'].stderr

        # return as dict for use with "save_computed_parameters"; units are
        # seconds
        self.T1_dict = {'T1': self.T1, 'T1_stderr': T1_stderr}

        return self.T1, T1_stderr


class Ramsey_Analysis(TD_Analysis):
    """
    Now has support for one and two artificial_detuning values. If the
    keyword parameter "artificial_detuning" is passed as an int or a list with
    one element, the old Ramsey routine, now under "one_art_det_analysis", will
    be used. If it is passed in as a list with 2 elements (there is only support
    for 2 artificial detunings), the new routine, "two_art_dets_analysis" will
    be used.

    Most kw parameters for Rabi_Analysis are also used here.
    """

    def __init__(self, label='Ramsey', phase_sweep_only=False, **kw):
        kw['label'] = label
        kw['h5mode'] = 'r+'
        self.phase_sweep_only = phase_sweep_only
        self.artificial_detuning = kw.pop('artificial_detuning', 0) 
        if self.artificial_detuning == 0:
            logging.warning('Artificial detuning is unknown. Defaults to %s MHz. '
                            'New qubit frequency might be incorrect.'
                            % self.artificial_detuning)

        # The routines for 2 art_dets does not use the self.fig and self.ax
        # created in TD_Analysis for make_fig==False for TD_Analysis but
        # still want make_fig to decide whether two_art_dets_analysis should
        # make a figure
        self.make_fig_two_dets = kw.get('make_fig', True)
        if (type(self.artificial_detuning) is list) and \
                (len(self.artificial_detuning) > 1):
            kw['make_fig'] = False

        super(Ramsey_Analysis, self).__init__(**kw)

    def fit_Ramsey(self, x, y, **kw):

        print_fit_results = kw.pop('print_fit_results',False)
        damped_osc_mod = lmfit.Model(fit_mods.ExpDampOscFunc)
        average = np.mean(y)

        ft_of_data = np.fft.fft(y)
        index_of_fourier_maximum = np.argmax(np.abs(
            ft_of_data[1:len(ft_of_data) // 2])) + 1
        max_ramsey_delay = x[-1] - x[0]

        fft_axis_scaling = 1 / (max_ramsey_delay)
        freq_est = fft_axis_scaling * index_of_fourier_maximum
        est_number_of_periods = index_of_fourier_maximum
        if self.phase_sweep_only:
            damped_osc_mod.set_param_hint('frequency',
                                          value=1/360,
                                          vary=False)
            damped_osc_mod.set_param_hint('phase',
                                          value=0, vary=True)
            damped_osc_mod.set_param_hint('amplitude',
                                          value=0.5*(max(self.normalized_data_points)-min(self.normalized_data_points)),
                                          min=0.0, max=4.0)
            fixed_tau=1e9
            damped_osc_mod.set_param_hint('tau',
                                          value=fixed_tau,
                                          vary=False)
        else:
            if ((average > 0.7*max(y)) or
                    (est_number_of_periods < 2) or
                        est_number_of_periods > len(ft_of_data)/2.):
                print('the trace is too short to find multiple periods')

                if print_fit_results:
                    print('Setting frequency to 0 and ' +
                          'fitting with decaying exponential.')
                damped_osc_mod.set_param_hint('frequency',
                                              value=freq_est,
                                              vary=False)
                damped_osc_mod.set_param_hint('phase',
                                              value=0,
                                              vary=False)
            else:
                damped_osc_mod.set_param_hint('frequency',
                                              value=freq_est,
                                              vary=True,
                                              min=(1/(100 *x[-1])),
                                              max=(20/x[-1]))

                if (np.average(y[:4]) >
                        np.average(y[4:8])):
                    phase_estimate = 0
                else:
                    phase_estimate = np.pi
                damped_osc_mod.set_param_hint('phase',
                                              value=phase_estimate, vary=True)

        amplitude_guess = 0.5
        if np.all(np.logical_and(y>0, y<1)):
            damped_osc_mod.set_param_hint('amplitude',
                                          value=amplitude_guess,
                                          min=0.4,
                                          max=4.0,
                                          vary=False)
        else:
            print('data is not normalized, varying amplitude')
            damped_osc_mod.set_param_hint('amplitude',
                                          value=amplitude_guess,
                                          min=0.4,
                                          max=4.0,
                                          vary=False)
        damped_osc_mod.set_param_hint('tau',
                                      value=x[1]*10,
                                      min=x[1],
                                      max=x[1]*1000)
        damped_osc_mod.set_param_hint('exponential_offset',
                                      value=0.5,
                                      min=0.4,
                                      max=4.0,
                                      vary=False)
        damped_osc_mod.set_param_hint('oscillation_offset',
                                      # expr=
                                      # '{}-amplitude-exponential_offset'.format(
                                      #     y[0]))
                                      value=0,
                                      vary=False)

        self.fit_results_dict = {}
        decay_labels = ['gaussian', 'exponential', ]
        for label, n in zip(decay_labels, [2,1]):
            damped_osc_mod.set_param_hint('n',
                                          value=float('{:.1f}'.format(n)),
                                          vary=False)
            self.params = damped_osc_mod.make_params()

            fit_res = damped_osc_mod.fit(data=y,
                                         t=x,
                                         params=self.params)

            if fit_res.chisqr > .35:
                logging.warning('Fit did not converge, varying phase')
                fit_res_lst = []

                for phase_estimate in np.linspace(0, 2*np.pi, 8):
                    damped_osc_mod.set_param_hint('phase',
                                                  value=phase_estimate)
                    self.params = damped_osc_mod.make_params()

                    fit_res_lst += [damped_osc_mod.fit(
                                    data=y,
                                    t=x,
                                    params=self.params)]

                chisqr_lst = [fit_res.chisqr for fit_res in fit_res_lst]
                fit_res = fit_res_lst[np.argmin(chisqr_lst)]
            self.fit_results.append(fit_res)

            self.fit_results_dict[label] = fit_res
            if print_fit_results:
                print(fit_res.fit_report())

        return fit_res

    def plot_results(self, fit_res, show_guess=False, art_det=0,
                     fig=None, ax=None, textbox=True, plot_gaussian=False):

        self.units = SI_prefix_and_scale_factor(val=max(abs(ax.get_xticks())),
                                                unit=self.sweep_unit[0])[1]  # list

        if isinstance(art_det, list):
            art_det = art_det[0]

        if textbox:
            if plot_gaussian:
                fit_res_gauss = self.fit_results_dict['gaussian']
                fit_res_array = [fit_res, fit_res_gauss]

                textstr = ('$f_{qubit \_ old}$ = %.7g GHz'
                           % (self.qubit_freq_spec*1e-9) +
                           '\n$f_{qubit \_ new \_ exp}$ = %.7g $\pm$ (%.5g) GHz'
                           % (self.qubit_frequency*1e-9,
                              fit_res.params['frequency'].stderr*1e-9) +
                           '\n$f_{qubit \_ new \_ gauss}$ = %.7g $\pm$ (%.5g) GHz'
                           % (self.qubit_frequency_gauss *1e-9,
                              fit_res_gauss.params['frequency'].stderr*1e-9))
                T2_star_str = ('\n$T_{2,exp}^\star$ = %.6g '
                               % (fit_res.params['tau'].value*self.scale)  +
                               self.units + ' $\pm$ (%.6g) '
                               % (fit_res.params['tau'].stderr*self.scale) +
                               self.units +
                               '\n$T_{2,gauss}^\star$ = %.6g '
                               %(fit_res_gauss.params['tau'].value*self.scale) +
                               self.units + ' $\pm$ (%.6g) '
                               %(fit_res_gauss.params['tau'].stderr*self.scale)+
                               self.units)
            else:
                fit_res_array = [fit_res]
                textstr = ('$f_{qubit \_ old}$ = %.7g GHz'
                           % (self.qubit_freq_spec*1e-9) +
                           '\n$f_{qubit \_ new}$ = %.7g $\pm$ (%.5g) GHz'
                           % (self.qubit_frequency*1e-9,
                              fit_res.params['frequency'].stderr*1e-9))
                T2_star_str = ('\n$T_2^\star$ = %.6g '
                               % (fit_res.params['tau'].value*self.scale)  +
                               self.units + ' $\pm$ (%.6g) '
                               % (fit_res.params['tau'].stderr*self.scale) +
                               self.units)

            textstr += ('\n$\Delta f$ = %.5g $ \pm$ (%.5g) MHz'
                       % ((self.qubit_frequency - self.qubit_freq_spec) * 1e-6,
                          fit_res.params['frequency'].stderr * 1e-6) +
                       '\n$f_{Ramsey}$ = %.5g $ \pm$ (%.5g) MHz'
                       % (fit_res.params['frequency'].value*1e-6,
                          fit_res.params['frequency'].stderr*1e-6))
            textstr += T2_star_str
            textstr += ('\nartificial detuning = %.2g MHz'
                       % (art_det * 1e-6))

            fig.text(0.5, 0, textstr, fontsize=self.font_size,
                     transform=ax.transAxes,
                     verticalalignment='top',
                     horizontalalignment='center', bbox=self.box_props)

            x = np.linspace(self.sweep_points[0],
                            self.sweep_points[-self.NoCalPoints-1],
                            len(self.sweep_points)*100)

            for i, f_res in enumerate(fit_res_array):
                if i==1:
                    color = 'C4'
                    guess_c = 'C7'
                    label = 'Gaussian decay'
                else:
                    color = 'r'
                    guess_c = 'k'
                    label = 'Exponential decay'

                y = f_res.model.func(x, **f_res.best_values)
                # best_vals = f_res.best_values
                #  tau=best_vals['tau'],
                # n=best_vals['n'],
                # frequency=best_vals['frequency'],
                # phase=best_vals['phase'],
                # amplitude=best_vals['amplitude'],
                # oscillation_offset=best_vals['oscillation_offset'],
                # exponential_offset=best_vals['exponential_offset'])
                ax.plot(x, y, '-', c=color, linewidth=self.line_width,
                        label=label)

                if show_guess:
                    # y_init = fit_mods.ExpDampOscFunc(x, **fit_res.init_values)
                    y_init = f_res.model.func(x, **f_res.init_values)
                    ax.plot(x, y_init, '--', c=guess_c,
                            linewidth=self.line_width)

            ax.legend(frameon=False)

    def run_default_analysis(self, print_fit_results=False,
                             close_file=False, **kw):

        super().run_default_analysis(
            close_file=close_file,
            close_main_fig=True, save_fig=False,**kw)

        verbose = kw.get('verbose', False)
        # Get old values for qubit frequency
        instr_set = self.data_file['Instrument settings']
        try:
            if self.for_ef:
                self.qubit_freq_spec = \
                    float(instr_set[self.qb_name].attrs['f_ef_qubit'])
            elif 'freq_qubit' in kw.keys():
                self.qubit_freq_spec = kw['freq_qubit']
            else:
                try:
                    self.qubit_freq_spec = \
                        float(instr_set[self.qb_name].attrs['f_qubit'])
                except KeyError:
                    self.qubit_freq_spec = \
                        float(instr_set[self.qb_name].attrs['freq_qubit'])

        except (TypeError, KeyError, ValueError):
            logging.warning('qb_name is unknown. Setting previously measured '
                            'value of the qubit frequency to 0. New qubit '
                            'frequency might be incorrect.')
            self.qubit_freq_spec = 0

        self.scale = 1e6

        # artificial detuning with one value can be passed as either an int or
        # a list with one elements
        if (type(self.artificial_detuning) is list) and \
                (len(self.artificial_detuning) > 1):
            if verbose:
                print('Performing Ramsey Analysis for 2 artificial detunings.')
            self.two_art_dets_analysis(**kw)
        else:
            if type(self.artificial_detuning) is list:
                self.artificial_detuning = self.artificial_detuning[0]
            if verbose:
                print('Performing Ramsey Analysis for 1 artificial detuning.')
            self.one_art_det_analysis(**kw)

        self.save_computed_parameters({'artificial_detuning':
                                           self.artificial_detuning},
                                      var_name=self.value_names[0])


        self.save_computed_parameters(self.T2_star,
                                      var_name=self.value_names[0])
        self.save_computed_parameters(self.T2_star_gauss,
                                      var_name=(self.value_names[0]+
                                      ' gaussian decay'))

        self.save_computed_parameters({'qubit_freq': self.qubit_frequency},
                                      var_name=self.value_names[0])
        self.save_computed_parameters({'qubit_freq_gauss':
                                           self.qubit_frequency_gauss},
                                      var_name=(self.value_names[0]+
                                               ' gaussian decay'))

        #Print the T2_star values on screen
        unit = self.parameter_units[0][-1]
        if kw.pop('print_parameters', False):
            print('New qubit frequency exp = {:.7f} (GHz)'.format(
                self.qubit_frequency * 1e-9) +
                  '\t\tqubit frequency stderr = {:.7f} (MHz)'.format(
                self.ramsey_freq['freq_stderr']*1e-6)+
                '\nT2* exp = {:.5f} '.format(
                self.T2_star['T2_star']*self.scale) +'('+'μ'+unit+')'+
                '\t\tT2* stderr = {:.5f} '.format(
                self.T2_star['T2_star_stderr']*self.scale) +
                '('+'μ'+unit+')')

        if close_file:
            self.data_file.close()

        return self.fit_res

    def one_art_det_analysis(self, **kw):

        # Perform fit and save fitted parameters
        self.fit_res = self.fit_Ramsey(x=self.sweep_points[:-self.NoCalPoints],
                                       y=self.normalized_data_points, **kw)
        self.save_fitted_parameters(self.fit_res,
                                    var_name=self.value_names[0])
        self.save_fitted_parameters(self.fit_results_dict['gaussian'],
                                    var_name=(self.value_names[0]+
                                              ' gaussian decay'))
        self.get_measured_freq(fit_res=self.fit_res, **kw)

        # Calculate new qubit frequency
        self.qubit_frequency = self.qubit_freq_spec + self.artificial_detuning \
                               - self.ramsey_freq['freq']
        self.qubit_frequency_gauss = self.qubit_freq_spec + \
                                     self.artificial_detuning - \
                                     self.fit_results_dict[
                                         'gaussian'].best_values['frequency']

        # Extract T2 star and save it
        self.T2_star = self.get_measured_T2_star(fit_res=self.fit_res, **kw)
        self.T2_star_gauss = \
            self.get_measured_T2_star(
                fit_res=self.fit_results_dict['gaussian'], **kw)
        # the call above defines self.T2_star as a dict; units are seconds

        self.total_detuning = self.fit_res.params['frequency'].value
        self.detuning_stderr = self.fit_res.params['frequency'].stderr
        self.detuning = self.total_detuning - self.artificial_detuning

        if self.make_fig:
            # Plot results
            show_guess = kw.pop('show_guess', False)
            show = kw.pop('show', False)
            plot_gaussian = kw.pop('plot_gaussian', True)
            self.plot_results(self.fit_res, show_guess=show_guess,
                              art_det=self.artificial_detuning,
                              fig=self.fig, ax=self.ax,
                              plot_gaussian=plot_gaussian)

            # dispaly figure
            if show:
                plt.show()

            #save figure
            fig_name_suffix = kw.pop('fig_name_suffix', 'Ramsey_fit')
            self.save_fig(self.fig, figname=(self.measurementstring+'_'+
                                             fig_name_suffix), **kw)

    def two_art_dets_analysis(self, **kw):

        # Extract the data for each ramsey
        len_art_det = len(self.artificial_detuning)
        sweep_pts_1 = self.sweep_points[0:-self.NoCalPoints:len_art_det]
        sweep_pts_2 = self.sweep_points[1:-self.NoCalPoints:len_art_det]
        ramsey_data_1 = self.normalized_values[0:-self.NoCalPoints:len_art_det]
        ramsey_data_2 = self.normalized_values[1:-self.NoCalPoints:len_art_det]

        # Perform fit
        fit_res_1 = self.fit_Ramsey(x=sweep_pts_1,
                                    y=ramsey_data_1, **kw)
        fit_res_2 = self.fit_Ramsey(x=sweep_pts_2,
                                    y=ramsey_data_2, **kw)

        self.save_fitted_parameters(fit_res_1, var_name=(self.value_names[0] +
                                                         ' ' + str(self.artificial_detuning[0] * 1e-6) + ' MHz'))
        self.save_fitted_parameters(fit_res_2, var_name=(self.value_names[0] +
                                                         ' ' + str(self.artificial_detuning[1] * 1e-6) + ' MHz'))

        ramsey_freq_dict_1 = self.get_measured_freq(fit_res=fit_res_1, **kw)
        ramsey_freq_1 = ramsey_freq_dict_1['freq']
        ramsey_freq_dict_2 = self.get_measured_freq(fit_res=fit_res_2, **kw)
        ramsey_freq_2 = ramsey_freq_dict_2['freq']

        # Calculate possible detunings from real qubit frequency
        self.new_qb_freqs = {
            '0': self.qubit_freq_spec + self.artificial_detuning[0] + ramsey_freq_1,
            '1': self.qubit_freq_spec + self.artificial_detuning[0] - ramsey_freq_1,
            '2': self.qubit_freq_spec + self.artificial_detuning[1] + ramsey_freq_2,
            '3': self.qubit_freq_spec + self.artificial_detuning[1] - ramsey_freq_2}

        print('The 4 possible cases for the new qubit frequency give:')
        pprint(self.new_qb_freqs)

        # Find which ones match
        self.diff = {}
        self.diff.update({'0': self.new_qb_freqs['0'] - self.new_qb_freqs['2']})
        self.diff.update({'1': self.new_qb_freqs['1'] - self.new_qb_freqs['3']})
        self.diff.update({'2': self.new_qb_freqs['1'] - self.new_qb_freqs['2']})
        self.diff.update({'3': self.new_qb_freqs['0'] - self.new_qb_freqs['3']})
        self.correct_key = np.argmin(np.abs(list(self.diff.values())))
        # Get new qubit frequency
        self.qubit_frequency = self.new_qb_freqs[str(self.correct_key)]

        if self.correct_key < 2:
            # art_det 1 was correct direction
            # print('Artificial detuning {:.1f} MHz gave the best results.'.format(
            #     self.artificial_detuning[0]*1e-6))
            self.fit_res = fit_res_1
            self.ramsey_data = ramsey_data_1
            self.sweep_pts = sweep_pts_1
            self.good_ramsey_freq = ramsey_freq_1
            qb_stderr = ramsey_freq_dict_1['freq_stderr']

        else:
            # art_det 2 was correct direction
            # print('Artificial detuning {:.1f} MHz gave the best results.'.format(
            #     self.artificial_detuning[1]*1e-6))
            self.fit_res = fit_res_2
            self.ramsey_data = ramsey_data_2
            self.sweep_pts = sweep_pts_2
            self.good_ramsey_freq = ramsey_freq_2
            qb_stderr = ramsey_freq_dict_2['freq_stderr']

        #Extract T2 star and save it
        self.T2_star = self.get_measured_T2_star(fit_res=self.fit_res, **kw)
        # units are seconds

        ################
        # Plot results #
        ################
        if self.make_fig_two_dets:
            show_guess = kw.pop('show_guess', False)
            show = kw.pop('show', False)

            if self.for_ef:
                ylabel = r'$F$ $\left(|f \rangle \right) (arb. units)$'
            else:
                ylabel = r'$F$ $\left(|e \rangle \right) (arb. units)$'
            if self.no_of_columns == 2:
                figsize = (3.375, 2.25 * len_art_det)
            else:
                figsize = (7, 4 * len_art_det)
            self.fig, self.axs = plt.subplots(len_art_det, 1,
                                              figsize=figsize,
                                              dpi=self.dpi)

            fit_res_array = [fit_res_1, fit_res_2]
            ramsey_data_dict = {'0': ramsey_data_1,
                                '1': ramsey_data_2}

            for i in range(len_art_det):
                ax = self.axs[i]
                self.plot_results_vs_sweepparam(x=self.sweep_pts,
                                                y=ramsey_data_dict[str(i)],
                                                fig=self.fig, ax=ax,
                                                xlabel=self.sweep_name,
                                                x_unit=self.sweep_unit[0],
                                                ylabel=ylabel,
                                                marker='o-',
                                                save=False)
                self.plot_results(fit_res_array[i], show_guess=show_guess,
                                  art_det=self.artificial_detuning[i],
                                  fig=self.fig, ax=ax, textbox=False)

                textstr = ('artificial detuning = %.2g MHz'
                           % (self.artificial_detuning[i] * 1e-6) +
                           '\n$f_{Ramsey}$ = %.5g $ MHz \pm$ (%.5g) MHz'
                           % (fit_res_array[i].params['frequency'].value * 1e-6,
                              fit_res_array[i].params['frequency'].stderr * 1e6) +
                           '\n$T_2^\star$ = %.3g '
                           % (fit_res_array[i].params['tau'].value * self.scale) +
                           self.units + ' $\pm$ (%.3g) '
                           % (fit_res_array[i].params['tau'].stderr * self.scale) +
                           self.units)
                ax.annotate(textstr, xy=(0.99, 0.98), xycoords='axes fraction',
                            fontsize=self.font_size, bbox=self.box_props,
                            horizontalalignment='right', verticalalignment='top')

                if i == (len_art_det - 1):
                    textstr_main = ('$f_{qubit \_ old}$ = %.5g GHz'
                                    % (self.qubit_freq_spec * 1e-9) +
                                    '\n$f_{qubit \_ new}$ = %.5g $ GHz \pm$ (%.5g) GHz'
                                    % (self.qubit_frequency * 1e-9,
                                       qb_stderr * 1e-9) +
                                    '\n$T_2^\star$ = %.3g '
                                    % (self.T2_star['T2_star'] * self.scale) +
                                    self.units + ' $\pm$ (%.3g) '
                                    % (self.T2_star['T2_star_stderr'] * self.scale) +
                                    self.units)

                    self.fig.text(0.5, 0, textstr_main, fontsize=self.font_size,
                                  transform=self.axs[i].transAxes,
                                  verticalalignment='top',
                                  horizontalalignment='center', bbox=self.box_props)

            # dispaly figure
            if show:
                plt.show()

            #save figure
            fig_name_suffix = kw.pop('fig_name_suffix', 'Ramsey_fit')
            self.save_fig(self.fig, figname=(self.measurementstring+
                                            '_'+fig_name_suffix), **kw)

    def get_measured_freq(self, fit_res, **kw):
        freq = fit_res.params['frequency'].value
        freq_stderr = fit_res.params['frequency'].stderr

        self.ramsey_freq = {'freq': freq, 'freq_stderr': freq_stderr}

        return self.ramsey_freq

    def get_measured_T2_star(self, fit_res, **kw):
        '''
        Returns measured T2 star from the fit to the Ical data.
         return T2, T2_stderr
        '''
        T2 = fit_res.params['tau'].value
        T2_stderr = fit_res.params['tau'].stderr

        T2_star = {'T2_star':T2, 'T2_star_stderr':T2_stderr}

        return T2_star


class DragDetuning_Analysis(TD_Analysis):

    def __init__(self, label='DragDetuning', **kw):
        kw['label'] = label
        kw['h5mode'] = 'r+'  # Read write mode, file must exist
        super(self.__class__, self).__init__(**kw)

    def run_default_analysis(self, print_fit_results=False, **kw):
        close_file = kw.pop('close_file', True)
        figsize = kw.pop('figsize', (11, 10))
        self.add_analysis_datagroup_to_file()
        self.get_naming_and_values()
        fig, axarray = plt.subplots(2, 2, figsize=figsize)

        XpY90_data = self.measured_values[0][0::2] + \
                     1.j * self.measured_values[1][0::2]
        YpX90_data = self.measured_values[0][1::2] + \
                     1.j * self.measured_values[1][1::2]

        self.XpY90 = np.mean(XpY90_data)
        self.YpX90 = np.mean(YpX90_data)
        self.detuning = np.abs(self.XpY90 - self.YpX90)

        for i, name in enumerate(self.value_names):
            ax = axarray[i / 2, i % 2]
            self.plot_results_vs_sweepparam(x=self.sweep_points,
                                            y=self.measured_values[i],
                                            fig=fig,
                                            ax=ax,
                                            xlabel=self.xlabel,
                                            ylabel=self.ylabels[i],
                                            **kw)

        self.save_fig(fig, figname=self.measurementstring, **kw)
        if close_file:
            self.data_file.close()
        return (self.detuning, self.XpY90, self.YpX90)


class TransientAnalysis(TD_Analysis):

    def run_default_analysis(self, print_fit_results=False, **kw):
        close_file = kw.pop('close_file', True)
        demodulate = kw.pop('demodulate', False)
        figsize = kw.pop('figsize', (11, 4))
        self.IF = kw.pop('IF', 10)
        self.load_hdf5data()
        keys = list(self.g.keys())
        fig, ax = plt.subplots(1, 1, figsize=figsize)

        self.valuenames = ["transient_0", "transient_1"]
        if 'touch_n_go_transient_0' in keys:
            mode = 'CBox'
            transient_0 = self.get_values(key='touch_n_go_transient_0')
            transient_1 = self.get_values(key='touch_n_go_transient_1')
            sampling_rate = 0.2  # Gsample/s
            kw.pop('plot_title', "CBox transient")
            samples = len(transient_0)

        elif 'average_transients_I' in keys:
            mode = 'ATS'
            transients_0 = self.get_values(key='average_transients_I')
            transients_1 = self.get_values(key='average_transients_Q')
            samples = len(transients_0[:, 0])
            sampling_rate = 1  # Gsample/s

        self.time = np.linspace(0, samples / sampling_rate, samples)
        if mode == 'CBox':
            self.plot_results_vs_sweepparam(x=self.time,
                                            y=transient_0,
                                            fig=fig,
                                            ax=ax,
                                            marker='-o',
                                            xlabel="time (ns)",
                                            ylabel="amplitude (au)",
                                            **kw)
        else:

            ax.plot(self.time, transients_0[:, 0], marker='.',
                    label='Average transient ch A')
            ax.plot(self.time, transients_1[:, 0], marker='.',
                    label='Average transient ch B')
            ax.legend()

            ax.set_xlabel('time (ns)')
            ax.set_ylabel('dac voltage (V)')

        if demodulate:
            print('demodulating using IF = %.2f GHz' % self.IF)
            dem_cos = np.cos(2 * np.pi * self.IF * self.time)
            dem_sin = np.sin(2 * np.pi * self.IF * self.time)

            self.demod_transient_I = dem_cos * transients_0[:, 0] + \
                                     dem_sin * transients_1[:, 0]
            self.demod_transient_Q = -dem_sin * transients_0[:, 0] + \
                                     dem_cos * transients_1[:, 0]

            fig2, axs2 = plt.subplots(1, 1, figsize=figsize, sharex=True)
            axs2.plot(self.time, self.demod_transient_I, marker='.',
                      label='I demodulated')
            axs2.plot(self.time, self.demod_transient_Q, marker='.',
                      label='Q demodulated')
            axs2.legend()
            self.save_fig(fig2, figname=self.measurementstring + 'demod', **kw)
            axs2.set_xlabel('time (ns)')
            axs2.set_ylabel('dac voltage (V)')

            self.power = self.demod_transient_I ** 2 + self.demod_transient_Q ** 2
            fig3, ax3 = plt.subplots(1, 1, figsize=figsize, sharex=True)
            ax3.plot(self.time, self.power, marker='.')
            ax3.set_ylabel('Power (a.u.)')
            self.save_fig(fig3, figname=self.measurementstring + 'Power', **kw)
            ax3.set_xlabel('time (ns)')

        self.save_fig(fig, figname=self.measurementstring, **kw)
        if close_file:
            self.data_file.close()
        return


class DriveDetuning_Analysis(TD_Analysis):

    def __init__(self, label='DriveDetuning', **kw):
        kw['label'] = label
        kw['h5mode'] = 'r+'  # Read write mode, file must exist
        super().__init__(**kw)

    def run_default_analysis(self, print_fit_results=False, **kw):

        def sine_fit_data():
            self.fit_type = 'sine'
            model = fit_mods.lmfit.Model(fit_mods.CosFunc)

            params = fit_mods.Cos_guess(model, data=data,
                                        t=sweep_points)
            # This ensures that phase is *always* ~90 deg if it is different
            # this shows up in the amplitude and prevents the correct detuning
            # is shown.
            params['phase'].min = np.deg2rad(80)
            params['phase'].max = np.deg2rad(100)

            fit_results = model.fit(data=data, t=sweep_points,
                                    params=params)
            return fit_results

        def quadratic_fit_data():
            M = np.array(
                [sweep_points ** 2, sweep_points, [1] * len(sweep_points)])
            Minv = np.linalg.pinv(M)
            [a, b, c] = np.dot(data, Minv)
            fit_data = (a * sweep_points ** 2 + b * sweep_points + c)
            return fit_data, (a, b, c)

        close_file = kw.pop('close_file', True)
        figsize = kw.pop('figsize', (11, 5))
        self.add_analysis_datagroup_to_file()
        self.get_naming_and_values()

        self.NoCalPoints = 4

        self.normalize_data_to_calibration_points(
            self.measured_values[0], self.NoCalPoints)
        self.add_dataset_to_analysisgroup('Corrected data',
                                          self.corr_data)
        self.analysis_group.attrs.create('corrected data based on',
                                         'calibration points'.encode('utf-8'))

        data = self.corr_data[:-self.NoCalPoints]
        cal_data = np.split(self.corr_data[-self.NoCalPoints:], 2)
        cal_data_mean = np.mean(cal_data, axis=1)
        cal_peak_to_peak = abs(cal_data_mean[1] - cal_data_mean[0])

        sweep_points = self.sweep_points[:-self.NoCalPoints]
        data_peak_to_peak = max(data) - min(data)

        self.fit_results_sine = sine_fit_data()
        self.fit_results_quadratic = quadratic_fit_data()

        chisqr_sine = self.fit_results_sine.chisqr
        chisqr_quadratic = np.sum((self.fit_results_quadratic[0] - data) ** 2)

        if (chisqr_quadratic < chisqr_sine) or \
                (data_peak_to_peak / cal_peak_to_peak < .5):
            self.fit_type = 'quadratic'
            self.slope = self.fit_results_quadratic[1][1]
            amplitude = cal_peak_to_peak / 2

        else:
            self.fit_type = 'sine'
            amplitude = self.fit_results_sine.params['amplitude']
            frequency = self.fit_results_sine.params['frequency']
            self.slope = 2 * np.pi * amplitude * frequency

        self.drive_detuning = -1 * self.slope / (2 * np.pi * abs(amplitude))
        self.drive_scaling_factor = 1. / (1. + self.drive_detuning)

        # Plotting
        fig, axarray = plt.subplots(2, figsize=figsize)
        for k, name in enumerate(self.value_names):
            ax = axarray[k]
            self.plot_results_vs_sweepparam(x=self.sweep_points,
                                            y=self.measured_values[k],
                                            fig=fig,
                                            ax=ax,
                                            xlabel=self.xlabel,
                                            ylabel=self.ylabels[k],
                                            **kw)
        self.save_fig(fig, figname=self.measurementstring, **kw)
        fig, ax = self.default_ax()
        self.plot_results_vs_sweepparam(x=self.sweep_points,
                                        y=self.corr_data,
                                        fig=fig,
                                        ax=ax,
                                        xlabel=self.xlabel,
                                        ylabel=r'$F$  $|1\rangle$',
                                        **kw)
        if self.fit_type is 'sine':
            ax.plot(sweep_points, self.fit_results_sine.best_fit)
        else:
            ax.plot(sweep_points, self.fit_results_quadratic[0])
        # plt.show()
        self.save_fig(fig, figname=self.measurementstring + '_fit', **kw)
        if close_file:
            self.data_file.close()
        return self.drive_scaling_factor


class OnOff_Analysis(TD_Analysis):

    def __init__(self, label='OnOff', idx=None, **kw):
        kw['label'] = label
        kw['h5mode'] = 'r+'  # Read write mode, file must exist
        self.idx = idx
        super(self.__class__, self).__init__(**kw)

    def run_default_analysis(self, print_fit_results=False, **kw):
        close_file = kw.pop('close_file', True)
        self.add_analysis_datagroup_to_file()
        self.get_naming_and_values()
        figsize = kw.pop('figsize', (11, 2 * len(self.value_names)))
        if self.idx is not None:
            idx_val = np.where(self.value_names == 'I_cal_%d' % self.idx)[0][0]
        else:
            try:
                idx_val = np.where(self.value_names == 'I_cal')[0][0]
            except:  # Kind of arbitrarily choose axis 0
                idx_val = 0

        fig, axarray = plt.subplots(len(self.value_names) / 2, 2,
                                    figsize=figsize)

        I_cal = self.measured_values[idx_val]
        zero_mean = np.mean(I_cal[0::2])
        zero_std = np.std(I_cal[0::2])

        one_mean = np.mean(I_cal[1::2])
        one_std = np.std(I_cal[1::2])

        self.distance = np.power(zero_mean - one_mean, 2)
        distance_error = np.sqrt(
            np.power(2. * (zero_mean - one_mean) * zero_std, 2)
            + np.power(2. * (one_mean - zero_mean) * one_std, 2))
        self.contrast = self.distance / distance_error

        for i, name in enumerate(self.value_names):
            if len(self.value_names) == 4:
                ax = axarray[i / 2, i % 2]
            elif len(self.value_names) == 2:
                ax = axarray[i]

            self.plot_results_vs_sweepparam(x=self.sweep_points[::2],
                                            y=self.measured_values[i][::2],
                                            fig=fig,
                                            ax=ax,
                                            xlabel=self.xlabel,
                                            ylabel=self.ylabels[i],
                                            label='On',
                                            marker='o:',
                                            **kw)
            self.plot_results_vs_sweepparam(x=self.sweep_points[1::2],
                                            y=self.measured_values[i][1::2],
                                            fig=fig,
                                            ax=ax,
                                            xlabel=self.xlabel,
                                            ylabel=self.ylabels[i],
                                            label='Off',
                                            marker='o:',
                                            **kw)
            ax.legend()
        fig2, ax2 = plt.subplots(figsize=(10, 6))
        self.plot_results_vs_sweepparam(x=self.sweep_points[::2],
                                        y=I_cal[::2],
                                        fig=fig2,
                                        ax=ax2,
                                        xlabel=self.xlabel,
                                        ylabel=self.ylabels[idx_val],
                                        label='Off',
                                        marker='o:',
                                        **kw)
        self.plot_results_vs_sweepparam(x=self.sweep_points[1::2],
                                        y=I_cal[1::2],
                                        fig=fig2,
                                        ax=ax2,
                                        xlabel=self.xlabel,
                                        ylabel=self.ylabels[idx_val],
                                        label='Off',
                                        marker='o:',
                                        **kw)
        ax2.hlines((zero_mean), 0, len(self.sweep_points),
                   linestyle='solid', color='blue')
        ax2.hlines((one_mean), 0, len(self.sweep_points),
                   linestyle='solid', color='green')
        ax2.text(2, zero_mean, "Zero mean", bbox=self.box_props, color='blue')
        ax2.text(2, one_mean, "One mean", bbox=self.box_props, color='green')
        ax2.hlines((zero_mean + zero_std, zero_mean - zero_std),
                   0, len(self.sweep_points), linestyle='dashed', color='blue')
        ax2.hlines((one_mean + one_std, one_mean - one_std),
                   0, len(self.sweep_points), linestyle='dashed', color='green')
        ax2.text(2, max(I_cal) + (max(I_cal) - min(I_cal)) * .04,
                 "Contrast: %.2f" % self.contrast,
                 bbox=self.box_props)
        self.save_fig(fig, figname=self.measurementstring, **kw)
        self.save_fig(fig2, figname=self.measurementstring + '_calibrated', **kw)
        if close_file:
            self.data_file.close()
        print('Average contrast: %.2f' % self.contrast)
        return self.contrast


class AllXY_Analysis(TD_Analysis):
    '''
    Performs a rotation and normalization on the data and calculates a
    deviation from the expected ideal data.

    Automatically works for the standard AllXY sequences of 42 and 21 points.
    Optional keyword arguments can be used to specify
    'ideal_data': np.array equal in lenght to the data
    '''

    def __init__(self, label='AllXY', zero_coord=None, one_coord=None,
                 make_fig=True, **kw):
        kw['label'] = label
        kw['h5mode'] = 'r+'  # Read write mode, file must exist
        self.zero_coord = zero_coord
        self.one_coord = one_coord
        self.make_fig = make_fig

        super(self.__class__, self).__init__(**kw)

    def run_default_analysis(self, print_fit_results=False,
                             close_main_fig=True, flip_axis=False, **kw):
        close_file = kw.pop('close_file', True)
        self.flip_axis = flip_axis
        self.cal_points = kw.pop('cal_points', None)
        self.add_analysis_datagroup_to_file()
        self.get_naming_and_values()

        if len(self.measured_values[0]) == 42:
            ideal_data = np.concatenate((0 * np.ones(10), 0.5 * np.ones(24),
                                         np.ones(8)))
        else:
            ideal_data = np.concatenate((0 * np.ones(5), 0.5 * np.ones(12),
                                         np.ones(4)))
        self.rotate_and_normalize_data()
        self.add_dataset_to_analysisgroup('Corrected data',
                                          self.corr_data)
        self.analysis_group.attrs.create('corrected data based on',
                                         'calibration points'.encode('utf-8'))
        data_error = self.corr_data - ideal_data
        self.deviation_total = np.mean(abs(data_error))
        # Plotting
        if self.make_fig:
            self.make_figures(ideal_data=ideal_data,
                              close_main_fig=close_main_fig, **kw)
        if close_file:
            self.data_file.close()
        return self.deviation_total

    def make_figures(self, ideal_data, close_main_fig, **kw):
        fig1, fig2, ax1, axarray = self.setup_figures_and_axes()
        for i in range(len(self.value_names)):
            if len(self.value_names) == 2:
                ax = axarray[i]
            else:
                ax = axarray
            self.plot_results_vs_sweepparam(x=self.sweep_points,
                                            y=self.measured_values[i],
                                            fig=fig2, ax=ax,
                                            xlabel=self.xlabel,
                                            ylabel=str(
                                                self.value_names[i]),
                                            save=False)
        ax1.set_ylim(min(self.corr_data) - .1, max(self.corr_data) + .1)
        if self.flip_axis:
            ylabel = r'$F$ $|0 \rangle$'
        else:
            ylabel = r'$F$ $|1 \rangle$'
        self.plot_results_vs_sweepparam(x=self.sweep_points,
                                        y=self.corr_data,
                                        fig=fig1, ax=ax1,
                                        xlabel='',
                                        ylabel=ylabel,
                                        save=False)
        ax1.plot(self.sweep_points, ideal_data)
        labels = [item.get_text() for item in ax1.get_xticklabels()]
        if len(self.measured_values[0]) == 42:
            locs = np.arange(1, 42, 2)
        else:
            locs = np.arange(0, 21, 1)
        labels = ['II', 'XX', 'YY', 'XY', 'YX',
                  'xI', 'yI', 'xy', 'yx', 'xY', 'yX',
                  'Xy', 'Yx', 'xX', 'Xx', 'yY', 'Yy',
                  'XI', 'YI', 'xx', 'yy']

        ax1.xaxis.set_ticks(locs)
        ax1.set_xticklabels(labels, rotation=60)

        deviation_text = r'Deviation: %.5f' % self.deviation_total
        ax1.text(1, 1.05, deviation_text, fontsize=11,
                 bbox=self.box_props)
        if not close_main_fig:
            # Hacked in here, good idea to only show the main fig but can
            # be optimized somehow
            self.save_fig(fig1, ylabel='Amplitude (normalized)',
                          close_fig=False, **kw)
        else:
            self.save_fig(fig1, ylabel='Amplitude (normalized)', **kw)
        self.save_fig(fig2, ylabel='Amplitude', **kw)

class FFC_Analysis(TD_Analysis):
    '''
    Performs a rotation and normalization on the data and calculates a
    deviation from the expected ideal data.

    Automatically works for the standard AllXY sequences of 42 and 21 points.
    Optional keyword arguments can be used to specify
    'ideal_data': np.array equal in lenght to the data
    '''

    def __init__(self, label='FFC', make_fig=True, zero_coord=None, one_coord=None, **kw):
        kw['label'] = label
        kw['h5mode'] = 'r+'  # Read write mode, file must exist
        self.zero_coord = zero_coord
        self.one_coord = one_coord
        self.make_fig = make_fig

        super(self.__class__, self).__init__(**kw)

    def run_default_analysis(self, print_fit_results=False,
                             close_main_fig=True, flip_axis=False, **kw):
        close_file = kw.pop('close_file', True)
        self.flip_axis = flip_axis
        self.cal_points = kw.pop('cal_points', None)
        self.add_analysis_datagroup_to_file()
        self.get_naming_and_values()

        ideal_data = np.concatenate((0.5 * np.ones(1), 1 * np.ones(1)))
        self.rotate_and_normalize_data()
        self.add_dataset_to_analysisgroup('Corrected data',
                                          self.corr_data)
        self.analysis_group.attrs.create('corrected data based on',
                                         'calibration points'.encode('utf-8'))
        data_error = self.corr_data - ideal_data
        self.deviation_total = np.mean(abs(data_error))
        # Plotting
        if self.make_fig:
            self.make_figures(ideal_data=ideal_data,
                              close_main_fig=close_main_fig, **kw)
        if close_file:
            self.data_file.close()
        return self.deviation_total

    def make_figures(self, ideal_data, close_main_fig, **kw):
        fig1, fig2, ax1, axarray = self.setup_figures_and_axes()
        for i in range(len(self.value_names)):
            if len(self.value_names) == 2:
                ax = axarray[i]
            else:
                ax = axarray
            self.plot_results_vs_sweepparam(x=self.sweep_points,
                                            y=self.measured_values[i],
                                            fig=fig2, ax=ax,
                                            xlabel=self.xlabel,
                                            ylabel=str(
                                                self.value_names[i]),
                                            save=False)
        ax1.set_ylim(min(self.corr_data) - .1, max(self.corr_data) + .1)
        if self.flip_axis:
            ylabel = r'$F$ $|0 \rangle$'
        else:
            ylabel = r'$F$ $|1 \rangle$'
        self.plot_results_vs_sweepparam(x=self.sweep_points,
                                        y=self.corr_data,
                                        fig=fig1, ax=ax1,
                                        xlabel='',
                                        ylabel=ylabel,
                                        save=False)
        ax1.plot(self.sweep_points, ideal_data)
        labels = [item.get_text() for item in ax1.get_xticklabels()]
        locs = np.arange(0, 2)
        labels = ['NoFB', 'FB']

        ax1.xaxis.set_ticks(locs)
        ax1.set_xticklabels(labels, rotation=60)

        deviation_text = r'Deviation: %.5f' % self.deviation_total
        ax1.text(1, 1.05, deviation_text, fontsize=11,
                 bbox=self.box_props)
        if not close_main_fig:
            # Hacked in here, good idea to only show the main fig but can
            # be optimized somehow
            self.save_fig(fig1, ylabel='Amplitude (normalized)',
                          close_fig=False, **kw)
        else:
            self.save_fig(fig1, ylabel='Amplitude (normalized)', **kw)
        self.save_fig(fig2, ylabel='Amplitude', **kw)


class RandomizedBenchmarking_Analysis(TD_Analysis):
    '''
    Rotates and normalizes the data before doing a fit with a decaying
    exponential to extract the Clifford fidelity.
    By optionally specifying T1 and the pulse separation (time between start
    of pulses) the T1 limited fidelity will be given and plotted in the
    same figure.
    '''

    def __init__(self, label='RB', T1=None, pulse_delay=None, **kw):

        self.T1 = T1
        if self.T1==0:
            self.T1=None

        self.pulse_delay = pulse_delay

        super().__init__(**kw)

    def run_default_analysis(self, **kw):
        close_main_fig = kw.pop('close_main_fig', True)
        close_file = kw.pop('close_file', True)
        if self.cal_points is None:
            self.cal_points = [list(range(-4, -2)), list(range(-2, 0))]

        super().run_default_analysis(close_file=False, make_fig=False,
                                     **kw)

        data = self.corr_data[:-1 * (len(self.cal_points[0] * 2))]
        n_cl = self.sweep_points[:-1 * (len(self.cal_points[0] * 2))]

        self.fit_res = self.fit_data(data, n_cl)
        self.fit_results = [self.fit_res]
        self.save_fitted_parameters(fit_res=self.fit_res, var_name='F|1>')
        if self.make_fig:
            self.make_figures(close_main_fig=close_main_fig, **kw)

        if close_file:
            self.data_file.close()
        return

    def calc_T1_limited_fidelity(self, T1, pulse_delay):
        '''
        Formula from Asaad et al.
        pulse separation is time between start of pulses
        '''
        Np = 1.875  # Number of gates per Clifford for XY_pi/2 decomposition
        F_cl = (1 / 6 * (3 + 2 * np.exp(-1 * pulse_delay / (2 * T1)) +
                         np.exp(-pulse_delay / T1))) ** Np
        p = 2 * F_cl - 1

        return F_cl, p

    def add_textbox(self, ax, F_T1=None):

        textstr = ('\t$F_{Cl}$' + ' \t= {:.4g} $\pm$ ({:.4g})%'.format(
            self.fit_res.params['fidelity_per_Clifford'].value * 100,
            self.fit_res.params['fidelity_per_Clifford'].stderr * 100) +
                   '\n  $1-F_{Cl}$' + '  = {:.4g} $\pm$ ({:.4g})%'.format(
                    (1 - self.fit_res.params['fidelity_per_Clifford'].value) * 100,
                    (self.fit_res.params['fidelity_per_Clifford'].stderr) * 100) +
                   '\n\tOffset\t= {:.4g} $\pm$ ({:.4g})'.format(
                       (self.fit_res.params['offset'].value),
                       (self.fit_res.params['offset'].stderr)))
        if F_T1 is not None:
            textstr += ('\n\t  $F_{Cl}^{T_1}$  = ' +
                        '{:.6g}%'.format(F_T1 * 100))

        self.ax.text(0.1, 0.95, textstr, transform=self.ax.transAxes,
                     fontsize=11, verticalalignment='top',
                     bbox=self.box_props)

    def make_figures(self, close_main_fig, **kw):

        ylabel = r'$F$ $\left(|1 \rangle \right)$'
        self.fig, self.ax = self.default_ax()
        if self.plot_cal_points:
            x = self.sweep_points
            y = self.corr_data
        else:
            logging.warning('not tested for all types of calpoints')
            if type(self.cal_points[0]) is int:
                x = self.sweep_points[:-2]
                y = self.corr_data[:-2]
            else:
                x = self.sweep_points[:-1 * (len(self.cal_points[0]) * 2)]
                y = self.corr_data[:-1 * (len(self.cal_points[0]) * 2)]

        self.plot_results_vs_sweepparam(x=x,
                                        y=y,
                                        fig=self.fig, ax=self.ax,
                                        xlabel=self.xlabel,
                                        ylabel=ylabel,
                                        save=False)

        x_fine = np.linspace(0, self.sweep_points[-1], 1000)
        for fit_res in self.fit_results:
            best_fit = fit_mods.RandomizedBenchmarkingDecay(
                x_fine, **fit_res.best_values)
            self.ax.plot(x_fine, best_fit, label='Fit')
        self.ax.set_ylim(min(min(self.corr_data) - .1, -.1),
                         max(max(self.corr_data) + .1, 1.1))

        # Here we add the line corresponding to T1 limited fidelity
        F_T1 = None
        if self.T1 is not None and self.pulse_delay is not None:
            F_T1, p_T1 = self.calc_T1_limited_fidelity(
                self.T1, self.pulse_delay)
            T1_limited_curve = fit_mods.RandomizedBenchmarkingDecay(
                x_fine, -0.5, p_T1, 0.5)
            self.ax.plot(x_fine, T1_limited_curve, label='T1-limit')

            self.ax.legend(loc='center left', bbox_to_anchor=(1, 0.5))

        # Add a textbox
        self.add_textbox(self.ax, F_T1)

        if not close_main_fig:
            # Hacked in here, good idea to only show the main fig but can
            # be optimized somehow
            self.save_fig(self.fig, ylabel='Amplitude (normalized)',
                          close_fig=False, **kw)
        else:
            self.save_fig(self.fig, ylabel='Amplitude (normalized)', **kw)

    def fit_data(self, data, numCliff,
                 print_fit_results=False,
                 show_guess=False,
                 plot_results=False):

        RBModel = lmfit.Model(fit_mods.RandomizedBenchmarkingDecay)
        # RBModel = fit_mods.RBModel
        RBModel.set_param_hint('Amplitude', value=-0.5)
        RBModel.set_param_hint('p', value=.99)
        RBModel.set_param_hint('offset', value=.5)
        # From Magesan et al., Scalable and Robust Randomized Benchmarking
        # of Quantum Processes
        RBModel.set_param_hint('fidelity_per_Clifford',  # vary=False,
                               expr='(p + (1-p)/2)')
        RBModel.set_param_hint('error_per_Clifford',  # vary=False,
                               expr='1-fidelity_per_Clifford')
        RBModel.set_param_hint('fidelity_per_gate',  # vary=False,
                               expr='fidelity_per_Clifford**(1./1.875)')
        RBModel.set_param_hint('error_per_gate',  # vary=False,
                               expr='1-fidelity_per_gate')

        params = RBModel.make_params()
        fit_res = RBModel.fit(data, numCliff=numCliff,
                              params=params)
        if print_fit_results:
            print(fit_res.fit_report())
        if plot_results:
            plt.plot(fit_res.data, 'o-', label='data')
            plt.plot(fit_res.best_fit, label='best fit')
            if show_guess:
                plt.plot(fit_res.init_fit, '--', label='init fit')

        return fit_res


class RandomizedBenchmarking_Analysis_new(TD_Analysis):

    '''
    Rotates and normalizes the data before doing a fit with a decaying
    exponential to extract the Clifford fidelity.
    By optionally specifying T1 and the pulse separation (time between start
    of pulses) the T1 limited fidelity will be given and plotted in the
    same figure.
    '''

    def __init__(self, label='RB', T1=None, T2=None, pulse_delay=None,
                 gate_decomp='HZ', TwoD=True, **kw):

        self.T1 = T1
        self.T2 = T2
        if self.T1==0:
            self.T1=None
        if self.T2==0:
            self.T2=None

        self.gate_decomp = gate_decomp
        self.pulse_delay = pulse_delay

        super().__init__(TwoD=TwoD, **kw)

    def run_default_analysis(self, **kw):

        if not kw.pop('skip', False):
            close_main_fig = kw.pop('close_main_fig', True)
            close_file = kw.pop('close_file', True)
            if self.cal_points is None:
                self.cal_points = [list(range(-4, -2)), list(range(-2, 0))]

            MeasurementAnalysis.run_default_analysis(self,
                                                     close_file=False, **kw)
            self.add_analysis_datagroup_to_file()

            if len(self.measured_values) == 1:
                logging.warning('Data is assumed to be thresholded!')
                logging.warning('Data is assumed to be thresholded!')
                self.n_cl = np.unique(self.sweep_points_2D)
                self.nr_seeds = self.sweep_points.size

                data_raw = self.measured_values[0]

                data = np.zeros((self.n_cl.size))
                for i in range(self.n_cl.size):
                    data[i] = np.mean([data_raw[j][i] for j in
                                       range(self.nr_seeds)])

                data = 1 - data

            else:
                self.n_cl = np.unique(self.sweep_points_2D)
                nr_sweep_pts = self.sweep_points.size #nr_seeds+NoCalPts
                self.nr_seeds = nr_sweep_pts - 2*len(self.cal_points[0])
                data = np.zeros(self.n_cl.size)

                data_rearranged = [np.zeros((self.n_cl.size, nr_sweep_pts)),
                                   np.zeros((self.n_cl.size, nr_sweep_pts))]
                I = self.measured_values[0]
                Q = self.measured_values[1]
                for i in range(self.n_cl.size):
                    for j in range(nr_sweep_pts):
                        data_rearranged[0][i, j] = I[j, i]
                        data_rearranged[1][i, j] = Q[j, i]
                self.data_rearranged = data_rearranged
                a = np.zeros((2, nr_sweep_pts))  #this is an array with the same shape as
                                             #as measured_values for TwoD==False
                self.data_calibrated = deepcopy(self.data_rearranged[0])
                for i in range(self.n_cl.size):
                    a[0] = data_rearranged[0][i]
                    a[1] = data_rearranged[1][i]
                    data_calibrated = a_tools.rotate_and_normalize_data(a,
                                                                self.cal_points[0],
                                                                self.cal_points[1])[0]
                    self.data_calibrated[i] = data_calibrated
                    data_calibrated = data_calibrated[:-int(self.NoCalPoints)]
                    data[i] = np.mean(data_calibrated)

                self.calibrated_data_points = np.zeros(shape=(self.data_calibrated.shape[0],
                                                       self.nr_seeds))
                for i,d in enumerate(self.data_calibrated):
                    self.calibrated_data_points[i] = d[:-int(2*len(self.cal_points[0]))]

            self.data = data
            #data = self.corr_data[:-1*(len(self.cal_points[0]*2))]
            #n_cl = self.sweep_points[:-1*(len(self.cal_points[0]*2))]

            self.add_dataset_to_analysisgroup('Corrected data', self.data)
            self.analysis_group.attrs.create('corrected data based on',
                                             'calibration points'.encode('utf-8'))

            self.fit_res = self.fit_data(self.data, self.n_cl, **kw)
            self.fit_results = [self.fit_res]
            self.save_fitted_parameters(fit_res=self.fit_res, var_name='F|1>')
            if self.make_fig:
                self.make_figures(close_main_fig=close_main_fig, **kw)

            if close_file:
                self.data_file.close()
        return

    def calc_T1_limited_fidelity(self, T1, T2, pulse_delay):
        '''
        Formula from Asaad et al.
        pulse separation is time between start of pulses
        '''
        #Np = 1.875  # Avg. number of gates per Clifford for XY decomposition
        #Np = 0.9583  # Avg. number of gates per Clifford for HZ decomposition
        if self.gate_decomp=='HZ':
            Np = 1.125
        elif self.gate_decomp=='XY':
            Np = 1.875
        else:
            raise ValueError('Gate decomposition not recognized.')
        F_cl = (1/6*(3 + 2*np.exp(-1*pulse_delay/(T2)) +
                     np.exp(-pulse_delay/T1)))**Np
        p = 2*F_cl - 1

        return F_cl, p

    def add_textbox(self, ax, F_T1=None, plot_T1_lim=True, **kw):

        textstr = ('$F_{Cl}$'+' = {:.6g} $\pm$ ({:.4g})%'.format(
            self.fit_res.params['fidelity_per_Clifford'].value*100,
            self.fit_res.params['fidelity_per_Clifford'].stderr*100) +
            '\n$1-F_{Cl}$'+'  = {:.4g} $\pm$ ({:.4g})%'.format(
                (1-self.fit_res.params['fidelity_per_Clifford'].value)*100,
                (self.fit_res.params['fidelity_per_Clifford'].stderr)*100) +
            '\nOffset = {:.4g} $\pm$ ({:.3g})'.format(
                (self.fit_res.params['offset'].value),
                (self.fit_res.params['offset'].stderr)))
        if F_T1 is not None and plot_T1_lim:
            textstr += ('\n$F_{Cl}^{T_1}$  = ' +
                        '{:.6g}%'.format(F_T1*100))

        horizontal_alignment = kw.pop('horizontal_alignment', 'left')
        horiz_place = 0.025
        if horizontal_alignment=='right':
            horiz_place = 0.975

        ax.text(horiz_place, 0.95, textstr, transform=ax.transAxes,
                fontsize=self.font_size, verticalalignment='top',
                horizontalalignment=horizontal_alignment, bbox=self.box_props)

    def make_figures(self, close_main_fig, **kw):

        ylabel = r'$F$ $\left(|1 \rangle \right)$'
        self.fig, self.ax = self.default_ax()

        self.plot_results_vs_sweepparam(x=self.n_cl,
                                        y=self.data,
                                        fig=self.fig, ax=self.ax,
                                        marker='o',
                                        xlabel=self.ylabel,
                                        ylabel=ylabel,
                                        save=False)

        if kw.pop('plot_errorbars', True):
            if kw.pop('std_err', False):
                err_bars = []
                for data in self.calibrated_data_points:
                    err_bars.append(np.std(data)/np.sqrt(data.size))
                err_bars = np.asarray(err_bars)
                err_label = 'stderr'

            else:
                err_bars = self.epsilon
                err_label = str(int(self.conf_level*100)) + '% CI'

            a_tools.plot_errorbars(self.n_cl,
                                   self.data,
                                   ax=self.ax,
                                   err_bars=err_bars,
                                   label=err_label,
                                   linewidth=self.line_width//2,
                                   marker='none',
                                   markersize=self.marker_size,
                                   capsize=self.line_width,
                                   capthick=self.line_width)

        x_fine = np.linspace(0, self.n_cl[-1], 1000)
        for fit_res in self.fit_results:
            best_fit = fit_mods.RandomizedBenchmarkingDecay(
                x_fine, **fit_res.best_values)
            self.ax.plot(x_fine, best_fit, 'C0', label='Fit')
        self.ax.set_ylim(min(min(self.data)-.1, -.1),
                         max(max(self.data)+.1, 1.1))

        # Here we add the line corresponding to T1 limited fidelity
        plot_T1_lim = kw.pop('plot_T1_lim', True)
        F_T1 = None
        if self.pulse_delay is not None:
            if self.T1 is not None and self.T2 is not None and plot_T1_lim:
                F_T1, p_T1 = self.calc_T1_limited_fidelity(
                    self.T1, self.T2, self.pulse_delay)
                T1_limited_curve = fit_mods.RandomizedBenchmarkingDecay(
                    x_fine, self.fit_res.best_values['Amplitude'], p_T1,
                    self.fit_res.best_values['offset'])
                self.ax.plot(x_fine, T1_limited_curve, '-.', color='C1',
                             linewidth=self.line_width,
                             label=r'$T_{1}$-limit')

        self.ax.legend(loc='center left', bbox_to_anchor=(1, 0.5),
                       fontsize=self.font_size)

        # Add a textbox
        self.add_textbox(self.ax, F_T1, plot_T1_lim=plot_T1_lim)

        if kw.pop('show',True):
            plt.show()

        if not close_main_fig:
            # Hacked in here, good idea to only show the main fig but can
            # be optimized somehow
            self.save_fig(self.fig, ylabel='Amplitude (normalized)',
                          close_fig=False, **kw)
        else:
            self.save_fig(self.fig, ylabel='Amplitude (normalized)', **kw)

    def calculate_confidence_intervals(self, nr_seeds, nr_cliffords,
                                       conf_level=0.68, infidelity=0,
                                       epsilon_guess=0.1, eta=0):

        # From Helsen et al. (2017)
        # For each number of cliffords in nr_cliffords (array), finds epsilon
        # such that with probability greater than conf_level, the true value of
        # the survival probability, p_N_m, for a given N=nr_seeds and
        # m=nr_cliffords, is in the interval
        # [p_N_m_measured-epsilon, p_N_m_measured+epsilon]
        # See Helsen et al. (2017) for more details.

        # eta is the SPAM-dependent prefactor defined in Helsen et al. (2017)

        epsilon = []
        delta = 1-conf_level
        for n_cl in nr_cliffords:
            if n_cl == 0:
                epsilon.append(0)
            else:
                V = min((13*n_cl*infidelity**2)/2, 7*infidelity/2)

                H = lambda eps: (1/(1-eps))**((1-eps)/(V+1)) * \
                                (V/(V+eps))**((V+eps)/(V+1)) - \
                                (delta/2)**(1/nr_seeds)
                epsilon.append(optimize.fsolve(H, epsilon_guess)[0])

        return np.asarray(epsilon)

    def fit_data(self, data, numCliff,
                 print_fit_results=False,
                 show_guess=False,
                 plot_results=False, **kw):

        RBModel = lmfit.Model(fit_mods.RandomizedBenchmarkingDecay)
        # RBModel = fit_mods.RBModel
        RBModel.set_param_hint('Amplitude', value=0)#-0.5)
        RBModel.set_param_hint('p', value=.99)
        RBModel.set_param_hint('offset', value=.5)
        # From Magesan et al., Scalable and Robust Randomized Benchmarking
        # of Quantum Processes
        RBModel.set_param_hint('fidelity_per_Clifford',  # vary=False,
                               expr='(p + (1-p)/2)')
        RBModel.set_param_hint('error_per_Clifford',  # vary=False,
                               expr='1-fidelity_per_Clifford')
        if self.gate_decomp == 'XY':
            RBModel.set_param_hint('fidelity_per_gate',  # vary=False,
                                   expr='fidelity_per_Clifford**(1./1.875)')
        elif self.gate_decomp == 'HZ':
            RBModel.set_param_hint('fidelity_per_gate',  # vary=False,
                                   expr='fidelity_per_Clifford**(1./1.125)')
        else:
            raise ValueError('Gate decomposition not recognized.')
        RBModel.set_param_hint('error_per_gate',  # vary=False,
                               expr='1-fidelity_per_gate')

        params = RBModel.make_params()

        # Run once to get an estimate for the error per Clifford
        fit_res = RBModel.fit(data, numCliff=numCliff, params=params)

        # Use the found error per Clifford to standard errors for the data
        # points fro Helsen et al. (2017)
        self.conf_level = kw.pop('conf_level', 0.68)
        epsilon_guess = kw.pop('epsilon_guess', 0.1)
        eta = kw.pop('eta', 0)
        epsilon = self.calculate_confidence_intervals(
            nr_seeds=self.nr_seeds,
            nr_cliffords=self.n_cl,
            infidelity=fit_res.params['error_per_Clifford'].value,
            conf_level=self.conf_level,
            epsilon_guess=epsilon_guess,
            eta=eta)

        self.epsilon = epsilon
        # Run fit again with scale_covar=False, and weights = 1/epsilon

        # if an entry in epsilon_sqrd is 0, replace it with half the minimum
        # value in the epsilon_sqrd array
        idxs = np.where(epsilon==0)[0]
        epsilon[idxs] = min([eps for eps in epsilon if eps!=0])/2

        fit_res = RBModel.fit(data, numCliff=numCliff, params=params,
                              scale_covar=False, weights=1/epsilon)

        if print_fit_results:
            print(fit_res.fit_report())
        if plot_results:
            plt.plot(fit_res.data, 'o-', label='data')
            plt.plot(fit_res.best_fit, label='best fit')
            if show_guess:
                plt.plot(fit_res.init_fit, '--', label='init fit')

        return fit_res


class RB_double_curve_Analysis(RandomizedBenchmarking_Analysis):

    def run_default_analysis(self, **kw):
        close_main_fig = kw.pop('close_main_fig', True)
        close_file = kw.pop('close_file', True)
        if self.cal_points is None:
            self.cal_points = [list(range(-4, -2)), list(range(-2, 0))]

        super(RandomizedBenchmarking_Analysis, self).run_default_analysis(
            close_file=False, make_fig=False, **kw)

        data = self.corr_data[:-1 * (len(self.cal_points[0] * 2))]
        # 1- minus all populations because we measure fidelity to 1
        data_0 = 1 - data[::2]
        data_1 = 1 - data[1::2]
        # 2-state population is just whatever is missing in 0 and 1 state
        # assumes that 2 looks like 1 state
        data_2 = 1 - (data_1) - (data_0)
        n_cl = self.sweep_points[:-1 * (len(self.cal_points[0] * 2)):2]

        self.fit_results = self.fit_data(data_0, data_1, n_cl)

        self.save_fitted_parameters(fit_res=self.fit_results,
                                    var_name='Double_curve_RB')

        if self.make_fig:
            self.make_figures(n_cl, data_0, data_1, data_2,
                              close_main_fig=close_main_fig, **kw)
        if close_file:
            self.data_file.close()
        return

    def fit_data(self, data0, data1, numCliff,
                 print_fit_results=False,
                 show_guess=False,
                 plot_results=False):
        data = np.concatenate([data0, data1])
        numCliff = 2 * list(numCliff)
        invert = np.concatenate([np.ones(len(data0)),
                                 np.zeros(len(data1))])

        RBModel = lmfit.Model(fit_mods.double_RandomizedBenchmarkingDecay,
                              independent_vars=['numCliff', 'invert'])
        RBModel.set_param_hint('p', value=.99)
        RBModel.set_param_hint('offset', value=.5)
        RBModel.set_param_hint('fidelity_per_Clifford',  # vary=False,
                               expr='(p + (1-p)/2)')
        RBModel.set_param_hint('error_per_Clifford',  # vary=False,
                               expr='1-fidelity_per_Clifford')
        RBModel.set_param_hint('fidelity_per_gate',  # vary=False,
                               expr='fidelity_per_Clifford**(1./1.875)')
        RBModel.set_param_hint('error_per_gate',  # vary=False,
                               expr='1-fidelity_per_gate')

        params = RBModel.make_params()
        fit_res = RBModel.fit(data, numCliff=numCliff, invert=invert,
                              params=params)
        if print_fit_results:
            print(fit_res.fit_report())
        return fit_res

    def add_textbox(self, f, ax, F_T1=None):
        fr0 = self.fit_results.params
        textstr = (
                '$F_{\mathrm{Cl}}$' + '= {:.5g} \n\t$\pm$ ({:.2g})%'.format(
            fr0['fidelity_per_Clifford'].value * 100,
            fr0['fidelity_per_Clifford'].stderr * 100) +
                '\nOffset ' + '= {:.4g} \n\t$\pm$ ({:.2g})%'.format(
            fr0['offset'].value * 100, fr0['offset'].stderr * 100))
        if F_T1 is not None:
            textstr += ('\n\t  $F_{Cl}^{T_1}$  = ' +
                        '{:.5g}%'.format(F_T1 * 100))
        ax.text(0.95, 0.1, textstr, transform=f.transFigure,
                fontsize=11, verticalalignment='bottom',
                horizontalalignment='right')

    def make_figures(self, n_cl, data_0, data_1, data_2,
                     close_main_fig, **kw):
        f, ax = plt.subplots()
        ax.plot(n_cl, data_0, 'o', color='b', label=r'$|0\rangle$')
        ax.plot(n_cl, data_1, '^', color='r', label=r'$|1\rangle$')
        ax.plot(n_cl, data_2, 'p', color='g', label=r'$|2\rangle$')
        ax.hlines(0, n_cl[0], n_cl[-1] * 1.05, linestyle='--')
        ax.hlines(1, n_cl[0], n_cl[-1] * 1.05, linestyle='--')
        ax.plot([n_cl[-1]] * 4, self.corr_data[-4:], 'o', color='None')
        ax.set_xlabel('Number of Cliffords')
        ax.set_ylabel('State populations')
        plot_title = kw.pop('plot_title', textwrap.fill(
            self.timestamp_string + '_' +
            self.measurementstring, 40))
        ax.set_title(plot_title)
        ax.set_xlim(n_cl[0], n_cl[-1] * 1.02)
        ax.set_ylim(-.1, 1.1)
        x_fine = np.linspace(0, self.sweep_points[-1] * 1.05, 1000)
        fit_0 = fit_mods.double_RandomizedBenchmarkingDecay(
            x_fine, invert=1, **self.fit_results.best_values)
        fit_1 = fit_mods.double_RandomizedBenchmarkingDecay(
            x_fine, invert=0, **self.fit_results.best_values)
        fit_2 = 1 - fit_1 - fit_0

        ax.plot(x_fine, fit_0, color='darkgray', label='fit')
        ax.plot(x_fine, fit_1, color='darkgray')
        ax.plot(x_fine, fit_2, color='darkgray')

        F_T1 = None
        if self.T1 is not None and self.pulse_delay is not None:
            F_T1, p_T1 = self.calc_T1_limited_fidelity(
                self.T1, self.pulse_delay)
            T1_limited_curve = fit_mods.RandomizedBenchmarkingDecay(
                x_fine, -0.5, p_T1, 0.5)
            ax.plot(x_fine, T1_limited_curve,
                    linestyle='--', color='lightgray', label='T1-limit')
            T1_limited_curve = fit_mods.RandomizedBenchmarkingDecay(
                x_fine, 0.5, p_T1, 0.5)
            ax.plot(x_fine, T1_limited_curve,
                    linestyle='--', color='lightgray')
        self.add_textbox(f, ax, F_T1)
        ax.legend(frameon=False, numpoints=1,
                  # bbox_transform=ax.transAxes,#
                  bbox_transform=f.transFigure,
                  loc='upper right',
                  bbox_to_anchor=(.95, .95))
        ax.set_xscale("log", nonposx='clip')
        plt.subplots_adjust(left=.1, bottom=None, right=.7, top=None)
        self.save_fig(f, figname='Two_curve_RB', close_fig=close_main_fig,
                      fig_tight=False, **kw)


class RandomizedBench_2D_flat_Analysis(RandomizedBenchmarking_Analysis):
    '''
    Analysis for the specific RB sequenes used in the CBox that require
    doing a 2D scan in order to get enough seeds in (due to the limit of the
    max number of pulses).
    '''

    def get_naming_and_values(self):
        '''
        Extracts the data as if it is 2D then takes the mean and stores it as
        if it it is just a simple line scan.
        '''
        self.get_naming_and_values_2D()
        self.measured_values = np.array([np.mean(self.Z[0][:], axis=0),
                                         np.mean(self.Z[1][:], axis=0)])


#######################################################
# End of time domain analyses
#######################################################


class Homodyne_Analysis(MeasurementAnalysis):

    def __init__(self, label='HM', custom_power_message: dict = None, **kw):
        # Custome power message is used to create a message in resonator measurements
        # dict must be custom_power_message={'Power': -15, 'Atten': 86, 'res_len':3e-6}
        # Power in dBm, Atten in dB and resonator length in m
        kw['label'] = label
        kw['h5mode'] = 'r+'
        kw['custom_power_message'] = custom_power_message
        super().__init__(**kw)

    def run_default_analysis(self, print_fit_results=False,
                             close_file=False, fitting_model='hanger',
                             show_guess=False, show=False,
                             fit_window=None, **kw):
        '''
        Available fitting_models:
            - 'hanger' = amplitude fit with slope
            - 'complex' = complex transmission fit WITHOUT slope
            - 'lorentzian' = fit to a Lorentzian lineshape

        'fit_window': allows to select the windows of data to fit.
                      Example: fit_window=[100,-100]
        '''
        super(self.__class__, self).run_default_analysis(
            close_file=False, show=show, **kw)
        self.add_analysis_datagroup_to_file()

        window_len_filter = kw.get('window_len_filter', 11)

        ########## Fit data ##########

        # Fit Power to a Lorentzian
        self.measured_powers = self.measured_values[0] ** 2

        min_index = np.argmin(self.measured_powers)
        max_index = np.argmax(self.measured_powers)

        self.min_frequency = self.sweep_points[min_index]
        self.max_frequency = self.sweep_points[max_index]

        measured_powers_smooth = a_tools.smooth(self.measured_powers,
                                                window_len=window_len_filter)
        self.peaks = a_tools.peak_finder((self.sweep_points),
                                         measured_powers_smooth,
                                         window_len=0)

        # Search for peak
        if self.peaks['dip'] is not None:  # look for dips first
            f0 = self.peaks['dip']
            amplitude_factor = -1.
        elif self.peaks['peak'] is not None:  # then look for peaks
            f0 = self.peaks['peak']
            amplitude_factor = 1.
        else:  # Otherwise take center of range
            f0 = np.median(self.sweep_points)
            amplitude_factor = -1.
            logging.warning('No peaks or dips in range')
            # If this error is raised, it should continue the analysis but
            # not use it to update the qubit object
            # N.B. This not updating is not implemented as of 9/2017

        # Fit data according to the model required
        if 'hanger' in fitting_model:
            if fitting_model == 'hanger':
                # f is expected in Hz but f0 in GHz!
                Model = fit_mods.SlopedHangerAmplitudeModel
            # this in not working at the moment (need to be fixed)
            elif fitting_model == 'simple_hanger':
                Model = fit_mods.HangerAmplitudeModel
            else:
                raise ValueError(
                    'The fitting model specified is not available')
            # added reject outliers to be robust agains CBox data acq bug.
            # this should have no effect on regular data acquisition and is
            # only used in the guess.
            amplitude_guess = max(
                dm_tools.reject_outliers(self.measured_values[0]))

            # Creating parameters and estimations
            S21min = (min(dm_tools.reject_outliers(self.measured_values[0])) /
                      max(dm_tools.reject_outliers(self.measured_values[0])))

            Q = kw.pop('Q', f0 / abs(self.min_frequency - self.max_frequency))
            Qe = abs(Q / abs(1 - S21min))

            # Note: input to the fit function is in GHz for convenience
            Model.set_param_hint('f0', value=f0 * 1e-9,
                                 min=min(self.sweep_points) * 1e-9,
                                 max=max(self.sweep_points) * 1e-9)
            Model.set_param_hint('A', value=amplitude_guess)
            Model.set_param_hint('Q', value=Q, min=1, max=50e6)
            Model.set_param_hint('Qe', value=Qe, min=1, max=50e6)
            # NB! Expressions are broken in lmfit for python 3.5 this has
            # been fixed in the lmfit repository but is not yet released
            # the newest upgrade to lmfit should fix this (MAR 18-2-2016)
            Model.set_param_hint('Qi', expr='abs(1./(1./Q-1./Qe*cos(theta)))',
                                 vary=False)
            Model.set_param_hint('Qc', expr='Qe/cos(theta)', vary=False)
            Model.set_param_hint('theta', value=0, min=-np.pi / 2,
                                 max=np.pi / 2)
            Model.set_param_hint('slope', value=0, vary=True)

            self.params = Model.make_params()

            if fit_window == None:
                data_x = self.sweep_points
                self.data_y = self.measured_values[0]
            else:
                data_x = self.sweep_points[fit_window[0]:fit_window[1]]
                data_y_temp = self.measured_values[0]
                self.data_y = data_y_temp[fit_window[0]:fit_window[1]]

            # # make sure that frequencies are in Hz
            # if np.floor(data_x[0]/1e8) == 0:  # frequency is defined in GHz
            #     data_x = data_x*1e9

            fit_res = Model.fit(data=self.data_y,
                                f=data_x, verbose=False)

        elif fitting_model == 'complex':
            # Implement slope fitting with Complex!! Xavi February 2018
            # this is the fit with a complex transmission curve WITHOUT slope
            data_amp = self.measured_values[0]
            data_angle = self.measured_values[1]
            data_complex = data_amp * np.cos(data_angle) + 1j * data_amp * np.sin(data_angle)
            # np.add(self.measured_values[2], 1j*self.measured_values[3])

            # Initial guesses
            guess_A = max(data_amp)
            # this has to been improved
            guess_Q = f0 / abs(self.min_frequency - self.max_frequency)
            guess_Qe = guess_Q / (1 - (max(data_amp) - min(data_amp)))
            # phi_v
            # number of 2*pi phase jumps
            nbr_phase_jumps = (np.diff(data_angle) > 4).sum()
            guess_phi_v = (2 * np.pi * nbr_phase_jumps + (data_angle[0] - data_angle[-1])) / (
                    self.sweep_points[0] - self.sweep_points[-1])
            # phi_0
            angle_resonance = data_angle[int(len(self.sweep_points) / 2)]
            phase_evolution_resonance = np.exp(1j * guess_phi_v * f0)
            angle_phase_evolution = np.arctan2(
                np.imag(phase_evolution_resonance), np.real(phase_evolution_resonance))
            guess_phi_0 = angle_resonance - angle_phase_evolution

            # prepare the parameter dictionary
            P = lmfit.Parameters()
            #           (Name,         Value, Vary,      Min,     Max,  Expr)
            P.add_many(('f0', f0 / 1e9, True, None, None, None),
                       ('Q', guess_Q, True, 1, 50e6, None),
                       ('Qe', guess_Qe, True, 1, 50e6, None),
                       ('A', guess_A, True, 0, None, None),
                       ('theta', 0, True, -np.pi / 2, np.pi / 2, None),
                       ('phi_v', guess_phi_v, True, None, None, None),
                       ('phi_0', guess_phi_0, True, -np.pi, np.pi, None))
            P.add('Qi', expr='1./(1./Q-1./Qe*cos(theta))', vary=False)
            P.add('Qc', expr='Qe/cos(theta)', vary=False)

            # Fit
            fit_res = lmfit.minimize(fit_mods.residual_complex_fcn, P,
                                     args=(fit_mods.HangerFuncComplex, self.sweep_points, data_complex))

        elif fitting_model == 'lorentzian':
            Model = fit_mods.LorentzianModel

            kappa_guess = 2.5e6

            amplitude_guess = amplitude_factor * np.pi * kappa_guess * abs(
                max(self.measured_powers) - min(self.measured_powers))

            Model.set_param_hint('f0', value=f0,
                                 min=min(self.sweep_points),
                                 max=max(self.sweep_points))
            Model.set_param_hint('A', value=amplitude_guess)

            # Fitting
            Model.set_param_hint('offset',
                                 value=np.mean(self.measured_powers),
                                 vary=True)
            Model.set_param_hint('kappa',
                                 value=kappa_guess,
                                 min=0,
                                 vary=True)
            Model.set_param_hint('Q',
                                 expr='0.5*f0/kappa',
                                 vary=False)
            self.params = Model.make_params()

            fit_res = Model.fit(data=self.measured_powers,
                                f=self.sweep_points,
                                params=self.params)


        else:
            raise ValueError('fitting model "{}" not recognized'.format(
                fitting_model))

        self.fit_results = fit_res
        self.save_fitted_parameters(fit_res, var_name='HM')

        if print_fit_results is True:
            # print(fit_res.fit_report())
            print(lmfit.fit_report(fit_res))

        ########## Plot results ##########

        fig, ax = self.default_ax()

        if 'hanger' in fitting_model:
            self.plot_results_vs_sweepparam(x=self.sweep_points,
                                            y=self.measured_values[0],
                                            fig=fig, ax=ax,
                                            xlabel=self.sweep_name,
                                            x_unit=self.sweep_unit[0],
                                            ylabel=str('S21_mag'),
                                            y_unit=self.value_units[0],
                                            save=False)
            # ensures that amplitude plot starts at zero
            ax.set_ylim(ymin=-0.001)

        elif 'complex' in fitting_model:
            self.plot_complex_results(
                data_complex, fig=fig, ax=ax, show=False, save=False)
            # second figure with amplitude
            fig2, ax2 = self.default_ax()
            self.plot_results_vs_sweepparam(x=self.sweep_points, y=data_amp,
                                            fig=fig2, ax=ax2,
                                            show=False, xlabel=self.sweep_name,
                                            x_unit=self.sweep_unit[0],
                                            ylabel=str('S21_mag'),
                                            y_unit=self.value_units[0])

        elif fitting_model == 'lorentzian':
            self.plot_results_vs_sweepparam(x=self.sweep_points,
                                            y=self.measured_powers,
                                            fig=fig, ax=ax,
                                            xlabel=self.sweep_name,
                                            x_unit=self.sweep_unit[0],
                                            ylabel=str('Power (arb. units)'),
                                            save=False)

        scale = SI_prefix_and_scale_factor(val=max(abs(ax.get_xticks())),
                                           unit=self.sweep_unit[0])[0]

        instr_set = self.data_file['Instrument settings']
        try:
            old_RO_freq = float(instr_set[self.qb_name].attrs['f_RO'])
            old_vals = '\n$f_{\mathrm{old}}$ = %.5f GHz' % (old_RO_freq * scale)
        except (TypeError, KeyError, ValueError):
            logging.warning('qb_name is None. Old parameter values will '
                            'not be retrieved.')
            old_vals = ''

        if ('hanger' in fitting_model) or ('complex' in fitting_model):
            if kw['custom_power_message'] is None:
                textstr = '$f_{\mathrm{center}}$ = %.5f GHz $\pm$ (%.3g) GHz' % (
                    fit_res.params['f0'].value,
                    fit_res.params['f0'].stderr) + '\n' \
                                                   '$Qc$ = %.1f $\pm$ (%.1f)' % (
                              fit_res.params['Qc'].value,
                              fit_res.params['Qc'].stderr) + '\n' \
                                                             '$Qi$ = %.1f $\pm$ (%.1f)' % (
                              fit_res.params['Qi'].value, fit_res.params['Qi'].stderr) + \
                          old_vals
            else:
                ###############################################################################
                # Custom must be a dictionary                                                #
                # custom_power = {'Power':-15, 'Atten':30, 'res_len':3.6e-6}                   #
                # Power is power at source in dBm                                             #
                # Atten is attenuation at sample, including sources attenuation in dB         #
                # res_len is the lenght of the resonator in m                                 #
                # All of this is needed to calculate mean photon number and phase velocity    #
                ###############################################################################

                custom_power = kw['custom_power_message']
                power_in_w = 10 ** ((custom_power['Power'] - custom_power['Atten']) / 10) * 1e-3
                mean_ph = (2 * (fit_res.params['Q'].value ** 2) / (fit_res.params['Qc'].value * hbar * (
                        2 * pi * fit_res.params['f0'].value * 1e9) ** 2)) * power_in_w
                phase_vel = 4 * custom_power['res_len'] * fit_res.params['f0'].value * 1e9

                textstr = '$f_{\mathrm{center}}$ = %.5f GHz $\pm$ (%.3g) GHz' % (
                    fit_res.params['f0'].value,
                    fit_res.params['f0'].stderr) + '\n' \
                                                   '$Qc$ = %.1f $\pm$ (%.1f)' % (
                              fit_res.params['Qc'].value,
                              fit_res.params['Qc'].stderr) + '\n' \
                                                             '$Qi$ = %.1f $\pm$ (%.1f)' % (
                              fit_res.params['Qi'].value, fit_res.params['Qi'].stderr) + \
                          old_vals + '\n' \
                                     '$< n_{\mathrm{ph} }>$ = %.1f' % (mean_ph) + '\n' \
                                                                                  '$v_{\mathrm{phase}}$ = %.3e m/s' % (
                              phase_vel)

        elif fitting_model == 'lorentzian':
            textstr = '$f_{{\mathrm{{center}}}}$ = %.5f GHz ' \
                      '$\pm$ (%.3g) GHz' % (
                          fit_res.params['f0'].value * scale,
                          fit_res.params['f0'].stderr * scale) + '\n' \
                                                                 '$Q$ = %.1f $\pm$ (%.1f)' % (
                          fit_res.params['Q'].value,
                          fit_res.params['Q'].stderr) + old_vals

        fig.text(0.5, 0, textstr, transform=ax.transAxes,
                 fontsize=self.font_size,
                 verticalalignment='top',
                 horizontalalignment='center', bbox=self.box_props)

        if 'complex' in fitting_model:
            fig2.text(0.5, 0, textstr, transform=ax.transAxes,
                      fontsize=self.font_size,
                      verticalalignment='top', horizontalalignment='center',
                      bbox=self.box_props)

        if fit_window == None:
            data_x = self.sweep_points
        else:
            data_x = self.sweep_points[fit_window[0]:fit_window[1]]

        if show_guess:
            ax.plot(self.sweep_points, fit_res.init_fit, 'k--',
                    linewidth=self.line_width)

        # this part is necessary to separate fit perfomed with lmfit.minimize
        if 'complex' in fitting_model:
            fit_values = fit_mods.HangerFuncComplex(
                self.sweep_points, fit_res.params)
            ax.plot(np.real(fit_values), np.imag(fit_values), 'r-')

            ax2.plot(self.sweep_points, np.abs(fit_values), 'r-')

            # save both figures
            self.save_fig(fig, figname='complex', **kw)
            self.save_fig(fig2, xlabel='Mag', **kw)
        else:
            ax.plot(self.sweep_points, fit_res.best_fit, 'r-',
                    linewidth=self.line_width)

            f0 = fit_res.params['f0'].value
            if 'hanger' in fitting_model:
                # f is expected in Hz but f0 in GHz!
                ax.plot(f0 * 1e9, Model.func(f=f0 * 1e9, **fit_res.best_values), 'o',
                        ms=self.marker_size_special)
            else:
                ax.plot(f0, Model.func(f=f0, **fit_res.best_values), 'o',
                        ms=self.marker_size_special)

            if show:
                plt.show()

            # save figure
            self.save_fig(fig, xlabel=self.xlabel, ylabel='Mag', **kw)

        # self.save_fig(fig, xlabel=self.xlabel, ylabel='Mag', **kw)
        if close_file:
            self.data_file.close()
        return fit_res


################
# VNA analysis #
################
class VNA_Analysis(MeasurementAnalysis):
    '''
    Nice to use with all measurements performed with the VNA.
    '''

    def __init__(self, label='VNA', **kw):
        kw['label'] = label
        kw['h5mode'] = 'r+'
        super().__init__(**kw)

    def run_default_analysis(self, **kw):
        super(self.__class__, self).run_default_analysis(
            close_file=False, **kw)

        # prepare figure in log scale
        data_amp = self.measured_values[0]

        fig, ax = self.default_ax()
        self.plot_dB_from_linear(x=self.sweep_points,
                                 lin_amp=data_amp,
                                 fig=fig, ax=ax,
                                 save=False)

        self.save_fig(fig, figname='dB_plot', **kw)


class Acquisition_Delay_Analysis(MeasurementAnalysis):

    def __init__(self, label='AD', **kw):
        kw['label'] = label
        kw['h5mode'] = 'r+'
        super().__init__(**kw)

    def run_default_analysis(self, print_fit_results=False, window_len=11,
                             print_results=False, close_file=False, **kw):
        super(self.__class__, self).run_default_analysis(
            close_file=False, **kw)
        self.add_analysis_datagroup_to_file()

        # smooth the results
        self.y_smoothed = a_tools.smooth(self.measured_values[0],
                                         window_len=window_len)
        max_index = np.argmax(self.y_smoothed)
        self.max_delay = self.sweep_points[max_index]

        grp_name = "Maximum Analysis: Acquisition Delay"
        if grp_name not in self.analysis_group:
            grp = self.analysis_group.create_group(grp_name)
        else:
            grp = self.analysis_group[grp_name]
        grp.attrs.create(name='max_delay', data=self.max_delay)
        grp.attrs.create(name='window_length', data=window_len)

        textstr = "optimal delay = {:.0f} ns".format(self.max_delay * 1e9)

        if print_results:
            print(textstr)

        fig, ax = self.default_ax()
        ax.text(0.05, 0.95, textstr, transform=ax.transAxes, fontsize=11,
                verticalalignment='top', bbox=self.box_props)

        self.plot_results_vs_sweepparam(x=self.sweep_points * 1e9,
                                        y=self.measured_values[0],
                                        fig=fig, ax=ax,
                                        xlabel='Acquisition delay (ns)',
                                        ylabel='Signal amplitude (arb. units)',
                                        save=False)

        ax.plot(self.sweep_points * 1e9, self.y_smoothed, 'r-')
        ax.plot((self.max_delay * 1e9, self.max_delay * 1e9), ax.get_ylim(), 'g-')
        self.save_fig(fig, xlabel='delay', ylabel='amplitude', **kw)

        if close_file:
            self.data_file.close()

        return self.max_delay


class Hanger_Analysis_CosBackground(MeasurementAnalysis):

    def __init__(self, label='HM', **kw):
        kw['label'] = label
        kw['h5mode'] = 'r+'
        super(self.__class__, self).__init__(**kw)

    def run_default_analysis(self, print_fit_results=False,
                             close_file=False, fitting_model='hanger',
                             show_guess=False, show=False, **kw):
        super(self.__class__, self).run_default_analysis(
            close_file=False, **kw)
        self.add_analysis_datagroup_to_file()

        # Fit Power to a Lorentzian
        self.measured_powers = self.measured_values[0] ** 2

        min_index = np.argmin(self.measured_powers)
        max_index = np.argmax(self.measured_powers)

        self.min_frequency = self.sweep_points[min_index]
        self.max_frequency = self.sweep_points[max_index]

        self.peaks = a_tools.peak_finder((self.sweep_points),
                                         self.measured_values[0])

        if self.peaks['dip'] is not None:  # look for dips first
            f0 = self.peaks['dip']
            amplitude_factor = -1.
        elif self.peaks['peak'] is not None:  # then look for peaks
            f0 = self.peaks['peak']
            amplitude_factor = 1.
        else:  # Otherwise take center of range
            f0 = np.median(self.sweep_points)
            amplitude_factor = -1.
            logging.error('No peaks or dips in range')
            # If this error is raised, it should continue the analysis but
            # not use it to update the qubit object

        def poly(x, c0, c1, c2):
            "line"
            return c2 * x ** 2 + c1 * x + c0

        def cosine(x, amplitude, frequency, phase, offset):
            # Naming convention, frequency should be Hz
            # omega is in radial freq
            return amplitude * np.cos(2 * np.pi * frequency * x + phase) + offset

        def hanger_function_amplitude(x, f0, Q, Qe, A, theta):
            '''
            This is the function for a hanger  which does not take into account
            a possible slope.
            This function may be preferred over SlopedHangerFunc
            if the area around the hanger is small.
            In this case it may misjudge the slope
            Theta is the asymmetry parameter
            '''
            return abs(A * (1. - Q / Qe * np.exp(1.j * theta) / (1. + 2.j * Q * (x - f0) / f0)))

        HangerModel = lmfit.Model(hanger_function_amplitude) \
                      + lmfit.Model(cosine) \
                      + lmfit.Model(poly)

        # amplitude_guess = np.pi*sigma_guess * abs(
        #     max(self.measured_powers)-min(self.measured_powers))
        amplitude_guess = max(self.measured_powers) - min(self.measured_powers)

        S21min = min(self.measured_values[0])
        # Creating parameters and estimations
        Q = f0 / abs(self.min_frequency - self.max_frequency)
        Qe = abs(Q / abs(1 - S21min))

        HangerModel.set_param_hint('f0', value=f0,
                                   min=min(self.sweep_points),
                                   max=max(self.sweep_points))
        HangerModel.set_param_hint('A', value=1)
        HangerModel.set_param_hint('Q', value=Q)
        HangerModel.set_param_hint('Qe', value=Qe)
        HangerModel.set_param_hint('Qi', expr='1./(1./Q-1./Qe*cos(theta))',
                                   vary=False)
        HangerModel.set_param_hint('Qc', expr='Qe/cos(theta)', vary=False)
        HangerModel.set_param_hint('theta', value=0, min=-np.pi / 2,
                                   max=np.pi / 2)
        HangerModel.set_param_hint('slope', value=0, vary=True)

        HangerModel.set_param_hint('c0', value=0, vary=False)
        HangerModel.set_param_hint('c1', value=0, vary=True)
        HangerModel.set_param_hint('c2', value=0, vary=True)

        HangerModel.set_param_hint('amplitude', value=0.05, min=0, vary=False)
        HangerModel.set_param_hint(
            'frequency', value=50, min=0, max=300, vary=True)
        HangerModel.set_param_hint(
            'phase', value=0, min=0, max=2 * np.pi, vary=True)
        HangerModel.set_param_hint('offset', value=0, vary=True)

        self.params = HangerModel.make_params()

        fit_res = HangerModel.fit(data=self.measured_powers,
                                  x=self.sweep_points,
                                  params=self.params)

        self.fit_results = fit_res
        self.save_fitted_parameters(fit_res, var_name='HM')

        if print_fit_results is True:
            print(fit_res.fit_report())

        fig, ax = self.default_ax()
        # textstr = '$f_{\mathrm{center}}$ = %.4f $\pm$ (%.3g) GHz' % (
        #     fit_res.params['f0'].value, fit_res.params['f0'].stderr)
        # ax.text(0.05, 0.95, textstr, transform=ax.transAxes, fontsize=11,
        # verticalalignment='top', bbox=self.box_props)
        self.plot_results_vs_sweepparam(x=self.sweep_points,
                                        y=self.measured_powers,
                                        fig=fig, ax=ax,
                                        xlabel=self.xlabel,
                                        ylabel=str('Power (arb. units)'),
                                        save=False)
        if show_guess:
            ax.plot(self.sweep_points, fit_res.init_fit, 'k--')
        ax.plot(self.sweep_points, fit_res.best_fit, 'r-')
        f0 = self.fit_results.values['f0']
        plt.plot(f0, fit_res.eval(x=f0), 'o', ms=8)
        if show:
            plt.show()
        self.save_fig(fig, xlabel=self.xlabel, ylabel='Power', **kw)
        if close_file:
            self.data_file.close()
        return fit_res


class Qubit_Spectroscopy_Analysis(MeasurementAnalysis):
    """
    Analysis script for a regular (ge peak/dip only) or a high power
    (ge and gf/2 peaks/dips) Qubit Spectroscopy:
        1. The I and Q data are combined using
            a_tools.calculate_distance_from_ground_state.
        2. The peaks/dips of the data are found using a_tools.peak_finder.
        3. If analyze_ef == False: the data is then fitted to a Lorentzian;
            else: to a double Lorentzian.
        3. The data, the best fit, and peak points are then plotted.

    Note:
    analyze_ef==True tells this routine to look for the gf/2 peak/dip.
    Even though the parameters for this second peak/dip use the termination
    "_ef," they refer to the parameters for the gf/2 transition NOT for the ef
    transition. It was easier to write x_ef than x_gf_over_2 or x_gf_half.

    Possible kw parameters:

        analyze_ef              (default=False)
            whether to look for a second peak/dip, which would be the at f_gf/2

        percentile              (default=20)
            percentile of the  data that is   considered background noise

        num_sigma_threshold     (default=5)
            used to define the threshold above(below) which to look for
            peaks(dips); threshold = background_mean + num_sigma_threshold *
            background_std

        window_len              (default=3)
            filtering window length; uses a_tools.smooth

        analysis_window         (default=10)
            how many data points (calibration points) to remove before sending
            data to peak_finder; uses a_tools.cut_edges,
            data = data[(analysis_window//2):-(analysis_window//2)]

        amp_only                (default=False)
            whether only I data exists
        save_name               (default='Source Frequency')
            figure name with which it will be saved
        auto                    (default=True)
            automatically perform the entire analysis upon call
        label                   (default=none?)
            label of the analysis routine
        folder                  (default=working folder)
            working folder
        NoCalPoints             (default=4)
            number of calibration points
        print_fit_results       (default=True)
            print the fit report
        print_frequency         (default=False)
            whether to print the f_ge and f_gf/2
        show                    (default=True)
            show the plots
        show_guess              (default=False)
            plot with initial guess values
        close_file              (default=True)
            close the hdf5 file
    """

    def __init__(self, label='Source', **kw):
        kw['label'] = label
        kw['h5mode'] = 'r+'  # Read write mode, file must exist
        super(self.__class__, self).__init__(**kw)

    def fit_data(self, analyze_ef=False, **kw):

        percentile = kw.get('percentile', 20)
        num_sigma_threshold = kw.get('num_sigma_threshold', 5)
        window_len_filter = kw.get('window_len_filter', 3)
        optimize = kw.pop('optimize', True)
        verbose = kw.get('verbose', False)

        try:
            data_amp = self.measured_values[0]
            data_phase = self.measured_values[1]
            data_real = data_amp * np.cos(np.pi * data_phase / 180)
            data_imag = data_amp * np.sin(np.pi * data_phase / 180)
            self.data_dist = a_tools.rotate_and_normalize_data_no_cal_points(
                np.array([data_real, data_imag]))
            # self.data_dist = a_tools.calculate_distance_ground_state(
            #     data_real=data_real,
            #     data_imag=data_imag,
            #     normalize=False)
        except:
            # Quick fix to make it work with pulsed spec which does not
            # return both I,Q and, amp and phase
            # only using the amplitude!!
            self.data_dist = self.measured_values[0]

        # Smooth the data by "filtering"
        data_dist_smooth = a_tools.smooth(self.data_dist,
                                          window_len=window_len_filter)

        # Find peaks
        self.peaks = a_tools.peak_finder(self.sweep_points,
                                         data_dist_smooth,
                                         percentile=percentile,
                                         num_sigma_threshold=num_sigma_threshold,
                                         optimize=optimize,
                                         window_len=0)

        # extract highest peak -> ge transition
        if self.peaks['dip'] is None:
            f0 = self.peaks['peak']
            kappa_guess = self.peaks['peak_width'] / 4
            key = 'peak'
        elif self.peaks['peak'] is None:
            f0 = self.peaks['dip']
            kappa_guess = self.peaks['dip_width'] / 4
            key = 'dip'
        # elif self.peaks['dip'] < self.peaks['peak']:
        elif np.abs(data_dist_smooth[self.peaks['dip_idx']]) < \
                np.abs(data_dist_smooth[self.peaks['peak_idx']]):
            f0 = self.peaks['peak']
            kappa_guess = self.peaks['peak_width'] / 4
            key = 'peak'
        # elif self.peaks['peak'] < self.peaks['dip']:
        elif np.abs(data_dist_smooth[self.peaks['dip_idx']]) > \
                np.abs(data_dist_smooth[self.peaks['peak_idx']]):
            f0 = self.peaks['dip']
            kappa_guess = self.peaks['dip_width'] / 4
            key = 'dip'
        else:  # Otherwise take center of range and raise warning
            f0 = np.median(self.sweep_points)
            kappa_guess = 0.005 * 1e9
            logging.warning('No peaks or dips have been found. Initial '
                            'frequency guess taken '
                            'as median of sweep points (f_guess={}), '
                            'initial linewidth '
                            'guess was taken as kappa_guess={}'.format(
                f0, kappa_guess))
            key = 'peak'

        tallest_peak = f0  # the ge freq
        if verbose:
            print('Largest ' + key + ' is at ', tallest_peak)
        if f0 == self.peaks[key]:
            tallest_peak_idx = self.peaks[key + '_idx']
            if verbose:
                print('Largest ' + key + ' idx is ', tallest_peak_idx)

        amplitude_guess = np.pi * kappa_guess * \
                          abs(max(self.data_dist) - min(self.data_dist))
        if key == 'dip':
            amplitude_guess = -amplitude_guess

        if analyze_ef is False:  # fit to a regular Lorentzian

            LorentzianModel = fit_mods.LorentzianModel

            LorentzianModel.set_param_hint('f0',
                                           min=min(self.sweep_points),
                                           max=max(self.sweep_points),
                                           value=f0)
            LorentzianModel.set_param_hint('A',
                                           value=amplitude_guess)  # ,
            # min=4*np.var(self.data_dist))
            LorentzianModel.set_param_hint('offset',
                                           value=0,
                                           vary=True)
            LorentzianModel.set_param_hint('kappa',
                                           value=kappa_guess,
                                           min=1,
                                           vary=True)
            LorentzianModel.set_param_hint('Q',
                                           expr='f0/kappa',
                                           vary=False)
            self.params = LorentzianModel.make_params()

            self.fit_res = LorentzianModel.fit(data=self.data_dist,
                                               f=self.sweep_points,
                                               params=self.params)

        else:  # fit a double Lorentzian and extract the 2nd peak as well
            # extract second highest peak -> ef transition

            f0, f0_gf_over_2, \
            kappa_guess, kappa_guess_ef = a_tools.find_second_peak(
                sweep_pts=self.sweep_points,
                data_dist_smooth=data_dist_smooth,
                key=key,
                peaks=self.peaks,
                percentile=percentile,
                verbose=verbose)

            if f0 == 0:
                f0 = tallest_peak
            if f0_gf_over_2 == 0:
                f0_gf_over_2 = tallest_peak
            if kappa_guess == 0:
                kappa_guess = 5e6
            if kappa_guess_ef == 0:
                kappa_guess_ef = 2.5e6

            amplitude_guess = np.pi * kappa_guess * \
                              abs(max(self.data_dist) - min(self.data_dist))

            amplitude_guess_ef = 0.5 * np.pi * kappa_guess_ef * \
                                 abs(max(self.data_dist) -
                                     min(self.data_dist))

            if key == 'dip':
                amplitude_guess = -amplitude_guess
                amplitude_guess_ef = -amplitude_guess_ef

            if kappa_guess_ef > kappa_guess:
                temp = deepcopy(kappa_guess)
                kappa_guess = deepcopy(kappa_guess_ef)
                kappa_guess_ef = temp

            DoubleLorentzianModel = fit_mods.TwinLorentzModel

            DoubleLorentzianModel.set_param_hint('f0',
                                                 min=min(self.sweep_points),
                                                 max=max(self.sweep_points),
                                                 value=f0)
            DoubleLorentzianModel.set_param_hint('f0_gf_over_2',
                                                 min=min(self.sweep_points),
                                                 max=max(self.sweep_points),
                                                 value=f0_gf_over_2)
            DoubleLorentzianModel.set_param_hint('A',
                                                 value=amplitude_guess)  # ,
            # min=4*np.var(self.data_dist))
            DoubleLorentzianModel.set_param_hint('A_gf_over_2',
                                                 value=amplitude_guess_ef)  # ,
            # min=4*np.var(self.data_dist))
            DoubleLorentzianModel.set_param_hint('kappa',
                                                 value=kappa_guess,
                                                 min=0,
                                                 vary=True)
            DoubleLorentzianModel.set_param_hint('kappa_gf_over_2',
                                                 value=kappa_guess_ef,
                                                 min=0,
                                                 vary=True)
            DoubleLorentzianModel.set_param_hint('Q',
                                                 expr='f0/kappa',
                                                 vary=False)
            DoubleLorentzianModel.set_param_hint('Q_ef',
                                                 expr='f0_gf_over_2/kappa'
                                                      '_gf_over_2',
                                                 vary=False)
            self.params = DoubleLorentzianModel.make_params()

            self.fit_res = DoubleLorentzianModel.fit(data=self.data_dist,
                                                     f=self.sweep_points,
                                                     params=self.params)

            self.fit_results.append(self.fit_res)

    def run_default_analysis(self, print_fit_results=False, analyze_ef=False,
                             show=False, fit_results_peak=True, **kw):

        super(self.__class__, self).run_default_analysis(
            close_file=False, show=show, **kw)

        # Expects to have self.font_size, self.line_width,
        # self.marker_size_special, self.qb_name which should be defined in the
        # MeasurementAnalysis init.
        if not hasattr(self, 'font_size') and not hasattr(self, 'line_width') \
                and not hasattr(self, 'marker_size_special') \
                and not hasattr(self, 'qb_name'):
            try:
                q_idx = self.folder[-10::].index('q')
                self.qb_name = self.folder[-10::][q_idx::]
            except ValueError:
                self.qb_name = 'qb'
            self.font_size = 11
            self.line_width = 2
            self.marker_size_special = 8

        self.add_analysis_datagroup_to_file()
        self.savename = kw.get('save_name', 'Source Frequency')
        show_guess = kw.get('show_guess', False)
        close_file = kw.get('close_file', True)

        use_max = kw.get('use_max', False)

        self.fit_data(analyze_ef=analyze_ef, **kw)
        # get fitted frequency; gets called in QuDev_transmon.find_frequency
        self.fitted_freq = self.fit_res.params['f0'].value

        self.save_fitted_parameters(self.fit_res,
                                    var_name='distance', save_peaks=True)

        # Plotting distance from |0>
        fig_dist, ax_dist = self.default_ax()
        self.plot_results_vs_sweepparam(x=self.sweep_points,
                                        y=self.data_dist,
                                        fig=fig_dist, ax=ax_dist,
                                        xlabel=self.sweep_name,
                                        x_unit=self.sweep_unit[0],
                                        ylabel='S21 distance (arb.units)',
                                        label=False,
                                        save=False)

        # plot Lorentzian with the fit results
        ax_dist.plot(self.sweep_points, self.fit_res.best_fit,
                     'r-', linewidth=self.line_width)

        # Plot a point for each plot at the chosen best fit f0 frequency (f_ge)
        f0 = self.fit_res.params['f0'].value
        f0_idx = a_tools.nearest_idx(self.sweep_points, f0)
        ax_dist.plot(f0, self.fit_res.best_fit[f0_idx], 'o',
                     ms=self.marker_size_special)

        if analyze_ef:
            # plot the ef/2 point as well
            f0_gf_over_2 = self.fit_res.params['f0_gf_over_2'].value
            self.fitted_freq_gf_over_2 = f0_gf_over_2
            f0_gf_over_2_idx = a_tools.nearest_idx(self.sweep_points,
                                                   f0_gf_over_2)
            ax_dist.plot(f0_gf_over_2,
                         self.fit_res.best_fit[f0_gf_over_2_idx],
                         'o', ms=self.marker_size_special)
        if show_guess:
            # plot Lorentzian with initial guess
            ax_dist.plot(self.sweep_points, self.fit_res.init_fit,
                         'k--', linewidth=self.line_width)

        scale = SI_prefix_and_scale_factor(val=max(abs(ax_dist.get_xticks())),
                                           unit=self.sweep_unit[0])[0]

        instr_set = self.data_file['Instrument settings']

        if analyze_ef:
            try:
                old_freq = float(instr_set[self.qb_name].attrs['f_qubit'])
                old_freq_ef = float(
                    instr_set[self.qb_name].attrs['f_ef_qubit'])

                label = 'f0={:.5f} GHz $\pm$ ({:.2f}) MHz ' \
                        '\nold f0={:.5f} GHz' \
                        '\nkappa0={:.4f} MHz $\pm$ ({:.2f}) MHz\n' \
                        'f0_gf/2={:.5f} GHz $\pm$ ({:.2f}) MHz ' \
                        '\nold f0_gf/2={:.5f} GHz' \
                        '\nkappa_gf={:.4f} MHz $\pm$ ({:.2f}) MHz'.format(
                    self.fit_res.params['f0'].value * scale,
                    self.fit_res.params['f0'].stderr / 1e6,
                    old_freq * scale,
                    self.fit_res.params['kappa'].value / 1e6,
                    self.fit_res.params['kappa'].stderr / 1e6,
                    self.fit_res.params['f0_gf_over_2'].value * scale,
                    self.fit_res.params['f0_gf_over_2'].stderr / 1e6,
                    old_freq_ef * scale,
                    self.fit_res.params['kappa_gf_over_2'].value / 1e6,
                    self.fit_res.params['kappa_gf_over_2'].stderr / 1e6)
            except (TypeError, KeyError, ValueError):
                logging.warning('qb_name is None. Old parameter values will '
                                'not be retrieved.')
                label = 'f0={:.5f} GHz $\pm$ ({:.2f}) MHz ' \
                        '\nkappa0={:.4f} MHz $\pm$ ({:.2f}) MHz\n' \
                        'f0_gf/2={:.5f} GHz $\pm$ ({:.2f}) MHz ' \
                        '\nkappa_gf={:.4f} MHz $\pm$ ({:.2f}) MHz'.format(
                    self.fit_res.params['f0'].value * scale,
                    self.fit_res.params['f0'].stderr / 1e6,
                    self.fit_res.params['kappa'].value / 1e6,
                    self.fit_res.params['kappa'].stderr / 1e6,
                    self.fit_res.params['f0_gf_over_2'].value * scale,
                    self.fit_res.params['f0_gf_over_2'].stderr / 1e6,
                    self.fit_res.params['kappa_gf_over_2'].value / 1e6,
                    self.fit_res.params['kappa_gf_over_2'].stderr / 1e6)
        else:
            try:
                old_freq = float(instr_set[self.qb_name].attrs['f_qubit'])

                label = 'f0={:.5f} GHz $\pm$ ({:.2f}) MHz ' \
                        '\nold f0={:.5f} GHz' \
                        '\nkappa0={:.4f} MHz $\pm$ ({:.2f}) MHz'.format(
                    self.fit_res.params['f0'].value * scale,
                    self.fit_res.params['f0'].stderr / 1e6,
                    old_freq * scale,
                    self.fit_res.params['kappa'].value / 1e6,
                    self.fit_res.params['kappa'].stderr / 1e6)
            except (TypeError, KeyError, ValueError):
                logging.warning('qb_name is None. Old parameter values will '
                                'not be retrieved.')
                label = 'f0={:.5f} GHz $\pm$ ({:.2f}) MHz ' \
                        '\nkappa0={:.4f} MHz $\pm$ ({:.2f}) MHz'.format(
                    self.fit_res.params['f0'].value * scale,
                    self.fit_res.params['f0'].stderr / 1e6,
                    self.fit_res.params['kappa'].value / 1e6,
                    self.fit_res.params['kappa'].stderr / 1e6)

        fig_dist.text(0.5, 0, label, transform=ax_dist.transAxes,
                      fontsize=self.font_size, verticalalignment='top',
                      horizontalalignment='center', bbox=self.box_props)

        if print_fit_results is True:
            print(self.fit_res.fit_report())

        if kw.get('print_frequency', False):
            if analyze_ef:
                print('f_ge = {:.5} (GHz) \t f_ge Stderr = {:.5} (MHz) \n'
                      'f_gf/2 = {:.5} (GHz) \t f_gf/2 Stderr = {:.5} '
                      '(MHz)'.format(
                    self.fitted_freq * scale,
                    self.fit_res.params['f0'].stderr * 1e-6,
                    self.fitted_freq_gf_over_2 * scale,
                    self.fit_res.params['f0_gf_over_2'].stderr * 1e-6))
            else:
                print('f_ge = {:.5} (GHz) \t '
                      'f_ge Stderr = {:.5} (MHz)'.format(
                    self.fitted_freq * scale,
                    self.fit_res.params['f0'].stderr * 1e-6))

        if show:
            plt.show()
        self.save_fig(fig_dist, figname='Source frequency distance', **kw)

        if close_file:
            self.data_file.close()

    def get_frequency_estimate(self, peak=False):
        best_fit = self.get_best_fit_results(peak=peak)
        frequency_estimate = best_fit['f0'].attrs['value']
        frequency_estimate_stderr = best_fit['f0'].attrs['stderr']

        return frequency_estimate, frequency_estimate_stderr

    def get_linewidth_estimate(self):
        best_fit = self.get_best_fit_results()
        linewidth_estimate = best_fit['kappa'].attrs['value']
        linewidth_estimate_stderr = best_fit['kappa'].attrs['stderr']

        return linewidth_estimate, linewidth_estimate_stderr


class Mixer_Calibration_Analysis(MeasurementAnalysis):
    '''
    Simple analysis that takes the minimum value measured and adds it
    to the analysis datagroup
    '''

    def __init__(self, label='offset', **kw):
        kw['label'] = label
        # Adds the label to the keyword arguments so that it can be passed
        # on in **kw
        kw['h5mode'] = 'r+'  # Read write mode, file must exist
        super(self.__class__, self).__init__(**kw)

    def run_default_analysis(self, print_fit_results=False,
                             close_file=False, **kw):
        super(self.__class__, self).run_default_analysis(
            close_file=False, **kw)
        # self.add_analysis_datagroup_to_file() #Currently does not write a val here
        # Fit Power to a Lorentzian
        self.measured_powers = self.measured_values[0]
        minimum_index = np.argmin(self.measured_powers)
        minimum_dac_value = self.sweep_points[minimum_index]

        self.fit_results.append(minimum_dac_value)

        fig, ax = self.default_ax()

        self.plot_results_vs_sweepparam(
            x=self.sweep_points, y=self.measured_powers,
            fig=fig, ax=ax,
            xlabel=self.xlabel, ylabel=str('Power (dBm)'),
            save=False)

        self.add_analysis_datagroup_to_file()
        if 'optimization_result' not in self.analysis_group:
            fid_grp = self.analysis_group.create_group('optimization_result')
        else:
            fid_grp = self.analysis_group['optimization_result']
        fid_grp.attrs.create(name='minimum_dac_value',
                             data=minimum_dac_value)

        self.save_fig(fig, xlabel=self.xlabel, ylabel='Power', **kw)
        if close_file:
            self.data_file.close()


class Qubit_Characterization_Analysis(MeasurementAnalysis):

    def __init__(self, label='Qubit_Char', **kw):
        kw['label'] = label
        kw['h5mode'] = 'r+'  # Read write mode, file must exist
        super(self.__class__, self).__init__(**kw)

    def run_default_analysis(self, **kw):
        self.add_analysis_datagroup_to_file()
        self.get_naming_and_values()
        figsize = kw.pop('figsize', (11, 10))
        close_file = kw.pop('close_file', True)
        x = self.sweep_points
        x_fine = np.linspace(
            self.sweep_points[0], self.sweep_points[-1], 1000)

        qubit_freq = self.measured_values[2]
        qubit_freq_stderr = self.measured_values[3]

        AWG_Pulse_amp_ch1 = self.measured_values[4]
        AWG_Pulse_amp_ch2 = self.measured_values[5]

        T1 = self.measured_values[6]
        T1_stderr = self.measured_values[7]
        T2_star = self.measured_values[8]
        T2_star_stderr = self.measured_values[9]
        T2_echo = self.measured_values[10]
        T2_echo_stderr = self.measured_values[11]

        self.qubit_freq = qubit_freq

        fit_res = fit_qubit_frequency(sweep_points=x, data=qubit_freq,
                                      data_file=self.data_file,
                                      mode='dac')
        self.save_fitted_parameters(fit_res,
                                    var_name='Qubit_freq_dac')
        self.fit_res = fit_res
        fitted_freqs = fit_mods.QubitFreqDac(
            x_fine, E_c=fit_res.best_values['E_c'],
            f_max=fit_res.best_values['f_max'],
            dac_flux_coefficient=fit_res.best_values['dac_flux_coefficient'],
            dac_sweet_spot=fit_res.best_values['dac_sweet_spot'])

        fig1, ax1 = self.default_ax()
        ax1.errorbar(x=x, y=qubit_freq, yerr=qubit_freq_stderr,
                     label='data', fmt='ob')
        ax1.plot(x_fine, fitted_freqs, '--c', label='fit')
        ax1.legend()
        ax1.set_title(self.timestamp_string + '\n' + 'Qubit Frequency')
        ax1.set_xlabel((str(self.sweep_name + ' (' + self.sweep_unit + ')')))
        ax1.set_ylabel(r'$f_{qubit}$ (GHz)')
        ax1.grid()

        fig2, axarray2 = plt.subplots(2, 1, figsize=figsize)
        axarray2[0].set_title(self.timestamp_string + '\n' + 'Qubit Coherence')
        axarray2[0].errorbar(
            x=x,
            y=T1 * 1e-3, yerr=T1_stderr * 1e-3,
            fmt='o', label='$T_1$')
        axarray2[0].errorbar(
            x=x,
            y=T2_echo * 1e-3, yerr=T2_echo_stderr * 1e-3,
            fmt='o', label='$T_2$-echo')
        axarray2[0].errorbar(
            x=x,
            y=T2_star * 1e-3, yerr=T2_star_stderr * 1e-3,
            fmt='o', label='$T_2$-star')
        axarray2[0].set_xlabel(r'dac voltage')
        axarray2[0].set_ylabel(r'$\tau (\mu s)$ ')
        # axarray[0].set_xlim(-600, 700)
        axarray2[0].set_ylim(0, max([max(T1 * 1e-3), max(T2_echo * 1e-3)])
                             + 3 * max(T1_stderr * 1e-3))
        axarray2[0].legend()
        axarray2[0].grid()

        axarray2[1].errorbar(
            x=qubit_freq * 1e-9,
            y=T1 * 1e-3, yerr=T1_stderr * 1e-3,
            fmt='o', label='$T_1$')
        axarray2[1].errorbar(
            x=qubit_freq * 1e-9,
            y=T2_echo * 1e-3, yerr=T2_echo_stderr * 1e-3,
            fmt='o', label='$T_2$-echo')
        axarray2[1].errorbar(
            x=qubit_freq * 1e-9,
            y=T2_star * 1e-3, yerr=T2_star_stderr * 1e-3,
            fmt='o', label='$T_2^\star$')
        axarray2[1].set_xlabel(r'$f_{qubit}$ (GHz)')
        axarray2[1].set_ylabel(r'$\tau (\mu s)$ ')
        # axarray[1].set_xlim(-600, 700)
        axarray2[1].set_ylim(0, max([max(T1 * 1e-3), max(T2_echo * 1e-3)])
                             + 3 * max(T1_stderr * 1e-3))
        axarray2[1].legend(loc=2)
        axarray2[1].grid()

        fig3, axarray3 = plt.subplots(2, 1, figsize=figsize)
        axarray3[0].set_title(self.timestamp + '\n' + 'AWG pulse amplitude')
        axarray3[0].plot(x, AWG_Pulse_amp_ch1, 'o')
        axarray3[0].plot(x, AWG_Pulse_amp_ch2, 'o')
        axarray3[0].set_xlabel(r'dac voltage')
        axarray3[0].set_ylabel(r'att. (a.u.) ')
        # axarray[0].set_xlim(x[0], x[-1])
        axarray3[0].set_ylim(0, max([max(AWG_Pulse_amp_ch1),
                                     max(AWG_Pulse_amp_ch2)]))
        # Needs to be based on duplexer amplitude controlled by duplexer or not
        axarray3[0].legend()
        axarray3[0].grid()

        axarray3[1].plot(qubit_freq, AWG_Pulse_amp_ch1, 'o')
        axarray3[1].plot(qubit_freq, AWG_Pulse_amp_ch2, 'o')
        axarray3[1].set_xlabel(r'$f_{qubit}$ (GHz)')
        axarray3[1].set_ylabel(r'att. (a.u.) ')
        # axarray[1].set_xlim(qubit_freq[0], qubit_freq[1]+1e6)
        # axarray3[1].set_ylim(0, 65536)
        axarray3[1].grid()

        self.save_fig(fig1, figname=str('Qubit_Frequency'), **kw)
        self.save_fig(fig2, figname=str('Qubit_Coherence'), **kw)
        self.save_fig(fig3, figname=str('Duplex_Attenuation'), **kw)
        if close_file:
            self.finish(**kw)


class Qubit_Sweeped_Spectroscopy_Analysis(Qubit_Characterization_Analysis):

    def __init__(self, qubit_name, label='Qubit_Char', fit_mode='flux', **kw):
        kw['label'] = label
        kw['h5mode'] = 'r+'  # Read write mode, file must exist
        self.fit_mode = fit_mode
        self.qubit_name = qubit_name
        super(Qubit_Characterization_Analysis, self).__init__(**kw)

    def run_default_analysis(self, **kw):
        self.add_analysis_datagroup_to_file()
        print_fit_results = kw.pop('print_fit_results', False)
        self.get_naming_and_values()
        show_guess = kw.pop('show_guess', False)
        close_file = kw.pop('close_file', True)
        x = self.sweep_points
        x_fine = np.linspace(
            self.sweep_points[0], self.sweep_points[-1], 1000) * 1e-3

        self.qubit_freq = self.measured_values[2]
        self.qubit_freq_stderr = self.measured_values[3]

        fit_res = fit_qubit_frequency(sweep_points=x * 1e-3,
                                      data=self.qubit_freq * 1e9,
                                      mode=self.fit_mode,
                                      data_file=self.data_file,
                                      qubit_name=self.qubit_name, **kw)
        self.save_fitted_parameters(fit_res,
                                    var_name='Qubit_freq_dac')
        self.fit_res = fit_res

        fitted_freqs = fit_mods.QubitFreqFlux(
            x_fine, E_c=fit_res.best_values['E_c'],
            f_max=fit_res.best_values['f_max'],
            flux_zero=fit_res.best_values['flux_zero'],
            dac_offset=fit_res.best_values['dac_offset'])

        fig1, ax1 = self.default_ax()
        ax1.errorbar(x=x * 1e-3, y=self.qubit_freq * 1e9,
                     yerr=self.qubit_freq_stderr,
                     label='data', fmt='ob')

        if show_guess:
            ax1.plot(x * 1e-3, fit_res.init_fit, 'k--')

        ax1.plot(x_fine, fitted_freqs, '--c', label='fit')
        ax1.legend()
        ax1.set_title(self.timestamp + '\n' + 'Qubit Frequency')
        ax1.set_xlabel((str(self.sweep_name + ' (V)')))
        ax1.set_ylabel(r'$f_{qubit}$ (GHz)')
        ax1.grid()
        self.save_fig(fig1, figname=str('Qubit_Frequency'), **kw)

        if print_fit_results:
            print(fit_res.fit_report())
        if close_file:
            self.finish()


class TwoD_Analysis(MeasurementAnalysis):
    '''
    Analysis for 2D measurements.
    '''
    def __init__(self, TwoD=True, **kw):
        super().__init__(TwoD=TwoD, **kw)

    def run_default_analysis(self, normalize=False, plot_linecuts=True,
                             linecut_log=False, colorplot_log=False,
                             plot_all=True, save_fig=True,
                             transpose=False, figsize=None,
                             **kw):
        '''
        Args:
            linecut_log (bool):
                log scale for the line cut?
                Remember to set the labels correctly.
            colorplot_log (string/bool):
                True/False for z axis scaling, or any string containing any
                combination of letters x, y, z for scaling of the according axis.
                Remember to set the labels correctly.

        '''
        close_file = kw.pop('close_file', True)

        super().run_default_analysis(show=False,
                                     close_file=close_file,
                                     close_main_fig=True,
                                     save_fig=True, **kw)
        # self.get_naming_and_values_2D()
        self.fig_array = []
        self.ax_array = []

        for i, meas_vals in enumerate(self.measured_values):
            if (not plot_all) & (i >= 1):
                break
            # Linecuts are above because somehow normalization applies to both
            # colorplot and linecuts otherwise.
            if plot_linecuts:
                fig, ax = plt.subplots(figsize=figsize)
                self.fig_array.append(fig)
                self.ax_array.append(ax)
                savename = 'linecut_{}'.format(self.value_names[i])
                fig_title = '{} {} \nlinecut {}'.format(
                    self.timestamp_string, self.measurementstring,
                    self.value_names[i])
                a_tools.linecut_plot(x=self.sweep_points,
                                     y=self.sweep_points_2D,
                                     z=self.measured_values[i],
                                     y_name=self.parameter_names[1],
                                     y_unit=self.parameter_units[1],
                                     log=linecut_log,
                                     zlabel=self.zlabels[i],
                                     fig=fig, ax=ax, **kw)
                ax.set_title(fig_title)
                set_xlabel(ax, self.parameter_names[0],
                           self.parameter_units[0])
                # ylabel is value units as we are plotting linecuts
                set_ylabel(ax, self.value_names[i],
                           self.value_units[i])

                if save_fig:
                    self.save_fig(fig, figname=savename,
                                  fig_tight=False, **kw)

            fig, ax = plt.subplots(figsize=figsize)
            self.fig_array.append(fig)
            self.ax_array.append(ax)
            if normalize:
                print("normalize on")
            # print "unransposed",meas_vals
            # print "transposed", meas_vals.transpose()
            self.ax_array.append(ax)
            savename = 'Heatmap_{}'.format(self.value_names[i])
            fig_title = '{} {} \n{}'.format(
                self.timestamp_string, self.measurementstring,
                self.value_names[i])

            if "xlabel" not in kw:
                kw["xlabel"] = self.parameter_names[0]
            if "ylabel" not in kw:
                kw["ylabel"] = self.parameter_names[1]
            if "xunit" not in kw:
                kw["xunit"] = self.parameter_units[0]
            if "yunit" not in kw:
                kw["yunit"] = self.parameter_units[1]

            a_tools.color_plot(x=self.sweep_points,
                               y=self.sweep_points_2D,
                               z=meas_vals.transpose(),
                               zlabel=self.zlabels[i],
                               fig=fig, ax=ax,
                               log=colorplot_log,
                               transpose=transpose,
                               normalize=normalize,
                               **kw)
            ax.set_title(fig_title)
            # set_xlabel(ax, self.parameter_names[0], self.parameter_units[0])
            # set_ylabel(ax, self.parameter_names[1], self.parameter_units[1])

            if save_fig:
                self.save_fig(fig, figname=savename, **kw)
        # if close_file:
        #     self.finish()


class Mixer_Skewness_Analysis(TwoD_Analysis):

    def run_default_analysis(self, save_fig=True,
                             **kw):
        close_file = kw.pop('close_file', True)
        self.get_naming_and_values_2D()

        self.fig_array = []
        self.ax_array = []
        for i, meas_vals in enumerate(self.measured_values):
            fig, ax = self.default_ax(figsize=(8, 5))
            self.fig_array.append(fig)
            self.ax_array.append(ax)
            fig_title = '{timestamp}_{measurement}_{val_name}'.format(
                timestamp=self.timestamp_string,
                measurement=self.measurementstring,
                val_name=self.zlabels[i])
            a_tools.color_plot(x=self.sweep_points,
                               y=self.sweep_points_2D,
                               z=meas_vals.transpose(),
                               plot_title=fig_title,
                               xlabel=self.xlabel,
                               ylabel=self.ylabel,
                               zlabel=self.zlabels[i],
                               fig=fig, ax=ax, **kw)

            data_arr = self.measured_values[0].T
            ampl_min_lst = np.min(data_arr, axis=1)
            phase_min_idx = np.argmin(ampl_min_lst)
            self.phase_min = self.sweep_points_2D[phase_min_idx]

            ampl_min_idx = np.argmin(data_arr[phase_min_idx])
            self.QI_min = self.sweep_points[ampl_min_idx]

            textstr = 'Q phase of minimum =  %.2f deg' % self.phase_min + '\n' + \
                      'Q/I ratio of minimum = %.2f' % self.QI_min

            ax.text(0.60, 0.95, textstr,
                    transform=ax.transAxes,
                    fontsize=11, verticalalignment='top',
                    horizontalalignment='left',
                    bbox=self.box_props)

            if save_fig:
                self.save_fig(fig, figname=fig_title, **kw)
        if close_file:
            self.finish()

        return self.QI_min, self.phase_min


class Three_Tone_Spectroscopy_Analysis(MeasurementAnalysis):
    '''
    Analysis for 2D measurement Three tone spectroscopy.
    **kwargs:
        f01: fuess for f01
        f12: guess for f12

    '''

    def __init__(self, label='Three_tone', **kw):
        kw['label'] = label
        # kw['h5mode'] = 'r+'  # Read write mode, file must exist
        super(self.__class__, self).__init__(**kw)

    def run_default_analysis(self, f01=None, f12=None,
                             amp_lims=[None, None], line_color='k',
                             phase_lims=[-180, 180], **kw):
        self.get_naming_and_values_2D()
        # figsize wider for colorbar
        fig1, ax1 = self.default_ax(figsize=(8, 5))
        measured_powers = self.measured_values[0]
        measured_phases = self.measured_values[1]

        fig1_title = self.timestamp_string + \
                     self.measurementstring + '_' + 'Amplitude'
        a_tools.color_plot(x=self.sweep_points,
                           y=self.sweep_points_2D,
                           z=measured_powers.transpose(),
                           plot_title=fig1_title,
                           xlabel=self.xlabel,
                           ylabel=self.ylabel,
                           zlabel=self.zlabels[0],
                           clim=amp_lims,
                           fig=fig1, ax=ax1, **kw)

        # figsize wider for colorbar
        fig2, ax2 = self.default_ax(figsize=(8, 5))
        fig2_title = self.timestamp_string + self.measurementstring + '_' + 'Phase'
        a_tools.color_plot(x=self.sweep_points,
                           y=self.sweep_points_2D,
                           z=measured_phases.transpose(),
                           xlabel=self.xlabel,
                           ylabel=self.ylabel,
                           zlabel=self.zlabels[1],
                           clim=phase_lims,
                           plot_title=fig2_title,
                           fig=fig2, ax=ax2)

        if f01 is not None:
            ax1.vlines(f01, min(self.sweep_points_2D),
                       max(self.sweep_points_2D),
                       linestyles='dashed', lw=2, colors=line_color, alpha=.5)
            ax2.vlines(f01, min(self.sweep_points_2D),
                       max(self.sweep_points_2D),
                       linestyles='dashed', lw=2, colors=line_color, alpha=.5)
        if f12 is not None:
            ax1.plot((min(self.sweep_points),
                      max(self.sweep_points)),
                     (f01 + f12 - min(self.sweep_points),
                      f01 + f12 - max(self.sweep_points)),
                     linestyle='dashed', lw=2, color=line_color, alpha=.5)
            ax2.plot((min(self.sweep_points),
                      max(self.sweep_points)),
                     (f01 + f12 - min(self.sweep_points),
                      f01 + f12 - max(self.sweep_points)),
                     linestyle='dashed', lw=2, color=line_color, alpha=.5)
        if (f01 is not None) and (f12 is not None):
            anharm = f01 - f12
            EC, EJ = a_tools.fit_EC_EJ(f01, f12)
            # EC *= 1000

            textstr = 'f01 = {:.4g} GHz'.format(f01 * 1e-9) + '\n' + \
                      'f12 = {:.4g} GHz'.format(f12 * 1e-9) + '\n' + \
                      'anharm = {:.4g} MHz'.format(anharm * 1e-6) + '\n' + \
                      'EC ~= {:.4g} MHz'.format(EC * 1e-6) + '\n' + \
                      'EJ = {:.4g} GHz'.format(EJ * 1e-9)
            ax1.text(0.95, 0.95, textstr, transform=ax1.transAxes,
                     fontsize=11,
                     verticalalignment='top',
                     horizontalalignment='right',
                     bbox=self.box_props)
            ax2.text(0.95, 0.95, textstr, transform=ax2.transAxes,
                     fontsize=11,
                     verticalalignment='top',
                     horizontalalignment='right',
                     bbox=self.box_props)
        self.save_fig(fig1, figname=ax1.get_title(), **kw)
        self.save_fig(fig2, figname=ax2.get_title(), **kw)
        self.finish()

    def fit_twin_lorentz(self, x, data,
                         f01, f12, **kw):
        vary_f01 = kw.pop('vary_f01', False)
        twin_lor_m = fit_mods.TwinLorentzModel
        twin_lor_m.set_param_hint('center_a', value=f01,
                                  vary=vary_f01)
        twin_lor_m.set_param_hint('center_b', value=f12,
                                  vary=True)
        twin_lor_m.set_param_hint('amplitude_a', value=max(data),
                                  vary=True)
        twin_lor_m.set_param_hint('amplitude_b', value=max(data),
                                  vary=True)
        twin_lor_m.set_param_hint('sigma_a', value=0.001,
                                  vary=True)
        twin_lor_m.set_param_hint('sigma_b', value=0.001,
                                  vary=True)
        twin_lor_m.set_param_hint('background', value=0,
                                  vary=True)
        params = twin_lor_m.make_params()
        fit_res = twin_lor_m.fit(data=data, x=x, params=params)
        return fit_res


class Resonator_Powerscan_Analysis(MeasurementAnalysis):

    def __init__(self, label='powersweep', **kw):
        super(self.__class__, self).__init__(**kw)

    # def run_default_analysis(self,  normalize=True, w_low_power=None,
    #                          w_high_power=None, **kw):
    # super(self.__class__, self).run_default_analysis(close_file=False,
    #     save_fig=False, **kw)
    # close_file = kw.pop('close_file', True)
    def run_default_analysis(self, normalize=True, plot_Q=True, plot_f0=True, plot_linecuts=True,
                             linecut_log=True, plot_all=False, save_fig=True,
                             **kw):
        close_file = kw.pop('close_file', True)
        self.add_analysis_datagroup_to_file()

        self.get_naming_and_values_2D()
        self.fig_array = []
        self.ax_array = []
        fits = {}  # Dictionary to store the fit results in. Fit results are a
        # dictionary themselfes -> Dictionary of Dictionaries

        for u, power in enumerate(self.sweep_points_2D):
            fit_res = self.fit_hanger_model(
                self.sweep_points, self.measured_values[0][:, u])
            self.save_fitted_parameters(fit_res, var_name='Powersweep' + str(u))
            fits[str(power)] = fit_res
        self.fit_results = fits

        for i, meas_vals in enumerate(self.measured_values):
            if (not plot_all) & (i >= 1):
                break
            # Linecuts are above because normalization changes the values of the
            # object. Thus it affects both colorplot and linecuts otherwise.
            if plot_Q:
                Q = np.zeros(len(self.sweep_points_2D))
                Qc = np.zeros(len(self.sweep_points_2D))
                for u, power in enumerate(self.sweep_points_2D):
                    Q[u] = self.fit_results[str(power)].values['Q']
                    Qc[u] = self.fit_results[str(power)].values['Qc']
                fig, ax = self.default_ax(figsize=(8, 5))
                self.fig_array.append(fig)
                self.ax_array.append(ax)
                fig_title = '{timestamp}_{measurement}_{val_name}_QvsPower'.format(
                    timestamp=self.timestamp_string,
                    measurement=self.measurementstring,
                    val_name=self.zlabels[i])
                ax.plot(
                    self.sweep_points_2D, Q, 'blue', label='Loaded Q-Factor')
                ax.plot(
                    self.sweep_points_2D, Qc, 'green', label='Coupling Q-Factor')
                ax.legend(loc=0, bbox_to_anchor=(1.1, 1))
                ax.set_position([0.1, 0.1, 0.5, 0.8])
                ax.set_ylabel('Quality Factor')
                ax.set_xlabel('Power [dBm]')

                if save_fig:
                    self.save_fig(
                        fig, figname=fig_title, fig_tight=False, **kw)

            if plot_f0:
                f0 = np.zeros(len(self.sweep_points_2D))
                for u, power in enumerate(self.sweep_points_2D):
                    f0[u] = self.fit_results[str(power)].values['f0']
                fig, ax = self.default_ax(figsize=(8, 5))
                self.fig_array.append(fig)
                self.ax_array.append(ax)
                fig_title = '{timestamp}_{measurement}_{val_name}_f0vsPower'.format(
                    timestamp=self.timestamp_string,
                    measurement=self.measurementstring,
                    val_name=self.zlabels[i])
                ax.plot(
                    self.sweep_points_2D, f0, 'blue', label='Cavity Frequency')
                ax.legend(loc=0, bbox_to_anchor=(1.1, 1))
                ax.set_position([0.15, 0.1, 0.5, 0.8])
                ax.set_ylabel('Frequency [GHz]')
                ax.set_xlabel('Power [dBm]')

                if save_fig:
                    self.save_fig(
                        fig, figname=fig_title, fig_tight=False, **kw)

            if plot_linecuts:
                fig, ax = self.default_ax(figsize=(8, 5))
                self.fig_array.append(fig)
                self.ax_array.append(ax)
                fig_title = '{timestamp}_{measurement}_{val_name}_linecut'.format(
                    timestamp=self.timestamp_string,
                    measurement=self.measurementstring,
                    val_name=self.zlabels[i])
                a_tools.linecut_plot(x=self.sweep_points,
                                     y=self.sweep_points_2D,
                                     z=self.measured_values[i],
                                     plot_title=fig_title,
                                     xlabel=self.xlabel,
                                     y_name=self.sweep_name_2D,
                                     y_unit=self.sweep_unit_2D,
                                     log=linecut_log,
                                     zlabel=self.zlabels[i],
                                     fig=fig, ax=ax, **kw)
                if save_fig:
                    self.save_fig(
                        fig, figname=fig_title, fig_tight=False, **kw)

            fig, ax = self.default_ax(figsize=(8, 5))
            self.fig_array.append(fig)
            self.ax_array.append(ax)
            if normalize:
                meas_vals = a_tools.normalize_2D_data(meas_vals)
            fig_title = '{timestamp}_{measurement}_{val_name}'.format(
                timestamp=self.timestamp_string,
                measurement=self.measurementstring,
                val_name=self.zlabels[i])

            a_tools.color_plot(x=self.sweep_points,
                               y=self.sweep_points_2D,
                               z=meas_vals.transpose(),
                               plot_title=fig_title,
                               xlabel=self.xlabel,
                               ylabel=self.ylabel,
                               zlabel=self.zlabels[i],
                               fig=fig, ax=ax, **kw)
            if save_fig:
                self.save_fig(fig, figname=fig_title, **kw)

        if close_file:
            self.finish()

    def fit_hanger_model(self, sweep_values, measured_values):
        HangerModel = fit_mods.SlopedHangerAmplitudeModel

        # amplitude_guess = np.pi*sigma_guess * abs(
        #     max(self.measured_powers)-min(self.measured_powers))

        # Fit Power to a Lorentzian
        measured_powers = measured_values ** 2

        min_index = np.argmin(measured_powers)
        max_index = np.argmax(measured_powers)

        min_frequency = sweep_values[min_index]
        max_frequency = sweep_values[max_index]

        peaks = a_tools.peak_finder((sweep_values),
                                    measured_values)

        if peaks['dip'] is not None:  # look for dips first
            f0 = peaks['dip']
            amplitude_factor = -1.
        elif peaks['peak'] is not None:  # then look for peaks
            f0 = peaks['peak']
            amplitude_factor = 1.
        else:  # Otherwise take center of range
            f0 = np.median(sweep_values)
            amplitude_factor = -1.
            logging.error('No peaks or dips in range')
            # If this error is raised, it should continue the analysis but
            # not use it to update the qubit object

        amplitude_guess = max(measured_powers) - min(measured_powers)
        # Creating parameters and estimations
        S21min = min(measured_values) / max(measured_values)

        Q = f0 / abs(min_frequency - max_frequency)
        Qe = abs(Q / abs(1 - S21min))

        HangerModel.set_param_hint('f0', value=f0,
                                   min=min(sweep_values),
                                   max=max(sweep_values))
        HangerModel.set_param_hint('A', value=amplitude_guess)
        HangerModel.set_param_hint('Q', value=Q)
        HangerModel.set_param_hint('Qe', value=Qe)
        HangerModel.set_param_hint('Qi', expr='1./(1./Q-1./Qe*cos(theta))',
                                   vary=False)
        HangerModel.set_param_hint('Qc', expr='Qe/cos(theta)', vary=False)
        HangerModel.set_param_hint('theta', value=0, min=-np.pi / 2,
                                   max=np.pi / 2)
        HangerModel.set_param_hint('slope', value=0, vary=True,
                                   min=-1, max=1)
        params = HangerModel.make_params()
        fit_res = HangerModel.fit(data=measured_powers,
                                  f=sweep_values * 1.e9,
                                  params=params)

        return fit_res


class time_trace_analysis(MeasurementAnalysis):
    '''
    Analysis for a binary (+1, -1) time trace
    returns the average length till flip
    '''

    def run_default_analysis(self, flipping_sequence=False, **kw):
        self.get_naming_and_values_2D()

        rsf_lst_mp = []
        rsf_lst_pm = []
        for i in range(np.shape(self.Z)[0]):
            series = self.Z[i, :]
            if flipping_sequence:
                series = dm_tools.binary_derivative_old(series)

            rsf = dm_tools.count_rounds_since_flip_split(series)
            rsf_lst_mp.extend(rsf[0])
            rsf_lst_pm.extend(rsf[1])

        # if self.make_fig:
        self.fig, self.ax = plt.subplots(1, 1, figsize=(13, 6))
        bins = np.linspace(0, 400, 200)
        if flipping_sequence:
            self.average_cycles_flipping = np.mean(rsf_lst_mp)
            self.average_cycles_constant = np.mean(rsf_lst_pm)
            self.ax.hist(rsf_lst_mp, bins, histtype='step', normed=1,
                         label='Avg rounds flipping = %.2f' %
                               np.mean(rsf_lst_mp), color='b')
            self.ax.hist(rsf_lst_pm, bins, histtype='step', normed=1,
                         label='Avg rounds constant = %.2f'
                               % np.mean(rsf_lst_pm), color='r')
            self.ax.set_yscale('log')
            self.ax.set_ylabel('normalized occurence')
            self.ax.set_xlabel('rounds')
            self.ax.set_ylim(.000001, 1)
            self.ax.set_xlim(0, 80)
            self.ax.legend()
            self.ax.set_title(
                self.timestamp_string + '\n' + self.measurementstring)
            self.save_fig(self.fig, xlabel='rounds_flipping',
                          ylabel='normalized occurence', **kw)
            return self.average_cycles_constant, self.average_cycles_flipping
        else:
            self.mean_rnds_since_fl_mp = np.mean(rsf_lst_mp)
            self.mean_rnds_since_fl_pm = np.mean(rsf_lst_pm)
            self.ax.hist(rsf_lst_mp, bins, histtype='step', normed=1,
                         label='Avg rounds till flip -1 to +1 = %.2f' %
                               np.mean(rsf_lst_mp), color='b')
            self.ax.hist(rsf_lst_pm, bins, histtype='step', normed=1,
                         label='Avg rounds till flip +1 to -1 = %.2f'
                               % np.mean(rsf_lst_pm), color='r')
            self.ax.set_yscale('log')
            self.ax.set_ylabel('normalized occurence')
            self.ax.set_xlabel('rounds till flip')
            self.ax.set_ylim(.000001, 1)
            self.ax.set_xlim(0, 80)
            self.ax.legend()
            self.ax.set_title(
                self.timestamp_string + '\n' + self.measurementstring)
            self.save_fig(self.fig, xlabel='rounds_till_flip',
                          ylabel='normalized occurence', **kw)
            return self.mean_rnds_since_fl_pm, self.mean_rnds_since_fl_mp


class time_trace_analysis_initialized(MeasurementAnalysis):
    '''
    Analysis for a binary (+1, -1) time trace
    returns the average length till flip
    '''

    def run_default_analysis(self, flipping_sequence=False, **kw):
        self.get_naming_and_values_2D()
        if flipping_sequence:
            dZ = dm_tools.binary_derivative_2D(np.array(self.Z), axis=0)
            rtf = [dm_tools.count_rounds_to_error(ser) for ser in dZ]
        else:
            rtf = [dm_tools.count_rounds_to_error(ser) for ser in self.Z]
        self.mean_rtf = np.nanmean(rtf)
        self.std_rtf = np.nanstd(rtf)
        self.std_err_rtf = self.std_rtf / np.sqrt(len(self.sweep_points_2D))

        if kw.pop('make_fig', True):
            self.fig, self.ax = plt.subplots(1, 1, figsize=(13, 6))
            bins = np.arange(-.5, 400, 1)
            hist, bins = np.histogram(rtf, bins=bins, density=True)
            self.ax.plot(bins[1:], hist, drawstyle='steps',
                         label='Mean rounds till failure = %.2f'
                               % self.mean_rtf)
            self.ax.set_yscale('log')
            self.ax.set_ylabel('normalized occurence')
            self.ax.set_xlabel('Rounds to failure')
            self.ax.set_ylim(1e-4, 1)
            self.ax.set_xlim(0, 100)
            self.ax.legend()
            self.ax.set_title(self.timestamp_string + '\n' +
                              self.measurementstring)
            self.save_fig(self.fig, xlabel='Rounds to failure',
                          ylabel='normalized occurence', **kw)

        return self.mean_rtf, self.std_err_rtf


class rounds_to_failure_analysis(MeasurementAnalysis):
    '''
    Analysis for a binary (+1, -1) time trace
    returns the average rounds to surprise/failure.
    Additionally also returns the termination fractions.
    If the trace terminates by a 'single event' it counts a flip.
    If the trace terminates by a 'double event' it counts a RO error.
    '''

    def run_default_analysis(self, flipping_sequence=False, **kw):
        self.get_naming_and_values_2D()
        if flipping_sequence:
            dZ = dm_tools.binary_derivative_2D(np.array(self.Z), axis=0)
            rtf_c = [dm_tools.count_rtf_and_term_cond(
                ser, only_count_min_1=True) for ser in dZ]
        else:
            rtf_c = [dm_tools.count_rtf_and_term_cond(ser) for ser in self.Z]
        rtf, term_cond = list(zip(*rtf_c))
        self.mean_rtf = np.nanmean(rtf)
        self.std_rtf = np.nanstd(rtf)
        self.std_err_rtf = self.std_rtf / np.sqrt(len(self.sweep_points_2D))
        term_cts = Counter(term_cond)
        # note that we only take 1 derivative and this is not equal to the
        # notion of detection events as in Kelly et al.
        terminated_by_flip = float(term_cts['single event'])
        terminated_by_RO_err = float(term_cts['double event'])
        total_cts = terminated_by_RO_err + terminated_by_flip + \
                    term_cts['unknown']
        self.flip_err_frac = terminated_by_flip / total_cts * 100.
        self.RO_err_frac = terminated_by_RO_err / total_cts * 100.

        if kw.pop('make_fig', True):
            self.fig, self.ax = plt.subplots(1, 1, figsize=(13, 6))
            bins = np.arange(-.5, 400, 1)
            hist, bins = np.histogram(rtf, bins=bins, density=True)
            label = ('Mean rounds to failure = %.2f' % self.mean_rtf +
                     '\n %.1f %% terminated by RO' % self.RO_err_frac +
                     '\n %.1f %% terminated by flip' % self.flip_err_frac)
            self.ax.plot(bins[1:], hist, drawstyle='steps',
                         label=label)
            self.ax.set_yscale('log')
            self.ax.set_ylabel('normalized occurence')
            self.ax.set_xlabel('Rounds to failure')
            self.ax.set_ylim(1e-4, 1)
            self.ax.set_xlim(0, 200)
            self.ax.legend()
            self.ax.set_title(self.timestamp_string + '\n' +
                              self.measurementstring)
            self.save_fig(self.fig, xlabel='Rounds to failure',
                          ylabel='normalized occurence', **kw)

        return self.mean_rtf, self.std_err_rtf, self.RO_err_frac, self.flip_err_frac


class butterfly_analysis(MeasurementAnalysis):
    '''
    Extracts the coefficients for the post-measurement butterfly
    '''

    def __init__(self, auto=True, label='Butterfly', close_file=True,
                 timestamp=None,
                 threshold=None,
                 threshold_init=None,
                 theta_in=0,
                 initialize=False,
                 digitize=True,
                 case=False,
                 # FIXME better variable name for 1>th or 1<th
                 **kw):
        self.folder = a_tools.get_folder(timestamp=timestamp,
                                         label=label, **kw)
        self.load_hdf5data(folder=self.folder, **kw)

        self.get_naming_and_values()

        if theta_in == 0:
            self.data = self.measured_values[0]
            if not digitize:
                # analysis uses +1 for |0> and -1 for |1>
                self.data[self.data == 1] = -1
                self.data[self.data == 0] = +1
        else:
            I_shots = self.measured_values[0]
            Q_shots = self.measured_values[1]

            shots = I_shots + 1j * Q_shots
            rot_shots = dm_tools.rotate_complex(
                shots, angle=theta_in, deg=True)
            I_shots = rot_shots.real
            Q_shots = rot_shots.imag

            self.data = I_shots
        self.initialize = initialize
        if self.initialize:
            if threshold_init is None:
                threshold_init = threshold

            # reshuffling the data to end up with two arrays for the
            # different input states
            shots = np.size(self.data)
            shots_per_mmt = np.floor_divide(shots, 6)
            shots_used = shots_per_mmt * 6
            m0_on = self.data[3:shots_used:6]
            m1_on = self.data[4:shots_used:6]
            m2_on = self.data[5:shots_used:6]

            self.data_rel = np.zeros([np.size(m0_on), 3])
            self.data_rel[:, 0] = m0_on
            self.data_rel[:, 1] = m1_on
            self.data_rel[:, 2] = m2_on
            m0_off = self.data[0:shots_used:6]
            m1_off = self.data[1:shots_used:6]
            m2_off = self.data[2:shots_used:6]
            self.data_exc = np.zeros([np.size(m0_off), 3])
            self.data_exc[:, 0] = m0_off
            self.data_exc[:, 1] = m1_off
            self.data_exc[:, 2] = m2_off

            self.data_exc_post = dm_tools.postselect(threshold=threshold_init,
                                                     data=self.data_exc,
                                                     positive_case=case)[:, 1:]
            self.data_rel_post = dm_tools.postselect(threshold=threshold_init,
                                                     data=self.data_rel,
                                                     positive_case=case)[:, 1:]

            self.data_exc_pre_postselect = self.data_exc
            self.data_rel_pre_postselect = self.data_rel
            # variable is overwritten here, no good.
            self.data_exc = self.data_exc_post
            self.data_rel = self.data_rel_post

            fraction = (np.size(self.data_exc) +
                        np.size(self.data_exc)) * 3 / shots_used / 2

        else:
            m0_on = self.data[2::4]
            m1_on = self.data[3::4]
            self.data_rel = np.zeros([np.size(m0_on), 2])
            self.data_rel[:, 0] = m0_on
            self.data_rel[:, 1] = m1_on
            m0_off = self.data[0::4]
            m1_off = self.data[1::4]
            self.data_exc = np.zeros([np.size(m0_off), 2])
            self.data_exc[:, 0] = m0_off
            self.data_exc[:, 1] = m1_off
        if digitize:
            self.data_exc = dm_tools.digitize(threshold=threshold,
                                              data=self.data_exc,
                                              one_larger_than_threshold=case)
            self.data_rel = dm_tools.digitize(threshold=threshold,
                                              data=self.data_rel,
                                              one_larger_than_threshold=case)
        if close_file:
            self.data_file.close()
        if auto is True:
            self.run_default_analysis(**kw)

    def bar_plot_raw_probabilities(self):
        if self.initialize:
            nr_msmts = 3
            data_exc = self.data_exc_pre_postselect
            data_rel = self.data_rel_pre_postselect
        else:
            data_exc = self.data_exc
            data_rel = self.data_rel
            nr_msmts = 2

        m_on = np.zeros(nr_msmts)
        m_off = np.zeros(nr_msmts)

        for i in range(nr_msmts):
            # Convert pauli eigenvalues to probability of excitation
            # +1 -> 0 and -1 -> 1
            m_off[i] = -(np.mean(data_exc[:, i]) - 1) / 2
            m_on[i] = -(np.mean(data_rel[:, i]) - 1) / 2

        f, ax = plt.subplots()
        ax.set_ylim(0, 1)
        w = .4
        ax.hlines(0.5, -.5, 5, linestyles='--')
        bar0 = ax.bar(np.arange(nr_msmts) + w / 2, m_off, width=w, color='C0',
                      label='No $\pi$-pulse')
        bar1 = ax.bar(np.arange(nr_msmts) - w / 2, m_on, width=w, color='C3',
                      label='$\pi$-pulse')
        pl_tools.autolabel_barplot(ax, bar0)
        pl_tools.autolabel_barplot(ax, bar1)

        ax.set_xlim(-.5, nr_msmts - .5)
        ax.set_xticks([0, 1, 2])
        set_ylabel(ax, 'P (|1>)')
        ax.legend()
        set_xlabel(ax, 'Measurement idx')
        figname = 'Bar plot raw probabilities'
        ax.set_title(figname)

        savename = os.path.abspath(os.path.join(
            self.folder, figname + '.png'))
        print(savename)
        f.savefig(savename, dpi=300, format='png')

    def run_default_analysis(self, verbose=False, **kw):
        self.exc_coeffs = dm_tools.butterfly_data_binning(Z=self.data_exc,
                                                          initial_state=0)
        self.rel_coeffs = dm_tools.butterfly_data_binning(Z=self.data_rel,
                                                          initial_state=1)
        self.butterfly_coeffs = dm_tools.butterfly_matrix_inversion(
            self.exc_coeffs, self.rel_coeffs)
        # eps,declaration,output_input
        F_a_butterfly = (1 - (self.butterfly_coeffs.get('eps00_1') +
                              self.butterfly_coeffs.get('eps01_1') +
                              self.butterfly_coeffs.get('eps10_0') +
                              self.butterfly_coeffs.get('eps11_0')) / 2)

        mmt_ind_rel = (self.butterfly_coeffs.get('eps00_1') +
                       self.butterfly_coeffs.get('eps10_1'))
        mmt_ind_exc = (self.butterfly_coeffs.get('eps11_0') +
                       self.butterfly_coeffs.get('eps01_0'))
        if verbose:
            print('SSRO Fid', F_a_butterfly)
            print('mmt_ind_rel', mmt_ind_rel)
            print('mmt_ind_exc', mmt_ind_exc)
        self.butterfly_coeffs['F_a_butterfly'] = F_a_butterfly
        self.butterfly_coeffs['mmt_ind_exc'] = mmt_ind_exc
        self.butterfly_coeffs['mmt_ind_rel'] = mmt_ind_rel
        self.bar_plot_raw_probabilities()
        self.make_data_tables()

        return self.butterfly_coeffs

    def make_data_tables(self):

        figname1 = 'raw probabilities'

        data_raw_p = [['P(1st m, 2nd m)_(|in>)', 'val'],
                      ['P00_0', '{:.4f}'.format(self.exc_coeffs['P00_0'])],
                      ['P01_0', '{:.4f}'.format(self.exc_coeffs['P01_0'])],
                      ['P10_0', '{:.4f}'.format(self.exc_coeffs['P10_0'])],
                      ['P11_0', '{:.4f}'.format(self.exc_coeffs['P11_0'])],
                      ['P00_1', '{:.4f}'.format(self.rel_coeffs['P00_1'])],
                      ['P01_1', '{:.4f}'.format(self.rel_coeffs['P01_1'])],
                      ['P10_1', '{:.4f}'.format(self.rel_coeffs['P10_1'])],
                      ['P11_1', '{:.4f}'.format(self.rel_coeffs['P11_1'])]]

        savename = os.path.abspath(os.path.join(
            self.folder, figname1))
        data_to_table_png(data=data_raw_p, filename=savename + '.png',
                          title=figname1)

        figname2 = 'inferred states'

        data_inf = [['eps(|out>)_(|in>)', 'val'],
                    ['eps0_0', '{:.4f}'.format(self.exc_coeffs['eps0_0'])],
                    ['eps1_0', '{:.4f}'.format(self.exc_coeffs['eps1_0'])],
                    ['eps0_1', '{:.4f}'.format(self.rel_coeffs['eps0_1'])],
                    ['eps1_1', '{:.4f}'.format(self.rel_coeffs['eps1_1'])]]
        savename = os.path.abspath(os.path.join(
            self.folder, figname2))
        data_to_table_png(data=data_inf, filename=savename + '.png',
                          title=figname2)

        bf = self.butterfly_coeffs
        figname3 = 'Butterfly coefficients'
        data = [['eps(declared, |out>)_(|in>)', 'val'],
                ['eps00_0', '{:.4f}'.format(bf['eps00_0'])],
                ['eps01_0', '{:.4f}'.format(bf['eps01_0'])],
                ['eps10_0', '{:.4f}'.format(bf['eps10_0'])],
                ['eps11_0', '{:.4f}'.format(bf['eps11_0'])],
                ['eps00_1', '{:.4f}'.format(bf['eps00_1'])],
                ['eps01_1', '{:.4f}'.format(bf['eps01_1'])],
                ['eps10_1', '{:.4f}'.format(bf['eps10_1'])],
                ['eps11_1', '{:.4f}'.format(bf['eps11_1'])]]
        savename = os.path.abspath(os.path.join(
            self.folder, figname3))
        data_to_table_png(data=data, filename=savename + '.png',
                          title=figname3)

        figname4 = 'Derived quantities'
        data = [['Measurement induced excitations',
                 '{:.4f}'.format(bf['mmt_ind_exc'])],
                ['Measurement induced relaxation',
                 '{:.4f}'.format(bf['mmt_ind_rel'])],
                ['Readout fidelity',
                 '{:.4f}'.format(bf['F_a_butterfly'])]]
        savename = os.path.abspath(os.path.join(
            self.folder, figname4))
        data_to_table_png(data=data, filename=savename + '.png',
                          title=figname4)


##########################################
### Analysis for data measurement sets ###
##########################################


def fit_qubit_frequency(sweep_points, data, mode='dac',
                        vary_E_c=True, vary_f_max=True,
                        vary_V_per_phi0=True,
                        vary_dac_sweet_spot=True,
                        data_file=None, **kw):
    '''
    Function for fitting the qubit dac/flux arc
    Has default values for all the fit parameters, if specied as a **kw it uses
    that value. If a qubit name and a hdf5 data file is specified it uses
    values from the data_file.
    NB! This function could be cleaned up a bit.

    :param sweep_points:
    :param data:
    :param mode:
    :param vary_E_c:
    :param vary_f_max:
    :param vary_dac_flux_coeff:
    :param vary_dac_sweet_spot:
    :param data_file:
    :param kw:
    :return:
    '''

    qubit_name = kw.pop('qubit_name', None)
    if qubit_name is not None and data_file is not None:
        try:
            instrument_settings = data_file['Instrument settings']
            qubit_attrs = instrument_settings[qubit_name].attrs
            print(qubit_attrs)
        except:
            print('Qubit instrument is not in data file')
            qubit_attrs = {}
    else:
        qubit_attrs = {}

    # Extract initial values, first from kw, then data file, then default
    E_c = kw.pop('E_c', qubit_attrs.get('E_c', 0.3e9))
    f_max = kw.pop('f_max', qubit_attrs.get('f_max', np.max(data)))
    V_per_phi0 = kw.pop('V_per_phi0',
                            qubit_attrs.get('V_per_phi0', 1.))
    dac_sweet_spot = kw.pop('dac_sweet_spot',
                            qubit_attrs.get('dac_sweet_spot', 0))
    flux_zero = kw.pop('flux_zero', qubit_attrs.get('flux_zero', 10))

    if mode == 'dac':
        Q_dac_freq_mod = fit_mods.QubitFreqDacModel
        Q_dac_freq_mod.set_param_hint('E_c', value=E_c, vary=vary_E_c,
                                      min=0, max=500e6)
        Q_dac_freq_mod.set_param_hint('f_max', value=f_max,
                                      vary=vary_f_max)
        Q_dac_freq_mod.set_param_hint('V_per_phi0',
                                      value=V_per_phi0,
                                      vary=vary_V_per_phi0)
        Q_dac_freq_mod.set_param_hint('dac_sweet_spot',
                                      value=dac_sweet_spot,
                                      vary=vary_dac_sweet_spot)
        Q_dac_freq_mod.set_param_hint('asymmetry',
                                      value=0,
                                      vary=False)

        fit_res = Q_dac_freq_mod.fit(data=data, dac_voltage=sweep_points)
    elif mode == 'flux':
        Qubit_freq_mod = fit_mods.QubitFreqFluxModel
        Qubit_freq_mod.set_param_hint('E_c', value=E_c, vary=vary_E_c,
                                      min=0, max=100e6)
        Qubit_freq_mod.set_param_hint('f_max', value=f_max, vary=vary_f_max)
        Qubit_freq_mod.set_param_hint('flux_zero', value=flux_zero,
                                      min=0, vary=True)
        Qubit_freq_mod.set_param_hint('dac_offset', value=0, vary=True)

        fit_res = Qubit_freq_mod.fit(data=data, flux=sweep_points)
    return fit_res


# Ramiro's routines


class Chevron_2D(object):

    def __init__(self, auto=True, label='', timestamp=None):
        if timestamp is None:
            self.folder = a_tools.latest_data('Chevron')
            splitted = self.folder.split('\\')
            self.scan_start = splitted[-2] + '_' + splitted[-1][:6]
            self.scan_stop = self.scan_start
        else:
            self.scan_start = timestamp
            self.scan_stop = timestamp
            self.folder = a_tools.get_folder(timestamp=self.scan_start)
        self.pdict = {'I': 'amp',
                      'sweep_points': 'sweep_points'}
        self.opt_dict = {'scan_label': 'Chevron_2D'}
        self.nparams = ['I', 'sweep_points']
        self.label = label
        if auto == True:
            self.analysis()

    def analysis(self):
        chevron_scan = ca.quick_analysis(t_start=self.scan_start,
                                         t_stop=self.scan_stop,
                                         options_dict=self.opt_dict,
                                         params_dict_TD=self.pdict,
                                         numeric_params=self.nparams)
        x, y, z = self.reshape_data(chevron_scan.TD_dict['sweep_points'][0],
                                    chevron_scan.TD_dict['I'][0])
        plot_times = y
        plot_step = plot_times[1] - plot_times[0]

        plot_x = x
        x_step = plot_x[1] - plot_x[0]

        result = z

        fig = plt.figure(figsize=(8, 6))
        ax = fig.add_subplot(111)
        cmin, cmax = 0, 1
        fig_clim = [cmin, cmax]
        out = pl_tools.flex_colormesh_plot_vs_xy(ax=ax, clim=fig_clim, cmap='viridis',
                                                 xvals=plot_times,
                                                 yvals=plot_x,
                                                 zvals=result)
        ax.set_xlabel(r'AWG Amp (Vpp)')
        ax.set_ylabel(r'Time (ns)')
        ax.set_title('%s: Chevron scan' % self.scan_start)
        # ax.set_xlim(xmin, xmax)
        ax.set_ylim(plot_x.min() - x_step / 2., plot_x.max() + x_step / 2.)
        ax.set_xlim(
            plot_times.min() - plot_step / 2., plot_times.max() + plot_step / 2.)
        #     ax.set_xlim(plot_times.min()-plot_step/2.,plot_times.max()+plot_step/2.)
        # ax.set_xlim(0,50)
        #     print('Bounce %d ns amp=%.3f; Pole %d ns amp=%.3f'%(list_values[iter_idx,0],
        #                                                                list_values[iter_idx,1],
        #                                                                list_values[iter_idx,2],
        # list_values[iter_idx,3]))
        ax_divider = make_axes_locatable(ax)
        cax = ax_divider.append_axes('right', size='10%', pad='5%')
        cbar = plt.colorbar(out['cmap'], cax=cax)
        cbar.set_ticks(
            np.arange(fig_clim[0], 1.01 * fig_clim[1], (fig_clim[1] - fig_clim[0]) / 5.))
        cbar.set_ticklabels(
            [str(fig_clim[0]), '', '', '', '', str(fig_clim[1])])
        cbar.set_label('Qubit excitation probability')

        fig.tight_layout()
        self.save_fig(fig)

    def reshape_axis_2d(self, axis_array):
        x = axis_array[0, :]
        y = axis_array[1, :]
        # print(y)
        dimx = np.sum(np.where(x == x[0], 1, 0))
        dimy = len(x) // dimx
        # print(dimx,dimy)
        if dimy * dimx < len(x):
            logging.warning.warn(
                'Data was cut-off. Probably due to an interrupted scan')
            dimy_c = dimy + 1
        else:
            dimy_c = dimy
        # print(dimx,dimy,dimy_c,dimx*dimy)
        return x[:dimy_c], (y[::dimy_c])

    def reshape_data(self, sweep_points, data):
        x, y = self.reshape_axis_2d(sweep_points)
        # print(x,y)
        dimx = len(x)
        dimy = len(y)
        dim = dimx * dimy
        if dim > len(data):
            dimy = dimy - 1
        return x, y[:dimy], (data[:dimx * dimy].reshape((dimy, dimx))).transpose()

    def save_fig(self, fig, figname=None, xlabel='x', ylabel='y',
                 fig_tight=True, **kw):
        plot_formats = kw.pop('plot_formats', ['png'])
        fail_counter = False
        close_fig = kw.pop('close_fig', True)
        if type(plot_formats) == str:
            plot_formats = [plot_formats]
        for plot_format in plot_formats:
            if figname is None:
                figname = (self.scan_start + '_Chevron_2D_' + '.' + plot_format)
            else:
                figname = (figname + '.' + plot_format)
            self.savename = os.path.abspath(os.path.join(
                self.folder, figname))
            if fig_tight:
                try:
                    fig.tight_layout()
                except ValueError:
                    print('WARNING: Could not set tight layout')
            try:
                fig.savefig(
                    self.savename, dpi=self.dpi,
                    # value of 300 is arbitrary but higher than default
                    format=plot_format)
            except:
                fail_counter = True
        if fail_counter:
            logging.warning('Figure "%s" has not been saved.' % self.savename)
        if close_fig:
            plt.close(fig)
        return


class DoubleFrequency(TD_Analysis):

    def __init__(self, auto=True, label='Ramsey', timestamp=None, **kw):
        kw['label'] = label
        kw['auto'] = auto
        kw['timestamp'] = timestamp
        kw['h5mode'] = 'r+'
        super().__init__(**kw)

    def run_default_analysis(self, **kw):
        self.add_analysis_datagroup_to_file()
        self.get_naming_and_values()
        x = self.sweep_points
        y = a_tools.normalize_data_v3(self.measured_values[0])

        fit_res = self.fit(x[:-4], y[:-4])
        self.fit_res = fit_res

        self.save_fitted_parameters(self.fit_res, var_name='double_fit')

        fig, ax = plt.subplots()
        self.box_props = dict(boxstyle='Square', facecolor='white', alpha=0.8)

        f1 = fit_res.params['freq_1'].value
        f2 = fit_res.params['freq_2'].value
        A1 = fit_res.params['amp_1'].value
        A2 = fit_res.params['amp_2'].value
        tau1 = fit_res.params['tau_1'].value
        tau2 = fit_res.params['tau_2'].value

        textstr = ('$A_1$: {:.3f}       \t$A_2$: {:.3f} \n'.format(A1, A2) +
                   '$f_1$: {:.3f} MHz\t$f_2$: {:.3f} MHz \n'.format(
                       f1 * 1e-6, f2 * 1e-6) +
                   r'$\tau _1$: {:.2f} $\mu$s'.format(tau1 * 1e6) +
                   '  \t' + r'$\tau _2$: {:.2f}$\mu$s'.format(tau2 * 1e6))

        ax.text(0.4, 0.95, textstr,
                transform=ax.transAxes, fontsize=11,
                verticalalignment='top', bbox=self.box_props)
        plot_x = x

        ax.set_ylabel(r'$F |1\rangle$')
        ax.set_title('%s: Double Frequency analysis' % self.timestamp)
        ax.set_xlabel(r'Time ($\mu s$)')
        ax.plot(plot_x * 1e6, y, 'o')
        ax.plot(plot_x[:-4] * 1e6, self.fit_plot, '-')
        fig.tight_layout()
        self.save_fig(fig, **kw)
        self.data_file.close()
        return self.fit_res

    def fit(self, sweep_values, measured_values):
        Double_Cos_Model = fit_mods.DoubleExpDampOscModel
        fourier_max_pos = a_tools.peak_finder_v2(
            np.arange(1, len(sweep_values) / 2, 1),
            abs(np.fft.fft(measured_values))[1:len(measured_values) // 2],
            window_len=1, perc=95)
        if len(fourier_max_pos) == 1:
            freq_guess = 1. / sweep_values[-1] * \
                         (fourier_max_pos[0] + np.array([-1, 1]))
        else:
            freq_guess = 1. / sweep_values[-1] * fourier_max_pos
        Double_Cos_Model.set_param_hint(
            'tau_1', value=.3 * sweep_values[-1], vary=True)
        Double_Cos_Model.set_param_hint(
            'tau_2', value=.3 * sweep_values[-1], vary=True)
        Double_Cos_Model.set_param_hint(
            'freq_1', value=freq_guess[0], min=0)
        Double_Cos_Model.set_param_hint(
            'freq_2', value=freq_guess[1], min=0)
        Double_Cos_Model.set_param_hint('phase_1', value=1 * np.pi / 2.)
        Double_Cos_Model.set_param_hint('phase_2', value=3 * np.pi / 2.)
        Double_Cos_Model.set_param_hint(
            'amp_1', value=0.25, min=0.1, max=0.4, vary=True)
        Double_Cos_Model.set_param_hint(
            'amp_2', value=0.25, min=0.1, max=0.4, vary=True)
        Double_Cos_Model.set_param_hint('osc_offset', value=0.5, min=0, max=1)
        params = Double_Cos_Model.make_params()
        fit_res = Double_Cos_Model.fit(data=measured_values,
                                       t=sweep_values,
                                       params=params)
        self.fit_plot = fit_res.model.func(sweep_values, **fit_res.best_values)
        return fit_res

    def save_fig(self, fig, figname='_DoubleFreq_', xlabel='x', ylabel='y',
                 fig_tight=True, **kw):
        plot_formats = kw.pop('plot_formats', ['png'])
        fail_counter = False
        close_fig = kw.pop('close_fig', True)
        if type(plot_formats) == str:
            plot_formats = [plot_formats]
        for plot_format in plot_formats:
            if figname is None:
                figname = (self.timestamp + figname + '.' + plot_format)
            else:
                figname = (figname + '.' + plot_format)
            self.savename = os.path.abspath(os.path.join(
                self.folder, figname))
            if fig_tight:
                try:
                    fig.tight_layout()
                except ValueError:
                    print('WARNING: Could not set tight layout')
            try:
                fig.savefig(
                    self.savename, dpi=self.dpi,
                    # value of 300 is arbitrary but higher than default
                    format=plot_format)
            except:
                fail_counter = True
        if fail_counter:
            logging.warning('Figure "%s" has not been saved.' % self.savename)
        if close_fig:
            plt.close(fig)
        return


class SWAPN_cost(object):

    def __init__(self, auto=True, label='SWAPN', cost_func='sum', timestamp=None, stepsize=10):
        if timestamp is None:
            self.folder = a_tools.latest_data(label)
            splitted = self.folder.split('\\')
            self.scan_start = splitted[-2] + '_' + splitted[-1][:6]
            self.scan_stop = self.scan_start
        else:
            self.scan_start = timestamp
            self.scan_stop = timestamp
            self.folder = a_tools.get_folder(timestamp=self.scan_start)
        self.pdict = {'I': 'amp',
                      'sweep_points': 'sweep_points'}
        self.opt_dict = {'scan_label': label}
        self.nparams = ['I', 'sweep_points']
        self.stepsize = stepsize
        self.label = label
        self.cost_func = cost_func
        if auto == True:
            self.analysis()

    def analysis(self):
        print(self.scan_start, self.scan_stop,
              self.opt_dict, self.pdict, self.nparams)
        sawpn_scan = ca.quick_analysis(t_start=self.scan_start,
                                       t_stop=self.scan_stop,
                                       options_dict=self.opt_dict,
                                       params_dict_TD=self.pdict,
                                       numeric_params=self.nparams)
        x = sawpn_scan.TD_dict['sweep_points'][0]
        y = sawpn_scan.TD_dict['I'][0]

        if self.cost_func == 'sum':
            self.cost_val = np.sum(
                np.power(y[:-4], np.divide(1, x[:-4]))) / float(len(y[:-4]))
        elif self.cost_func == 'slope':
            self.cost_val = abs(y[0] * (y[1] - y[0])) + abs(y[0])
        elif self.cost_func == 'dumb-sum':
            self.cost_val = (np.sum(y[:-4]) / float(len(y[:-4]))) - y[:-4].min()
        elif self.cost_func == 'until-nonmono-sum':
            i = 0
            y_fil = deepcopy(y)
            lastval = y_fil[0]
            keep_going = 1
            while (keep_going):
                if i > 5:
                    latestthreevals = (y_fil[i] + y_fil[i - 1] + y_fil[i - 2]) / 3
                    threevalsbefore = (y_fil[i - 3] + y_fil[i - 4] + y_fil[i - 5]) / 3
                    if latestthreevals < (threevalsbefore - 0.12) or i > len(y_fil) - 4:
                        keep_going = 0
                i += 1
            y_fil[i - 1:-4] = threevalsbefore
            self.cost_val = (np.sum(y_fil[:-4]) / float(len(y_fil[:-4])))
        self.single_swap_fid = y[0]

        fig = plt.figure()
        ax = fig.add_subplot(111)

        plot_x = x
        plot_step = plot_x[1] - plot_x[0]

        ax.set_xlabel(r'# Swap pulses')
        ax.set_ylabel(r'$F |1\rangle$')
        ax.set_title('%s: SWAPN sequence' % self.scan_start)
        ax.set_xlim(plot_x.min() - plot_step / 2., plot_x.max() + plot_step / 2.)

        ax.plot(plot_x, y, 'bo')

        fig.tight_layout()
        self.save_fig(fig)

    def save_fig(self, fig, figname=None, xlabel='x', ylabel='y',
                 fig_tight=True, **kw):
        plot_formats = kw.pop('plot_formats', ['png'])
        fail_counter = False
        close_fig = kw.pop('close_fig', True)
        if type(plot_formats) == str:
            plot_formats = [plot_formats]
        for plot_format in plot_formats:
            if figname is None:
                figname = (self.scan_start + '_DoubleFreq_' + '.' + plot_format)
            else:
                figname = (figname + '.' + plot_format)
            self.savename = os.path.abspath(os.path.join(
                self.folder, figname))
            if fig_tight:
                try:
                    fig.tight_layout()
                except ValueError:
                    print('WARNING: Could not set tight layout')
            try:
                fig.savefig(
                    self.savename, dpi=self.dpi,
                    # value of 300 is arbitrary but higher than default
                    format=plot_format)
            except:
                fail_counter = True
        if fail_counter:
            logging.warning('Figure "%s" has not been saved.' % self.savename)
        if close_fig:
            plt.close(fig)
        return


class AvoidedCrossingAnalysis(MeasurementAnalysis):
    """
    Performs analysis to fit the avoided crossing
    """

    def __init__(self, auto=True,
                 model='direct_coupling',
                 label=None,
                 timestamp=None,
                 transpose=True,
                 cmap='viridis',
                 filt_func_a=None, filt_func_x0=None, filt_func_y0=None,
                 filter_idx_low=[], filter_idx_high=[], filter_threshold=15e6,
                 f1_guess=None, f2_guess=None, cross_flux_guess=None,
                 g_guess=30e6, coupling_label='g',
                 break_before_fitting=False,
                 add_title=True,
                 xlabel=None, ylabel='Frequency (GHz)', **kw):
        super().__init__(timestamp=timestamp, label=label, **kw)
        self.get_naming_and_values_2D()

        flux = self.Y[:, 0]
        peaks_low, peaks_high = self.find_peaks()
        self.f, self.ax = self.make_unfiltered_figure(peaks_low, peaks_high,
                                                      transpose=transpose, cmap=cmap,
                                                      add_title=add_title,
                                                      xlabel=xlabel, ylabel=ylabel)

        filtered_dat = self.filter_data(flux, peaks_low, peaks_high,
                                        a=filt_func_a, x0=filt_func_x0,
                                        y0=filt_func_y0,
                                        filter_idx_low=filter_idx_low,
                                        filter_idx_high=filter_idx_high,
                                        filter_threshold=filter_threshold)
        filt_flux_low, filt_flux_high, filt_peaks_low, filt_peaks_high, \
        filter_func = filtered_dat

        self.f, self.ax = self.make_filtered_figure(filt_flux_low, filt_flux_high,
                                                    filt_peaks_low, filt_peaks_high, filter_func,
                                                    add_title=add_title,
                                                    transpose=transpose, cmap=cmap,
                                                    xlabel=xlabel, ylabel=ylabel)
        if break_before_fitting:
            return
        self.fit_res = self.fit_avoided_crossing(
            filt_flux_low, filt_flux_high, filt_peaks_low, filt_peaks_high,
            f1_guess=f1_guess, f2_guess=f2_guess,
            cross_flux_guess=cross_flux_guess, g_guess=g_guess,
            model=model)
        self.add_analysis_datagroup_to_file()
        self.save_fitted_parameters(self.fit_res, var_name='avoided crossing')
        self.f, self.ax = self.make_fit_figure(filt_flux_low, filt_flux_high,
                                               filt_peaks_low, filt_peaks_high,
                                               add_title=add_title,
                                               fit_res=self.fit_res,
                                               coupling_label=coupling_label,
                                               transpose=transpose, cmap=cmap,
                                               xlabel=xlabel, ylabel=ylabel)

    def run_default_analysis(self, **kw):
        # I'm doing this in the init in this function
        pass

    def find_peaks(self, **kw):

        peaks = np.zeros((len(self.X), 2))
        for i in range(len(self.X)):
            p_dict = a_tools.peak_finder_v2(self.X[i], self.Z[0][i])
            peaks[i, :] = np.sort(p_dict[:2])

        peaks_low = peaks[:, 0]
        peaks_high = peaks[:, 1]
        return peaks_low, peaks_high

    def filter_data(self, flux, peaks_low, peaks_high, a, x0=None, y0=None,
                    filter_idx_low=[], filter_idx_high=[],
                    filter_threshold=15e5):
        """
        Filters the input data in three steps.
            1. remove outliers using the dm_tools.get_outliers function
            2. separate data in two branches using a line and filter data on the
                wrong side of the line.
            3. remove any data with indices specified by hand
        """
        if a is None:
            a = -1 * (max(peaks_high) - min(peaks_low)) / (max(flux) - min(flux))
        if x0 is None:
            x0 = np.mean(flux)
        if y0 is None:
            y0 = np.mean(np.concatenate([peaks_low, peaks_high]))

        filter_func = lambda x: a * (x - x0) + y0

        filter_mask_high = [True] * len(peaks_high)
        filter_mask_high = ~dm_tools.get_outliers(peaks_high, filter_threshold)
        filter_mask_high = np.where(
            peaks_high < filter_func(flux), False, filter_mask_high)
        for i in filter_idx_high: filter_mask_high[i] = False
        # filter_mask_high[-2] = False  # hand remove 1 datapoint

        filt_flux_high = flux[filter_mask_high]
        filt_peaks_high = peaks_high[filter_mask_high]

        filter_mask_low = [True] * len(peaks_low)
        filter_mask_low = ~dm_tools.get_outliers(peaks_low, filter_threshold)
        filter_mask_low = np.where(
            peaks_low > filter_func(flux), False, filter_mask_low)
        for i in filter_idx_low: filter_mask_low[i] = False
        # filter_mask_low[[0, -1]] = False  # hand remove 2 datapoints

        filt_flux_low = flux[filter_mask_low]
        filt_peaks_low = peaks_low[filter_mask_low]

        return (filt_flux_low, filt_flux_high,
                filt_peaks_low, filt_peaks_high, filter_func)

    def make_unfiltered_figure(self, peaks_low, peaks_high, transpose, cmap,
                               xlabel=None, ylabel='Frequency (GHz)',
                               add_title=True):
        flux = self.Y[:, 0]
        title = ' unfiltered avoided crossing'
        f, ax = plt.subplots()
        if add_title:
            ax.set_title(self.timestamp_string + title)

        pl_tools.flex_colormesh_plot_vs_xy(self.X[0] * 1e-9, flux, self.Z[0],
                                           ax=ax, transpose=transpose,
                                           cmap=cmap)
        ax.plot(flux, peaks_high * 1e-9, 'o', markeredgewidth=1.,
                fillstyle='none', c='r')
        ax.plot(flux, peaks_low * 1e-9, 'o', markeredgewidth=1.,
                fillstyle='none', c='orange')

        # self.ylabel because the axes are transposed
        xlabel = self.ylabel if xlabel is None else xlabel
        ax.set_xlabel(xlabel)
        ax.set_ylabel(ylabel)
        ax.set_ylim(min(self.X[0] * 1e-9), max(self.X[0] * 1e-9))
        ax.set_xlim(min(flux), max(flux))
        f.savefig(os.path.join(self.folder, title + '.png'), format='png',
                  dpi=self.dpi)
        return f, ax

    def make_filtered_figure(self,
                             filt_flux_low, filt_flux_high,
                             filt_peaks_low, filt_peaks_high, filter_func,
                             transpose, cmap,
                             xlabel=None, ylabel='Frequency (GHz)',
                             add_title=True):
        flux = self.Y[:, 0]
        title = ' filtered avoided crossing'
        f, ax = plt.subplots()
        if add_title:
            ax.set_title(self.timestamp_string + title)

        pl_tools.flex_colormesh_plot_vs_xy(self.X[0] * 1e-9, flux, self.Z[0],
                                           ax=ax, transpose=transpose,
                                           cmap=cmap)
        ax.plot(filt_flux_high, filt_peaks_high * 1e-9,
                'o', fillstyle='none', markeredgewidth=1., c='r',
                label='upper branch peaks')
        ax.plot(filt_flux_low, filt_peaks_low * 1e-9,
                'o', fillstyle='none', markeredgewidth=1., c='orange',
                label='lower branch peaks')

        # self.ylabel because the axes are transposed
        xlabel = self.ylabel if xlabel is None else xlabel
        ax.set_xlabel(xlabel)
        ax.set_ylabel(ylabel)
        ax.set_ylim(min(self.X[0] * 1e-9), max(self.X[0] * 1e-9))
        ax.plot(flux, filter_func(flux) * 1e-9, ls='--', c='w',
                label='filter function')
        # ax.legend() # looks ugly, better after matplotlib update?
        f.savefig(os.path.join(self.folder, title + '.png'), format='png',
                  dpi=self.dpi)
        return f, ax

    def make_fit_figure(self,
                        filt_flux_low, filt_flux_high,
                        filt_peaks_low, filt_peaks_high, fit_res,
                        transpose, cmap, coupling_label='g',
                        xlabel=None, ylabel='Frequency (GHz)',
                        add_title=True):
        flux = self.Y[:, 0]
        title = ' avoided crossing fit'
        f, ax = plt.subplots()
        if add_title:
            ax.set_title(self.timestamp_string + title)

        pl_tools.flex_colormesh_plot_vs_xy(self.X[0] * 1e-9, flux, self.Z[0],
                                           ax=ax, transpose=transpose,
                                           cmap=cmap)
        ax.plot(filt_flux_high, filt_peaks_high * 1e-9,
                'o', fillstyle='none', markeredgewidth=1., c='r',
                label='upper branch peaks')
        ax.plot(filt_flux_low, filt_peaks_low * 1e-9,
                'o', fillstyle='none', markeredgewidth=1., c='orange',
                label='lower branch peaks')

        # self.ylabel because the axes are transposed
        xlabel = self.ylabel if xlabel is None else xlabel
        ax.set_xlabel(xlabel)
        ax.set_ylabel(ylabel)
        ax.set_ylim(min(self.X[0] * 1e-9), max(self.X[0] * 1e-9))
        ax.set_xlim(min(flux), max(flux))

        ax.plot(flux, 1e-9 * fit_mods.avoided_crossing_direct_coupling(
            flux, **fit_res.best_values,
            flux_state=False), 'r-', label='fit')
        ax.plot(flux, 1e-9 * fit_mods.avoided_crossing_direct_coupling(
            flux, **fit_res.best_values,
            flux_state=True), 'y-', label='fit')

        g_legend = r'{} = {:.2f}$\pm${:.2f} MHz'.format(
            coupling_label,
            fit_res.params['g'] * 1e-6, fit_res.params['g'].stderr * 1e-6)
        ax.text(.6, .8, g_legend, transform=ax.transAxes, color='white')
        # ax.legend() # looks ugly, better after matplotlib update?
        f.savefig(os.path.join(self.folder, title + '.png'), format='png',
                  dpi=self.dpi)
        return f, ax

    def fit_avoided_crossing(self,
                             lower_flux, upper_flux, lower_freqs, upper_freqs,
                             f1_guess, f2_guess, cross_flux_guess, g_guess,
                             model='direct'):
        '''
        Fits the avoided crossing to a direct or mediated coupling model.

        models are located in
            fitMods.avoided_crossing_direct_coupling
            fitMods.avoided_crossing_mediated_coupling


        '''

        total_freqs = np.concatenate([lower_freqs, upper_freqs])
        total_flux = np.concatenate([lower_flux, upper_flux])
        total_mask = np.concatenate([np.ones(len(lower_flux)),
                                     np.zeros(len(upper_flux))])

        # Both branches must be combined in a single function for fitting
        # the model is combined in a single function here
        def resized_fit_func(flux, f_center1, f_center2, c1, c2, g):
            return fit_mods.avoided_crossing_direct_coupling(
                flux=flux, f_center1=f_center1, f_center2=f_center2,
                c1=c1, c2=c2,
                g=g, flux_state=total_mask)

        av_crossing_model = lmfit.Model(resized_fit_func)

        if cross_flux_guess is None:
            cross_flux_guess = np.mean(total_flux)
        if f1_guess is None:
            f1_guess = np.mean(total_freqs) - g_guess

        c2_guess = 0.
        if f2_guess is None:
            # The factor *1000* is a magic number but seems to give a
            # reasonable guess that converges well.
            c1_guess = -1 * ((max(total_freqs) - min(total_freqs)) /
                             (max(total_flux) - min(total_flux))) / 1000

            f2_guess = cross_flux_guess * (c1_guess - c2_guess) + f1_guess
        else:
            c1_guess = c2_guess + (f2_guess - f1_guess) / cross_flux_guess

        av_crossing_model.set_param_hint(
            'g', min=0., max=0.5e9, value=g_guess, vary=True)
        av_crossing_model.set_param_hint(
            'f_center1', min=0, max=20.0e9, value=f1_guess, vary=True)
        av_crossing_model.set_param_hint(
            'f_center2', min=0., max=20.0e9, value=f2_guess, vary=True)
        av_crossing_model.set_param_hint(
            'c1', min=-1.0e9, max=1.0e9, value=c1_guess, vary=True)
        av_crossing_model.set_param_hint(
            'c2', min=-1.0e9, max=1.0e9, value=c2_guess, vary=True)
        params = av_crossing_model.make_params()
        fit_res = av_crossing_model.fit(data=np.array(total_freqs),
                                        flux=np.array(total_flux),
                                        params=params)
        return fit_res


class Ram_Z_Analysis(MeasurementAnalysis):

    def __init__(self, timestamp_cos=None, timestamp_sin=None,
                 filter_raw=False, filter_deriv_phase=False, demodulate=True,
                 f_demod=0, f01max=None, E_c=None, flux_amp=None, V_offset=0,
                 V_per_phi0=None, auto=True, make_fig=True, TwoD=False,
                 mean_count=16, close_file=True, **kw):
        super().__init__(timestamp=timestamp_cos, label='cos',
                         TwoD=TwoD, **kw)
        self.cosTrace = np.array(self.measured_values[0])
        super().__init__(timestamp=timestamp_sin, label='sin',
                         TwoD=TwoD, close_file=False, **kw)
        self.sinTrace = np.array(self.measured_values[0])

        self.filter_raw = filter_raw
        self.filter_deriv_phase = filter_deriv_phase
        self.demod = demodulate
        self.f_demod = f_demod

        self.f01max = f01max
        self.E_c = E_c
        self.flux_amp = flux_amp
        self.V_offset = V_offset
        self.V_per_phi0 = V_per_phi0

        self.mean_count = mean_count

        if auto:
            if not TwoD:
                self.run_special_analysis(make_fig=make_fig)
            else:
                self.cosTrace = self.cosTrace.T
                self.sinTrace = self.sinTrace.T
                self.run_dac_arc_analysis(make_fig=make_fig)

        if close_file:
            self.data_file.close()

    def normalize(self, trace):
        # * -1 because cos starts at -1 instead of 1
        # trace *= -1
        # trace -= np.mean(trace)
        # trace /= max(np.abs(trace))
        trace = np.array(trace) * 2 - 1
        trace *= -1
        return trace

    def run_special_analysis(self, make_fig=True):
        self.df, self.raw_phases, self.phases, self.I, self.Q = \
            self.analyze_trace(
                self.cosTrace, self.sinTrace, self.sweep_points,
                filter_raw=self.filter_raw,
                filter_deriv_phase=self.filter_deriv_phase,
                demodulate=self.demod,
                f_demod=self.f_demod,
                return_all=True)

        self.add_dataset_to_analysisgroup('detuning', self.df)
        self.add_dataset_to_analysisgroup('phase', self.phases)
        self.add_dataset_to_analysisgroup('raw phase', self.raw_phases)

        if (self.f01max is not None and self.E_c is not None and
                self.flux_amp is not None and self.V_per_phi0 is not None):

            self.step_response = fit_mods.Qubit_freq_to_dac(
                frequency=self.f01max - self.df,
                f_max=self.f01max,
                E_c=self.E_c,
                dac_sweet_spot=self.V_offset,
                V_per_phi0=self.V_per_phi0,
                asymmetry=0) / self.flux_amp

            self.add_dataset_to_analysisgroup('step_response',
                                              self.step_response)
            plotStep = True
        else:
            print('To calculate step response, f01max, E_c, flux_amp, '
                  'V_per_phi0, and V_offset have to be specified.')
            plotStep = False

        if make_fig:
            self.make_figures(plot_step=plotStep)

    def analyze_trace(self, I, Q, x_pts,
                      filter_raw=False, filter_deriv_phase=False,
                      filter_width=1e-9,
                      demodulate=False, f_demod=0,
                      return_all=False):
        I = self.normalize(I)
        Q = self.normalize(Q)
        dt = x_pts[1] - x_pts[0]

        # Demodulate
        if demodulate:
            I, Q = self.demodulate(I, Q, f_demod, x_pts)

        # Filter raw data
        if filter_raw:
            I = self.gauss_filter(I, filter_width, dt, pad_val=1)
            Q = self.gauss_filter(Q, filter_width, dt, pad_val=0)

        # Calcualte phase and undo phase-wrapping
        raw_phases = np.arctan2(Q, I)
        phases = np.unwrap(raw_phases)

        # Filter phase and/or calculate the derivative
        if filter_deriv_phase:
            df = self.gauss_deriv_filter(phases, filter_width, dt, pad_val=0) \
                 / (2 * np.pi)
        else:
            # Calculate central derivative
            df = np.gradient(phases, dt) / (2 * np.pi)

        # If the signal was demodulated df is now the detuning from f_demod
        if demodulate:
            df += f_demod
        df[0] = 0  # detuning must start at 0

        if return_all:
            return (df, np.rad2deg(raw_phases), np.rad2deg(phases), I, Q)
        else:
            return df

    def get_stepresponse(self, df, f01max, E_c, F_amp, V_per_phi0,
                         V_offset=0):
        '''
        Calculates the "volt per phi0" and the step response from the
        detuning.

        Args:
            df (array):     Detuning of the qubit.
            f01max (float): Sweet-spot frequency of the qubit.
            E_c (float):    Charging energy of the qubig.
            F_amp (float):  Amplitude of the applied pulse in V.
            V_per_phi0 (float): Voltage at a flux of phi0.
            V_offset (float): Offset from sweet spot in V.

        Returns:
            s (array):      Normalized step response in voltage space.
        '''
        s = (np.arccos((1 - df / (f01max + E_c)) ** 2) * np.pi / V_per_phi0 +
             V_offset) / F_amp

        return s

    def make_figures(self, plot_step=True):
        '''
        Plot figures. Step response is only plotted if plot_step == True.
        '''
        # Plot data, phases, and detuning
        fig, ax = plt.subplots(1, 1, figsize=(7, 5))
        ax.plot(self.sweep_points[:len(self.I)], self.I, '-o')
        ax.plot(self.sweep_points[:len(self.Q)], self.Q, '-o')
        pl_tools.set_xlabel(ax, self.parameter_names[0],
                            self.parameter_units[0])
        pl_tools.set_ylabel(ax, 'demodulated normalized trace', 'a.u.')
        ax.set_title(self.timestamp_string + ' demod. norm. data')
        ax.legend(['cos', 'sin'], loc=1)
        self.save_fig(fig, 'Ram-Z_normalized_data.png')

        fig, ax = plt.subplots(1, 1, figsize=(7, 5))
        ax.plot(self.sweep_points[:len(self.phases)], self.phases, '-o')
        pl_tools.set_xlabel(ax, self.parameter_names[0],
                            self.parameter_units[0])
        pl_tools.set_ylabel(ax, 'phase', 'deg')
        ax.set_title(self.timestamp_string + ' Phase')
        self.save_fig(fig, 'Ram-Z_phase.png')

        fig, ax = plt.subplots(1, 1, figsize=(7, 5))
        ax.plot(self.sweep_points[:len(self.df)], self.df, '-o')
        pl_tools.set_xlabel(ax, self.parameter_names[0],
                            self.parameter_units[0])
        pl_tools.set_ylabel(ax, 'detuning', 'Hz')
        ax.set_title(self.timestamp_string + ' Detuning')
        self.save_fig(fig, 'Ram-Z_detuning.png')

        if plot_step:
            fig, ax = plt.subplots(1, 1, figsize=(7, 5))
            ax.plot(self.sweep_points[:len(self.step_response)],
                    self.step_response, '-o')
            ax.axhline(y=1, color='0.75')
            pl_tools.set_xlabel(ax, self.parameter_names[0],
                                self.parameter_units[0])
            pl_tools.set_ylabel(ax, 'step response', '')
            ax.set_title(self.timestamp_string + ' Step Response')
            self.save_fig(fig, 'Ram-Z_step_response.png')
            # fig.savefig('Ram-Z_step_response.png', dpi=300)

    def demodulate(self, I, Q, f_demod, t_pts):
        '''
        Demodulate signal in I and Q, sampled at points t_pts, with frequency
        f_demod.
        '''
        cosDemod = np.cos(2 * np.pi * f_demod * t_pts)
        sinDemod = np.sin(2 * np.pi * f_demod * t_pts)
        Iout = I * cosDemod + Q * sinDemod
        Qout = Q * cosDemod - I * sinDemod

        return Iout, Qout

    def gauss_filter(self, data, sigma, d, nr_sigmas=4, pad_val=None):
        '''
        Convolves data with a normalized Gaussian with width sigma. When used
        as a low-pass filter, the width in the frequency domain is 1/sigma.
        The Gaussian is sampled at the same rate as the data, given by the
        sample distance d. The convolution is calculated only at points of
        complete overlap, and the result will thus contain less points than
        the input array. The data is padded with pad_val (or with data[0] if
        pad_val is not specified) at the front to ensure that the x-axis is
        not changed. No padding is done at the end of the data.

        Args:
            data (array):   Data to be filtered.
            sigma (float):  Width of the Gaussian filter.
            d (float):      Sampling distance of the data, i.e. distance
                            of points on the x-axis of the data.
            nr_sigmas (int): Up to how many sigmas away from the center the
                            Gaussian is sampled.  E.g. if d=1 ns, sigma=.5 ns,
                            nr_sigmas=4 ensure the Gaussian is sampled at
                            least up to +-2 ns, and the filter will have at
                            least nine samples.
            pad_val (float): Value used for padding in front of the data.
        '''
        filterHalfWidth = np.ceil(nr_sigmas * sigma / d)
        tMaxFilter = filterHalfWidth * d
        # upper limit of range has + dt/10 to include endpoint
        tFilter = np.arange(-tMaxFilter, tMaxFilter + d / 10, step=d)

        gaussFilter = np.exp(-tFilter ** 2 / (2 * sigma ** 2))
        gaussFilter /= np.sum(gaussFilter)

        if pad_val is None:
            pad_val = data[0]
        paddedData = np.concatenate((np.ones(int(filterHalfWidth)) *
                                     pad_val, data))
        return np.convolve(paddedData, gaussFilter, mode='valid')

    def gauss_deriv_filter(self, data, sigma, d, nr_sigmas=4, pad_val=None):
        '''
        Convolves data with the derivative of a normalized Gaussian with width
        sigma. This is useful to apply a low-pass filter (with cutoff 1/sigma)
        and simultaneously calculate the derivative. The Gaussian is sampled
        at the same rate as the data, given by the sample distance d. The
        convolution is calculated only at points of complete overlap, and the
        result will thus contain less points than the input array. The data is
        padded with pad_val (or with data[0] if pad_val is not specified) at
        the front to ensure that the x-axis is not changed. No padding is done
        at the end of the data.

        Args:
            data (array):   Data to be filtered.
            sigma (float):  Width of the Gaussian filter.
            d (float):      Sampling distance of the data, i.e. distance of
                            points on the x-axis of the data.
            nr_sigmas (int): Up to how many sigmas away from the center the
                            Gaussian is sampled.  E.g. if d=1 ns, sigma=.5 ns,
                            nr_sigmas=4 ensure the Gaussian is sampled at
                            least up to +-2 ns, and the filter will have at
                            least nine samples.
        '''
        filterHalfWidth = np.ceil(nr_sigmas * sigma / d)
        tMaxFilter = filterHalfWidth * d
        # upper limit of range has + dt/10 to include endpoint
        tFilter = np.arange(-tMaxFilter, tMaxFilter + d / 10, step=d)

        # First calculate normalized Gaussian, then derivative
        gaussFilter = np.exp(-tFilter ** 2 / (2 * sigma ** 2))
        gaussFilter /= np.sum(gaussFilter)
        gaussDerivFilter = gaussFilter * (-tFilter) / (sigma ** 2)

        if pad_val is None:
            pad_val = data[0]
        paddedData = np.concatenate(
            (np.ones(int(filterHalfWidth)) * pad_val, data))
        return np.convolve(paddedData, gaussDerivFilter, mode='valid')

    def run_dac_arc_analysis(self, make_fig=True):
        '''
        Analyze a 2D Ram-Z scan (pulse length vs. pulse amplitude), and
        exctract a dac arc.
        '''
        df = self.analyze_trace(
            self.cosTrace[0], self.sinTrace[0], self.sweep_points,
            filter_raw=self.filter_raw,
            filter_deriv_phase=self.filter_deriv_phase,
            demodulate=self.demod,
            f_demod=self.f_demod,
            return_all=False)

        if self.demod:
            # Take an initial guess for V_per_phi0, if it has not been
            # specified
            # Note: assumes symmetric qubit.
            if self.V_per_phi0 is None:
                self.V_per_phi0 = (
                        np.pi * (self.sweep_points_2D[0] - self.V_offset) /
                        np.arccos(((self.f01max - df + self.E_c) /
                                   (self.f01max + self.E_c)) ** 2))

            # Set the demodulation frequencies based on the guess
            self.demod_freqs = [fit_mods.Qubit_dac_to_detun(
                v, f_max=self.f01max,
                E_c=self.E_c,
                dac_sweet_spot=self.V_offset,
                V_per_phi0=self.V_per_phi0) for v in self.sweep_points_2D]
        else:
            self.demod_freqs = np.zeros(len(self.sweep_points_2D))

        # Run analysis on the remaining traces
        self.all_df = np.empty((len(self.sweep_points_2D), len(df)))
        self.all_df[0] = df

        for i in range(1, len(self.sweep_points_2D)):
            df = self.analyze_trace(
                self.cosTrace[i], self.sinTrace[i], self.sweep_points,
                filter_raw=self.filter_raw,
                filter_deriv_phase=self.filter_deriv_phase,
                demodulate=self.demod,
                f_demod=self.demod_freqs[i],
                return_all=False)
            self.all_df[i] = df

        self.mean_freqs = np.array([np.mean(i[-self.mean_count:])
                                    for i in self.all_df])

        self.fit_freqs, self.fit_amps = self.remove_outliers(
            [len(self.sweep_points_2D) // 2])

        self.param_hints = {
            'f_max': self.f01max,
            'E_c': self.E_c,
            'V_per_phi0': self.V_per_phi0,
            'dac_sweet_spot': self.V_offset,
            'asymmetry': 0
        }

        self.fit_res = self.fit_dac_arc(self.fit_freqs,
                                        self.fit_amps,
                                        param_hints=self.param_hints)

        if make_fig:
            self.make_figures_2D()

    def fit_dac_arc(self, df, V, param_hints={}):
        '''
        Fit the model for the dac arc to the detunings df (y-axis) and appplied
        voltages V (x-axis).
        '''
        model = lmfit.Model(fit_mods.Qubit_dac_to_detun)
        model.set_param_hint('f_max', value=param_hints.pop('f_max', 6e9),
                             min=0, vary=False)
        model.set_param_hint('E_c', value=param_hints.pop('E_c', 0.25e9),
                             vary=False)
        model.set_param_hint('V_per_phi0',
                             value=param_hints.pop('V_per_phi0', 1))
        model.set_param_hint('dac_sweet_spot',
                             value=param_hints.pop('V_offset', 0))
        model.set_param_hint('asymmetry',
                             value=param_hints.pop('asymmetry', 0),
                             vary=False)
        params = model.make_params()

        fit_res = model.fit(df, dac_voltage=V, params=params)
        return fit_res

    def remove_outliers(self, indices):
        '''
        Removes the elementes at the given indices from the self.all_df and
        self.sweep_points_2D and returns the resulting arrays.

        Args:
            indices (tuple of ints):
                    Indices of elements which should be removed.
        '''
        fit_freqs = deepcopy(self.mean_freqs)
        fit_amps = deepcopy(self.sweep_points_2D)

        return np.delete(fit_freqs, indices), np.delete(fit_amps, indices)

    def make_figures_2D(self, figsize=(7, 5)):
        xFine = np.linspace(self.sweep_points_2D[0], self.sweep_points_2D[-1],
                            100)
        dacArc = self.fit_res.eval(dac_voltage=xFine)  # fit was in GHz

        fig, ax = plt.subplots(1, 1, figsize=figsize)
        ax.plot(self.sweep_points_2D, self.mean_freqs, '-o')
        ax.plot(xFine, dacArc)
        ax.text(.1, .8,
                '$V_{\mathsf{per }\Phi_0} = $'
                + str(self.fit_res.best_values['V_per_phi0'])
                + '\n$V_\mathsf{offset} = $'
                + str(self.fit_res.best_values['dac_sweet_spot']),
                transform=ax.transAxes)
        set_xlabel(ax, self.parameter_names[1], self.parameter_units[1])
        set_ylabel(ax, 'detuning', 'Hz')

        self.save_fig(fig, 'Ram-Z_dac_arc.png')


class GST_Analysis(TD_Analysis):
    '''
    Analysis for Gate Set Tomography. Extracts data from the files, bins it
    correctly and writes the counts to a file in the format required by
    pyGSTi. The actual analysis is then run using the tools from pyGSTi.
    '''

    def __init__(self, timestamp=None, nr_qubits: int = 1, **kw):
        '''
        Args:
            nr_qubits (int):
                    Number of qubits with which the GST was run.
        '''
        self.exp_per_file = 0
        self.hard_repetitions = 0
        self.soft_repetitions = 0
        self.exp_list = []
        self.gs_target = None
        self.prep_fids = None
        self.meas_fids = None
        self.germs = None
        self.max_lengths = []

        self.nr_qubits = nr_qubits
        self.counts = []
        super().__init__(cal_points=False, make_fig=False,
                         timestamp=timestamp, **kw)

    def run_default_analysis(self, **kw):
        self.close_file = kw.get('close_file', True)
        self.get_naming_and_values()
        self.exp_metadata = h5d.read_dict_from_hdf5(
            {}, self.data_file['Experimental Data']['Experimental Metadata'])

        self.gs_target = pygsti.io.load_gateset(
            self.exp_metadata['gs_target'])
        self.meas_fids = pygsti.io.load_gatestring_list(
            self.exp_metadata['meas_fids'])
        self.prep_fids = pygsti.io.load_gatestring_list(
            self.exp_metadata['prep_fids'])
        self.germs = pygsti.io.load_gatestring_list(
            self.exp_metadata['germs'])
        self.max_lengths = self.exp_metadata['max_lengths']
        self.exp_per_file = self.exp_metadata['exp_per_file']
        self.exp_last_file = self.exp_metadata['exp_last_file']
        self.hard_repetitions = self.exp_metadata['hard_repetitions']
        self.soft_repetitions = self.exp_metadata['soft_repetitions']
        self.nr_hard_segs = self.exp_metadata['nr_hard_segs']

        self.exp_list = pygsti.construction.make_lsgst_experiment_list(
            self.gs_target.gates.keys(), self.prep_fids, self.meas_fids,
            self.germs, self.max_lengths)

        # Count the results. Method depends on how many qubits were used.
        if self.nr_qubits == 1:
            self.counts, self.spam_label_order = self.count_results_1Q()
        elif self.nr_qubits == 2:
            self.counts, self.spam_label_order = self.count_results_2Q()
        else:
            raise NotImplementedError(
                'GST analysis for {} qubits is not implemented.'
                    .format(self.nr_qubits))

        # Write extracted counts to file.
        self.pygsti_fn = os.path.join(self.folder, 'pyGSTi_dataset.txt')
        self.write_GST_datafile(self.pygsti_fn, self.counts,
                                self.spam_label_order)

        # Run pyGSTi analysis and create report.
        self.results = pygsti.do_long_sequence_gst(
            self.pygsti_fn, self.gs_target, self.prep_fids, self.meas_fids,
            self.germs, self.max_lengths)

        with open(os.path.join(self.folder,
                               'pyGSTi_results.p'), 'wb') as file:
            pickle.dump(self.results, file)

        self.report_fn = os.path.join(self.folder, 'pyGSTi_report.pdf')
        self.results.create_full_report_pdf(confidenceLevel=95,
                                            filename=self.report_fn,
                                            verbosity=2)

    def write_GST_datafile(self, filepath: str, counts: list, labels=()):
        '''
        Write the measured counts to a file in pyGSTi format.
        Args:
            filepath (string):
                    Full path of the file to be written.
            counts (list):
                    List pf tuples (gate_seq_str, ...), where the first
                    entry is the string representation of the gate sequence,
                    and the following entries are the counts for the counts
                    for the different measurement operators.
            labels (list):
                    List of the labels for the measurement operators. Note
                    that is just for readability and does not affect the
                    order in which the counts are written. The order should
                    be the same as in the pyGSTi gateset definition.
        '''
        # The directive strings tells the pyGSTi parser which column
        # corresponds to which SPAM label.
        directive_string = ('## Columns = ' +
                            ', '.join(['{} count'] * len(labels))
                            .format(*labels))
        with open(filepath, 'w') as file:
            file.writelines(directive_string)
            for tup in counts:
                file.writelines(('\n' + '{}  ' * len(tup)).format(*tup))

    def count_results_1Q(self):
        # Find the results that belong to the same GST sequence and sum up the
        # counts.

        # This determines in which order the results are written.
        # The strings in this list must be the same SPAM labels as defined
        # in the pyGSTi target gateset.
        spam_label_order = ['plus', 'minus']  # plus = |0>, minus = |1>

        # First, reshape data according to soft repetitions.
        counts = []
        data = np.reshape(self.measured_values[0],
                          (self.soft_repetitions, -1))
        # Each row (i.e. data[i, :]) now contains one of the soft repetitions
        # containing all of the required GST experiments. They are however
        # still ordered in segments according to the hard repetitions.
        # d: distance between measurements of same sequence
        # l: length of index range corresponding to one segment
        d = self.exp_per_file
        l = self.exp_per_file * self.hard_repetitions
        for i in range(self.nr_hard_segs - int(self.exp_last_file != 0)):
            # For every segment... subtract 1 from nr_hard_segs to exclude
            # last file if the last file has a different number of experiments
            block_idx = i * l

            for seq_idx in range(self.exp_per_file):
                # For every sequence in the current segment
                # The full index is index of the segment plus index
                # (block_idx) of the sequence in the segment (seq_idx)
                one_count = 0
                for soft_idx in range(self.soft_repetitions):
                    # For all soft repetitions: sum up "1" counts.
                    one_count += np.sum(
                        data[soft_idx, block_idx + seq_idx:block_idx + l:d],
                        dtype=int)
                zero_count = (self.hard_repetitions * self.soft_repetitions -
                              one_count)

                counts.append((self.exp_list[i + seq_idx].str,
                               zero_count, one_count))

        # If the last file has a different number of experiments, count those
        # separately
        if self.exp_last_file != 0:
            d_last = self.exp_last_file
            l_last = self.exp_last_file * self.hard_repetitions
            block_idx = l * (self.hard_repetitions - 1)

            for seq_idx in range(self.exp_last_file):
                one_count = 0
                for soft_idx in range(self.soft_repetitions):
                    one_count += np.sum(
                        data[soft_idx,
                        block_idx + seq_idx:block_idx + l_last:d_last],
                        dtype=int)
                zero_count = (self.hard_repetitions * self.soft_repetitions -
                              one_count)

                counts.append(
                    (self.exp_list[self.nr_hard_segs - 1 + seq_idx].str,
                     zero_count, one_count))
        return counts, spam_label_order

    def count_results_2Q(self):
        # Find the results that belong to the same GST sequence and sum up the
        # counts.

        # This determines in which order the results are written.
        # The strings in this list must be the same SPAM labels as defined
        # in the pyGSTi target gateset.
        # 'up' = |0>, 'dn' = |1>
        spam_label_order = ['upup', 'updn', 'dnup', 'dndn']

        # First, reshape data according to soft repetitions.
        # IMPORTANT NOTE: This assumes that the first column in the measured
        # values is the readout of the least significant qubit. This is
        # important because it has to be consistent with how the pyGSTi spam
        # labels are defined.
        counts = []
        data_q0 = np.reshape(self.measured_values[0],
                             (self.soft_repetitions, -1))
        data_q1 = np.reshape(self.measured_values[1],
                             (self.soft_repetitions, -1))

        # Each row (i.e. data[i, :]) now contains one of the soft repetitions
        # containing all of the required GST experiments. They are however
        # still ordered in segments according to the hard repetitions.
        # d: distance between measurements of same sequence
        # l: length of index range corresponding to one segment
        d = self.exp_per_file
        l = self.exp_per_file * self.hard_repetitions

        for i in range(self.nr_hard_segs - int(self.exp_last_file != 0)):
            # For every segment... subtract 1 from nr_hard_segs to exclude
            # last file if the last file has a different number of experiments
            block_idx = i * l

            for seq_idx in range(self.exp_per_file):
                # For every sequence in the current segment
                new_count = (0, 0, 0, 0)

                for soft_idx in range(self.soft_repetitions):
                    for x in range(0, l, d):
                        q0_bit = data_q0[soft_idx, block_idx + seq_idx + x]
                        q1_bit = data_q1[soft_idx, block_idx + seq_idx + x]
                        if not q0_bit and not q1_bit:
                            new_count[0] += 1
                        elif q0_bit and not q1_bit:
                            new_count[1] += 1
                        elif not q0_bit and q1_bit:
                            new_count[2] += 1
                        else:
                            new_count[3] += 1

                counts.append((self.exp_list[i + seq_idx].str, *new_count))

        # If the last file has a different number of experiments, count those
        # separately
        if self.exp_last_file != 0:
            d_last = self.exp_last_file
            l_last = self.exp_last_file * self.hard_repetitions
            block_idx = l * (self.hard_repetitions - 1)

            for seq_idx in range(self.exp_last_file):
                new_count = (0, 0, 0, 0)
                for soft_idx in range(self.soft_repetitions):
                    for x in range(0, l_last, d_last):
                        q0_bit = data_q0[soft_idx, block_idx + seq_idx + x]
                        q1_bit = data_q1[soft_idx, block_idx + seq_idx + x]
                        if not q0_bit and not q1_bit:
                            new_count[0] += 1
                        elif q0_bit and not q1_bit:
                            new_count[1] += 1
                        elif not q0_bit and q1_bit:
                            new_count[2] += 1
                        else:
                            new_count[3] += 1

                counts.append(
                    (self.exp_list[self.nr_hard_segs - 1 + seq_idx].str,
                     *new_count))

        return counts, spam_label_order


class CZ_1Q_phase_analysis(TD_Analysis):

    def __init__(self, use_diff: bool = True, meas_vals_idx: int = 0, **kw):
        self.use_diff = use_diff
        self.meas_vals_idx = meas_vals_idx
        super().__init__(rotate_and_normalize=False, cal_points=False, **kw)

    def run_default_analysis(self, **kw):
        super().run_default_analysis(make_fig=True, close_file=False)

        model = lmfit.models.QuadraticModel()

        if self.use_diff:
            dat_exc = self.measured_values[self.meas_vals_idx][1::2]
            dat_idx = self.measured_values[self.meas_vals_idx][::2]
            self.full_data = dat_idx - dat_exc
            self.x_points = self.sweep_points[::2]

            # Remove diff points thate are larger than one (parabola won't fit
            # there).
            self.del_indices = np.where(np.array(self.full_data) > 0)[0]
        else:
            self.full_data = self.measured_values[self.meas_vals_idx]
            self.x_points = self.sweep_points
            self.del_indices = np.where(np.array(self.full_data) > 0.5)[0]

        self.fit_data = np.delete(self.full_data, self.del_indices)
        self.x_points_del = np.delete(self.x_points, self.del_indices)

        if self.fit_data.size == 0:
            raise RuntimeError('No points left to fit after removing values '
                               '> 0! Check coarse calibration and adjust '
                               'measurement range.')

        params = model.guess(x=self.x_points_del, data=self.fit_data)

        self.fit_res = model.fit(self.fit_data, params=params,
                                 x=self.x_points_del)

        self.opt_z_amp = (-self.fit_res.best_values['b'] /
                          (2 * self.fit_res.best_values['a']))

        if self.make_fig:
            self.make_figures()

        if kw.get('close_file', True):
            self.data_file.close()

    def make_figures(self, **kw):
        xfine = np.linspace(self.x_points[0], self.x_points[-1], 100)
        fig, ax = plt.subplots()
        ax.plot(self.x_points, self.full_data, '-o')
        ax.plot(self.x_points[self.del_indices],
                self.full_data[self.del_indices], 'rx',
                label='excluded in fit')
        ax.plot(xfine,
                self.fit_res.eval(x=xfine, **self.fit_res.init_values),
                # self.fit_res.init_fit,
                '--',
                label='initial guess', c='k')
        ax.plot(xfine,
                self.fit_res.eval(x=xfine, **self.fit_res.best_values),
                label='best fit')
        set_xlabel(ax, self.parameter_names[0], self.parameter_units[0])
        set_ylabel(ax, 'Z-amp cost', 'a.u.')
        ax.set_title(kw.get('plot_title',
                            textwrap.fill(self.timestamp_string + '_' +
                                          self.measurementstring, 40)))
        ax.text(.1, .9, 'Optimal amplitude: {:.4f}'.format(self.opt_z_amp),
                transform=ax.transAxes)
        ax.legend()
        plt.tight_layout()
        self.save_fig(fig, **kw)


def DAC_scan_analysis_and_plot(**kwargs):
    raise DeprecationWarning('Use FluxFrequency from analysis_v2.dac_scan_analysis instead.')

def time_domain_DAC_scan_analysis_and_plot(**kwargs):
    raise DeprecationWarning('Use FluxFrequency from analysis_v2.dac_scan_analysis instead.')


def Input_average_analysis(IF, fig_format='png', alpha=1, phi=0, I_o=0, Q_o=0,
                           predistort=True, plot=True, timestamp_ground=None,
                           timestamp_excited=None, close_fig=True,
                           optimization_window=None, post_rotation_angle=None):
    data_file = MeasurementAnalysis(
        label='_0', auto=True, TwoD=False, close_fig=True, timestamp=timestamp_ground)
    temp = data_file.load_hdf5data()
    data_file.get_naming_and_values()

    # using the last x samples for offset subtraction 720 is multiples of 2.5
    # MHz modulation
    offset_calibration_samples = 720

    x = data_file.sweep_points / 1.8
    offset_I = np.mean(data_file.measured_values[
                           0][-offset_calibration_samples:])
    offset_Q = np.mean(data_file.measured_values[
                           1][-offset_calibration_samples:])
    print('offset I {}, offset Q {}'.format(offset_I, offset_Q))
    y1 = data_file.measured_values[0] - offset_I
    y2 = data_file.measured_values[1] - offset_Q
    I0, Q0 = SSB_demod(y1, y2, alpha=alpha, phi=phi, I_o=I_o,
                       Q_o=Q_o, IF=IF, predistort=predistort)
    power0 = (I0 ** 2 + Q0 ** 2) / 50

    data_file = MeasurementAnalysis(
        label='_1', auto=True, TwoD=False, close_fig=True, plot=True, timestamp=timestamp_excited)
    temp = data_file.load_hdf5data()
    data_file.get_naming_and_values()

    x = data_file.sweep_points / 1.8
    offset_I = np.mean(data_file.measured_values[
                           0][-offset_calibration_samples:])
    offset_Q = np.mean(data_file.measured_values[
                           1][-offset_calibration_samples:])
    y1 = data_file.measured_values[0] - offset_I
    y2 = data_file.measured_values[1] - offset_Q
    I1, Q1 = SSB_demod(y1, y2, alpha=alpha, phi=phi, I_o=I_o,
                       Q_o=Q_o, IF=IF, predistort=predistort)
    power1 = (I1 ** 2 + Q1 ** 2) / 50

    amps = np.sqrt((I1 - I0) ** 2 + (Q1 - Q0) ** 2)
    amp_max = np.max(amps)
    # defining weight functions for postrotation
    weight_I = (I1 - I0) / amp_max
    weight_Q = (Q1 - Q0) / amp_max

    if post_rotation_angle == None:
        arg_max = np.argmax(amps)
        post_rotation_angle = np.arctan2(
            weight_I[arg_max], weight_Q[arg_max]) - np.pi / 2
        # print('found post_rotation angle {}'.format(post_rotation_angle))
    else:
        post_rotation_angle = 2 * np.pi * post_rotation_angle / 360
    I0rot = np.cos(post_rotation_angle) * I0 - np.sin(post_rotation_angle) * Q0
    Q0rot = np.sin(post_rotation_angle) * I0 + np.cos(post_rotation_angle) * Q0
    I1rot = np.cos(post_rotation_angle) * I1 - np.sin(post_rotation_angle) * Q1
    Q1rot = np.sin(post_rotation_angle) * I1 + np.cos(post_rotation_angle) * Q1
    I0 = I0rot
    Q0 = Q0rot
    I1 = I1rot
    Q1 = Q1rot

    # redefining weight functions after rotation
    weight_I = (I1 - I0) / amp_max
    weight_Q = (Q1 - Q0) / amp_max

    edge = 1.05 * max(max(np.sqrt(I0 ** 2 + Q0 ** 2)), max(np.sqrt(I1 ** 2 + Q1 ** 2)))

    def rms(x):
        return np.sqrt(x.dot(x) / x.size)

    if optimization_window != None:
        optimization_start = optimization_window[0]
        optimization_stop = optimization_window[-1]
        start_sample = int(optimization_start * 1.8e9)
        stop_sample = int(optimization_stop * 1.8e9)
        shift_w = 0e-9
        start_sample_w = int((optimization_start - shift_w) * 1.8e9)
        stop_sample_w = int((optimization_stop - shift_w) * 1.8e9)
        depletion_cost_d = np.mean(rms(I0[start_sample:stop_sample]) +
                                   rms(Q0[start_sample:stop_sample]) +
                                   rms(I1[start_sample:stop_sample]) +
                                   rms(Q1[start_sample:stop_sample]))
        depletion_cost_w = 10 * np.mean(rms(I0[start_sample_w:stop_sample_w] - I1[start_sample_w:stop_sample_w]) +
                                        rms(Q0[start_sample_w:stop_sample_w] - Q1[
                                                                               start_sample_w:stop_sample_w]))  # +abs(np.mean(Q0[start_sample:stop_sample]))+abs(np.mean(I1[start_sample:stop_sample]))+abs(np.mean(Q1[start_sample:stop_sample]))
        depletion_cost = depletion_cost_d + depletion_cost_w
        # print('total {} direct {} weights {}'.format(1000*depletion_cost, 1000*depletion_cost_d, 1000*depletion_cost_w))
    else:
        depletion_cost = 0

    if plot:
        fig, ax = plt.subplots()
        plt.plot(x, I0, label='I ground')
        plt.plot(x, I1, label='I excited')
        ax.set_ylim(-edge, edge)

        plt.title('Demodulated I')
        plt.xlabel('time (ns)')
        plt.ylabel('Demodulated voltage (V)')

        if optimization_window != None:
            plt.axvline(optimization_start * 1e9, linestyle='--',
                        color='k', label='depletion optimization window')
            plt.axvline(optimization_stop * 1e9, linestyle='--', color='k')
        ax.set_xlim(0, 1500)
        plt.legend()

        plt.savefig(data_file.folder + '\\' +
                    'transients_I_demodulated.' + fig_format, format=fig_format)
        plt.close()

        fig, ax = plt.subplots()
        plt.plot(x, Q0, label='Q ground')
        plt.plot(x, Q1, label='Q excited')
        ax.set_ylim(-edge, edge)
        plt.title('Demodulated Q')
        plt.xlabel('time (ns)')
        plt.ylabel('Demodulated Q')
        if optimization_window != None:
            plt.axvline(optimization_start * 1e9, linestyle='--',
                        color='k', label='depletion optimization window')
            plt.axvline(optimization_stop * 1e9, linestyle='--', color='k')
        ax.set_xlim(0, 1500)
        plt.legend()

        plt.savefig(data_file.folder + '\\' +
                    'transients_Q_demodulated.' + fig_format, format=fig_format)
        plt.close()

        fig, ax = plt.subplots()
        plt.plot(x, power0 * 1e6, label='ground', lw=4)
        plt.plot(x, power1 * 1e6, label='excited', lw=4)
        if optimization_window != None:
            plt.axvline(optimization_start * 1e9, linestyle='--',
                        color='k', label='depletion optimization window')
            plt.axvline(optimization_stop * 1e9, linestyle='--', color='k')
        ax.set_xlim(0, 1500)
        plt.title('Signal power (uW)')
        plt.ylabel('Signal power (uW)')

        plt.savefig(data_file.folder + '\\' + 'transients_power.' +
                    fig_format, format=fig_format)
        plt.close()

    # sampling rate GHz
    A0I = I0
    A0Q = Q0

    A1I = I1
    A1Q = Q1
    Fs = 1.8e9
    f_axis, PSD0I = func.PSD(A0I, 1 / Fs)
    f_axis, PSD1I = func.PSD(A1I, 1 / Fs)
    f_axis, PSD0Q = func.PSD(A0Q, 1 / Fs)
    f_axis, PSD1Q = func.PSD(A1Q, 1 / Fs)

    f_axis_o, PSD0I_o = func.PSD(A0I[-1024:], 1 / Fs)
    f_axis_o, PSD1I_o = func.PSD(A1I[-1024:], 1 / Fs)
    f_axis_o, PSD0Q_o = func.PSD(A0Q[-1024:], 1 / Fs)
    f_axis_o, PSD1Q_o = func.PSD(A1Q[-1024:], 1 / Fs)

    n_spurious = int(round(2 * len(A0I) * abs(IF) / Fs))
    f_spurious = f_axis[n_spurious]
    n_offset = int(round(len(A0I[-1024:]) * abs(IF) / Fs))
    f_offset = f_axis_o[n_offset]

    # print('f_spurious', f_spurious)
    # print('f_offset', f_offset)
    # print(len(A0I), len(A0I[-1024:]))

    samples = 7
    cost_skew = 0
    cost_offset = 0

    for i in range(samples):
        n_s = int(n_spurious - samples / 2 + i)
        n_o = int(n_offset - samples / 2 + i)

        cost_skew = cost_skew + \
                    np.abs(PSD0I[n_s]) + np.abs(PSD1I[n_s]) + \
                    np.abs(PSD0Q[n_s]) + np.abs(PSD1Q[n_s])
        cost_offset = cost_offset + \
                      np.abs(PSD0I_o[n_o]) + np.abs(PSD1I_o[n_o]) + \
                      np.abs(PSD0Q_o[n_o]) + np.abs(PSD1Q_o[n_o])

    #         print('freq',f_axis[n])
    #         print('cost_skew', cost_skew)
    if plot:
        fig, ax = plt.subplots(2)
        ax[0].set_xlim(0, 0.4)
        # plotting the spectrum
        ax[0].plot(f_axis * 1e-9, abs(PSD0I), label='ground I')
        # plotting the spectrum
        ax[0].plot(f_axis * 1e-9, abs(PSD1I), label='excited I')
        ax[1].set_xlim(0, 0.4)
        # plotting the spectrum
        ax[1].plot(f_axis * 1e-9, abs(PSD0Q), label='ground Q')
        # plotting the spectrum
        ax[1].plot(f_axis * 1e-9, abs(PSD1Q), label='excited Q')
        ax[1].set_xlabel('Freq (GHz)')
        ax[0].set_ylabel('|PSD|')
        ax[0].set_yscale('log')
        ax[1].set_ylabel('|PSD|')
        ax[1].set_yscale('log')
        ax[0].legend()
        ax[1].legend()
        ax[0].set_title('PSD')

        plt.savefig(data_file.folder + '\\' + 'PSD.' + fig_format, format=fig_format)
        plt.close()

        fig, ax = plt.subplots(2)
        ax[0].set_xlim(0, 0.4)
        # plotting the spectrum
        ax[0].plot(f_axis_o * 1e-9, abs(PSD0I_o), label='ground I')
        # plotting the spectrum
        ax[0].plot(f_axis_o * 1e-9, abs(PSD1I_o), label='excited I')
        ax[1].set_xlim(0, 0.4)
        # plotting the spectrum
        ax[1].plot(f_axis_o * 1e-9, abs(PSD0Q_o), label='ground Q')
        # plotting the spectrum
        ax[1].plot(f_axis_o * 1e-9, abs(PSD1Q_o), label='excited Q')
        ax[1].set_xlabel('Freq (GHz)')
        ax[0].set_ylabel('|PSD|')
        ax[0].set_yscale('log')
        ax[1].set_ylabel('|PSD|')
        ax[1].set_yscale('log')
        ax[0].legend()
        ax[1].legend()
        ax[0].set_title('PSD last quarter')

        plt.savefig(data_file.folder + '\\' + 'PSD_last_quarter.' +
                    fig_format, format=fig_format)
        plt.close()

        fig, ax = plt.subplots(figsize=[8, 7])
        plt.plot(I0, Q0, label='ground', lw=1)
        plt.plot(I1, Q1, label='excited', lw=1)
        ax.set_ylim(-edge, edge)
        ax.set_xlim(-edge, edge)
        plt.legend(frameon=False)
        plt.title('IQ trajectory alpha{} phi{}_'.format(
            alpha, phi) + data_file.timestamp_string)
        plt.xlabel('I (V)')
        plt.ylabel('Q (V)')
        plt.savefig(data_file.folder + '\\' + 'IQ_trajectory.' +
                    fig_format, format=fig_format)
        plt.close()

    fig, ax = plt.subplots(figsize=[8, 7])
    plt.plot(weight_I, weight_Q, label='weights', lw=1)
    ax.set_ylim(-1.1, 1.1)
    ax.set_xlim(-1.1, 1.1)
    plt.legend(frameon=False)
    plt.title('IQ trajectory weights')
    plt.xlabel('weight I')
    plt.ylabel('weight Q')
    plt.savefig(data_file.folder + '\\' + 'IQ_trajectory_weights')
    plt.close()

    time = np.linspace(0, len(weight_I) / 1.8, len(weight_I))
    fig, ax = plt.subplots()
    plt.plot(time, weight_I, label='weight I')
    plt.plot(time, weight_Q, label='weight Q')
    if optimization_window != None:
        plt.axvline((optimization_start - shift_w) * 1e9, linestyle='--',
                    color='k', label='depletion optimization window')
        plt.axvline((optimization_stop - shift_w) * 1e9, linestyle='--', color='k')
    plt.legend()
    plt.xlabel('time (ns)')
    plt.ylabel('Integration weight (V)')
    plt.title('weight functions_' + data_file.timestamp_string)
    plt.axhline(0, linestyle='--')
    edge = 1.05 * max(max(abs(weight_I)), max(abs(weight_Q)))

    plt.savefig(data_file.folder + '\\' + 'weight_functions.' +
                fig_format, format=fig_format)
    plt.close()

    # should return a dict for the function detector
    # return cost_skew, cost_offset, depletion_cost, x, y1, y2, I0, Q0, I1, Q1
    return {'cost_skew': cost_skew, 'cost_offset': cost_offset,
            'depletion_cost': depletion_cost, 'x': x, 'y1': y1, 'y2': y2,
            'I0': I0, 'Q0': Q0, 'I1': I1, 'Q1': Q1}


# analysis functions


def SSB_demod(Ivals, Qvals, alpha=1, phi=0, I_o=0, Q_o=0, IF=10e6, predistort=True):
    # predistortion_matrix = np.array(
    #     ((1,  np.tan(phi*2*np.pi/360)),
    #      (0, 1/alpha * 1/np.cos(phi*2*np.pi/360))))
    predistortion_matrix = np.array(
        ((1, -alpha * np.sin(phi * 2 * np.pi / 360)),
         (0, alpha * np.cos(phi * 2 * np.pi / 360))))

    trace_length = len(Ivals)
    tbase = np.arange(0, trace_length / 1.8e9, 1 / 1.8e9)
    if predistort:
        Ivals = Ivals - I_o
        Qvals = Qvals - Q_o
        [Ivals, Qvals] = np.dot(predistortion_matrix, [Ivals, Qvals])
    cosI = np.array(np.cos(2 * np.pi * IF * tbase))
    sinI = np.array(np.sin(2 * np.pi * IF * tbase))
    I = np.multiply(Ivals, cosI) - np.multiply(Qvals, sinI)
    Q = np.multiply(Ivals, sinI) + np.multiply(Qvals, cosI)
    return I, Q


class Fluxpulse_Ramsey_2D_Analysis(MeasurementAnalysis):

    def __init__(self, X90_separation=None, flux_pulse_length=None,
                 drive_pulse_length=None,
                 qb_name=None, label=None,
                 cal_points=False,
                 reference_measurements=False,
                 auto=True,
                 **kw):
        """
        Measurement analysis class to analyse Ramsey type measrements
        with an interleaved flux pulse

        Args:
            X90_separation (float): separation between the two X90 pulses
            flux_pulse_length (float): length of the flux pulse in seconds
                                        (used to calculate freq. shifts)
            qb_name (str): qubit name
            label (str): measurement label
            **kw:
        """

        kw['label'] = label
        kw['h5mode'] = 'r+'
        kw['close_file'] = False

        self.label = label
        self.fitted_phases = None
        self.fitted_delay = 0
        self.delay_fit_res = None
        self.X90_separation = X90_separation
        self.flux_pulse_length = flux_pulse_length
        self.drive_pulse_length = drive_pulse_length
        self.return_fit = kw.pop('return_fit', False)
        self.cal_points = cal_points
        self.reference_measurements=reference_measurements

        super(Fluxpulse_Ramsey_2D_Analysis, self).__init__(TwoD=True,
                                                           start_at_zero=True,
                                                           qb_name=qb_name,
                                                           auto=auto,
                                                           **kw)
        self.get_values('Data')
        self.get_naming_and_values_2D()

    def run_default_analysis(self, TwoD=False, close_file=True,
                             show=False, transpose=False,
                             plot_args=None, **kw):
        super().run_default_analysis(TwoD, close_file, show, transpose,
                                     plot_args, **kw)

        self.fit_all(self, **kw)

    def fit_single_cos(self, thetas, ampls,
                       print_fit_results=True, phase_guess=0,
                       cal_points=False):
        if cal_points:
            thetas = thetas[:-4]
            ampls = ampls[:-4]
        cos_mod = fit_mods.CosModel
        average = np.mean(ampls)

        diff = 0.5*(max(ampls) -
                    min(ampls))
        amp_guess = -diff
        # offset guess
        offset_guess = average

        # Set up fit parameters and perform fit
        cos_mod.set_param_hint('amplitude',
                               value=amp_guess,
                               vary=True)
        cos_mod.set_param_hint('phase',
                               value=phase_guess,
                               vary=True)
        cos_mod.set_param_hint('frequency',
                               value=1./(2*np.pi),
                               vary=False)
        cos_mod.set_param_hint('offset',
                               value=offset_guess,
                               vary=True)
        self.params = cos_mod.make_params()
        fit_res = cos_mod.fit(data=ampls,
                              t=thetas,
                              params=self.params)

        if fit_res.chisqr > 0.35:
            logging.warning('Fit did not converge, chi-square > 0.35')

        if print_fit_results:
            print(fit_res.fit_report())

        if fit_res.best_values['amplitude'] < 0.:
            fit_res.best_values['phase'] += np.pi
            fit_res.best_values['amplitude'] *= -1

        return fit_res

    def unwrap_phases_extrapolation(self,phases):
        for i in range(2,len(phases)):
            phase_diff_extrapolation = (phases[i-1]
                                        + (phases[i-1]
                                           - phases[i-2]) - phases[i])
            #         print(i,abs(phase_diff_extrapolation)>np.pi)
            #         print(phase_list[i],phase_diff_
            #           extrapolation + phase_list[i])
            if phase_diff_extrapolation > np.pi:
                phases[i] += round(phase_diff_extrapolation/(2*np.pi))*2*np.pi
            #             print('corrected: ',  phase_list[i])
            elif phase_diff_extrapolation < np.pi:
                phases[i] += round(phase_diff_extrapolation/(2*np.pi))*2*np.pi
            #             print('corrected: ',  phase_list[i])
        return phases

    def fit_all(self, plot=False,
                extrapolate_phase=False,
                return_ampl=False,
                cal_points=None,
                fit_range=None,
                predict_phase=True,
                save_plot=False,
                plot_title=None, **kw):

        only_cos_fits = kw.pop('only_cos_fits', False)

        if cal_points is None:
            cal_points = self.cal_points

        phase_list = [0]
        amplitude_list = []

        length_single = len(self.sweep_points)

        if plot:
            if only_cos_fits:
                self.fig, self.ax = plt.subplots()
                ax = self.ax
            else:
                self.fig, self.ax = plt.subplots(2, 1)
                ax = self.ax[0]
        else:
            self.fig, self.ax = (None, None)

        data_rotated = a_tools.rotate_and_normalize_data_no_cal_points(
            np.array([self.data[2], self.data[3]]))
        if fit_range is None:
            i_start = 0
            i_end = length_single*len(self.sweep_points_2D)
        else:
            i_start = length_single*fit_range[0]
            i_end = length_single*fit_range[1]
        for i in np.arange(i_start, i_end, length_single):

            thetas = self.data[0, i:i+length_single]
            ampls = data_rotated[i:i+length_single]

            if predict_phase:
                phase_guess = phase_list[-1]
            else:
                phase_guess = 0

            fit_res = self.fit_single_cos(thetas, ampls,
                                          print_fit_results=False,
                                          phase_guess=phase_guess,
                                          cal_points=cal_points)

            phase_list.append(fit_res.best_values['phase'])
            amplitude_list.append(fit_res.best_values['amplitude'])

            if plot:
                ax.plot(thetas, ampls, 'k.')
                thetas_fit = np.linspace(thetas[0],thetas[-1], 128)
                ampls_fit = fit_res.eval(t=thetas_fit)
                ax.plot(thetas_fit, ampls_fit, 'r-')

        phase_list.pop(0)

        phase_list = np.array(phase_list)
        amplitude_list = np.array(amplitude_list)
        if extrapolate_phase:
            phase_list = self.unwrap_phases_extrapolation(phase_list)

        if plot:
            ax.set_title('Cosine fits')
            ax.set_xlabel('theta (rad)')
            ax.set_ylabel('|S21| (arb. units)')
            ax.legend(['data','fits'])

            if not only_cos_fits:
                if fit_range is None:
                    self.ax[1].plot(self.sweep_points_2D,phase_list)
                else:
                    self.ax[1].plot(self.sweep_points_2D[fit_range[0]:fit_range[1]],phase_list)
                self.ax[1].set_title('fitted phases')
                self.ax[1].set_xlabel(self.parameter_names[1]
                                      +' '+self.parameter_units[1])
                self.ax[1].set_ylabel('phase (rad)')

                self.fig.subplots_adjust(hspace=0.7)

            if plot_title is not None:
                ax.set_title(plot_title)

            if save_plot:
                self.fig.savefig(self.folder +
                            '\\Phase_fits_{}.png'.format(self.timestamp_string))
            plt.show()

        self.fitted_phases = phase_list
        self.fitted_amplitudes = amplitude_list

        if return_ampl:
            return phase_list, amplitude_list
        else:
            return phase_list



class Dynamic_phase_Analysis(Fluxpulse_Ramsey_2D_Analysis):

    def __init__(self, X90_separation=None, flux_pulse_amp=None,
                 flux_pulse_length=None,
                 qb_name=None, label='Dynamic_phase_analysis', **kw):

        kw['label'] = label
        kw['h5mode'] = 'r+'
        kw['close_file'] = False

        self.flux_pulse_amp = flux_pulse_amp

        super(self.__class__, self).__init__(qb_name=qb_name,
                                             X90_separation=X90_separation,
                                             flux_pulse_length=flux_pulse_length,
                                             run_default_super=False,
                                             **kw)

        self.run_default_analysis(**kw)


    def run_default_analysis(self, close_file=True, **kw):

        show = kw.pop('show', False)
        # super().run_default_analysis(show=show,
        #                              close_file=close_file,
        #                              close_main_fig=True,
        #                              save_fig=False, **kw)

        self.get_naming_and_values_2D()

        length_single = len(self.sweep_points)
        phases = {}

        textstr = ''
        self.fig = plt.figure()
        self.ax = self.fig.add_subplot(111)

        for index, i in enumerate(np.arange(0, len(self.sweep_points_2D)* \
                length_single, length_single)):

            if i==0:
                label = 'no flux pulse'
            else:
                label = 'with flux pulse'

            data_slice = self.data[:, i:i+length_single-1]
            thetas = data_slice[0]

            ampls = a_tools.rotate_and_normalize_data_no_cal_points(
                np.array([data_slice[2], data_slice[3]]))

            # fit to cosine
            fit_res = self.fit_single_cos(thetas, ampls,
                                        print_fit_results=False)

            # plot
            self.ax.plot(thetas, ampls, 'o-', label=label)

            thetas_fine = np.linspace(thetas[0], thetas[-1], len(thetas)*100)
            if fit_res.best_values['amplitude']>0:
                data_fit_fine = fit_mods.CosFunc(thetas_fine,
                                                 **fit_res.best_values)
            else:
                fit_res_temp = deepcopy(fit_res)
                fit_res_temp.best_values['amplitude'] = \
                    -fit_res_temp.best_values['amplitude']
                data_fit_fine = fit_mods.CosFunc(thetas_fine,
                                                 **fit_res_temp.best_values)

            self.ax.plot(thetas_fine, data_fit_fine, 'r')

            self.ax.set_title('dynamic phase msmt {} at {}ns {}mV {}'.format(
                self.qb_name, self.flux_pulse_length,
                self.flux_pulse_amp, self.timestamp_string))
            self.ax.set_xlabel(r'Phase of 2nd pi/2 pulse, $\theta$[rad]')
            self.ax.set_ylabel('Response (V)')

            self.ax.legend()
            phases[self.sweep_points_2D[index]] = \
                fit_res.best_values['phase']*180/np.pi
            textstr += 'phase_{} = {:0.3f} deg\n'.format(label,
                          phases[self.sweep_points_2D[index]])

        self.dyn_phase = phases[self.sweep_points_2D[1]] - \
            phases[self.sweep_points_2D[0]]

        textstr += 'dyn_phase_{} = {:0.3f} deg'.format(self.qb_name, self.dyn_phase)
        self.fig.text(0.5, -0.05, textstr, transform=self.ax.transAxes,
                fontsize=self.font_size, verticalalignment='top',
                horizontalalignment='center', bbox=self.box_props)

        plt.savefig(self.folder+'\\cos_fit.png', dpi=300, bbox_inches='tight')

        if show:
            plt.show()

        if close_file:
            self.data_file.close()

        return self.dyn_phase


class FluxPulse_Scope_Analysis(MeasurementAnalysis):

    def __init__(self, qb_name=None,
                 sign_of_peaks=None,
                 label='',
                 auto=True,
                 plot=True,
                  **kw):
        '''
        analysis class to analyse data taken in flux pulse scope measurements

        Args:
            qb_name (str): qubit name
            sign_of_peaks (+1 or -1): optional, +1 if the qubit resonance is a peak and -1 if
                                        it is a dip
            label (str): measurement string
            auto (bool): run default analysis if true
            plot (bool): show plot if true
            **kw (dict): keywords passed to the init of the base class
        '''
        kw['label'] = label
        kw['h5mode'] = 'r+'
        self.sign_of_peaks = sign_of_peaks
        self.plot = plot
        self.qb_name = qb_name
        self.data_rotated = np.array([])
        self.fitted_volts = np.array([])

        super().__init__(TwoD=True, auto=False,qb_name=self.qb_name, **kw)
        if auto:
            self.run_default_analysis()

    def run_default_analysis(self, plot=None, **kw):

        if plot is None:
            plot = self.plot
        self.get_naming_and_values_2D()

        delays = self.sweep_points
        freqs = self.sweep_points_2D
        data_rotated = a_tools.rotate_and_normalize_data_no_cal_points(self.data[2:, :])

        data_rotated = data_rotated.reshape(len(freqs), len(delays))
        self.data_rotated = data_rotated

        if self.sign_of_peaks is None:
            self.sign_of_peaks = np.sign(np.mean(self.data_rotated[:, 0]) -
                                         np.median(self.data_rotated[:, 0]))
        self.fit_all()

        fig, ax = plt.subplots()
        im = ax.pcolormesh(delays/1e-9, freqs/1e9, data_rotated/1e-3, cmap='viridis')
        ax.autoscale(tight=True)

        axc = plt.colorbar(im)
        axc.set_label('transmission, $|S_{21}|$ (mV)')

        ax.set_xlabel(r'delay, $\tau$ (ns)')
        ax.set_ylabel(r'drive frequency, $f_d$ (GHz)')
        ax.set_title('{} {}'.format(self.timestamp_string, self.measurementstring))

        ax.plot(delays/1e-9,self.fitted_freqs/1e9,'r',label='fitted freq.')
        ax.legend()

        plt.savefig('{}//{}_flux_pulse_scope_{}.png'.format(self.folder,
                                                            self.timestamp_string,
                                                            self.qb_name))

        if plot:
            plt.show()
        else:
            plt.close()

    def fit_single_slice(self, data_slice, sigma_guess=10e6,
                         sign_of_peaks=None,
                         plot=False, print_res=False):

        GaussianModel = fit_mods.GaussianModel

        mu_guess = self.sweep_points_2D[np.argmax(data_slice*sign_of_peaks)]
        ampl_guess = (data_slice.max() - data_slice.min())/0.4*sign_of_peaks*sigma_guess
        offset_guess = data_slice[0]

        GaussianModel.set_param_hint('sigma',value=sigma_guess,vary=True)
        GaussianModel.set_param_hint('mu',value=mu_guess,vary=True)
        GaussianModel.set_param_hint('ampl',value=ampl_guess,vary=True)
        GaussianModel.set_param_hint('offset',value=offset_guess,vary=True)

        fit_res = GaussianModel.fit(data_slice, freq=self.sweep_points_2D)
        if plot:
            fit_res.plot()
        if print_res:
            print(fit_res.fit_report())

        return fit_res

    def fit_all(self, plot=False, return_stds=False, sign_of_peaks=None):

        if sign_of_peaks is None:
            sign_of_peaks = self.sign_of_peaks

        delays = self.sweep_points

        fitted_freqs = np.zeros(len(delays))
        fitted_stds = np.zeros(len(delays))

        for i,delay in enumerate(delays):
            data_slice = self.data_rotated[:,i]
            fit_res = self.fit_single_slice(data_slice,
                                            sign_of_peaks=sign_of_peaks,
                                            plot=False, print_res=False)
            self.fit_res = fit_res
            fitted_freqs[i] = fit_res.best_values['mu']
            fitted_stds[i] = np.sqrt(fit_res.covar[2, 2])

        if plot:
            fig, ax = plt.subplots()
            if return_stds:
                ax.errorbar(delays/1e-9, fitted_freqs/1e6, yerr=fitted_stds/1e6)
            else:
                ax.plot(delays/1e-9, fitted_freqs/1e6)
            ax.set_xlabel(r'delay, $\tau$ (ns)')
            ax.set_ylabel(r'fitted qubit frequency, $f_q$ (MHz)')
            plt.show()

        self.fitted_freqs = fitted_freqs
        self.fitted_stds = fitted_stds

        if return_stds:
            return fitted_freqs, fitted_stds
        else:
            return fitted_freqs

    def freq_to_volt(self, freq, f_sweet_spot, f_parking, f_pulsed, pulse_amp):
        '''
        frequency to voltage conversion (based an the sqrt(cos(...)) model)

        Args:
            freq: frequency in Hz
            f_sweet_spot: sweet spot frequency in Hz
            f_parking: parking frequency in Hz
            f_pulsed: steady state pulsed frequency in Hz (at the end of the pulse)
            pulse_amp: flux pulse amplitude in volt

        Returns:
            flux pulse voltage
        '''

        phi0 = np.arccos(f_parking**2/f_sweet_spot**2)
        dphi_dV = (phi0 - np.arccos(f_pulsed**2/f_sweet_spot**2))/pulse_amp

        voltage = (phi0 - np.arccos((freq/f_sweet_spot)**2))/dphi_dV
        return voltage

    def convert_freqs_to_volts(self,  f_sweet_spot, f_parking,
                               f_pulsed, pulse_amp, plot=False):

        self.fitted_volts = self.freq_to_volt(self.fitted_freqs,
                                              f_sweet_spot=f_sweet_spot,
                                              f_parking=f_parking,
                                              f_pulsed=f_pulsed,
                                              pulse_amp=pulse_amp)

        if plot:
            fig, ax = plt.subplots()
            ax.plot(self.sweep_points/1e-9, self.fitted_volts)
            ax.set_xlabel(r'delay, $\tau$ (ns)')
            ax.set_ylabel(r'fitted voltage, $U$ (V)')
            plt.show()

        return self.fitted_volts


class FluxPulse_timing_calibration(FluxPulse_Scope_Analysis):

    def __init__(self, qb_name=None, sign_of_peaks=None, flux_pulse_length=None,
                 return_fit=False,
                 label='',
                 auto=True, plot=True,
                 **kw
                 ):
        '''
        analysis class for the flux pulse timing calibration

        Args:

            qb_name (str): qubit name
            sign_of_peaks (+1 or -1): optional, +1 if the qubit resonance is a peak and -1 if
                                        it is a dip
            flux_pulse_length (float): length of the flux pulse
            return_fit (bool): fit results returned if true
            label (str): measurement string
            auto (bool): run default analysis if true
            plot (bool): show plot if true
            **kw (dict): keywords passed to the init of the base class
        '''
        self.qb_name = qb_name
        self.sign_of_peaks = sign_of_peaks
        self.flux_pulse_length = flux_pulse_length
        self.return_fit = return_fit

        self.label = label
        self.plot = plot

        self.delay_fit_res = None
        self.fitted_delay = None
        self.fig = None
        self.ax = None

        super().__init__(qb_name=self.qb_name,
                         sign_of_peaks=self.sign_of_peaks,
                         label=self.label,
                         auto=True,
                         plot=self.plot,
                         **kw)
        if auto:
            self.run_delay_analysis()

    def run_delay_analysis(self,
                          plot=None,
                          close_file=True, **kw):

        if plot is None:
            plot = self.plot

        self.add_analysis_datagroup_to_file()

        show_guess = kw.get('show_guess', False)
        print_fit_results = kw.get('print_fit_results', True)

        #get the fit results (lmfit.ModelResult) and save them
        self.fitted_delay, self.delay_fit_res = self.fit_delay(
           plot=False,
           print_fit_results=print_fit_results,
           return_fit=True)

        self.save_fitted_parameters(self.delay_fit_res, var_name=self.value_names[0])

        #Plot results
        self.plot_delay_fit(plot=plot, show_guess=show_guess)

        if close_file:
           self.data_file.close()

        return self.delay_fit_res

    def fit_delay(self, flux_pulse_length=None, plot=False,
                  print_fit_results=False, return_fit=None):
        '''
        method to fit the relative delay of the flux pulse to the drive pulses
        '''

        if flux_pulse_length is None:
            flux_pulse_length = self.flux_pulse_length
        if flux_pulse_length is None:
            raise ValueError('Must specify the flux pulse '
                             'length used in the experiment.')
        if return_fit is None:
            return_fit = self.return_fit

        erf_window_model = fit_mods.ErfWindowModel

        offset_guess = self.fitted_freqs[0]

        i_amplitude_guess = np.abs(offset_guess - self.fitted_freqs).argmax()
        amplitude_guess = self.fitted_freqs[i_amplitude_guess] - offset_guess

        i_list_window = np.where(np.abs(self.fitted_freqs - offset_guess) >
                                 np.abs(amplitude_guess/2.))[0]

        t_start_guess = self.sweep_points[i_list_window[0]]
        t_end_guess = self.sweep_points[i_list_window[-1]]


        #Set up fit parameters and perform fit
        erf_window_model.set_param_hint('offset',
                                        value=offset_guess,
                                        vary=True)
        erf_window_model.set_param_hint('amplitude',
                                        value=amplitude_guess,
                                        vary=True)
        erf_window_model.set_param_hint('t_start',
                                        value=t_start_guess,
                                        vary=True)
        erf_window_model.set_param_hint('t_end',
                                        value=t_end_guess,
                                        vary=True)
        erf_window_model.set_param_hint('t_rise',
                                        value=(t_end_guess - t_start_guess)/20.,
                                        vary=True)

        params_delay_fit = erf_window_model.make_params()
        self.delay_fit_res = erf_window_model.fit(data=self.fitted_freqs,
                                                  t=self.sweep_points,
                                                  params=params_delay_fit)

        if self.delay_fit_res.chisqr > 1.:
            logging.warning('Fit did not converge, chi-square > 1.')

        self.fitted_delay = (self.delay_fit_res.best_values['t_end'] +
                             self.delay_fit_res.best_values['t_start'])/2. - flux_pulse_length/2.

        if print_fit_results:
            print(self.delay_fit_res.fit_report())
            print('fitted delay  = {}ns'.format(self.fitted_delay/1e-9))



        if plot:
            self.delay_fit_res.plot()

        if return_fit:
            return self.fitted_delay, self.delay_fit_res
        else:
            return self.fitted_delay

    def plot_delay_fit(self, plot=True, show_guess=False):

        self.fig, self.ax = plt.subplots()

        self.ax.plot(self.sweep_points/1e-9, self.delay_fit_res.data/1e6, 'k.',
                     label='data')

        #Used for plotting the fit
        best_vals = self.delay_fit_res.best_values
        erf_window_fit_func = lambda t: fit_mods.ErfWindow(
            t,
            t_start=best_vals['t_start'],
            t_end=best_vals['t_end'],
            t_rise=best_vals['t_rise'],
            amplitude=best_vals['amplitude'],
            offset=best_vals['offset'])


        # plot with initial guess
        if show_guess:
            self.ax.plot(self.sweep_points/1e-9,
                         self.delay_fit_res.init_fit/1e6, 'k--',
                         linewidth=self.line_width,
                         label='initial guess')

        #plot with best fit results
        x = np.linspace(self.sweep_points[0],
                        self.sweep_points[-1],
                        len(self.sweep_points)*100)
        y = erf_window_fit_func(x)
        self.ax.plot(x/1e-9, y/1e6, 'r-', linewidth=self.line_width,label='fit')
        self.ax.set_title('fitted delay = {:4.3f}ns'.format(self.fitted_delay/1e-9))
        self.ax.set_xlabel(r'pulse delay, $\tau$ (ns)')
        self.ax.set_ylabel(r'fitted frequency, $f$ (MHz)')

        if show_guess:
            self.ax.legend(['data', 'guess', 'fit'])
        else:
            self.ax.legend(['data', 'fit'])

        plt.tight_layout()
        plt.savefig('{}//{}_timing_calibration_fit_{}.png'.format(self.folder,
                                                            self.timestamp_string,
                                                            self.qb_name))
        if plot:
            plt.show()
        else:
            plt.close()<|MERGE_RESOLUTION|>--- conflicted
+++ resolved
@@ -1043,7 +1043,7 @@
             self.abs_vals = deepcopy(self.measured_values[0,:])
         else:
             self.abs_vals = np.sqrt(self.measured_values[0,:]**2 + self.measured_values[1,:]**2)
-<<<<<<< HEAD
+
         result,est,test_vals,opti_flag\
                                   = opt.neural_network_opt(None, self.meas_grid,
                                           self.abs_vals,
@@ -1054,17 +1054,6 @@
                                           iters = self.iters,
                                           beta=self.beta,
                                           gamma=1.)
-=======
-        result,est,test_data = opt.neural_network_opt(None, self.meas_grid,
-                                        self.abs_vals,
-                                        hidden_layer_sizes = self.hidden_layer_sizes,
-                                        alpha= self.alpha,
-                                        solver='lbfgs',
-                                        estimator=self.estimator_name,
-                                        iters = self.iters,
-                                        beta=self.beta,
-                                        gamma=1.)
->>>>>>> 4c00c072
         #test_grid and test_target values. Centered and scaled to [-1,1] since
         #only used for performance estimation of estimator
         self.test_grid = test_vals[0]
@@ -1072,7 +1061,7 @@
         self.opti_flag = opti_flag
         self.accuracy = est.evaluate(self.test_grid,self.test_target)
 
-        return result,est,test_vals
+        return result,est,test_data
 
     def make_figures(self, **kw):
 
