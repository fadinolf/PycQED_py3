import os
import logging
import numpy as np
import pickle
import h5py
import matplotlib.lines as mlines
import matplotlib
from matplotlib import pyplot as plt
from pycqed.analysis import analysis_toolbox as a_tools
from pycqed.analysis import fitting_models as fit_mods
import pycqed.measurement.hdf5_data as h5d
from mpl_toolkits.axes_grid1 import make_axes_locatable
import scipy.optimize as optimize
import lmfit
from collections import Counter  # used in counting string fractions
import textwrap
from scipy.interpolate import interp1d
import pylab
from pycqed.analysis.tools import data_manipulation as dm_tools
import importlib
import math
# import pygsti
from math import erfc
from scipy.signal import argrelmax, argrelmin
from copy import deepcopy
from pprint import pprint

import pycqed.analysis.tools.plotting as pl_tools
from pycqed.analysis.tools.plotting import (set_xlabel, set_ylabel,
                                            data_to_table_png,
                                            SI_prefix_and_scale_factor)

try:
    from nathan_plotting_tools import *
except:
    pass
from pycqed.analysis import composite_analysis as ca

try:
    import qutip as qtp

except ImportError as e:
    if str(e).find('qutip') >= 0:
        logging.warning('Could not import qutip')
    else:
        raise


importlib.reload(dm_tools)


class MeasurementAnalysis(object):

    def __init__(self, TwoD=False, folder=None, auto=True,
                 cmap_chosen='viridis', no_of_columns=1, qb_name=None, **kw):

        if folder is None:
            self.folder = a_tools.get_folder(**kw)
        else:
            self.folder = folder
        self.load_hdf5data(**kw)
        self.fit_results = []
        self.cmap_chosen = cmap_chosen
        self.no_of_columns = no_of_columns

        # for retrieving correct values of qubit parameters from data file
        self.qb_name = qb_name

        # set line widths, marker sizes, tick sizes etc. from the kw
        self.set_plot_parameter_values(**kw)

        if auto is True:
            self.run_default_analysis(TwoD=TwoD, **kw)

    def set_plot_parameter_values(self, **kw):
        #dpi for plots
        self.dpi = kw.pop('dpi', 300)
        #font sizes
        self.font_size = kw.pop('font_size', 11)
        #line widths connecting data points
        self.line_width = kw.pop('line_width', 2)
        #lw of axes and text boxes
        self.axes_line_width = kw.pop('axes_line_width', 0.5)
        #tick lengths
        self.tick_length = kw.pop('tick_length', 4)
        #tick line widths
        self.tick_width = kw.pop('tick_width', 0.5)
        #marker size for data points
        self.marker_size = kw.pop('marker_size', None)
        #marker size for special points like
        self.marker_size_special = kw.pop('marker_size_special', 8)
        #peak freq., Rabi pi and pi/2 amplitudes
        self.box_props = kw.pop('box_props',
                                dict(boxstyle='Square', facecolor='white',
                                     alpha=0.8, lw=self.axes_line_width) )
        
        self.tick_color = kw.get('tick_color', 'k')
        # tick label color get's updated in savefig
        self.tick_labelcolor = kw.get('tick_labelcolor', 'k')
        self.axes_labelcolor = kw.get('axes_labelcolor', 'k')

        params = {"ytick.color": self.tick_color,
                  "xtick.color": self.tick_color,
                  "axes.labelcolor": self.axes_labelcolor, }
        plt.rcParams.update(params)
        

    def load_hdf5data(self, folder=None, file_only=False, **kw):
        if folder is None:
            folder = self.folder
        self.h5filepath = a_tools.measurement_filename(folder)
        h5mode = kw.pop('h5mode', 'r+')
        self.data_file = h5py.File(self.h5filepath, h5mode)
        if not file_only:
            for k in list(self.data_file.keys()):
                if type(self.data_file[k]) == h5py.Group:
                    self.name = k
            self.g = self.data_file['Experimental Data']
            self.measurementstring = os.path.split(folder)[1]
            self.timestamp = os.path.split(os.path.split(folder)[0])[1] \
                + '/' + self.measurementstring[:6]
            self.timestamp_string = os.path.split(os.path.split(folder)[0])[1] \
                + '_' + self.measurementstring[:6]
            self.measurementstring = self.measurementstring[7:]
            self.default_plot_title = self.measurementstring
        return self.data_file

    def finish(self, close_file=True, **kw):
        if close_file:
            self.data_file.close()

    def analysis_h5data(self, name='analysis'):
        if not os.path.exists(os.path.join(self.folder, name+'.hdf5')):
            mode = 'w'
        else:
            mode = 'r+'
        return h5py.File(os.path.join(self.folder, name+'.hdf5'), mode)

    def default_fig(self, **kw):
        figsize = kw.pop('figsize', None)

        if figsize is None:
            # these are the standard figure sizes for PRL
            if self.no_of_columns == 1:
                figsize = (7, 4)
            elif self.no_of_columns == 2:
                figsize = (3.375, 2.25)
        else:
            pass

        return plt.figure(figsize=figsize, dpi=self.dpi, **kw)

    def default_ax(self, fig=None, *arg, **kw):
        if fig is None:
            fig = self.default_fig(*arg, **kw)
        ax = fig.add_subplot(111)

        ax.ticklabel_format(useOffset=False)
        return fig, ax

    def save_fig(self, fig, figname=None, xlabel='x',
                 ylabel='measured_values',
                 fig_tight=True, **kw):
        # N.B. this save_fig method is the one from the base
        # MeasurementAnalysis class
        plot_formats = kw.pop('plot_formats', ['png'])
        fail_counter = False
        close_fig = kw.pop('close_fig', True)

        if type(plot_formats) == str:
            plot_formats = [plot_formats]

        for plot_format in plot_formats:
            if figname is None:
                if xlabel == 'x':
                    xlabel = self.sweep_name

                figname = (self.measurementstring+'_'+ylabel +
                           '_vs_'+xlabel+'.'+plot_format)
            else:
                figname = (figname+'.' + plot_format)
            self.savename = os.path.abspath(os.path.join(
                self.folder, figname))
            if fig_tight:
                try:
                    fig.tight_layout()
                except ValueError:
                    print('WARNING: Could not set tight layout')
            try:
                # Before saving some plotting properties are updated
                for ax in fig.axes:
                    plt.setp(ax.get_xticklabels(), color=self.tick_labelcolor)
                    plt.setp(ax.get_yticklabels(), color=self.tick_labelcolor)

                # This makes the background around the axes transparent
                fig.patch.set_alpha(0)
                # FIXME: the axes labels and unit rescaling could also be
                # repeated here as the last step before saving

                fig.savefig(
                    self.savename, dpi=self.dpi, format=plot_format,
                    bbox_inches='tight')
            except:
                fail_counter = True
        if fail_counter:
            logging.warning('Figure "%s" has not been saved.' % self.savename)
        if close_fig:
            plt.close(fig)
        return

    def get_folder(self, timestamp=None, older_than=None, label='', **kw):
        suppress_printing = kw.pop('suppress_printing', False)
        if timestamp is not None:
            folder = a_tools.data_from_time(timestamp)
            if not suppress_printing:
                print('loaded "%s"' % (folder))
        elif older_than is not None:
            folder = a_tools.latest_data(older_than=older_than)
            if not suppress_printing:
                print('loaded "%s"' % (folder))
        else:
            folder = a_tools.latest_data(label)
            if not suppress_printing:
                print('loaded "%s"' % (folder))
        return folder

    def setup_figures_and_axes(self, main_figs=1):

        # The main figure
        for main_fig in range(main_figs):
            self.f = [self.default_fig() for fig in range(main_figs)]
            self.ax = [self.f[k].add_subplot(111) for k in range(main_figs)]
        val_len = len(self.value_names)
        if val_len == 4:
            if self.no_of_columns == 2:
                self.figarray, self.axarray = plt.subplots(
                    val_len, 1, figsize=(3.375, 2.25**len(self.value_names)),
                    dpi=self.dpi)
            else:
                self.figarray, self.axarray = plt.subplots(
                    val_len, 1, figsize=(7, 4*len(self.value_names)),
                    dpi=self.dpi)
                # val_len, 1, figsize=(min(8*len(self.value_names), 11),
                #                      4*len(self.value_names)))
        else:
            if self.no_of_columns == 2:
                self.figarray, self.axarray = plt.subplots(
                    max(len(self.value_names), 1), 1,
                    figsize=(3.375, 2.25*len(self.value_names)), dpi=self.dpi)
                # max(len(self.value_names), 1), 1,
                # figsize=(8, 4*len(self.value_names)))
            else:
                self.figarray, self.axarray = plt.subplots(
                    max(len(self.value_names), 1), 1,
                    figsize=(7, 4*len(self.value_names)), dpi=self.dpi)
                # max(len(self.value_names), 1), 1,
                # figsize=(8, 4*len(self.value_names)))

        return tuple(self.f + [self.figarray] + self.ax + [self.axarray])

    def get_values(self, key):
        if key in self.get_key('sweep_parameter_names'):
            names = self.get_key('sweep_parameter_names')

            ind = names.index(key)
            values = self.g['Data'].value[:, ind]
        elif key in self.get_key('value_names'):
            names = self.get_key('value_names')
            ind = (names.index(key) +
                   len(self.get_key('sweep_parameter_names')))
            values = self.g['Data'].value[:, ind]
        else:
            values = self.g[key].value
        # Makes sure all data is np float64
        return np.asarray(values, dtype=np.float64)

    def get_key(self, key):
        '''
        Returns an attribute "key" of the group "Experimental Data"
        in the hdf5 datafile.
        '''
        s = self.g.attrs[key]
        # converts byte type to string because of h5py datasaving
        if type(s) == bytes:
            s = s.decode('utf-8')
        # If it is an array of value decodes individual entries
        if type(s) == np.ndarray:
            s = [s.decode('utf-8') for s in s]
        return s

    def group_values(self, group_name):
        '''
        Returns values for group with the name "group_name" from the
        hdf5 data file.
        '''
        group_values = self.g[group_name].value
        return np.asarray(group_values, dtype=np.float64)

    def add_analysis_datagroup_to_file(self, group_name='Analysis'):
        if group_name in self.data_file:
            self.analysis_group = self.data_file[group_name]
        else:
            self.analysis_group = self.data_file.create_group(group_name)

    def add_dataset_to_analysisgroup(self, datasetname, data):
        try:
            self.analysis_group.create_dataset(
                name=datasetname, data=data)
        except:
            self.add_analysis_datagroup_to_file()
            try:
                self.analysis_group.create_dataset(
                    name=datasetname, data=data)
            except:
                del self.analysis_group[datasetname]
                self.analysis_group.create_dataset(
                    name=datasetname, data=data)

    def save_dict_to_analysis_group(self, save_dict: dict, group_name: str):
        """
        Saves a dictionary to the analysis_group in the hdf5 datafile
        corresponding to the experiment.
        Convenient for storing parameters extracted in the analysis.
        """
        if group_name not in self.analysis_group:
            dict_grp = self.analysis_group.create_group(group_name)
        else:
            dict_grp = self.analysis_group[group_name]

        for key, value in save_dict.items():
            dict_grp.attrs[key] = str(value)

    def save_fitted_parameters(self, fit_res, var_name, save_peaks=False,
                               weights=None):
        fit_name = 'Fitted Params ' + var_name
        if fit_name not in self.analysis_group:
            fit_grp = self.analysis_group.create_group(fit_name)
        else:
            fit_grp = self.analysis_group[fit_name]

        # fit_grp.attrs['Fit Report'] = \
        #     '\n'+'*'*80+'\n' + \
        #     fit_res.fit_report() + \
        #     '\n'+'*'*80 + '\n\n'
        fit_grp.attrs['Fit Report'] = \
            '\n'+'*'*80+'\n' + \
            lmfit.fit_report(fit_res) + \
            '\n'+'*'*80 + '\n\n'

        fit_grp.attrs.create(name='chisqr', data=fit_res.chisqr)
        fit_grp.attrs.create(name='var_name', data=var_name.encode('utf-8'))
        if fit_res.covar is not None:
            if 'covar' in list(fit_grp.keys()):
                del fit_grp['covar']
            fit_grp.create_dataset(name='covar', data=fit_res.covar)
        for parname, par in fit_res.params.items():
            try:
                par_group = fit_grp.create_group(parname)
            except:  # if it already exists overwrite existing
                par_group = fit_grp[parname]
            par_dict = vars(par)
            for val_name, val in par_dict.items():
                if val_name == '_val':
                    val_name = 'value'
                if val_name == 'correl' and val is not None:
                    try:
                        correl_group = par_group.create_group(val_name)
                    except:
                        correl_group = par_group[val_name]
                    for cor_name, cor_val in val.items():
                        correl_group.attrs.create(name=cor_name, data=cor_val)
                else:
                    try:
                        par_group.attrs.create(name=val_name, data=val)
                    except:
                        pass

        if save_peaks and hasattr(self, 'peaks'):
            if 'Peaks' not in fit_grp:
                peaks_grp = fit_grp.create_group('Peaks')
            else:
                peaks_grp = fit_grp['Peaks']
            for key, value in list(self.peaks.items()):
                if value is not None:
                    peaks_grp.attrs.create(name=key, data=value)
        if weights is not None:
            mean = np.mean(fit_res.data)
            std = np.std(fit_res.data)
            weight = ((fit_res.data - mean)/std)**weights
            weighted_chisqr = np.sum(weight*(fit_res.data-fit_res.best_fit)**2)
            fit_grp.attrs.create(name='weighted_chisqr', data=weighted_chisqr)

    def save_computed_parameters(self, computed_params, var_name):

        """ Allows to save additional parameters computed from fit results,
        such as the pi pulse and pi/2 pulse amplitudes. Each will be
        saved as a new attribute in the FittedParams+var_name group created
        in "save_fitted_parameters."

        Input parameters:
            computed_params:       DICTIONARY of parameters to be saved; first
                                   value of main variable, then
                                   its statistical data such as stddev.
                                   Ex: {'piPulse':piPulse_val,
                                   'piPulse_std':piPulse_std_val}.
            var_name:              same var_name used in
                                  'save_fitted_parameters'
        """

        fit_name = 'Fitted Params ' + var_name
        if fit_name not in self.analysis_group:
            fit_grp = self.analysis_group.create_group(fit_name)
        else:
            fit_grp = self.analysis_group[fit_name]

        if len(computed_params) == 0:
            logging.warning('Nothing to save. Parameters dictionary is empty.')
        else:
            # for i in computed_params.items():
            #     fit_grp.attrs.create(name=i[0], data=i[1])
            for par_name, par_val in computed_params.items():
                if ('std' or 'stddev' or 'stderr') not in par_name:
                    try:
                        par_group = fit_grp.create_group(par_name)
                    except:  # if it already exists overwrite existing
                        par_group = fit_grp[par_name]
                    par_group.attrs.create(name=par_name, data=par_val)
                    #par_dict = vars(par_val)
                else:
                    par_group.attrs.create(name=par_name,data=par_val)

    def run_default_analysis(self, TwoD=False, close_file=True,
                             show=False, transpose=False,
                             plot_args=None, **kw):

        if plot_args is None:
            plot_args = {}
        if TwoD is False:
            self.get_naming_and_values()
            self.sweep_points = kw.pop('sweep_points', self.sweep_points)
            # Preallocate the array of axes in the figure
            # Creates either a 2x2 grid or a vertical list

            if len(self.value_names) == 4:
                if self.no_of_columns == 2:
                    fig, axs = plt.subplots(
                        nrows=int(len(self.value_names)/2), ncols=2,
                        figsize=(3.375, 2.25*len(self.value_names)), dpi=self.dpi)
                else:
                    fig, axs = plt.subplots(
                        nrows=max(len(self.value_names)), ncols=1,
                        figsize=(7, 4*len(self.value_names)), dpi=self.dpi)
                    # figsize=(min(6*len(self.value_names), 11),
                    #          1.5*len(self.value_names)))
            else:
                if self.no_of_columns == 2:
                    fig, axs = plt.subplots(max(len(self.value_names), 1), 1,
                                            figsize=(3.375,
                                                     2.25*len(self.value_names)),
                                            dpi=self.dpi)
                else:
                    fig, axs = plt.subplots(max(len(self.value_names), 1), 1,
                                            figsize=(
                                                7, 4*len(self.value_names)),
                                            dpi=self.dpi)
                # Add all the sweeps to the plot 1 by 1
                # indices are determined by it's shape/number of sweeps
            for i in range(len(self.value_names)):
                if len(self.value_names) == 1:
                    ax = axs
                elif len(self.value_names) == 2:
                    ax = axs[i % 2]
                elif len(self.value_names) == 4:
                    ax = axs[i//2, i % 2]
                else:
                    ax = axs[i]  # If not 2 or 4 just gives a list of plots
                if i != 0:
                    plot_title = ' '
                else:
                    plot_title = kw.pop('plot_title', self.measurementstring +
                                        '\n' + self.timestamp_string)
                ax.ticklabel_format(useOffset=False)

                self.plot_results_vs_sweepparam(x=self.sweep_points,
                                                y=self.measured_values[i],
                                                fig=fig, ax=ax,
                                                xlabel=self.sweep_name,
                                                x_unit=self.sweep_unit[0],
                                                ylabel=self.ylabels[i],
                                                save=False,
                                                **plot_args)
                # fig.suptitle(self.plot_title)
            fig.subplots_adjust(hspace=0.5)
            if show:
                plt.show()

        elif TwoD is True:
            self.get_naming_and_values_2D()
            self.sweep_points = kw.pop('sweep_points', self.sweep_points)
            self.sweep_points_2D = kw.pop(
                'sweep_points_2D', self.sweep_points_2D)

            if len(self.value_names) == 4:
                if self.no_of_columns == 2:
                    fig, axs = plt.subplots(int(len(self.value_names)/2), 2,
                                            figsize=(3.375,
                                                     2.25*len(self.value_names)),
                                            dpi=self.dpi)
                else:
                    fig, axs = plt.subplots(max(len(self.value_names)), 1,
                                            figsize=(7,
                                                     4*len(self.value_names)),
                                            dpi=self.dpi)
            else:
                if self.no_of_columns == 2:
                    fig, axs = plt.subplots(max(len(self.value_names), 1), 1,
                                            figsize=(3.375,
                                                     2.25*len(self.value_names)),
                                            dpi=self.dpi)
                else:
                    fig, axs = plt.subplots(max(len(self.value_names), 1), 1,
                                            figsize=(7,
                                                     4*len(self.value_names)),
                                            dpi=self.dpi)

            for i in range(len(self.value_names)):
                if len(self.value_names) == 1:
                    ax = axs
                elif len(self.value_names) == 2:
                    ax = axs[i % 2]
                elif len(self.value_names) == 4:
                    ax = axs[i//2, i % 2]
                else:
                    ax = axs[i]  # If not 2 or 4 just gives a list of plots

                [fig, ax, colormap, cbar] = a_tools.color_plot(
                    x=self.sweep_points,
                    y=self.sweep_points_2D,
                    z=self.measured_values[i].transpose(),
                    plot_title=self.zlabels[i],
                    fig=fig, ax=ax,
                    xlabel=self.sweep_name,
                    x_unit=self.sweep_unit,
                    ylabel=self.sweep_name_2D,
                    y_unit=self.sweep_unit_2D,
                    zlabel=self.zlabels[i],
                    save=False,
                    transpose=transpose,
                    cmap_chosen=self.cmap_chosen,
                    **kw)

                ax.set_title(self.zlabels[i], y=1.05, size=self.font_size)
                ax.xaxis.label.set_size(self.font_size)
                ax.yaxis.label.set_size(self.font_size)
                ax.tick_params(labelsize=self.font_size,
                               length=self.tick_length, width=self.tick_width)
                cbar.set_label(self.zlabels[i], size=self.font_size)
                cbar.ax.tick_params(labelsize=self.font_size,
                                    length=self.tick_length,
                                    width=self.tick_width)

            fig.subplots_adjust(hspace=0.5)

            # Make space for title
            # fig.tight_layout(h_pad=1.5)
            # fig.subplots_adjust(top=3.0)
            plot_title = '{measurement}\n{timestamp}'.format(
                timestamp=self.timestamp_string,
                measurement=self.measurementstring)
            # fig.suptitle(plot_title)
            fig.text(0.5, 1, plot_title, fontsize=self.font_size,
                     horizontalalignment='center',
                     verticalalignment='bottom',
                     transform=ax.transAxes)
            if show:
                plt.show()

        self.save_fig(fig, fig_tight=True, **kw)

        if close_file:
            self.data_file.close()

    def get_naming_and_values(self):
        '''
        Works both for the 'old' 1D sweeps and the new datasaving format.
        The new datasaving format also works for nD sweeps but the loading is
        done in such a way that all the old analysis should keep working if
        the data is saved in this new format.
        '''

        if 'datasaving_format' in list(self.g.attrs.keys()):
            datasaving_format = self.get_key('datasaving_format')
        else:
            print('Using legacy data loading, assuming old formatting')
            datasaving_format = 'Version 1'

        if datasaving_format == 'Version 1':
            # Get naming
            self.sweep_name = self.get_key('sweep_parameter_name')
            self.sweep_unit = self.get_key('sweep_parameter_unit')

            self.value_names = self.get_key('value_names')
            value_units = self.get_key('value_units')

            # get values
            self.sweep_points = self.get_values(self.sweep_name)
            self.measured_values = []
            self.ylabels = []
            for i in range(len(self.value_names)):
                self.measured_values.append(
                    self.get_values(self.value_names[i]))
                self.ylabels.append(str(
                    self.value_names[i] + '('+value_units[i]+')'))
            self.xlabel = str(self.sweep_name + '('+self.sweep_unit+')')

        elif datasaving_format == 'Version 2':

            self.parameter_names = self.get_key('sweep_parameter_names')
            self.sweep_name = self.parameter_names[0]
            self.parameter_units = self.get_key('sweep_parameter_units')
            self.sweep_unit = self.parameter_units  # for legacy reasons
            self.value_names = self.get_key('value_names')
            self.value_units = self.get_key('value_units')

            # data is transposed first to allow the individual parameter or value
            # types to be read out using a single array index (no colons
            # required)
            self.data = self.get_values('Data').transpose()
            if len(self.parameter_names) == 1:
                self.sweep_points = self.data[0, :]
            else:
                self.sweep_points = self.data[0:len(self.parameter_names), :]
            self.measured_values = self.data[-len(self.value_names):, :]

            self.xlabel = self.parameter_names[0] + ' (' +  \
                self.parameter_units[0] + ')'
            self.parameter_labels = [a+' (' + b + ')' for a, b in zip(
                                     self.parameter_names,
                                     self.parameter_units)]

            self.ylabels = [a+' (' + b + ')' for a, b in zip(self.value_names,
                                                             self.value_units)]
        else:
            raise ValueError('datasaving_format "%s " not recognized'
                             % datasaving_format)

    def plot_results_vs_sweepparam(self, x, y, fig, ax, show=False, marker='-o',
                                   log=False, ticks_around=True, label=None,
                                   **kw):

        save = kw.get('save', False)
        font_size = kw.pop('font_size', None)
        if font_size is not None:
            self.font_size = font_size

        self.plot_title = kw.get('plot_title',
                                 self.measurementstring + '\n' +
                                 self.timestamp_string)
        plot_the_title = kw.get('plot_the_title', True)
        xlabel = kw.get('xlabel', None)
        ylabel = kw.get('ylabel', None)

        # ax.set_title(self.plot_title)
        if plot_the_title:
            fig.text(0.5, 1, self.plot_title, fontsize=self.font_size,
                     horizontalalignment='center',
                     verticalalignment='bottom',
                     transform=ax.transAxes)

        # Plot:
        line = ax.plot(x, y, marker, markersize=self.marker_size,
                       linewidth=self.line_width, label=label)

        if log:
            ax.set_yscale('log')

        # Adjust ticks
        # set axes labels format to scientific when outside interval [0.01,99]
        from matplotlib.ticker import ScalarFormatter
        fmt = ScalarFormatter()
        fmt.set_powerlimits((-4, 4))
        ax.xaxis.set_major_formatter(fmt)
        ax.yaxis.set_major_formatter(fmt)

        # Set the line width of the scientific notation exponent
        ax.xaxis.offsetText.set_fontsize(self.font_size)
        ax.yaxis.offsetText.set_fontsize(self.font_size)
        if ticks_around:
            ax.xaxis.set_tick_params(labeltop='off', top='on', direction='in')
            ax.yaxis.set_tick_params(labeltop='off', top='on', direction='in')
        ax.tick_params(axis='both', labelsize=self.font_size,
                       length=self.tick_length, width=self.tick_width)

        for axis in ['top', 'bottom', 'left', 'right']:
            ax.spines[axis].set_linewidth(self.axes_line_width)


        # Set axis labels
        xlabel = kw.get('xlabel', None)
        ylabel = kw.get('ylabel', None)
        x_unit = kw.get('x_unit', None)
        y_unit = kw.get('y_unit', None)

        if xlabel is not None:
            set_xlabel(ax, xlabel, unit=x_unit)
            ax.xaxis.label.set_fontsize(self.font_size)
        if ylabel is not None:
            set_ylabel(ax, ylabel, unit=y_unit)
            ax.yaxis.label.set_fontsize(self.font_size)

        fig.tight_layout()

        if show:
            plt.show()
        if save:
            if log:
                # litle hack to only change savename if logarithmic
                self.save_fig(fig, xlabel=xlabel, ylabel=(ylabel+'_log'), **kw)
            else:
                self.save_fig(fig, xlabel=xlabel, ylabel=ylabel, **kw)
        if kw.get('return_line', False):
            return line
        else:
            return

    def plot_complex_results(self, cmp_data, fig, ax, show=False, marker='.',
                             **kw):
        '''
        Plot real and imaginary values measured vs a sweeped parameter
        Example: complex S21 of a resonator

        Author: Stefano Poletto
        Date: November 15, 2016
        '''
        save = kw.pop('save', False)
        self.plot_title = kw.pop('plot_title',
                                 textwrap.fill(self.timestamp_string + '_' +
                                               self.measurementstring, 40))

        xlabel = 'Real'
        ylabel = 'Imag'
        ax.set_title(self.plot_title)
        ax.set_xlabel(xlabel)
        ax.set_ylabel(ylabel)
        ax.plot(np.real(cmp_data), np.imag(cmp_data), marker)
        if show:
            plt.show()
        if save:
            self.save_fig(fig, xlabel=xlabel, ylabel=ylabel, **kw)

        return

    def plot_dB_from_linear(self, x, lin_amp, fig, ax, show=False, marker='.', **kw):
        '''
        Plot linear data in dB.
        This is usefull for measurements performed with VNA and Homodyne

        Author: Stefano Poletto
        Date: May 5, 2017
        '''
        save = kw.pop('save', False)
        self.plot_title = kw.pop('plot_title',
                                 textwrap.fill(self.timestamp_string + '_' +
                                               self.measurementstring, 40))

        xlabel = 'Freq'
        ylabel = 'Transmission (dB)'
        ax.set_title(self.plot_title)
        ax.set_xlabel(xlabel)
        ax.set_ylabel(ylabel)
        y_dB = 20*np.log10(lin_amp)
        ax.plot(x, y_dB, marker)
        if show:
            plt.show()
        if save:
            self.save_fig(fig, xlabel=xlabel, ylabel=ylabel, **kw)

        return

    def get_naming_and_values_2D(self):
        '''
        This should also be adjusted for 2D.
        Data should directly be turned into a convenient
        Matrix.
        '''
        if 'datasaving_format' in list(self.g.attrs.keys()):
            datasaving_format = self.get_key('datasaving_format')
        else:
            print('Using legacy data loading, assuming old formatting')
            datasaving_format = 'Version 1'

        if datasaving_format == 'Version 1':
            # Get naming
            self.sweep_name = self.get_key('sweep_parameter_name')
            self.sweep_unit = self.get_key('sweep_parameter_unit')
            self.sweep_name_2D = self.get_key('sweep_parameter_2D_name')
            self.sweep_unit_2D = self.get_key('sweep_parameter_2D_unit')
            self.value_names = self.get_key('value_names')

            value_units = self.get_key('value_units')

            # get values
            self.sweep_points = self.get_values(self.sweep_name)
            self.sweep_points_2D = self.get_values(self.sweep_name_2D)
            self.measured_values = []
            self.zlabels = []
            for i in range(len(self.value_names)):
                self.measured_values.append(
                    self.get_values(self.value_names[i]))
                self.zlabels.append(str(
                    self.value_names[i] + '('+value_units[i]+')'))
            self.xlabel = str(self.sweep_name + '('+self.sweep_unit+')')
            self.ylabel = str(self.sweep_name_2D + '('+self.sweep_unit_2D+')')

        elif datasaving_format == 'Version 2':

            self.parameter_names = self.get_key('sweep_parameter_names')
            self.parameter_units = self.get_key('sweep_parameter_units')
            self.sweep_name = self.parameter_names[0]
            self.sweep_name_2D = self.parameter_names[1]
            self.sweep_unit = self.parameter_units[0]
            self.sweep_unit_2D = self.parameter_units[1]

            self.value_names = self.get_key('value_names')
            self.value_units = self.get_key('value_units')

            self.data = self.get_values('Data').transpose()
            x = self.data[0]
            y = self.data[1]
            cols = np.unique(x).shape[0]
            # X,Y,Z can be put in colormap directly
            self.X = x.reshape(-1, cols)
            self.Y = y.reshape(-1, cols)
            self.sweep_points = self.X[0]
            self.sweep_points_2D = self.Y.T[0]

            if len(self.value_names) == 1:
                z = self.data[2]
                self.Z = z.reshape(-1, cols)
                self.measured_values = [self.Z.T]
            else:
                self.Z = []
                self.measured_values = []
                for i in range(len(self.value_names)):
                    z = self.data[2+i]
                    Z = z.reshape(-1, cols)
                    self.Z.append(Z)
                    self.measured_values.append(Z.T)

            self.xlabel = self.parameter_names[0] + ' (' +  \
                self.parameter_units[0] + ')'
            self.ylabel = self.parameter_names[1] + ' (' +  \
                self.parameter_units[1] + ')'

            self.parameter_labels = [a+' (' + b + ')' for a, b in zip(
                                     self.parameter_names,
                                     self.parameter_units)]

            self.zlabels = [a+' (' + b + ')' for a, b in zip(self.value_names,
                                                             self.value_units)]

        else:
            raise ValueError('datasaving_format "%s " not recognized'
                             % datasaving_format)

    def get_best_fit_results(self, peak=False, weighted=False):
        if len(self.data_file['Analysis']) is 1:
            return list(self.data_file['Analysis'].values())[0]
        else:
            normalized_chisquares = {}
            haspeak_lst = []
            for key, item in self.data_file['Analysis'].items():
                if weighted is False:
                    chisqr = item.attrs['chisqr']
                else:
                    chisqr = item.attrs['weighted_chisqr']
                var = item.attrs['var_name']
                i = np.where(self.value_names == var)[0]  # relies
                # on looping order
                # of get_naming and variables, not the most robust way
                norm_chisq = chisqr/np.std(self.measured_values[i])
                normalized_chisquares[key] = norm_chisq

                if peak:
                    try:
                        if ('dip' in item['Peaks'].attrs) or \
                           ('peak' in item['Peaks'].attrs):
                            haspeak_lst += [key]
                    except:
                        pass
            if haspeak_lst != []:
                chisquares = {k: v for (k, v) in list(normalized_chisquares.items())
                              if k in haspeak_lst}
                best_key = min(chisquares, key=normalized_chisquares.get)
            else:
                best_key = min(normalized_chisquares,
                               key=normalized_chisquares.get)
            print('Best key: ', best_key)
            best_fit_results = self.data_file['Analysis'][best_key]
            return best_fit_results


class OptimizationAnalysis_v2(MeasurementAnalysis):

    def run_default_analysis(self, close_file=True, **kw):
        self.get_naming_and_values()
        self.make_figures(**kw)
        if close_file:
            self.data_file.close()
        return

    def make_figures(self, **kw):
        for i in range(len(self.value_names)):
            base_figname = 'optimization of ' + self.value_names[i]
            if np.shape(self.sweep_points)[0] == 2:
                f, ax = plt.subplots()
                a_tools.color_plot_interpolated(
                    x=self.sweep_points[0], y=self.sweep_points[1],
                    z=self.measured_values[i], ax=ax,
                    zlabel=self.value_names[i])
                ax.set_xlabel(self.parameter_labels[0])
                ax.set_ylabel(self.parameter_labels[1])
                ax.plot(self.sweep_points[0],
                        self.sweep_points[1], '-o', c='grey')
                ax.plot(self.sweep_points[0][-1], self.sweep_points[1][-1],
                        'o', markersize=5, c='w')
                plot_title = kw.pop('plot_title', textwrap.fill(
                                    self.timestamp_string + '_' +
                                    self.measurementstring, 40))
                ax.set_title(plot_title)

                self.save_fig(f, figname=base_figname, **kw)


class OptimizationAnalysis(MeasurementAnalysis):

    def run_default_analysis(self, close_file=True, show=False, plot_all=False, **kw):
        self.get_naming_and_values()
        try:
            optimization_method = self.data_file['Instrument settings']\
                ['MC'].attrs['optimization_method']
        except:
            optimization_method = 'Numerical'
            # This is because the MC is no longer an instrument and thus
            # does not get saved, I have to re add this (MAR 1/2016)
            logging.warning('Could not extract optimization method from' +
                            ' data file')

        for i, meas_vals in enumerate(self.measured_values):
            if (not plot_all) & (i >= 1):
                break

            base_figname = optimization_method + ' optimization of ' + \
                self.value_names[i]
            # Optimizable value vs n figure
            fig1_type = '%s vs n' % self.value_names[i]
            figname1 = base_figname + '\n' + fig1_type
            savename1 = self.timestamp_string + '_' + base_figname + '_' + \
                fig1_type
            fig1, ax = self.default_ax()
            ax.plot(self.measured_values[i], marker='o')
            # assumes only one value exists because it is an optimization
            ax.set_xlabel('iteration (n)')
            ax.set_ylabel(self.ylabels[i])
            ax.set_title(self.timestamp_string + ' ' + figname1)

            textstr = 'Optimization converged to: \n   %s: %.3g %s' % (
                self.value_names[i], self.measured_values[0][-1],
                self.value_units[i])
            for j in range(len(self.parameter_names)):
                textstr += '\n   %s: %.4g %s' % (self.parameter_names[j],
                                                 self.sweep_points[j][-1],
                                                 self.parameter_units[j])

            # y coord 0.4 ensures there is no overlap for both maximizing and
            # minim
            if i == 0:
                ax.text(0.95, 0.4, textstr,
                        transform=ax.transAxes,
                        fontsize=11, verticalalignment='bottom',
                        horizontalalignment='right',
                        bbox=self.box_props)

            self.save_fig(fig1, figname=savename1, **kw)

        # Parameters vs n figure
        fig2, axarray = plt.subplots(len(self.parameter_names), 1,
                                     figsize=(8,
                                              4*len(self.parameter_names)))
        fig2_type = 'parameters vs n'
        figname2 = base_figname + '\n' + fig2_type
        savename2 = self.timestamp_string + '_' + base_figname + '_' + \
            fig2_type

        if len(self.parameter_names) != 1:
            axarray[0].set_title(self.timestamp_string + ' ' + figname2)
            for i in range(len(self.parameter_names)):
                axarray[i].plot(self.sweep_points[i], marker='o')
                # assumes only one value exists because it is an optimization
                axarray[i].set_xlabel('iteration (n)')
                axarray[i].set_ylabel(self.parameter_labels[i])
        else:
            axarray.plot(self.sweep_points, marker='o')
            # assumes only one value exists because it is an optimization
            axarray.set_xlabel('iteration (n)')
            axarray.set_ylabel(self.parameter_labels[0])
            axarray.set_title(self.timestamp_string + ' ' + figname2)

        # Optimizable value vs paramter
        fig3, axarray = plt.subplots(len(self.parameter_names), 1,
                                     figsize=(8,
                                              4*len(self.parameter_names)))
        fig3_type = '%s vs parameters' % self.value_names[0]
        figname3 = base_figname + '\n' + fig3_type
        savename3 = self.timestamp_string + '_' + base_figname + '_' + \
            fig3_type

        cm = plt.cm.get_cmap('RdYlBu')
        if len(self.parameter_names) != 1:
            axarray[0].set_title(self.timestamp_string + ' ' + figname3)
            for i in range(len(self.parameter_names)):
                axarray[i].plot(self.sweep_points[i], self.measured_values[0],
                                linestyle='--', c='k')
                # assumes only one value exists because it is an optimization
                sc = axarray[i].scatter(self.sweep_points[i],
                                        self.measured_values[0],
                                        c=np.arange(len(self.sweep_points[i])),
                                        cmap=cm, marker='o', lw=0.1)
                axarray[i].set_xlabel(self.parameter_labels[i])
                axarray[i].set_ylabel(self.ylabels[0])
            fig3.subplots_adjust(right=0.8)
            # WARNING: Command does not work in ipython notebook
            cbar_ax = fig3.add_axes([.85, 0.15, 0.05, 0.7])
            cbar = fig3.colorbar(sc, cax=cbar_ax)
            cbar.set_label('iteration (n)')
        else:
            axarray.plot(self.sweep_points, self.measured_values[0],
                         linestyle='--', c='k')
            sc = axarray.scatter(self.sweep_points, self.measured_values[0],
                                 c=np.arange(len(self.sweep_points)),
                                 cmap=cm, marker='o', lw=0.1)
            # assumes only one value exists because it is an optimization
            axarray.set_xlabel(self.parameter_labels[0])
            axarray.set_ylabel(self.ylabels[0])
            axarray.set_title(self.timestamp_string + ' ' + figname3)
            cbar = fig3.colorbar(sc)
            cbar.set_label('iteration (n)')

        self.save_fig(fig2, figname=savename2, **kw)
        self.save_fig(fig3, figname=savename3, fig_tight=False, **kw)

        self.add_analysis_datagroup_to_file()
        if 'optimization_result' not in self.analysis_group:
            fid_grp = self.analysis_group.create_group('optimization_result')
        else:
            fid_grp = self.analysis_group['optimization_result']
        fid_grp.attrs.create(name=self.value_names[0],
                             data=self.measured_values[0, -1])

        for i in range(len(self.parameter_names)):
            fid_grp.attrs.create(name=self.parameter_names[i],
                                 data=self.sweep_points[i][-1])

        print('Optimization converged to:')
        prt_str = '    %s: %.4f %s' % (self.value_names[0],
                                       self.measured_values[0][-1],
                                       self.value_units[0])
        print(prt_str)

        for i in range(len(self.parameter_names)):
            prt_str = '    %s: %.4f %s' % (self.parameter_names[i],
                                           self.sweep_points[i][-1],
                                           self.parameter_units[i])
            print(prt_str)

        if show:
            plt.show()

        self.optimization_result = (self.sweep_points[:, -1],
                                    self.measured_values[:, -1])
        if close_file:
            self.data_file.close()


class TD_Analysis(MeasurementAnalysis):

    '''
    Parent class for Time Domain (TD) analysis. Contains functions for
    rotating and normalizing data based on calibration coordinates.
    '''

    def __init__(self, NoCalPoints=4, center_point=31, make_fig=True,
                 zero_coord=None, one_coord=None, cal_points=None,
                 rotate_and_normalize=True, plot_cal_points=True,
                 for_ef=False, qb_name=None, **kw):
        self.NoCalPoints = NoCalPoints
        self.normalized_values = []
        self.normalized_cal_vals = []
        self.normalized_data_points = []
        self.cal_points = cal_points
        self.make_fig = make_fig
        self.rotate_and_normalize = rotate_and_normalize
        self.zero_coord = zero_coord
        self.one_coord = one_coord
        self.center_point = center_point
        self.plot_cal_points = plot_cal_points
        self.for_ef = for_ef

        super(TD_Analysis, self).__init__(qb_name=qb_name, **kw)

    # def run_default_analysis(self, close_file=True, **kw):
    #     self.get_naming_and_values()
    #     self.fit_data(**kw)
    #     self.make_figures(**kw)
    #     if close_file:
    #         self.data_file.close()
    #     return self.fit_res

    def rotate_and_normalize_data(self):
        if len(self.measured_values) == 1:
            # if only one weight function is used rotation is not required
            self.norm_data_to_cal_points()
            return

        if self.cal_points is None:
            # 42 is nr. of points in AllXY
            if len(self.measured_values[0]) == 42:
                self.corr_data, self.zero_coord, self.one_coord = \
                    a_tools.rotate_and_normalize_data(
                        data=self.measured_values[0:2],
                        zero_coord=self.zero_coord,
                        one_coord=self.one_coord,
                        cal_zero_points=list(range(2)),
                        cal_one_points=list(range(-8, -4)))
            elif len(self.measured_values[0]) == 21:
                self.corr_data, self.zero_coord, self.one_coord = \
                    a_tools.rotate_and_normalize_data(
                        data=self.measured_values[0:2],
                        zero_coord=self.zero_coord,
                        one_coord=self.one_coord,
                        cal_zero_points=list(range(1)),
                        cal_one_points=list(range(-4, -2)))
            else:
                self.corr_data, self.zero_coord, self.one_coord = \
                    a_tools.rotate_and_normalize_data(
                        data=self.measured_values[0:2],
                        zero_coord=self.zero_coord,
                        one_coord=self.one_coord,
                        cal_zero_points=list(range(1)),
                        cal_one_points=list(range(-2, 0)))
        else:
            self.corr_data, self.zero_coord, self.one_coord = \
                a_tools.rotate_and_normalize_data(
                    data=self.measured_values[0:2],
                    zero_coord=self.zero_coord,
                    one_coord=self.one_coord,
                    cal_zero_points=self.cal_points[0],
                    cal_one_points=self.cal_points[1])

    def norm_data_to_cal_points(self):
        # Used if data is based on only one weight
        if self.cal_points is None:
            # implicit in double point AllXY
            if len(self.measured_values[0]) == 42:
                cal_zero_points = list(range(2))
                cal_one_points = list(range(-8, -4))
            # implicit in single point AllXY
            elif len(self.measured_values[0]) == 21:
                cal_zero_points = list(range(1))
                cal_one_points = list(range(-4, -2))
            else:
                cal_zero_points = list(range(1))
                cal_one_points = list(range(-2, 0))
        else:
            cal_zero_points = self.cal_points[0]
            cal_one_points = self.cal_points[1]
        self.corr_data = a_tools.normalize_data_v3(
            self.measured_values[0],
            cal_zero_points=cal_zero_points,
            cal_one_points=cal_one_points)

    def run_default_analysis(self,
                             close_main_fig=True,
                             show=False, **kw):

        save_fig = kw.pop('save_fig',True)
        close_file = kw.pop('close_file',True)

        super().run_default_analysis(show=show,
            close_file=close_file, **kw)

        self.add_analysis_datagroup_to_file()

        norm = self.normalize_data_to_calibration_points(
            self.measured_values[0], calsteps=self.NoCalPoints, **kw)
        self.normalized_values = norm[0]
        self.normalized_data_points = norm[1]
        self.normalized_cal_vals = norm[2]

        self.add_dataset_to_analysisgroup('Corrected data',
                                          self.corr_data)
        self.analysis_group.attrs.create('corrected data based on',
                                         'calibration points'.encode('utf-8'))

        # Plotting
        if self.make_fig:
            self.fig, self.ax = self.default_ax()

            if self.for_ef:
                ylabel = r'$F$ $\left(|f \rangle \right) (arb. units)$'
            else:
                ylabel = r'$F$ $\left(|e \rangle \right) (arb. units)$'
            plot_title = kw.pop('plot_title', self.measurementstring + '\n' +
                               self.timestamp_string)
            self.plot_results_vs_sweepparam(x=self.sweep_points,
                                            y=self.normalized_values,
                                            fig=self.fig, ax=self.ax,
                                            xlabel=self.sweep_name,
                                            x_unit=self.sweep_unit[0],
                                            ylabel=ylabel,
                                            marker='o-',
                                            save=False,
                                            plot_title=plot_title)
            # self.ax.set_ylim(min(min(self.normalized_values)-.1, -.1),
            #                   max(max(self.normalized_values)+.1, 1.1))

            if save_fig:
                if not close_main_fig:
                    # Hacked in here, good idea to only show the main fig but
                    # can be optimized somehow
                    self.save_fig(self.fig, figname=self.measurementstring,
                                  close_fig=False, **kw)
                else:
                    self.save_fig(self.fig, figname=self.measurementstring,
                                  **kw)

        if close_file:
            self.data_file.close()
        return

    def normalize_data_to_calibration_points(self, values, calsteps,
                                             save_norm_to_data_file=True,
                                             verbose=False, **kw):
        '''
        Rotates and normalizes the data based on the calibration points.

        values: array of measured values, uses only the length of this
        calsteps: number of points that corresponds to calibration points
        '''

        last_ge_pulse = kw.pop('last_ge_pulse', False)

        # Extract the indices of the cal points
        NoPts = len(values)
        if calsteps == 2:
            # both are I pulses
            if verbose:
                print('Only I calibration point')
            cal_zero_points = list(range(NoPts-int(calsteps),NoPts))
            cal_one_points = None
        elif calsteps == 4:
            if verbose:
                print('I and X180 calibration points')
            # first two cal points are I pulses, last two are X180 pulses
            cal_zero_points = list(range(NoPts-int(calsteps),
                                         int(NoPts-int(calsteps)/2)))
            cal_one_points = list(range(int(NoPts-int(calsteps)/2), NoPts))
        elif (calsteps == 6) and last_ge_pulse:
            # oscillations between |g>-|f>
            # use the I cal points (data[-6] and data[-5]) and
            # the X180_ef cal points (data[-2] and data[-1])
            if verbose:
                print('Oscillations between |g> - |f>')
                print('I and X180_ef calibration points')
            cal_zero_points = list(range(NoPts-int(calsteps),
                                         NoPts-int(2*calsteps/3)))
            cal_one_points = list(range(NoPts-int(calsteps/3), NoPts))
        elif (calsteps == 6) and (not last_ge_pulse):
            # oscillations between |e>-|f>
            # use the X180 cal points (data[-4] and data[-3])
            # and the X180_ef cal points (data[-2] and data[-1])
            if verbose:
                print('Oscillations between |e> - |f>')
                print('X180 and X180_ef calibration points')
            cal_zero_points = list(range(NoPts- int(2*calsteps/3),
                                         NoPts-int(calsteps/3)))
            cal_one_points = list(range(NoPts-int(calsteps/3), NoPts))

        else:
            # assume no cal points were used
            if verbose:
                print('No calibration points')
            cal_zero_points = None
            cal_one_points = None

        # Rotate and normalize data
        if len(self.measured_values) == 1:
            # Only one quadrature was measured
            if cal_zero_points is None and cal_one_points is None:
                # a_tools.normalize_data_v3 does not work with 0 cal_points. Use
                # 4 cal_points.
                logging.warning('a_tools.normalize_data_v3 does not have support'
                                ' for 0 cal_points. Setting NoCalPoints to 4.')
                self.NoCalPoints = 4
                calsteps = 4
                cal_zero_points = list(range(NoPts-int(self.NoCalPoints),
                                             int(NoPts-int(self.NoCalPoints)/2)))
                cal_one_points = list(range(int(NoPts-int(self.NoCalPoints)/2), NoPts))
            self.corr_data = a_tools.normalize_data_v3(
                self.measured_values[0], cal_zero_points, cal_one_points)
        else:
            if (calsteps == 6) and (not last_ge_pulse):
                # For this case we pass in the calibration data, not the indices
                # of the cal points.
                # zero_coord takes the cal_one_points and one_coord takes the
                # cal_zero_points because in a_tools.rotate_and_normalize_data
                # we must have for this case "calculate_rotation_matrix(
                # -(I_one-I_zero), -(Q_one-Q_zero))" in order to get
                # correct rotation
                zero_coord = [np.mean(self.measured_values[0][cal_one_points]),
                              np.mean(self.measured_values[1][cal_one_points])]
                one_coord = [np.mean(self.measured_values[0][cal_zero_points]),
                             np.mean(self.measured_values[1][cal_zero_points])]
                self.corr_data = a_tools.rotate_and_normalize_data(
                    data=self.measured_values[0:2],
                    zero_coord=zero_coord, one_coord=one_coord)[0]
            else:
                self.corr_data = a_tools.rotate_and_normalize_data(
                    self.measured_values[0:2], cal_zero_points,
                    cal_one_points)[0]

        if save_norm_to_data_file:
            self.add_dataset_to_analysisgroup('Corrected data',
                                              self.corr_data)
            self.analysis_group.attrs.create(
                'corrected data based on',
                'calibration points'.encode('utf-8'))

        normalized_values = self.corr_data
        if calsteps == 0:
            normalized_data_points = normalized_values
            normalized_cal_vals = np.empty(0)
        else:
            normalized_data_points = normalized_values[:-int(calsteps)]
            normalized_cal_vals = normalized_values[-int(calsteps):]

        # Optionally, normalize to range [0,1]:
        # If we are calibrating only to a pulse with no amplitude
        # (i.e. do nothing), then manually
        # normalize the y axis. (Needed for Rabi for example)
        # if calsteps <= 2:
        #     max_min_distance = max(normalized_values) - \
        #                        min(normalized_values)
        #     normalized_values = (normalized_values -
        #                          min(normalized_values))/max_min_distance
        #     normalized_data_points = normalized_values[:-int(calsteps)]
        #     normalized_cal_vals = normalized_values[-int(calsteps):]

        return [normalized_values, normalized_data_points, normalized_cal_vals]

    def fit_data(*kw):
        '''
        Exists to be able to include it in the TD_Analysis run default
        '''
        pass


class chevron_optimization_v1(TD_Analysis):

    def __init__(self, cost_function=0, NoCalPoints=4, center_point=31, make_fig=True,
                 zero_coord=None, one_coord=None, cal_points=None,
                 plot_cal_points=True, **kw):
        self.cost_function = cost_function
        super(chevron_optimization_v1, self).__init__(**kw)

    def run_default_analysis(self,
                             close_main_fig=True,  **kw):
        super(chevron_optimization_v1, self).run_default_analysis(**kw)
        sweep_points_wocal = self.sweep_points[:-4]
        measured_values_wocal = self.measured_values[0][:-4]

        output_fft = np.real_if_close(np.fft.rfft(measured_values_wocal))
        ax_fft = np.fft.rfftfreq(len(measured_values_wocal),
                                 d=sweep_points_wocal[1]-sweep_points_wocal[0])
        order_mask = np.argsort(ax_fft)
        y = output_fft[order_mask]
        y = y/np.sum(np.abs(y))

        u = np.where(np.arange(len(y)) == 0, 0, y)
        array_peaks = a_tools.peak_finder(np.arange(len(np.abs(y))),
                                          np.abs(u),
                                          window_len=0)
        if array_peaks['peak_idx'] is None:
            self.period = 0.
            self.cost_value = 100.
        else:
            self.period = 1./ax_fft[order_mask][array_peaks['peak_idx']]
            if self.period == np.inf:
                self.period = 0.
            if self.cost_function == 0:
                self.cost_value = -np.abs(y[array_peaks['peak_idx']])
            else:
                self.cost_value = self.get_cost_value(sweep_points_wocal,
                                                      measured_values_wocal)

    def get_cost_value(self, x, y):
        num_periods = np.floor(x[-1]/self.period)
        if num_periods == np.inf:
            num_periods = 0
        # sum of mins
        sum_min = 0.
        for i in range(int(num_periods)):
            sum_min += np.interp((i+0.5)*self.period, x, y)
            # print(sum_min)

        # sum of maxs
        sum_max = 0.
        for i in range(int(num_periods)):
            sum_max += 1.-np.interp(i*self.period, x, y)
            # print(sum_max)

        return sum_max+sum_min


class chevron_optimization_v2(TD_Analysis):

    def __init__(self, NoCalPoints=4, center_point=31, make_fig=True,
                 zero_coord=None, one_coord=None, cal_points=None,
                 plot_cal_points=True, **kw):
        super(chevron_optimization_v2, self).__init__(**kw)

    def run_default_analysis(self,
                             close_main_fig=True,  **kw):
        super(chevron_optimization_v2, self).run_default_analysis(**kw)
        measured_values = a_tools.normalize_data_v3(self.measured_values[0])
        self.cost_value_1, self.period = self.sum_cost(self.sweep_points*1e9,
                                                       measured_values)
        self.cost_value_2 = self.swap_cost(self.sweep_points*1e9,
                                           measured_values)
        self.cost_value = [self.cost_value_1, self.cost_value_2]

        fig, ax = plt.subplots(1, figsize=(8, 6))

        min_idx, max_idx = self.return_max_min(self.sweep_points*1e9,
                                               measured_values, 1)
        ax.plot(self.sweep_points*1e9, measured_values, 'b-')
        ax.plot(self.sweep_points[min_idx]*1e9, measured_values[min_idx], 'r*')
        ax.plot(self.sweep_points[max_idx]*1e9, measured_values[max_idx], 'g*')
        ax.plot(self.period*0.5, self.cost_value_2, 'b*', label='SWAP cost')
        ax.set_ylim(-0.05, 1.05)
        ax.text(35, 0.05, r'%.3f' % (self.cost_value_1), color='red')
        ax.xaxis.label.set_fontsize(13)
        ax.yaxis.label.set_fontsize(13)
        ax.set_xlabel('Time (ns)')
        ax.set_ylabel(r'$F |1\rangle$')

        ax.set_title('%s: Chevorn slice: Cost functions' %
                     self.timestamp_string)

        self.save_fig(fig, fig_tight=False, **kw)

    def analysis_on_fig(self, ax):
        measured_values = a_tools.normalize_data_v3(self.measured_values[0])
        self.cost_value_1, self.period = self.sum_cost(self.sweep_points*1e9,
                                                       measured_values)
        self.cost_value_2 = self.swap_cost(self.sweep_points*1e9,
                                           measured_values)
        self.cost_value = [self.cost_value_1, self.cost_value_2]

        min_idx, max_idx = self.return_max_min(self.sweep_points*1e9,
                                               measured_values, 1)
        ax.plot(self.sweep_points*1e9, measured_values, 'b-')
        ax.plot(self.sweep_points[min_idx]*1e9, measured_values[min_idx], 'r*')
        ax.plot(self.sweep_points[max_idx]*1e9, measured_values[max_idx], 'g*')
        ax.plot(self.period*0.5, self.cost_value_2, 'b*', label='SWAP cost')
        ax.set_ylim(-0.05, 1.05)
        ax.text(35, 0.05, r'%.3f' % (self.cost_value_1), color='red')
        ax.xaxis.label.set_fontsize(13)
        ax.yaxis.label.set_fontsize(13)
        ax.set_xlabel('Time (ns)')
        ax.set_ylabel(r'$F |1\rangle$')

        ax.set_title('%s: Chevorn slice: Cost functions' %
                     self.timestamp_string)

    def return_max_min(self, data_x, data_y, window):
        x_points = data_x[:-4]
        y_points = a_tools.smooth(data_y[:-4], window_len=window)
        return argrelmin(y_points), argrelmax(y_points)

    def get_period(self, min_array, max_array):
        all_toghether = np.concatenate((min_array, max_array))
        sorted_vec = np.sort(all_toghether)
        diff = sorted_vec[1:] - sorted_vec[:-1]
        avg = np.mean(diff)
        std = np.std(diff)
        diff_filtered = np.where(np.abs(diff-avg) < std, diff, np.nan)
        diff_filtered = diff_filtered[~np.isnan(diff_filtered)]
    #     diff_filtered = diff
        return 2.*np.mean(diff_filtered), np.std(diff_filtered)

    def spec_power(self, data_x, data_y):
        x_points = data_x[:-4]
        y_points = data_y[:-4]
        min_idx, max_idx = self.return_max_min(data_x, data_y, 1)
        period, st = self.get_period(data_x[min_idx], data_x[max_idx])
        f = 1./period

        output_fft = np.real_if_close(np.fft.rfft(y_points))
        ax_fft = np.fft.rfftfreq(len(y_points),
                                 d=x_points[1]-x_points[0])
        order_mask = np.argsort(ax_fft)
        y = output_fft[order_mask]
        y = y/np.sum(np.abs(y))
        return -np.interp(f, ax_fft, np.abs(y))

    def sum_cost(self, data_x, data_y):
        x_points = data_x[:-4]
        y_points = data_y[:-4]
        min_idx, max_idx = self.return_max_min(data_x, data_y, 4)
        period, st = self.get_period(data_x[min_idx], data_x[max_idx])
        num_periods = np.floor(x_points[-1]/period)

        sum_min = 0.
        for i in range(int(num_periods)):
            sum_min += np.interp((i+0.5)*period, x_points, y_points)
        sum_max = 0.
        for i in range(int(num_periods)):
            sum_max += 1.-np.interp(i*period, x_points, y_points)

        return sum_max+sum_min, period

    def swap_cost(self, data_x, data_y):
        x_points = data_x[:-4]
        y_points = data_y[:-4]
        min_idx, max_idx = self.return_max_min(data_x, data_y, 4)
        period, st = self.get_period(data_x[min_idx], data_x[max_idx])
        return np.interp(period*0.5, x_points, y_points)


class Rabi_Analysis(TD_Analysis):

    """
    Analysis script for a Rabi measurement:
        if not separate_fits:
        1. The I and Q data are rotated and normalized based on the calibration
            points. In most analysis routines, the latter are typically 4:
            2 X180 measurements, and 2 identity measurements, which get averaged
            resulting in one X180 point and one identity point. However, the
            default for Rabi is 2 (2 identity measurements) because we typically
            do Rabi in order to find the correct amplitude for an X180 pulse.
            However, if a previous such value exists, this routine also accepts
            4 cal pts. If X180_ef pulse was also previously calibrated, this
            routine also accepts 6 cal pts.
        2. The normalized data is fitted to a cosine function.
        3. The pi-pulse and pi/2-pulse amplitudes are calculated from the fit.
        4. The normalized data, the best fit results, and the pi and pi/2
            pulses are plotted.

        else:
        Runs the original Rabi routine, which fits the two quadratures
        separately.

    Possible input parameters:
        auto              (default=True)
            automatically perform the entire analysis upon call
        label='Rabi'      (default=none?)
            Label of the analysis routine
        folder            (default=working folder)
            Working folder
        separate_fits     (default=False)
            if True, runs the original Rabi analysis routine which fits the
            I and Q points separately
        NoCalPoints       (default=4)
            Number of calibration points
        for_ef            (default=False)
            analyze for EF transition
        make_fig          (default=True)
            plot the fitted data
        print_fit_results (default=True)
            print the fit report
        show              (default=False)
            show the plots
        show_guess        (default=False)
            plot with initial guess values
        print_parameters   (default=True)
            print the pi&piHalf pulses amplitudes
        plot_amplitudes   (default=True)
            plot the pi&piHalf pulses amplitudes
        plot_errorbars    (default=True)
            plot standard error for each sample point
        close_file        (default=True)
            close the hdf5 file
        no_of_columns     (default=1)
            number of columns in your paper; figure sizes will be adjusted
            accordingly (1 col: figsize = ( 7in , 4in ) 2 cols: figsize =
            ( 3.375in , 2.25in ), PRL guidelines)
        verbose           (default=False)

    """

    def __init__(self, label='Rabi', qb_name=None, NoCalPoints=0, **kw):
        kw['label'] = label
        kw['h5mode'] = 'r+'

        super(self.__class__, self).__init__(qb_name=qb_name,
                                             NoCalPoints=NoCalPoints, **kw)

    def fit_data(self, print_fit_results=True, verbose=False, separate_fits=False):

        self.fit_res = ['']*self.nr_quadratures #for legacy reasons

        if not separate_fits:

            cos_mod = fit_mods.CosModel
            # Find guess values
            # Frequency guess
            fft_of_data = np.fft.fft(self.normalized_data_points, norm='ortho')
            power_spectrum = np.abs(fft_of_data)**2
            index_of_fourier_maximum = np.argmax(
                power_spectrum[1:len(fft_of_data)//2])+1

            top_x_val=np.take(self.sweep_points,
                              np.argmax(self.normalized_data_points))
            bottom_x_val=np.take(self.sweep_points,
                                 np.argmin(self.normalized_data_points))

            if index_of_fourier_maximum == 1:
                if verbose:
                    print('Initial guesses obtained by assuming the data trace '
                          'is between one half and one period of the cosine.')
                freq_guess = 1.0/(2.0*np.abs(bottom_x_val-top_x_val))
            else:
                if verbose:
                    print('Initial guesses obtained from fft of data.')
                fft_scale = 1.0/(self.sweep_points[-1]-
                                 self.sweep_points[0])
                freq_guess = fft_scale*index_of_fourier_maximum

            # Amplitude guess
            diff = 0.5*(max(self.normalized_data_points) -
                        min(self.normalized_data_points))
            amp_guess = -diff

            # phase guess --> NOT NEEDED because in cal pts calibration we make sure
            #                 Rabi trace starts at (closest to) zero
            # phase_guess = np.angle(fft_of_data[index_of_fourier_maximum])
            # if phase_guess<0:
            #     phase_guess=-phase_guess

            # Offset guess
            if np.abs( np.abs(min(self.normalized_data_points)) -
                               np.abs(max(self.normalized_data_points)) ) < 3:
                offset_guess=(min(self.normalized_data_points)+
                              max(self.normalized_data_points))/2
            elif np.abs(min(self.normalized_data_points))>\
                    np.abs(max(self.normalized_data_points)):
                offset_guess=(min(self.normalized_data_points)-
                              max(self.normalized_data_points))/2
            else:
                offset_guess=(max(self.normalized_data_points)-
                              min(self.normalized_data_points))/2

            #Set up fit parameters and perform fit
            cos_mod.set_param_hint('amplitude',
                                   value=amp_guess,
                                   vary=False)
            cos_mod.set_param_hint('phase',
                                   value=0,
                                   vary=False)
            cos_mod.set_param_hint('frequency',
                                   value=freq_guess,
                                   vary=True,
                                   min=(1/(100 *self.sweep_pts_wo_cal_pts[-1])),
                                   max=(20/self.sweep_pts_wo_cal_pts[-1]))
            cos_mod.set_param_hint('offset',
                                   value=offset_guess,
                                   vary=True)
            cos_mod.set_param_hint('period',
                                   expr='1/frequency',
                                   vary=False)
            self.params = cos_mod.make_params()
            self.fit_result = cos_mod.fit(data=self.normalized_data_points,
                                          t=self.sweep_pts_wo_cal_pts,
                                          params=self.params)

            init_data_diff = np.abs(self.fit_result.init_fit[0] -
                                    self.normalized_data_points[0])
            if (self.fit_result.chisqr > .35) or (init_data_diff>offset_guess):
                logging.warning('Fit did not converge, varying phase.')

                fit_res_lst = []

                for phase_estimate in np.linspace(0, 2*np.pi, 8):
                    cos_mod.set_param_hint('phase',
                                            value=phase_estimate,
                                            vary=True)
                    self.params = cos_mod.make_params()
                    fit_res_lst += [cos_mod.fit(
                        data=self.normalized_data_points,
                        t=self.sweep_pts_wo_cal_pts,
                        params=self.params)]

                chisqr_lst = [fit_res.chisqr for fit_res in fit_res_lst]
                self.fit_result = fit_res_lst[np.argmin(chisqr_lst)]

            for i in range(self.nr_quadratures):    #for legacy reasons
                self.fit_res[i] = self.fit_result

            try:
                self.add_analysis_datagroup_to_file()
                self.save_fitted_parameters(self.fit_result,
                                            var_name=self.value_names[0])
            except Exception as e:
                logging.warning(e)

            if print_fit_results:
                    print(self.fit_result.fit_report())

        else:
            model = fit_mods.lmfit.Model(fit_mods.CosFunc)
            if self.nr_quadratures != 1:
                # It would be best to do 1 fit to both datasets but since it is
                # easier to do just one fit we stick to that.
                # We make an initial guess of the Rabi period using both
                # quadratures
                data = np.sqrt(self.measured_values[0]**2 +
                               self.measured_values[1]**2)

                params = fit_mods.Cos_guess(model, data=data, t=self.sweep_points)
                fitRes = model.fit(
                    data=data,
                    t=self.sweep_points,
                    params=params)
                freq_guess = fitRes.values['frequency']
            for i in range(self.nr_quadratures):
                model = fit_mods.lmfit.Model(fit_mods.CosFunc)
                params = fit_mods.Cos_guess(model, data=self.measured_values[i],
                                            t=self.sweep_points)
                if self.nr_quadratures != 1:
                    params['frequency'].value = freq_guess
                self.fit_res[i] = model.fit(
                    data=self.measured_values[i],
                    t=self.sweep_points,
                    params=params)

                try:
                    self.add_analysis_datagroup_to_file()
                    self.save_fitted_parameters(fit_res=self.fit_res[i],
                                                var_name=self.value_names[i])
                except Exception as e:
                    logging.warning(e)

            if print_fit_results:
                for fit_res in self.fit_res:
                    print(fit_res.fit_report())


    def run_default_analysis(self, show=False,
                             close_file=False, **kw):

        super().run_default_analysis(show=show,
                                     close_file=close_file,
                                     close_main_fig=True,
                                     save_fig=False, **kw)

        show_guess = kw.get('show_guess', False)
        plot_amplitudes = kw.get('plot_amplitudes',True)
        plot_errorbars = kw.get('plot_errorbars',False)
        print_fit_results = kw.get('print_fit_results',False)
        separate_fits = kw.get('separate_fits', False)

        self.nr_quadratures = len(self.ylabels) #for legacy reasons

        # Create new sweep points without cal pts variable. Needed here because
        # we may have 0 cal pts, so writing self.sweep_points[:-self.NoCalPoints]
        # will give an error if self.NoCalPoints==0.
        self.sweep_pts_wo_cal_pts = deepcopy(self.sweep_points)
        if self.NoCalPoints is not 0:
            self.sweep_pts_wo_cal_pts = \
                self.sweep_pts_wo_cal_pts[:-self.NoCalPoints]

        #get the fit results (lmfit.ModelResult) and save them
        self.fit_data(print_fit_results, separate_fits=separate_fits)

        # if not separate_fits, get the computed pi and piHalf amplitudes
        # and save them
        if not separate_fits:
            self.get_amplitudes(**kw)
            self.save_computed_parameters(self.rabi_amplitudes,
                                          var_name=self.value_names[0])

        #Plot results
        if self.make_fig:
            self.make_figures(show=show, show_guess=show_guess,
                              plot_amplitudes=plot_amplitudes,
                              plot_errorbars=plot_errorbars,
                              separate_fits=separate_fits)

        if close_file:
            self.data_file.close()

        return self.fit_result

    def make_figures(self, show=False, show_guess=False, plot_amplitudes=True,
                     plot_errorbars=True, separate_fits=False, **kw):

        if not separate_fits:
            pi_pulse = self.rabi_amplitudes['piPulse']
            pi_half_pulse = self.rabi_amplitudes['piHalfPulse']

            # Get previously measured values from the data file
            instr_set = self.data_file['Instrument settings']
            try:
                if self.for_ef:
                    pi_pulse_old = float(instr_set[self.qb_name].attrs['amp180_ef'])
                    pi_half_pulse_old = \
                        pi_pulse_old*float(instr_set[self.qb_name].attrs['amp90_scale_ef'])
                else:
                    pi_pulse_old = float(instr_set[self.qb_name].attrs['amp180'])
                    pi_half_pulse_old = \
                        pi_pulse_old*float(instr_set[self.qb_name].attrs['amp90_scale'])
                old_vals = '\n  $\pi-Amp_{old}$ = %.3g ' % (pi_pulse_old) + \
                            self.parameter_units[0]+ \
                            '\n$\pi/2-Amp_{old}$ = %.3g '% (pi_half_pulse_old) + \
                            self.parameter_units[0]
            except(TypeError, KeyError, ValueError):
                logging.warning('qb_name is None. Default value qb_name="qb" is '
                                'used. Old parameter values will not be retrieved.')
                old_vals = ''

            textstr = ('  $\pi-Amp$ = %.3g ' % (pi_pulse)+self.parameter_units[0]+
                       ' $\pm$ (%.3g) '% (self.rabi_amplitudes['piPulse_std'])+
                       self.parameter_units[0]+
                       '\n$\pi/2-Amp$ = %.3g '% (pi_half_pulse)+
                       self.parameter_units[0]+
                       ' $\pm$ (%.3g) '% (self.rabi_amplitudes['piHalfPulse_std'])+
                       self.parameter_units[0]+ old_vals)

            self.fig.text(0.5,0,textstr,
                     transform=self.ax.transAxes, fontsize=self.font_size,
                     verticalalignment='top',
                     horizontalalignment='center',bbox=self.box_props)

            # Used for plotting the fit (line 1776)
            best_vals = self.fit_result.best_values
            cos_fit_func = lambda a: fit_mods.CosFunc(a,
                                                  amplitude=best_vals['amplitude'],
                                                  frequency=best_vals['frequency'],
                                                  phase=best_vals['phase'],
                                                  offset=best_vals['offset'])

            # Plot error bars
            if plot_errorbars:
                a_tools.plot_errorbars(self.sweep_pts_wo_cal_pts,
                                       self.normalized_data_points,
                                       ax=self.ax,only_bars=True,
                                       linewidth=self.axes_line_width,
                                       marker='none',
                                       markersize=self.marker_size)

            # Plot with initial guess
            if show_guess:
                self.ax.plot(self.sweep_pts_wo_cal_pts,
                        self.fit_result.init_fit, 'k--', linewidth=self.line_width)

            # Plot the calculated pi and pi/2 amplitudes
            if plot_amplitudes:

                piPulse_fit = cos_fit_func(pi_pulse)
                piHalfPulse_fit = cos_fit_func(pi_half_pulse)

                # Plot 2 horizontal lines for piAmpl and piHalfAmpl
                self.ax.plot([min(self.sweep_points),
                              max(self.sweep_points)],
                        [piPulse_fit, piPulse_fit], 'k--',
                        linewidth=self.axes_line_width)
                self.ax.plot([min(self.sweep_points),
                              max(self.sweep_points)],
                        [piHalfPulse_fit, piHalfPulse_fit], 'k--',
                        linewidth=self.axes_line_width)

                # Plot two points for the pi and piHalf pulses
                self.ax.plot(pi_pulse, piPulse_fit, 'ro',
                        markersize=self.marker_size_special)
                self.ax.plot(pi_half_pulse, piHalfPulse_fit, 'ro',
                        markersize=self.marker_size_special)

            # Plot with best fit results
            x = np.linspace(self.sweep_points[0],
                            self.sweep_pts_wo_cal_pts[-1],
                            len(self.sweep_points)*100)
            y = cos_fit_func(x)
            self.ax.plot(x, y, 'r-', linewidth=self.line_width)

            #display figure
            if show:
                plt.show()

            #save figure
            self.save_fig(self.fig, figname=self.measurementstring+'_Rabi_fit',
                          **kw)

        else:
            if self.nr_quadratures == 2:
                self.figure, self.axs = plt.subplots(self.nr_quadratures, 1,
                                                  figsize=(5, 6))
            else:
                self.figure, ax = plt.subplots(self.nr_quadratures, 1,
                                            figsize=(5, 6))
                self.axs = [ax]
                # to ensure it is a list of axes, as figure making relies on this
            x_fine = np.linspace(min(self.sweep_points), max(self.sweep_points),
                                 1000)
            for i in range(self.nr_quadratures):
                if i == 0:
                    plot_title = kw.pop('plot_title', textwrap.fill(
                        self.timestamp_string + '_' +
                        self.measurementstring, 40))
                else:
                    plot_title = ''
                self.axs[i].ticklabel_format(useOffset=False)
                self.plot_results_vs_sweepparam(x=self.sweep_points,
                                                y=self.measured_values[i],
                                                fig=self.figure, ax=self.axs[i],
                                                xlabel=self.xlabel,
                                                ylabel=self.ylabels[i],
                                                save=False,
                                                plot_title=plot_title)

                fine_fit = self.fit_res[i].model.func(
                    x_fine, **self.fit_res[i].best_values)
                # adding the fitted amp180
                if 'period' in self.fit_res[i].params.keys():
                    label = 'amp180 = {:.3e}'.format(
                        abs(self.fit_res[i].params['period'].value)/2)
                else:
                    label = 'amp180 = {:.3e}'.format(
                        abs(self.fit_res[i].params['x0'].value))
                self.axs[i].plot(x_fine, fine_fit, label=label)
                ymin = min(self.measured_values[i])
                ymax = max(self.measured_values[i])
                yspan = ymax-ymin
                self.axs[i].set_ylim(ymin-0.23*yspan, 0.05*yspan+ymax)
                self.axs[i].legend(frameon=False, loc='lower left')

                if show_guess:
                    fine_fit = self.fit_res[i].model.func(
                        x_fine, **self.fit_res[i].init_values)
                    self.axs[i].plot(x_fine, fine_fit, label='guess')
                    self.axs[i].legend(loc='best')

            #display figure
            if show:
                plt.show()

            self.save_fig(self.figure, fig_tight=False, **kw)

    def get_amplitudes(self,**kw):

        #Extract the best fitted frequency and phase.
        freq_fit = self.fit_result.best_values['frequency']
        phase_fit = self.fit_result.best_values['phase']

        freq_std = self.fit_result.params['frequency'].stderr
        phase_std = self.fit_result.params['phase'].stderr

        if freq_fit != 0:

            # If fitted_phase<0, shift fitted_phase by 4. This corresponds to a
            # shift of 2pi in the argument of cos.
            if np.abs(phase_fit) < 0.1:
                phase_fit = 0

            # If phase_fit<1, the piHalf amplitude<0.
            if phase_fit < 1:
                logging.info('The data could not be fitted correctly. '
                                'The fitted phase "%s" <1, which gives '
                                'negative piHalf '
                                'amplitude.' %phase_fit)

            stepsize = self.sweep_points[1] - self.sweep_points[0]
            #Nyquist: wavelength>2*stepsize
            if (freq_fit) > 2*stepsize:
                logging.info('The data could not be fitted correctly. The '
                                'frequency "%s" is too high.' %freq_fit)

            #Extract pi and pi/2 amplitudes from best fit values
            if phase_fit == 0:
                piPulse = 1/(2*freq_fit)
                piHalfPulse = 1/(4*freq_fit)
                piPulse_std = freq_std/freq_fit
                piHalfPulse_std = freq_std/freq_fit

            else:
                n = np.arange(-2, 3)

                piPulse_vals = (n*np.pi+phase_fit)/(2*np.pi*freq_fit)
                piHalfPulse_vals = (n*np.pi+np.pi/2+phase_fit)/(2*np.pi*freq_fit)

                # find piHalfPulse
                try:
                    piHalfPulse = np.min(np.take(piHalfPulse_vals,
                                                 np.where(piHalfPulse_vals>=0)))
                except ValueError:
                    piHalfPulse = np.asarray([])

                if piHalfPulse.size==0 or piHalfPulse>max(self.sweep_points):
                    i=0
                    while (piHalfPulse_vals[i]<min(self.sweep_points) and
                                   i<piHalfPulse_vals.size):
                        i+=1
                    piHalfPulse = piHalfPulse_vals[i]

                # fin piPulse
                try:
                    if piHalfPulse.size != 0:
                        piPulse = np.min(np.take(
                            piPulse_vals, np.where(piPulse_vals>=piHalfPulse)))
                    else:
                        piPulse = np.min(np.take(piPulse_vals,
                                                 np.where(piPulse_vals>=0.001)))
                except ValueError:
                    piPulse = np.asarray([])

                if piPulse.size==0: #or piPulse>max(self.sweep_points):
                    i=0
                    while (piPulse_vals[i]<min(self.sweep_points) and
                                   i<piPulse_vals.size):
                        i+=1
                    piPulse = piPulse_vals[i]


                # piPulse = 1/(2*freq_fit) - phase_fit/(2*np.pi*freq_fit)
                # piHalfPulse = 1/(4*freq_fit) - phase_fit/(2*np.pi*freq_fit)

                #Calculate std. deviation for pi and pi/2 amplitudes based on error
                # propagation theory
                #(http://ugastro.berkeley.edu/infrared09/PDF-2009/statistics1.pdf)
                #Errors were assumed to be uncorrelated.

                #extract cov(phase,freq)
                freq_idx = self.fit_result.var_names.index('frequency')
                phase_idx = self.fit_result.var_names.index('phase')
                if self.fit_result.covar is not None:
                    cov_freq_phase = self.fit_result.covar[freq_idx,phase_idx]
                else:
                    cov_freq_phase=0

                piPulse_std = piPulse*np.sqrt( (2*np.pi*freq_std/freq_fit)**2 +
                                               (phase_std/phase_fit)**2
                                               -cov_freq_phase/
                                               (np.pi*freq_fit*phase_fit) )
                piHalfPulse_std = np.sqrt( (piPulse_std)**2 +
                                           (freq_std/freq_fit)**2 )

            if kw.get('print_parameters', False):
                print('\u03C0'+'-Pulse Amplitude = {:.6} '.format(piPulse)+
                      '('+self.parameter_units[-1]+')'+'\t'+
                      '\u03C0'+'-Pulse Stddev = {:.6} '.format(piPulse_std)+
                      '('+self.parameter_units[-1]+')'+'\n'+
                      '\u03C0'+'/2-Pulse Amplitude = {:.6} '.format(piHalfPulse)+
                      '('+self.parameter_units[-1]+')'+'\t'+
                      '\u03C0'+'/2-Pulse Stddev = {:.6} '.format(piHalfPulse_std)+
                      '('+self.parameter_units[-1]+')')

            #return as dict for ease of use with "save_computed_parameters"
            self.rabi_amplitudes = {'piPulse':piPulse,
                                    'piPulse_std':piPulse_std,
                                    'piHalfPulse':piHalfPulse,
                                    'piHalfPulse_std':piHalfPulse_std}
        else:
            logging.warning("Fitted frequency is zero. The pi-pulse and "
                            "pi/2-pulse will not be computed.")
            return

    def get_measured_amp180(self):
        # Retrieve amp180 value from data file
        # The "Analysis" group might contain the "Corrected data" dataset
        #fit_grps = list(self.data_file['Analysis'].keys())
        #fitted_pars_0 = self.data_file['Analysis'][fit_grps[0]]
        a = self.data_file['Analysis']
        fit_grps = [i for i in a.values() if isinstance(i, h5py.Group)]
        fitted_pars_0 = fit_grps[0]
        amp180 = fitted_pars_0['period'].attrs['value']/2
        # If there are two quadratures, return the amplitude with the smallest
        # errorbar
        if len(fit_grps) == 2:
            fitted_pars_1 = fit_grps[1]
            if (fitted_pars_1['period'].attrs['stderr'] <
                    fitted_pars_0['period'].attrs['stderr']):
                amp180 = fitted_pars_1['period'].attrs['value']/2
        return amp180


class TD_UHFQC(TD_Analysis):

    def __init__(self, NoCalPoints=4, center_point=31, make_fig=True,
                 zero_coord=None, one_coord=None, cal_points=None,
                 plot_cal_points=True, **kw):
        super(TD_UHFQC, self).__init__(**kw)

    def run_default_analysis(self,
                             close_main_fig=True,  **kw):
        super(TD_UHFQC, self).run_default_analysis(**kw)
        measured_values = a_tools.normalize_data_v3(self.measured_values[0])

        fig, ax = plt.subplots(1, figsize=(8, 6))

        ax.plot(self.sweep_points*1e9, measured_values, '-o')
        ax.set_ylim(-0.05, 1.05)
        ax.xaxis.label.set_fontsize(13)
        ax.yaxis.label.set_fontsize(13)
        ax.set_xlabel('Time (ns)')
        ax.set_ylabel(r'$F |1\rangle$')

        ax.set_title('%s: TD Scan' % self.timestamp_string)

        self.save_fig(fig, fig_tight=False, **kw)


class Echo_analysis(TD_Analysis):

    def run_default_analysis(self, close_file=True, **kw):
        self.get_naming_and_values()
        norm = self.normalize_data_to_calibration_points(
            self.measured_values[0], self.NoCalPoints)
        self.normalized_values = norm[0]
        self.normalized_data_points = norm[1]
        self.normalized_cal_vals = norm[2]
        self.fit_data(**kw)
        self.make_figures(**kw)
        if close_file:
            self.data_file.close()
        return self.fit_res
        pass

    def fit_data(self, print_fit_results=False, **kw):

        self.add_analysis_datagroup_to_file()
        # Instantiating here ensures models have no memory of constraints
        model = lmfit.Model(fit_mods.ExpDecayFunc)
        model.guess = fit_mods.exp_dec_guess

        params = model.guess(model, data=self.corr_data[:-self.NoCalPoints],
                             t=self.sweep_points[:-self.NoCalPoints])
        self.fit_res = model.fit(data=self.corr_data[:-self.NoCalPoints],
                                 t=self.sweep_points[:-self.NoCalPoints],
                                 params=params)
        self.save_fitted_parameters(fit_res=self.fit_res,
                                    var_name='corr_data')

    def make_figures(self, **kw):
        show_guess = kw.pop('show_guess', False)
        self.fig, self.ax = plt.subplots(figsize=(5, 3))
        x_fine = np.linspace(min(self.sweep_points), max(self.sweep_points),
                             1000)
        plot_title = kw.pop('plot_title', textwrap.fill(
                            self.timestamp_string + '_' +
                            self.measurementstring, 40))
        self.plot_results_vs_sweepparam(x=self.sweep_points,
                                        y=self.corr_data,
                                        fig=self.fig, ax=self.ax,
                                        xlabel=self.xlabel,
                                        ylabel=r'F$|1\rangle$',
                                        save=False,
                                        plot_title=plot_title)

        self.ax.plot(x_fine, self.fit_res.eval(t=x_fine), label='fit')
        textstr = '$T_2$={:.3g}$\pm$({:.3g})s '.format(
            self.fit_res.params['tau'].value,
            self.fit_res.params['tau'].stderr)
        if show_guess:
            self.ax.plot(x_fine, self.fit_res.eval(
                t=x_fine, **self.fit_res.init_values), label='guess')
            self.ax.legend(loc='best')

        self.ax.ticklabel_format(style='sci', scilimits=(0, 0))
        self.ax.text(0.4, 0.95, textstr, transform=self.ax.transAxes,
                     fontsize=11, verticalalignment='top',
                     bbox=self.box_props)
        self.save_fig(self.fig, fig_tight=True, **kw)


class Rabi_parabola_analysis(Rabi_Analysis):

    def fit_data(self, print_fit_results=False, **kw):
        self.add_analysis_datagroup_to_file()
        model = lmfit.models.ParabolicModel()
        self.fit_res = ['', '']
        # It would be best to do 1 fit to both datasets but since it is
        # easier to do just one fit we stick to that.
        for i in [0, 1]:
            model.set_param_hint('x0', expr='-b/(2*a)')
            params = model.guess(data=self.measured_values[i],
                                 x=self.sweep_points)
            self.fit_res[i] = model.fit(
                data=self.measured_values[i],
                x=self.sweep_points,
                params=params)
            self.save_fitted_parameters(fit_res=self.fit_res[i],
                                        var_name=self.value_names[i])


class CPhase_2Q_amp_cost_analysis(Rabi_Analysis):

    def __init__(self, label='', **kw):
        super().__init__(label=label, **kw)

    def run_default_analysis(self, close_file=True, **kw):
        normalize_to_cal_points = kw.pop('normalize_to_cal_points', True)
        self.get_naming_and_values()
        print('normalize_to_cal_points', normalize_to_cal_points)
        if normalize_to_cal_points:
            cal_0I = np.mean([self.measured_values[0][-4],
                              self.measured_values[0][-3]])
            cal_1I = np.mean([self.measured_values[0][-2],
                              self.measured_values[0][-1]])

            cal_0Q = np.mean([self.measured_values[1][-4],
                              self.measured_values[1][-2]])
            cal_1Q = np.mean([self.measured_values[1][-3],
                              self.measured_values[1][-1]])

            self.measured_values[0][:] = (
                self.measured_values[0] - cal_0I)/(cal_1I-cal_0I)
            self.measured_values[1][:] = (
                self.measured_values[1] - cal_0Q)/(cal_1Q-cal_0Q)
        # self.measured_values = self.measured_values

        self.sort_data()

        # self.calculate_cost_func(**kw)
        self.fit_data(**kw)
        self.make_figures(**kw)

        if close_file:
            self.data_file.close()

    def sort_data(self):
        self.x_exc = self.sweep_points[1::2]
        self.x_idx = self.sweep_points[::2]
        self.y_exc = ['', '']
        self.y_idx = ['', '']
        for i in range(2):
            self.y_exc[i] = self.measured_values[i][1::2]
            self.y_idx[i] = self.measured_values[i][::2]

    # def calculate_cost_func(self, **kw):
    #     num_points = len(self.sweep_points)-4

    #     id_dat_swp = self.measured_values[1][:num_points//2]
    #     ex_dat_swp = self.measured_values[1][num_points//2:-4]

    #     id_dat_cp = self.measured_values[0][:num_points//2]
    #     ex_dat_cp = self.measured_values[0][num_points//2:-4]

    #     maximum_difference = max((id_dat_cp-ex_dat_cp))
    #     # I think the labels are wrong in excited and identity but the value
    #     # we get is correct
    #     missing_swap_pop = np.mean(ex_dat_swp - id_dat_swp)
    #     self.cost_func_val = maximum_difference, missing_swap_pop

    def make_figures(self, **kw):
        # calculate fitted curves
        x_points_fit = np.linspace(self.x_idx[0], self.x_idx[-1], 50)
        fit_idx = self.fit_result['idx_amp'] \
            * np.cos(2*np.pi * self.fit_result['idx_freq']
                     * x_points_fit + self.fit_result['idx_phase']) \
            + self.fit_result['idx_offset']

        fit_exc = self.fit_result['exc_amp'] \
            * np.cos(2*np.pi * self.fit_result['exc_freq']
                     * x_points_fit + self.fit_result['exc_phase']) \
            + self.fit_result['exc_offset']

        self.fig, self.axs = plt.subplots(2, 1, figsize=(5, 6))
        for i in [0, 1]:
            # self.axs[i].ticklabel_format(useOffset=False)
            self.axs[i].plot(self.x_idx, self.y_idx[i], '-o',
                             label='no excitation')
            self.axs[i].plot(self.x_exc, self.y_exc[i], '-o',
                             label='excitation')

            # self.axs[i].set_xlabel(self.xlabel)
            # self.axs[i].set_ylabel(self.ylabels[i])

            if i == 0:
                plot_title = kw.pop('plot_title', textwrap.fill(
                                    self.timestamp_string + '_' +
                                    self.measurementstring, 40))
                self.axs[i].plot(x_points_fit, fit_idx, '-')
                self.axs[i].plot(x_points_fit, fit_exc, '-')
                self.axs[i].legend()
            else:
                plot_title = ''

            set_xlabel(self.axs[i], self.sweep_name, self.sweep_unit[0])
            ymi = min(self.axs[i].get_yticks())
            yma = max(self.axs[i].get_yticks())
            # somehow not setting this limit changes the tick locations after
            # they have been set. Unclear what causes this.
            self.axs[i].set_ylim(ymi, yma)
            set_ylabel(self.axs[i], self.value_names[i], self.value_units[i])

        self.save_fig(self.fig, fig_tight=True, **kw)

    def fit_data(self, **kw):
        # Frequency is known, because we sweep the phase of the second pihalf
        # pulse in a Ramsey-type experiment.
        model = lmfit.Model((lambda t, amplitude, phase, offset:
                             amplitude*np.cos(2*np.pi*t/360.0 + phase)+offset))
        self.fit_result = {}

        # Fit case with no excitation first
        guess_params = fit_mods.Cos_amp_phase_guess(model, data=self.y_idx[0],
                                                    f=1.0/360.0, t=self.x_idx)
        fit_res = model.fit(data=self.y_idx[0],
                            t=self.x_idx,
                            params=guess_params)
        self.fit_result['idx_amp'] = fit_res.values['amplitude']
        self.fit_result['idx_freq'] = 1.0 / 360.0
        self.fit_result['idx_phase'] = fit_res.values['phase']
        self.fit_result['idx_offset'] = fit_res.values['offset']

        # Fit case with excitation
        guess_params = fit_mods.Cos_amp_phase_guess(model, data=self.y_exc[0],
                                                    f=1.0/360.0, t=self.x_exc)
        fit_res = model.fit(data=self.y_exc[0],
                            t=self.x_exc,
                            params=guess_params)
        self.fit_result['exc_amp'] = fit_res.values['amplitude']
        self.fit_result['exc_freq'] = 1.0/360.0
        self.fit_result['exc_phase'] = fit_res.values['phase']
        self.fit_result['exc_offset'] = fit_res.values['offset']

        # TODO: save fit params


class Motzoi_XY_analysis(TD_Analysis):

    '''
    Analysis for the Motzoi XY sequence (Xy-Yx)
    Extracts the alternating datapoints and then fits two polynomials.
    The intersect of the fits corresponds to the optimum motzoi parameter.
    '''

    def __init__(self, label='Motzoi', cal_points=[[-4, -3], [-2, -1]], **kw):
        kw['label'] = label
        kw['h5mode'] = 'r+'
        self.cal_points = cal_points
        super().__init__(**kw)

    def run_default_analysis(self, close_file=True, close_main_fig=True, **kw):
        self.get_naming_and_values()
        self.add_analysis_datagroup_to_file()
        if self.cal_points is None:
            if len(self.measured_values) == 2:

                self.corr_data = (self.measured_values[0]**2 +
                                  self.measured_values[1]**2)

            else:
                self.corr_data = self.measured_values[0]
        else:
            self.rotate_and_normalize_data()
            self.add_dataset_to_analysisgroup('Corrected data',
                                              self.corr_data)
            self.analysis_group.attrs.create('corrected data based on',
                                             'calibration points'.encode('utf-8'))
        # Only the unfolding part here is unique to this analysis
        self.sweep_points_Xy = self.sweep_points[:-4:2]
        self.sweep_points_Yx = self.sweep_points[1:-4:2]
        self.corr_data_Xy = self.corr_data[:-4:2]
        self.corr_data_Yx = self.corr_data[1:-4:2]

        self.fit_data(**kw)
        self.make_figures(**kw)

        opt_motzoi = self.calculate_optimal_motzoi()

        if close_file:
            self.data_file.close()
        return opt_motzoi

    def make_figures(self, **kw):
        # Unique in that it has hardcoded names and ponits to plot
        show_guess = kw.pop('show_guess', False)
        self.fig, self.ax = plt.subplots(1, 1, figsize=(5, 3))
        x_fine = np.linspace(min(self.sweep_points), max(self.sweep_points),
                             1000)
        plot_title = kw.pop('plot_title', textwrap.fill(
                            self.timestamp_string + '_' +
                            self.measurementstring, 40))
        self.ax.set_title(plot_title)

        self.ax.ticklabel_format(useOffset=False)
        self.ax.set_xlabel(kw.pop('xlabel', self.xlabel))
        self.ax.set_ylabel(kw.pop('ylabel', r'$F|1\rangle$'))
        self.ax.plot(self.sweep_points_Xy, self.corr_data_Xy,
                     'o', c='b', label='Xy')
        self.ax.plot(self.sweep_points_Yx, self.corr_data_Yx,
                     'o', c='r', label='Yx')
        c = ['b', 'r']
        if hasattr(self, 'fit_res'):
            for i in range(len(self.fit_res)):
                fine_fit = self.fit_res[i].model.func(
                    x_fine, **self.fit_res[i].best_values)
                self.ax.plot(x_fine, fine_fit, c=c[i], label='fit')
                if show_guess:
                    fine_fit = self.fit_res[i].model.func(
                        x_fine, **self.fit_res[i].init_values)
                    self.ax.plot(x_fine, fine_fit, c=c[i], label='guess')

        self.ax.legend(loc='best')
        if self.cal_points is not None:
            self.ax.set_ylim(-.1, 1.1)
        self.save_fig(self.fig, fig_tight=True, **kw)

    def fit_data(self, **kw):
        model = lmfit.models.ParabolicModel()
        self.fit_res = ['', '']

        params = model.guess(data=self.corr_data_Xy,
                             x=self.sweep_points_Xy)
        self.fit_res[0] = model.fit(
            data=self.corr_data_Xy,
            x=self.sweep_points_Xy,
            params=params)
        self.save_fitted_parameters(fit_res=self.fit_res[0],
                                    var_name='Xy')

        params = model.guess(data=self.corr_data_Yx,
                             x=self.sweep_points_Yx)
        self.fit_res[1] = model.fit(
            data=self.corr_data_Yx,
            x=self.sweep_points_Yx,
            params=params)
        self.save_fitted_parameters(fit_res=self.fit_res[1],
                                    var_name='Yx')

    def calculate_optimal_motzoi(self):
        '''
        The best motzoi parameter is there where both curves intersect.
        As a parabola can have 2 intersects.
        Will default to picking the one closest to zero
        '''
        # Fit res 0 is the fit res for Xy, and fit_res 1 for Yx
        b_vals0 = self.fit_res[0].best_values
        b_vals1 = self.fit_res[1].best_values
        x1, x2 = a_tools.solve_quadratic_equation(
            b_vals1['a']-b_vals0['a'], b_vals1['b']-b_vals0['b'],
            b_vals1['c']-b_vals0['c'])
        self.optimal_motzoi = min(x1, x2, key=lambda x: abs(x))
        return self.optimal_motzoi

class QScale_Analysis(TD_Analysis):

    '''
    Analysis for a DRAG pulse calibration measurement as described in
    Baur, M. PhD Thesis(2012): measurement sequence ( (xX)-(xY)-(xmY) ).
    Extracts the alternating data points and then fits two lines
    ((xY) and (xmY)) and a constant (xX).
    The intersect of the fits corresponds to the optimum motzoi parameter.

    1. The I and Q data are rotated and normalized based on the calibration
        points. In most
        analysis routines, the latter are typically 4: 2 X180 measurements,
        and 2 identity measurements,
        which get averaged resulting in one X180 point and one identity point.
    2. The data points for the same qscale value are extracted (every other 3rd
        point because the sequence
       used for this measurement applies the 3 sets of pulses
       ( (xX)-(xY)-(xmY) ) consecutively for each qscale value).
    3. The xX data is fitted to a lmfit.models.ConstantModel(), and the other 2
        to an lmfit.models.LinearModel().
    4. The data and the resulting fits are all plotted on the same graph
        (self.make_figures).
    5. The optimal qscale parameter is obtained from the point where the 2
        linear fits intersect.

    Possible input parameters:
        auto              (default=True)
            automatically perform the entire analysis upon call
        label             (default=none?)
            Label of the analysis routine
        folder            (default=working folder)
            Working folder
        NoCalPoints       (default=4)
            Number of calibration points
        cal_points        (default=[[-4, -3], [-2, -1]])
            The indices of the calibration points
        for_ef            (default=False)
            analyze for EF transition
        make_fig          (default=True)
            plot the fitted data
        show              (default=False)
            show the plot
        show_guess        (default=False)
            plot with initial guess values
        print_parameters       (default=True)
            print the found qscale value and stddev
        plot_title        (default=measurementstring)
            the title for the plot as a string
        xlabel            (default=self.xlabel)
            the label for the x axis as a string
        ylabel            (default=r'$F|1\rangle$')
            the label for the x axis as a string
        close_file        (default=True)
            close the hdf5 file

    The default analysis (auto=True) returns the fit results
    '''

    def __init__(self, label='QScale', **kw):
        kw['label'] = label
        kw['h5mode'] = 'r+'

        self.make_fig_qscale = kw.get('make_fig', True)
        kw['make_fig'] = False
        super().__init__(**kw)

    def run_default_analysis(self, close_file=False,
                             show=False, **kw):

        super().run_default_analysis(show=show,
                                     close_file=close_file,
                                     close_main_fig=True,
                                     save_fig=False, **kw)

        # Only the unfolding part here is unique to this analysis
        self.sweep_points_xX = self.sweep_points[:-self.NoCalPoints:3]
        self.sweep_points_xY = self.sweep_points[1:-self.NoCalPoints:3]
        self.sweep_points_xmY = self.sweep_points[2:-self.NoCalPoints:3]
        self.corr_data_xX = self.normalized_values[:-self.NoCalPoints:3]
        self.corr_data_xY = self.normalized_values[1:-self.NoCalPoints:3]
        self.corr_data_xmY = self.normalized_values[2:-self.NoCalPoints:3]

        self.fit_data(**kw)

        self.calculate_optimal_qscale(**kw)
        self.save_computed_parameters(self.optimal_qscale,
                                      var_name=self.value_names[0])

        if self.make_fig_qscale:
            fig, ax = self.default_ax()
            self.make_figures(fig=fig, ax=ax, **kw)

            if show:
                plt.show()

            if kw.pop('save_fig', True):
                self.save_fig(fig,
                              figname=self.measurementstring+'_Qscale_fit', **kw)

        if close_file:
            self.data_file.close()

        return self.fit_res

    def make_figures(self, fig=None, ax=None, **kw):

        # Unique in that it has hardcoded names and points to plot
        show_guess = kw.pop('show_guess', False)

        x_fine = np.linspace(min(self.sweep_points[:-self.NoCalPoints]),
                             max(self.sweep_points[:-self.NoCalPoints]),
                             1000)

        # Get old values
        instr_set = self.data_file['Instrument settings']
        try:
            if self.for_ef:
                qscale_old = float(instr_set[self.qb_name].attrs['motzoi_ef'])
            else:
                qscale_old = float(instr_set[self.qb_name].attrs['motzoi'])
            old_vals = '\n$qscale_{old} = $%.5g' % (qscale_old)
        except (TypeError, KeyError, ValueError):
            logging.warning('qb_name is None. Old parameter values will '
                            'not be retrieved.')
            old_vals = ''

        textstr = ('qscale = %.5g $\pm$ %.5g'
                   % (self.optimal_qscale['qscale'],
                      self.optimal_qscale['qscale_std']) + old_vals)

        if self.for_ef:
            ylabel = r'$F$ $\left(|f \rangle \right) (arb. units)$'
        else:
            ylabel = r'$F$ $\left(|e \rangle \right) (arb. units)$'

        fig.text(0.5, 0, textstr, fontsize=self.font_size,
                      transform=ax.transAxes,
                      verticalalignment='top',
                      horizontalalignment='center', bbox=self.box_props)

        self.plot_results_vs_sweepparam(self.sweep_points_xX, self.corr_data_xX,
                                        fig, ax,
                                        marker='ob',
                                        label=r'$X_{\frac{\pi}{2}}X_{\pi}$',
                                        ticks_around=True)
        self.plot_results_vs_sweepparam(self.sweep_points_xY, self.corr_data_xY,
                                        fig, ax,
                                        marker='og',
                                        label=r'$X_{\frac{\pi}{2}}Y_{\pi}$',
                                        ticks_around=True)
        self.plot_results_vs_sweepparam(self.sweep_points_xmY,
                                        self.corr_data_xmY, fig, ax,
                                        marker='or',
                                        label=r'$X_{\frac{\pi}{2}}Y_{-\pi}$',
                                        ticks_around=True,
                                        xlabel=r'$q_{scales}$',
                                        ylabel=ylabel)
        ax.legend(loc='best',  prop={'size': self.font_size})
        #c = ['b', 'g', 'r']
        c = ['g', 'r']
        if hasattr(self, 'fit_res'):
            # for i in range(len(self.fit_res)):
            for i in range(len(c)):
                fine_fit = self.fit_res[i+1].model.func(
                    x_fine, **self.fit_res[i+1].best_values)
                # if i == 0:
                #     fine_fit = self.fit_res[i+1].best_values['c'] * \
                #        np.ones(x_fine.size)
                ax.plot(x_fine, fine_fit, c=c[i], linewidth=self.axes_line_width,
                        label='fit')
                if show_guess:
                    fine_fit = self.fit_res[i+1].model.func(
                        x_fine, **self.fit_res[i+1].init_values)
                    if i == 0:
                        fine_fit = self.fit_res[i+1].best_values['c'] * \
                                   np.ones(x_fine.size)
                    ax.plot(x_fine, fine_fit, c=c[i], linewidth=self.axes_line_width,
                    label='guess')

        # Create custom legend
        blue_line = mlines.Line2D([], [], color='blue', marker='o',
                                  markersize=self.marker_size,
                                  label=r'$X_{\frac{\pi}{2}}X_{\pi}$')
        green_line = mlines.Line2D([], [], color='green', marker='o',
                                  markersize=self.marker_size,
                                  label=r'$X_{\frac{\pi}{2}}Y_{\pi}$')
        red_line = mlines.Line2D([], [], color='red', marker='o',
                                  markersize=self.marker_size,
                                  label=r'$X_{\frac{\pi}{2}}Y_{-\pi}$')
        ax.legend(handles=[blue_line, green_line, red_line], loc='upper right',
                  prop={'size': self.font_size})

        qscale = self.optimal_qscale['qscale']
        ax.plot([qscale, qscale],
                [min(ax.get_ylim()),
                 max(ax.get_ylim())],
                'k--',
                linewidth=self.axes_line_width)
        ax.plot([min(ax.get_xlim()),
                 max(ax.get_xlim())],
                [0.5, 0.5], 'k--',
                linewidth=self.axes_line_width)

    def fit_data(self, **kw):

        model_const = lmfit.models.ConstantModel()
        model_linear = lmfit.models.LinearModel()
        self.fit_res = ['', '', '']

        #Fit xX measurement - constant
        params = model_const.guess(data=self.corr_data_xX,
                             x=self.sweep_points_xX)
        self.fit_res[0] = model_const.fit(
            data=self.corr_data_xX,
            x=self.sweep_points_xX,
            params=params)
        self.save_fitted_parameters(fit_res=self.fit_res[0],
                                    var_name='xX')

        #Fit xY measurement
        params = model_linear.guess(data=self.corr_data_xY,
                             x=self.sweep_points_xY)
        self.fit_res[1] = model_linear.fit(
            data=self.corr_data_xY,
            x=self.sweep_points_xY,
            params=params)
        self.save_fitted_parameters(fit_res=self.fit_res[1],
                                    var_name='xY')

        #Fit xmY measurement
        params = model_linear.guess(data=self.corr_data_xmY,
                             x=self.sweep_points_xmY)
        self.fit_res[2] = model_linear.fit(
            data=self.corr_data_xmY,
            x=self.sweep_points_xmY,
            params=params)
        self.save_fitted_parameters(fit_res=self.fit_res[2],
                                    var_name='xmY')

        if kw.get('print_fit_results',False):
            print('Fit Report - X'+'\u03C0'+'/2 X'+'\u03C0'+':\n{}\n'.
                  format(self.fit_res[0].fit_report())+
                  'Fit Report - X'+'\u03C0'+'/2 Y'+'\u03C0'+':\n{}\n'.
                  format(self.fit_res[1].fit_report())+
                  'Fit Report - X'+'\u03C0'+'/2 Y-'+'\u03C0'+':\n{}\n'.
                  format(self.fit_res[2].fit_report()))

    def calculate_optimal_qscale(self, threshold=0.02, **kw):

        #The best qscale parameter is the point where all 3 curves intersect.

        print_parameters = kw.get('print_parameters', False)

        b_vals0 = self.fit_res[0].best_values
        b_vals1 = self.fit_res[1].best_values
        b_vals2 = self.fit_res[2].best_values
        optimal_qscale = (b_vals1['intercept']-b_vals2['intercept'])/\
                         (b_vals2['slope']-b_vals1['slope'])

        # Warning if Xpi/2Xpi line is not within +/-threshold of 0.5
        if (b_vals0['c'] > (0.5+threshold)) or (b_vals0['c']<(0.5-threshold)):
            logging.warning('The trace from the X90-X180 pulses is NOT within '
                            '+/-%s of the expected value of 0.5.'%threshold)
        # Warning if optimal_qscale is not within +/-threshold of 0.5
        optimal_qscale_pop = optimal_qscale*b_vals2['slope']+b_vals2['intercept']
        if (optimal_qscale_pop > (0.5+threshold)) or \
                (optimal_qscale_pop<(0.5-threshold)):
            logging.warning('The optimal qscale found gives a population that is '
                            'NOT within +/-%s of the expected value of 0.5.'
                            %threshold)

        #Calculate standard deviation
        #(http://ugastro.berkeley.edu/infrared09/PDF-2009/statistics1.pdf)
        b1_idx = self.fit_res[1].var_names.index('intercept')
        m1_idx = self.fit_res[1].var_names.index('slope')
        b2_idx = self.fit_res[2].var_names.index('intercept')
        m2_idx = self.fit_res[2].var_names.index('slope')

        if self.fit_res[1].covar is not None:
            cov_b1_m1 = self.fit_res[1].covar[b1_idx,m1_idx]
        else:
            cov_b1_m1 = 0
        if self.fit_res[2].covar is not None:
            cov_b2_m2 = self.fit_res[2].covar[b2_idx,m2_idx]
        else:
            cov_b2_m2 = 0

        cov_qscale_squared = (- cov_b1_m1 - cov_b2_m2)**2

        intercept_diff_mean = self.fit_res[1].params['intercept'].value - \
                              self.fit_res[2].params['intercept'].value
        slope_diff_mean = self.fit_res[2].params['slope'].value - \
                          self.fit_res[1].params['slope'].value

        intercept_diff_std_squared = \
            (self.fit_res[1].params['intercept'].stderr)**2 + \
            (self.fit_res[2].params['intercept'].stderr)**2
        slope_diff_std_squared = \
            (self.fit_res[2].params['slope'].stderr)**2 + \
            (self.fit_res[1].params['slope'].stderr)**2

        sqrt_quantity = intercept_diff_std_squared/((intercept_diff_mean)**2) + \
                        slope_diff_std_squared/((slope_diff_mean)**2) - \
                        2*cov_qscale_squared/(intercept_diff_mean*slope_diff_mean)
        if sqrt_quantity<0:
            optimal_qscale_stddev = optimal_qscale*np.sqrt(
                intercept_diff_std_squared/((intercept_diff_mean)**2) + \
                slope_diff_std_squared/((slope_diff_mean)**2))
        else:
            optimal_qscale_stddev = optimal_qscale*np.sqrt(sqrt_quantity)

        if print_parameters:
            print('Optimal QScale Parameter = {} \t QScale Stddev = {}'.format(
                optimal_qscale, optimal_qscale_stddev))

        #return as dict for use with "save_computed_parameters"
        self.optimal_qscale = {'qscale':optimal_qscale,
                               'qscale_std':optimal_qscale_stddev}

        return self.optimal_qscale

class Rabi_Analysis_old(TD_Analysis):

    '''
    This is the old Rabi analysis for the mathematica sequences of 60 points
    '''

    def __init__(self, label='Rabi',  **kw):
        kw['label'] = label
        kw['h5mode'] = 'r+'
        super(self.__class__, self).__init__(**kw)

    def run_default_analysis(self, print_fit_results=False, **kw):
        self.add_analysis_datagroup_to_file()
        show_guess = kw.pop('show_guess', False)
        show_fig = kw.pop('show_fig', False)
        close_file = kw.pop('close_file', True)
        figsize = kw.pop('figsize', (11, 10))

        self.get_naming_and_values()
        if self.sweep_unit != 'arb unit':
            # If the control is not off the tektronix the center should be 0
            self.center_point = 0

        fig, axarray = plt.subplots(2, 1, figsize=figsize)
        fit_res = [None]*len(self.value_names)

        for i, name in enumerate(self.value_names):
            offset_estimate = np.mean(self.measured_values[i])
            if (np.mean(self.measured_values[i][30:34]) <
                    np.mean(self.measured_values[i][34:38])):
                amplitude_sign = -1.
            else:
                amplitude_sign = 1.
            amplitude_estimate = amplitude_sign*abs(max(
                self.measured_values[i])-min(self.measured_values[i]))/2
            w = np.fft.fft(
                self.measured_values[i][:-self.NoCalPoints]-offset_estimate)
            index_of_fourier_maximum = np.argmax(np.abs(w[1:len(w)/2]))+1
            fourier_index_to_freq = 1/abs(self.sweep_points[0] -
                                          self.sweep_points[-self.NoCalPoints])
            if index_of_fourier_maximum < 3:
                print(
                    'Rabi period too long for fourier analysis, using single period as default guess')
                frequency_estimate = fourier_index_to_freq
            else:
                frequency_estimate = fourier_index_to_freq * \
                    index_of_fourier_maximum
            # Guess for params

            fit_mods.CosModel.set_param_hint('amplitude',
                                             value=amplitude_estimate)
            fit_mods.CosModel.set_param_hint('frequency',
                                             value=frequency_estimate,
                                             min=0, max=1/8.)
            fit_mods.CosModel.set_param_hint('offset',
                                             value=offset_estimate)
            fit_mods.CosModel.set_param_hint('phase',
                                             value=0,
                                             # Should be at the center
                                             # we let sign take care of
                                             # flipping
                                             vary=False),

            self.params = fit_mods.CosModel.make_params()
            displaced_fitting_axis = self.sweep_points[:-self.NoCalPoints] - \
                self.center_point

            fit_res[i] = fit_mods.CosModel.fit(
                data=self.measured_values[i][:-self.NoCalPoints],
                t=displaced_fitting_axis,
                params=self.params)
            self.fit_results.append(fit_res[i])
            self.save_fitted_parameters(fit_res[i],
                                        var_name=name)
            best_vals = fit_res[i].best_values

            if print_fit_results:
                print(fit_res[i].fit_report())

            if not best_vals['frequency'] == 0:
                self.drive_scaling_factor = self.calculate_drive_scaling_factor(
                    best_vals['frequency'])
            else:
                logging.warning('FIXME something wrong with frequency fit')
                self.drive_scaling_factor = 1

            if show_guess:
                axarray[i].plot(self.sweep_points[:-self.NoCalPoints],
                                fit_res[i].init_fit, 'k--')
            x = np.linspace(min(displaced_fitting_axis),
                            max(displaced_fitting_axis),
                            len(displaced_fitting_axis)*100)

            y = fit_mods.CosFunc(x,
                                 frequency=best_vals['frequency'],
                                 phase=best_vals['phase'],
                                 amplitude=best_vals['amplitude'],
                                 offset=best_vals['offset'])
            axarray[i].plot(x+self.center_point, y, 'r-')

            textstr = (
                '''    $f$ = %.3g $\pm$ (%.3g)
                       $A$ = %.3g $\pm$ (%.3g)
                       $\phi$ = %.3g $\pm$ (%.3g)
                       $a_0$ = %.3g $\pm$ (%.3g)''' % (
                    fit_res[i].params['frequency'].value,
                    fit_res[i].params['frequency'].stderr,
                    fit_res[i].params['amplitude'].value,
                    fit_res[i].params['amplitude'].stderr,
                    fit_res[i].params['phase'].value,
                    fit_res[i].params['phase'].stderr,
                    fit_res[i].params['offset'].value,
                    fit_res[i].params['offset'].stderr))

            axarray[i].text(0.65, 0.95, textstr,
                            transform=axarray[i].transAxes,
                            fontsize=11, verticalalignment='top',
                            horizontalalignment='left',
                            bbox=self.box_props)
            self.plot_results_vs_sweepparam(x=self.sweep_points,
                                            y=self.measured_values[i],
                                            fig=fig, ax=axarray[i],
                                            xlabel=self.xlabel,
                                            ylabel=str(self.value_names[i]),
                                            save=False)

        if show_fig:
            plt.show()
        self.save_fig(fig, figname=self.sweep_name+'Rabi_fit', **kw)
        if close_file:
            self.data_file.close()
        return fit_res

    def calculate_drive_scaling_factor(self, frequency):
        '''
        This works by the assumption that you want to have 1.5 Rabi periods
        in your signal. This means that the pi amplitude should be at .75 of
        the max amplitude.
        '''
        desired_period_in_indices = \
            (len(self.sweep_points)-self.NoCalPoints)/1.5
        sorted_swp = np.sort(self.sweep_points)
        # Sorting needed for when data is taken in other than ascending order
        step_per_index = sorted_swp[1] - sorted_swp[0]
        desired_period = desired_period_in_indices * step_per_index
        # calibration points max should be at -20
        # and + 20 from the center -> period of 80
        desired_freq = 1/desired_period
        rabi_scaling = desired_freq / frequency
        return rabi_scaling

    def get_drive_scaling_factor(self):
        best_fit = self.get_best_fit_results()
        frequency = best_fit['frequency'].attrs['value']

        drive_scaling_factor = self.calculate_drive_scaling_factor(frequency)

        print('Drive scaling factor: %.2f' % drive_scaling_factor)
        return drive_scaling_factor


class SSRO_Analysis(MeasurementAnalysis):
    '''
    Analysis class for Single Shot Readout.
    Scripts finds optimum rotation of IQ plane leaving all information in the
    I-quadrature.
    Then, for both On and Off datasets unbinned s-curves are fitted with the
    sum of two gaussians. From the fits two fidelity numbers are extracted:

    outputs two fidelity numbers:
        - F: the maximum separation between the two double gauss fits
        - F_corrected: the maximum separation between the largest normalized
                    gausses of both double gauss fits
                    this thereby aims to correct the data for
                    - imperfect pulses
                    - relaxation
                    - residual excitation
                    This figure of merit is unstable for low (<0.30 fidelity)
    outputs one optimum voltage
        -V_opt: the optimum threshold voltage is equal for both definitions of
                fidelity.

    Nofits option is added to skip the double gaussian fitting and extract
    the optimum threshold and fidelity from cumulative histograms.
    '''

    def __init__(self, rotate=True, close_fig=True, channels=['I', 'Q'],
                 hist_log_scale: bool=True, **kw):
        kw['h5mode'] = 'r+'
        self.rotate = rotate
        self.channels = channels
        self.hist_log_scale = hist_log_scale
        self.close_fig = close_fig
        super(self.__class__, self).__init__(**kw)

    def run_default_analysis(self, rotate=True,
                             nr_samples=2,
                             sample_0=0,
                             sample_1=1,
                             channels=['I', 'Q'],
                             no_fits=False,
                             print_fit_results=False,
                             preselection=False,
                             n_bins: int=120, **kw):

        self.add_analysis_datagroup_to_file()
        self.no_fits = no_fits
        self.get_naming_and_values()
        # plotting histograms of the raw shots on I and Q axis

        if len(self.channels) == 1:
            shots_I_data = self.get_values(key=self.channels[0])
            if not preselection:
                shots_I_data_0, shots_I_data_1 = a_tools.zigzag(
                    shots_I_data, sample_0, sample_1, nr_samples)
            else:
                shots_I_presel_0, shots_I_presel_1 = a_tools.zigzag(
                    shots_I_data, sample_0, sample_1, nr_samples)
                shots_I_data_0, shots_I_data_1 = a_tools.zigzag(
                    shots_I_data, sample_0+1, sample_1+1, nr_samples)
            shots_Q_data_0 = shots_I_data_0*0
            shots_Q_data_1 = shots_I_data_1*0
            if preselection:
                shots_Q_presel_0 = shots_I_presel_0*0
                shots_Q_presel_1 = shots_I_presel_1*0

        else:
            # Try getting data by name first and by index otherwise
            try:
                shots_I_data = self.get_values(key=self.channels[0])
                shots_Q_data = self.get_values(key=self.channels[1])
            except:
                shots_I_data = self.measured_values[0]
                shots_Q_data = self.measured_values[1]

            if not preselection:
                shots_I_data_0, shots_I_data_1 = a_tools.zigzag(
                    shots_I_data, sample_0, sample_1, nr_samples)
                shots_Q_data_0, shots_Q_data_1 = a_tools.zigzag(
                    shots_Q_data, sample_0, sample_1, nr_samples)
            else:
                shots_I_presel_0, shots_I_presel_1 = a_tools.zigzag(
                    shots_I_data, sample_0, sample_1, nr_samples)
                shots_Q_presel_0, shots_Q_presel_1 = a_tools.zigzag(
                    shots_Q_data, sample_0, sample_1, nr_samples)
                shots_I_data_0, shots_I_data_1 = a_tools.zigzag(
                    shots_I_data, sample_0+1, sample_1+1, nr_samples)
                shots_Q_data_0, shots_Q_data_1 = a_tools.zigzag(
                    shots_Q_data, sample_0+1, sample_1+1, nr_samples)

        # cutting off half data points (odd number of data points)
        min_len = np.min([np.size(shots_I_data_0), np.size(shots_I_data_1),
                          np.size(shots_Q_data_0), np.size(shots_Q_data_1)])
        shots_I_data_0 = shots_I_data_0[0:min_len]
        shots_I_data_1 = shots_I_data_1[0:min_len]
        shots_Q_data_0 = shots_Q_data_0[0:min_len]
        shots_Q_data_1 = shots_Q_data_1[0:min_len]
        if preselection:
            shots_I_presel_0 = shots_I_presel_0[0:min_len]
            shots_I_presel_1 = shots_I_presel_1[0:min_len]
            shots_Q_presel_0 = shots_Q_presel_0[0:min_len]
            shots_Q_presel_1 = shots_Q_presel_1[0:min_len]

        # rotating IQ-plane to transfer all information to the I-axis
        if self.rotate:
            theta, shots_I_data_1_rot, shots_I_data_0_rot = \
                self.optimize_IQ_angle(shots_I_data_1, shots_Q_data_1,
                                       shots_I_data_0, shots_Q_data_0, min_len,
                                       **kw)
            self.theta = theta
            if preselection:
                shots_presel_1_rot = np.cos(theta)*shots_I_presel_1 - \
                    np.sin(theta)*shots_Q_presel_1
                shots_presel_0_rot = np.cos(theta)*shots_I_presel_0 - \
                    np.sin(theta)*shots_Q_presel_0

        else:
            self.theta = 0
            shots_I_data_1_rot = shots_I_data_1
            shots_I_data_0_rot = shots_I_data_0
            if preselection:
                shots_presel_1_rot = shots_I_presel_1
                shots_presel_0_rot = shots_I_presel_0

        if kw.get('plot', True):
            self.plot_2D_histograms(shots_I_data_0, shots_Q_data_0,
                                    shots_I_data_1, shots_Q_data_1)

        self.no_fits_analysis(shots_I_data_1_rot, shots_I_data_0_rot, min_len,
                              **kw)
        if self.no_fits is False:
            # making gaussfits of s-curves
            self.s_curve_fits(shots_I_data_1_rot, shots_I_data_0_rot, min_len,
                              **kw)

        if preselection:
            try:
                V_th = self.V_th_d
            except:
                V_th = self.V_th_a
            s = np.sign(np.mean(shots_I_data_1_rot - shots_I_data_0_rot))
            shots_gmask_0 = s*(V_th - shots_presel_0_rot) > 0
            shots_gmask_1 = s*(V_th - shots_presel_1_rot) > 0

            shots_masked_0 = shots_I_data_0_rot[shots_gmask_0]
            shots_masked_1 = shots_I_data_1_rot[shots_gmask_1]

            self.total_points = np.size(shots_I_data_0_rot) + \
                np.size(shots_I_data_1_rot)
            self.removed_points = self.total_points - \
                np.size(shots_masked_0) - \
                np.size(shots_masked_1)

            min_len_masked = np.min([np.size(shots_masked_0),
                                     np.size(shots_masked_1)])
            shots_masked_0 = shots_masked_0[:min_len_masked]
            shots_masked_1 = shots_masked_1[:min_len_masked]

            self.no_fits_analysis(shots_masked_1, shots_masked_0,
                                  min_len_masked, masked=True, **kw)
            if self.no_fits is False:
                # making gaussfits of s-curves
                self.s_curve_fits(shots_masked_1, shots_masked_0,
                                  min_len_masked, masked=True, **kw)

        self.finish(**kw)

    def optimize_IQ_angle(self, shots_I_1, shots_Q_1, shots_I_0,
                          shots_Q_0, min_len, plot_2D_histograms=True,
                          **kw):

        n_bins = 120  # the bins we want to have around our data
        I_min = min(min(shots_I_0), min(shots_I_1))
        I_max = max(max(shots_I_0), max(shots_I_1))
        Q_min = min(min(shots_Q_0), min(shots_Q_1))
        Q_max = max(max(shots_Q_0), max(shots_Q_1))
        edge = max(abs(I_min), abs(I_max), abs(Q_min), abs(Q_max))
        H0, xedges0, yedges0 = np.histogram2d(shots_I_0, shots_Q_0,
                                              bins=n_bins,
                                              range=[[I_min, I_max],
                                                     [Q_min, Q_max]],
                                              normed=True)
        H1, xedges1, yedges1 = np.histogram2d(shots_I_1, shots_Q_1,
                                              bins=n_bins,
                                              range=[[I_min, I_max, ],
                                                     [Q_min, Q_max, ]],
                                              normed=True)

        # this part performs 2D gaussian fits and calculates coordinates of the
        # maxima
        def gaussian(height, center_x, center_y, width_x, width_y):
            width_x = float(width_x)
            width_y = float(width_y)
            return lambda x, y: height*np.exp(-(((center_x-x)/width_x)**2+(
                                              (center_y-y)/width_y)**2)/2)

        def fitgaussian(data):
            params = moments(data)
            errorfunction = lambda p: np.ravel(gaussian(*p)(*np.indices(
                                               data.shape))-data)
            p, success = optimize.leastsq(errorfunction, params)
            return p

        def moments(data):
            total = data.sum()
            X, Y = np.indices(data.shape)
            x = (X*data).sum()/total
            y = (Y*data).sum()/total
            col = data[:, int(y)]
            eps = 1e-8  # To prevent division by zero
            width_x = np.sqrt(abs((np.arange(col.size)-y)**2*col).sum()/(
                              col.sum()+eps))
            row = data[int(x), :]
            width_y = np.sqrt(abs((np.arange(row.size)-x)**2*row).sum()/(
                              row.sum()+eps))
            height = data.max()
            return height, x, y, width_x, width_y

        data0 = H0
        params0 = fitgaussian(data0)
        fit0 = gaussian(*params0)
        data1 = H1
        params1 = fitgaussian(data1)
        fit1 = gaussian(*params1)
        # interpolating to find the gauss top x and y coordinates
        x_lin = np.linspace(0, n_bins, n_bins+1)
        y_lin = np.linspace(0, n_bins, n_bins+1)
        f_x_1 = interp1d(x_lin, xedges1, fill_value='extrapolate')
        x_1_max = f_x_1(params1[1])
        f_y_1 = interp1d(y_lin, yedges1, fill_value='extrapolate')
        y_1_max = f_y_1(params1[2])

        f_x_0 = interp1d(x_lin, xedges0, fill_value='extrapolate')
        x_0_max = f_x_0(params0[1])
        f_y_0 = interp1d(y_lin, yedges0, fill_value='extrapolate')
        y_0_max = f_y_0(params0[2])

        # following part will calculate the angle to rotate the IQ plane
        # All information is to be rotated to the I channel
        y_diff = y_1_max-y_0_max
        x_diff = x_1_max-x_0_max
        theta = -np.arctan2(y_diff, x_diff)

        shots_I_1_rot = np.cos(theta)*shots_I_1 - np.sin(theta)*shots_Q_1
        shots_Q_1_rot = np.sin(theta)*shots_I_1 + np.cos(theta)*shots_Q_1

        shots_I_0_rot = np.cos(theta)*shots_I_0 - np.sin(theta)*shots_Q_0
        shots_Q_0_rot = np.sin(theta)*shots_I_0 + np.cos(theta)*shots_Q_0

        return (theta, shots_I_1_rot, shots_I_0_rot)

    def no_fits_analysis(self, shots_I_1_rot, shots_I_0_rot, min_len,
                         masked=False, **kw):

        plot = kw.get('plot', True)
        show = kw.get('show', False)

        min_voltage_1 = np.min(shots_I_1_rot)
        min_voltage_0 = np.min(shots_I_0_rot)
        min_voltage = np.min([min_voltage_1, min_voltage_0])

        max_voltage_1 = np.max(shots_I_1_rot)
        max_voltage_0 = np.max(shots_I_0_rot)
        max_voltage = np.max([max_voltage_1, max_voltage_0])

        hist_1, bins = np.histogram(shots_I_1_rot, bins=1000,
                                    range=(min_voltage, max_voltage),
                                    density=1)
        cumsum_1 = np.cumsum(hist_1)
        self.cumsum_1 = cumsum_1/cumsum_1[-1]  # renormalizing

        hist_0, bins = np.histogram(shots_I_0_rot, bins=1000,
                                    range=(min_voltage, max_voltage),
                                    density=1)
        cumsum_0 = np.cumsum(hist_0)
        self.cumsum_0 = cumsum_0/cumsum_0[-1]  # renormalizing

        cumsum_diff = (abs(self.cumsum_1-self.cumsum_0))
        cumsum_diff_list = cumsum_diff.tolist()
        self.index_V_th_a = int(cumsum_diff_list.index(np.max(
            cumsum_diff_list)))
        V_th_a = bins[self.index_V_th_a]+(bins[1]-bins[0])/2
        # adding half a bin size
        F_a = 1-(1-cumsum_diff_list[self.index_V_th_a])/2

        if plot:
            fig, ax = plt.subplots()
            ax.plot(bins[0:-1], self.cumsum_1, label='cumsum_1', color='blue')
            ax.plot(bins[0:-1], self.cumsum_0, label='cumsum_0', color='red')
            ax.axvline(V_th_a, ls='--', label="V_th_a = %.3f" % V_th_a,
                       linewidth=2, color='grey')
            ax.text(.7, .6, '$Fa$ = %.4f' % F_a, transform=ax.transAxes,
                    fontsize='large')
            ax.set_title('raw cumulative histograms')
            plt.xlabel('DAQ voltage integrated (AU)', fontsize=14)
            plt.ylabel('Fraction', fontsize=14)

            #plt.hist(SS_Q_data, bins=40,label = '0 Q')
            plt.legend(loc=2)
            if masked:
                filename = 'raw-cumulative-histograms-masked'
            else:
                filename = 'raw-cumulative-histograms'
            self.save_fig(fig, figname=filename, close_fig=self.close_fig, **kw)
            if show:
                plt.show()
            else:
                plt.clf()

        # saving the results
        if 'SSRO_Fidelity' not in self.analysis_group:
            fid_grp = self.analysis_group.create_group('SSRO_Fidelity')
        else:
            fid_grp = self.analysis_group['SSRO_Fidelity']
        fid_grp.attrs.create(name='V_th_a', data=V_th_a)
        fid_grp.attrs.create(name='F_a', data=F_a)

        self.F_a = F_a
        self.V_th_a = V_th_a

    def s_curve_fits(self, shots_I_1_rot, shots_I_0_rot, min_len, masked=False,
                     **kw):

        plot = kw.get('plot', True)
        show = kw.get('show', False)

        # Sorting data for analytical fitting
        S_sorted_I_1 = np.sort(shots_I_1_rot)
        S_sorted_I_0 = np.sort(shots_I_0_rot)
        p_norm_I_1 = 1. * np.arange(len(S_sorted_I_1)) / \
            (len(S_sorted_I_1) - 1)
        p_norm_I_0 = 1. * np.arange(len(S_sorted_I_0)) / \
            (len(S_sorted_I_0) - 1)

        # fitting the curves with integral normal distribution
        def erfcc(x):
            """
            Complementary error function.
            """
            z = abs(x)
            out = np.zeros(np.size(x))
            t = 1. / (1. + 0.5*z)
            r = t * np.exp(-z*z-1.26551223+t*(1.00002368+t*(.37409196 +
                    t*(.09678418+t*(-.18628806+t*(.27886807 +
                        t*(-1.13520398+t*(1.48851587+t*(-.82215223 +
                            t*.17087277)))))))))
            if np.size(x) > 1:
                for k in range(np.size(x)):
                    if (x[k] >= 0.):
                        out[k] = r[k]
                    else:
                        out[k] = 2. - r[k]
            else:
                if (x > 0):
                    out = r
                else:
                    out = 2-r
            return out

        def NormCdf(x, mu, sigma):
            t = x-mu
            y = 0.5*erfcc(-t/(sigma*np.sqrt(2.0)))
            for k in range(np.size(x)):
                if y[k] > 1.0:
                    y[k] = 1.0
            return y

        NormCdfModel = lmfit.Model(NormCdf)

        def NormCdf2(x, mu0, mu1, sigma0, sigma1, frac1):
            t0 = x-mu0
            t1 = x-mu1
            frac0 = 1-frac1
            y = frac1*0.5*erfcc(-t1/(sigma1*np.sqrt(2.0))) + \
                frac0*0.5*erfcc(-t0/(sigma0*np.sqrt(2.0)))
            for k in range(np.size(x)):
                if y[k] > 1.0:
                    y[k] = 1.0
            return y

        NormCdf2Model = lmfit.Model(NormCdf2)
        NormCdfModel.set_param_hint('mu', value=(np.average(shots_I_0_rot) +
                                                 np.average(shots_I_1_rot))/2)
        NormCdfModel.set_param_hint('sigma', value=(np.std(shots_I_0_rot) +
                                                    np.std(shots_I_1_rot))/2,
                                    min=0)

        params = NormCdfModel.make_params()

        fit_res_0 = NormCdfModel.fit(
            data=p_norm_I_0,
            x=S_sorted_I_0,
            params=params)

        fit_res_1 = NormCdfModel.fit(
            data=p_norm_I_1,
            x=S_sorted_I_1,
            params=params)
        # extracting the fitted parameters for the gaussian fits
        mu0 = fit_res_0.params['mu'].value
        sigma0 = fit_res_0.params['sigma'].value
        mu1 = fit_res_1.params['mu'].value
        sigma1 = fit_res_1.params['sigma'].value

        # setting hint parameters for double gaussfit of 'on' measurements
        NormCdf2Model.set_param_hint('mu0', value=mu0, vary=False)
        NormCdf2Model.set_param_hint('sigma0', value=sigma0, min=0, vary=False)
        NormCdf2Model.set_param_hint('mu1', value=np.average(shots_I_1_rot))
        NormCdf2Model.set_param_hint(
            'sigma1', value=np.std(shots_I_1_rot), min=0)
        NormCdf2Model.set_param_hint('frac1', value=0.9, min=0, max=1)

        # performing the double gaussfits of on 1 data
        params = NormCdf2Model.make_params()
        fit_res_double_1 = NormCdf2Model.fit(
            data=p_norm_I_1,
            x=S_sorted_I_1,
            params=params)

        # extracting the fitted parameters for the double gaussian fit 'on'
        sigma0_1 = fit_res_double_1.params['sigma0'].value
        sigma1_1 = fit_res_double_1.params['sigma1'].value
        mu0_1 = fit_res_double_1.params['mu0'].value
        mu1_1 = fit_res_double_1.params['mu1'].value
        frac1_1 = fit_res_double_1.params['frac1'].value

        NormCdf2Model = lmfit.Model(NormCdf2)
        # adding hint parameters for double gaussfit of 'off' measurements
        NormCdf2Model.set_param_hint('mu0', value=mu0)
        NormCdf2Model.set_param_hint('sigma0', value=sigma0, min=0)
        NormCdf2Model.set_param_hint('mu1', value=mu1_1, vary=False)
        NormCdf2Model.set_param_hint(
            'sigma1', value=sigma1_1, min=0, vary=False)
        NormCdf2Model.set_param_hint(
            'frac1', value=0.025, min=0, max=1, vary=True)

        params = NormCdf2Model.make_params()
        fit_res_double_0 = NormCdf2Model.fit(
            data=p_norm_I_0,
            x=S_sorted_I_0,
            params=params)

        # extracting the fitted parameters for the double gaussian fit 'off'
        sigma0_0 = fit_res_double_0.params['sigma0'].value
        sigma1_0 = fit_res_double_0.params['sigma1'].value
        mu0_0 = fit_res_double_0.params['mu0'].value
        mu1_0 = fit_res_double_0.params['mu1'].value
        frac1_0 = fit_res_double_0.params['frac1'].value

        def NormCdf(x, mu, sigma):
            t = x-mu
            y = 0.5*erfcc(-t/(sigma*np.sqrt(2.0)))
            return y

        def NormCdfdiff(x, mu0=mu0, mu1=mu1, sigma0=sigma0, sigma1=sigma1):
            y = -abs(NormCdf(x, mu0, sigma0)-NormCdf(x, mu1, sigma1))
            return y

        V_opt_single = optimize.brent(NormCdfdiff)
        F_single = -NormCdfdiff(x=V_opt_single)
        # print 'V_opt_single', V_opt_single
        # print 'F_single', F_single

        # redefining the function with different variables to avoid problems
        # with arguments in brent optimization
        def NormCdfdiff(x, mu0=mu0_0, mu1=mu1_1, sigma0=sigma0_0,
                        sigma1=sigma1_1):
            y0 = -abs(NormCdf(x, mu0, sigma0)-NormCdf(x, mu1, sigma1))
            return y0

        self.V_th_d = optimize.brent(NormCdfdiff)
        F_d = 1-(1+NormCdfdiff(x=self.V_th_d))/2
        # print 'F_corrected',F_corrected

        def NormCdfdiffDouble(x, mu0_0=mu0_0,
                              sigma0_0=sigma0_0, sigma1_0=sigma1_0,
                              frac1_0=frac1_0, mu1_1=mu1_1,
                              sigma0_1=sigma0_1, sigma1_1=sigma1_1,
                              frac1_1=frac1_1):
            distr0 = (1-frac1_0)*NormCdf(x, mu0_0, sigma0_0) + \
                (frac1_0)*NormCdf(x, mu1_1, sigma1_1)

            distr1 = (1-frac1_1)*NormCdf(x, mu0_0, sigma0_0) + \
                (frac1_1)*NormCdf(x, mu1_1, sigma1_1)
            y = - abs(distr1-distr0)
            return y

        # print "refresh"
        # self.V_th_d = optimize.brent(NormCdfdiffDouble)
        # F_d = -NormCdfdiffDouble(x=self.V_th_d)

        # calculating the signal-to-noise ratio
        signal = abs(mu0_0-mu1_1)
        noise = (sigma0_0 + sigma1_1)/2
        SNR = signal/noise

        if plot:
            # plotting s-curves
            fig, ax = plt.subplots(figsize=(7, 4))
            ax.set_title('S-curves (not binned) and fits, determining fidelity '
                         'and threshold optimum, %s shots' % min_len)
            ax.set_xlabel('DAQ voltage integrated (V)')  # , fontsize=14)
            ax.set_ylabel('Fraction of counts')  # , fontsize=14)
            ax.set_ylim((-.01, 1.01))
            ax.plot(S_sorted_I_0, p_norm_I_0, label='0 I', linewidth=2,
                    color='red')
            ax.plot(S_sorted_I_1, p_norm_I_1, label='1 I', linewidth=2,
                    color='blue')

            # ax.plot(S_sorted_I_0, fit_res_0.best_fit,
            #         label='0 I single gaussian fit', ls='--', linewidth=3,
            #         color='lightblue')
            # ax.plot(S_sorted_I_1, fit_res_1.best_fit, label='1 I',
            #         linewidth=2, color='red')

            ax.plot(S_sorted_I_0, fit_res_double_0.best_fit,
                    label='0 I double gaussfit', ls='--', linewidth=3,
                    color='darkred')
            ax.plot(S_sorted_I_1, fit_res_double_1.best_fit,
                    label='1 I double gaussfit', ls='--', linewidth=3,
                    color='lightblue')
            labelstring = 'V_th_a= %.3f V' % (self.V_th_a)
            labelstring_corrected = 'V_th_d= %.3f V' % (self.V_th_d)

            ax.axvline(self.V_th_a, ls='--', label=labelstring,
                       linewidth=2, color='grey')
            ax.axvline(self.V_th_d, ls='--', label=labelstring_corrected,
                       linewidth=2, color='black')

            leg = ax.legend(loc='best')
            leg.get_frame().set_alpha(0.5)
            if masked:
                filename = 'S-curves-masked'
            else:
                filename = 'S-curves'
            self.save_fig(fig, figname=filename, **kw)
            if show:
                plt.show()
            else:
                plt.clf()

            # plotting the histograms
            fig, axes = plt.subplots(figsize=(7, 4))
            n1, bins1, patches = pylab.hist(shots_I_1_rot, bins=40,
                                            label='1 I', histtype='step',
                                            color='red', normed=False)
            n0, bins0, patches = pylab.hist(shots_I_0_rot, bins=40,
                                            label='0 I', histtype='step',
                                            color='blue', normed=False)
            pylab.clf()
            # n0, bins0 = np.histogram(shots_I_0_rot, bins=int(min_len/50),
            #                          normed=1)
            # n1, bins1 = np.histogram(shots_I_1_rot, bins=int(min_len/50),
            #                          normed=1)

            edat, = pylab.plot(bins1[:-1]+0.5*(bins1[1]-bins1[0]), n1, 'bo')
            gdat, = pylab.plot(bins0[:-1]+0.5*(bins0[1]-bins0[0]), n0, 'ro')

            # n, bins1, patches = np.hist(shots_I_1_rot, bins=int(min_len/50),
            #                               label = '1 I',histtype='step',
            #                               color='red',normed=1)
            # n, bins0, patches = pylab.hist(shots_I_0_rot, bins=int(min_len/50),
            #                               label = '0 I',histtype='step',
            #                               color='blue',normed=1)

            # add lines showing the fitted distribution
            # building up the histogram fits for off measurements

            norm0 = (bins0[1]-bins0[0])*min_len
            norm1 = (bins1[1]-bins1[0])*min_len

            y0 = norm0*(1-frac1_0)*pylab.normpdf(bins0, mu0_0, sigma0_0) + \
                norm0*frac1_0*pylab.normpdf(bins0, mu1_0, sigma1_0)
            y1_0 = norm0*frac1_0*pylab.normpdf(bins0, mu1_0, sigma1_0)
            y0_0 = norm0*(1-frac1_0)*pylab.normpdf(bins0, mu0_0, sigma0_0)

            # building up the histogram fits for on measurements
            y1 = norm1*(1-frac1_1)*pylab.normpdf(bins1, mu0_1, sigma0_1) + \
                norm1*frac1_1*pylab.normpdf(bins1, mu1_1, sigma1_1)
            y1_1 = norm1*frac1_1*pylab.normpdf(bins1, mu1_1, sigma1_1)
            y0_1 = norm1*(1-frac1_1)*pylab.normpdf(bins1, mu0_1, sigma0_1)

            pylab.semilogy(bins0, y0, 'r', linewidth=1.5)
            pylab.semilogy(bins0, y1_0, 'r--', linewidth=3.5)
            pylab.semilogy(bins0, y0_0, 'r--', linewidth=3.5)

            pylab.semilogy(bins1, y1, 'b', linewidth=1.5)
            pylab.semilogy(bins1, y0_1, 'b--', linewidth=3.5)
            pylab.semilogy(bins1, y1_1, 'b--', linewidth=3.5)
            pdf_max = (max(max(y0), max(y1)))
            (pylab.gca()).set_ylim(pdf_max/1000, 2*pdf_max)

            plt.title('Histograms of {} shots, {}'.format(
                min_len, self.timestamp_string))
            plt.xlabel('DAQ voltage integrated (V)')
            plt.ylabel('Number of counts')

            thaline = plt.axvline(self.V_th_a, ls='--', linewidth=1,
                                  color='grey')
            thdline = plt.axvline(self.V_th_d, ls='--', linewidth=1,
                                  color='black')
            nomarker = matplotlib.patches.Rectangle((0, 0), 0, 0, alpha=0.0)

            markers = [gdat, edat, thaline, thdline, nomarker, nomarker,
                       nomarker]
            labels = [r'$\left| g \right\rangle$ prepared',
                      r'$\left| e \right\rangle$ prepared',
                       '$F_a$ = {:.4f}'.format(self.F_a),
                       '$F_d$ = {:.4f}'.format(F_d),
                       'SNR = {:.2f}'.format(SNR),
                       '$p(e|0)$ = {:.4f}'.format(frac1_0),
                       '$p(g|\pi)$ = {:.4f}'.format(1-frac1_1)]
            if masked:
                p_rem = self.removed_points/self.total_points
                markers += [nomarker]
                labels += ['$p_{{rem}}$ = {:.4f}'.format(p_rem)]
            lgd = plt.legend(markers, labels, bbox_to_anchor=(1.05, 1),
                             loc=2, borderaxespad=0., framealpha=0.5)

            if masked:
                filename = 'Histograms-masked'
            else:
                filename = 'Histograms'

            self.save_fig(fig, figname=filename, **kw)
            if show:
                plt.show()
            else:
                plt.clf()

        self.save_fitted_parameters(fit_res_double_0,
                                    var_name='fit_res_double_0')
        self.save_fitted_parameters(fit_res_double_1,
                                    var_name='fit_res_double_1')

        if 'SSRO_Fidelity' not in self.analysis_group:
            fid_grp = self.analysis_group.create_group('SSRO_Fidelity')
        else:
            fid_grp = self.analysis_group['SSRO_Fidelity']

        fid_grp.attrs.create(name='sigma0_0', data=sigma0_0)
        fid_grp.attrs.create(name='sigma1_1', data=sigma1_1)
        fid_grp.attrs.create(name='sigma0_1', data=sigma0_1)
        fid_grp.attrs.create(name='sigma1_0', data=sigma1_0)
        fid_grp.attrs.create(name='mu0_1', data=mu0_1)
        fid_grp.attrs.create(name='mu1_0', data=mu1_0)

        fid_grp.attrs.create(name='mu0_0', data=mu0_0)
        fid_grp.attrs.create(name='mu1_1', data=mu1_1)
        fid_grp.attrs.create(name='frac1_0', data=frac1_0)
        fid_grp.attrs.create(name='frac1_1', data=frac1_1)
        fid_grp.attrs.create(name='F_d', data=F_d)
        fid_grp.attrs.create(name='SNR', data=SNR)
        fid_grp.attrs.create(name='V_th_a', data=self.V_th_a)
        fid_grp.attrs.create(name='V_th_d', data=self.V_th_d)
        fid_grp.attrs.create(name='F_a', data=self.F_a)

        self.sigma0_0 = sigma0_0
        self.sigma1_1 = sigma1_1
        self.mu0_0 = mu0_0
        self.mu1_1 = mu1_1
        self.frac1_0 = frac1_0
        self.frac1_1 = frac1_1
        self.F_d = F_d
        self.SNR = SNR

    def plot_2D_histograms(self, shots_I_0, shots_Q_0, shots_I_1, shots_Q_1,
                           **kw):
        cmap = kw.pop('cmap', 'viridis')

        n_bins = 120  # the bins we want to have around our data
        I_min = min(min(shots_I_0), min(shots_I_1))
        I_max = max(max(shots_I_0), max(shots_I_1))
        Q_min = min(min(shots_Q_0), min(shots_Q_1))
        Q_max = max(max(shots_Q_0), max(shots_Q_1))
        edge = max(abs(I_min), abs(I_max), abs(Q_min), abs(Q_max))
        H0, xedges0, yedges0 = np.histogram2d(shots_I_0, shots_Q_0,
                                              bins=n_bins,
                                              range=[[I_min, I_max],
                                                     [Q_min, Q_max]],
                                              normed=True)
        H1, xedges1, yedges1 = np.histogram2d(shots_I_1, shots_Q_1,
                                              bins=n_bins,
                                              range=[[I_min, I_max, ],
                                                     [Q_min, Q_max, ]],
                                              normed=True)

        fig, axarray = plt.subplots(nrows=1, ncols=2)
        axarray[0].tick_params(axis='both', which='major',
                               labelsize=5, direction='out')
        axarray[1].tick_params(axis='both', which='major',
                               labelsize=5, direction='out')

        plt.subplots_adjust(hspace=20)

        axarray[0].set_title('2D histogram, pi pulse')
        im1 = axarray[0].imshow(np.transpose(H1), interpolation='nearest',
                                origin='low',
                                extent=[xedges1[0], xedges1[-1],
                                        yedges1[0], yedges1[-1]], cmap=cmap)

        set_xlabel(axarray[0], self.value_names[0], self.value_units[0])
        if len(self.channels) == 2:
            set_ylabel(axarray[0], self.value_names[
                1], self.value_units[1])
        else:
            set_ylabel(axarray[0], 'Dummy axis')
        #axarray[0].set_xlim(-edge, edge)
        #axarray[0].set_ylim(-edge, edge)

        # plotting 2D histograms of mmts with no pulse
        axarray[1].set_title('2D histogram, no pi pulse')
        im0 = axarray[1].imshow(np.transpose(H0), interpolation='nearest',
                                origin='low',
                                extent=[xedges0[0], xedges0[-1], yedges0[0],
                                        yedges0[-1]], cmap=cmap)

        set_xlabel(axarray[1], self.value_names[0], self.value_units[0])
        if len(self.channels) == 2:
            set_ylabel(axarray[1], self.value_names[
                1], self.value_units[1])
        else:
            set_ylabel(axarray[1], 'Dummy axis')
        #axarray[1].set_xlim(-edge, edge)
        #axarray[1].set_ylim(-edge, edge)
        self.save_fig(fig, figname='SSRO_Density_Plots',
                      close_fig=self.close_fig, **kw)


class SSRO_discrimination_analysis(MeasurementAnalysis):

    '''
    Analysis that takes IQ-shots and extracts discrimination fidelity from
    it by fitting 2 2D gaussians. It does not assumption on what state the
    individual shots belong to.

    This method will only work if the gaussians belonging to both distributions
    are distinguisable.

    The 2D gauss does not include squeezing and assumes symmetric (in x/y)
    distributions.
    '''

    def __init__(self, **kw):
        kw['h5mode'] = 'r+'
        super(self.__class__, self).__init__(**kw)

    def run_default_analysis(self, plot_2D_histograms=True,
                             current_threshold=None, theta_in=0,
                             n_bins: int=120, **kw):
        self.add_analysis_datagroup_to_file()
        self.get_naming_and_values()
        I_shots = self.measured_values[0]
        Q_shots = self.measured_values[1]

        if theta_in != 0:
            shots = I_shots+1j*Q_shots
            rot_shots = dm_tools.rotate_complex(
                shots, angle=theta_in, deg=True)
            I_shots = rot_shots.real
            Q_shots = rot_shots.imag

        # Reshaping the data
        # min min and max max constructions exist so that it also works
        # if one dimension only conatins zeros
        H, xedges, yedges = np.histogram2d(I_shots, Q_shots,
                                           bins=n_bins,
                                           range=[[min(min(I_shots), -1e-6),
                                                   max(max(I_shots), 1e-6)],
                                                  [min(min(Q_shots), -1e-6),
                                                   max(max(Q_shots), 1e-6)]],
                                           normed=True)
        self.H = H
        self.xedges = xedges
        self.yedges = yedges
        H_flat, x_tiled, y_rep = dm_tools.flatten_2D_histogram(
            H, xedges, yedges)

        # Performing the fits
        g2_mod = fit_mods.DoubleGauss2D_model
        params = g2_mod.guess(model=g2_mod, data=H_flat, x=x_tiled, y=y_rep)
        # assume symmetry of the gaussian blobs in x and y
        params['A_sigma_y'].set(expr='A_sigma_x')
        params['B_sigma_y'].set(expr='B_sigma_x')
        self.fit_res = g2_mod.fit(data=H_flat, x=x_tiled, y=y_rep,
                                  params=params)

        # Saving the fit results to the datafile
        self.save_fitted_parameters(self.fit_res, 'Double gauss fit')
        if plot_2D_histograms:  # takes ~350ms, speedup quite noticable
            fig, axs = plt.subplots(nrows=1, ncols=3)
            fit_mods.plot_fitres2D_heatmap(self.fit_res, x_tiled, y_rep,
                                           axs=axs, cmap='viridis')
            for ax in axs:
                ax.ticklabel_format(style='sci', fontsize=4,
                                    scilimits=(0, 0))
                set_xlabel(ax, 'I', self.value_units[0])
                edge = max(max(abs(xedges)), max(abs(yedges)))
                ax.set_xlim(-edge, edge)
                ax.set_ylim(-edge, edge)
                # ax.set_axis_bgcolor(plt.cm.viridis(0))
            set_ylabel(axs[0], 'Q', self.value_units[1])
            #axs[0].ticklabel_format(style = 'sci',  fontsize=4)

            self.save_fig(
                fig, figname='2D-Histograms_rot_{:.1f} deg'.format(theta_in), **kw)

        #######################################################
        #         Extract quantities of interest              #
        #######################################################
        self.mu_a = (self.fit_res.params['A_center_x'].value +
                     1j * self.fit_res.params['A_center_y'].value)
        self.mu_b = (self.fit_res.params['B_center_x'].value +
                     1j * self.fit_res.params['B_center_y'].value)

        # only look at sigma x because we assume sigma_x = sigma_y
        sig_a = self.fit_res.params['A_sigma_x'].value
        sig_b = self.fit_res.params['B_sigma_x'].value
        # Picking threshold in the middle assumes same sigma for both
        # distributions, this can be improved by optimizing the F_discr
        diff_vec = self.mu_b - self.mu_a

        self.opt_I_threshold = np.mean([self.mu_a.real, self.mu_b.real])
        self.theta = np.angle(diff_vec, deg=True)
        self.mean_sigma = np.mean([sig_a, sig_b])
        # relative separation of the gaussians in units of sigma
        self.relative_separation = abs(diff_vec)/self.mean_sigma
        # relative separation of the gaussians when projected on the I-axis
        self.relative_separation_I = diff_vec.real/self.mean_sigma

        #######################################################
        # Calculating discrimanation fidelities based on erfc #
        #######################################################
        # CDF of gaussian is P(X<=x) = .5 erfc((mu-x)/(sqrt(2)sig))

        # Along the optimal direction
        CDF_a = .5 * math.erfc((abs(diff_vec/2)) /
                               (np.sqrt(2)*sig_a))
        CDF_b = .5 * math.erfc((-abs(diff_vec/2)) /
                               (np.sqrt(2)*sig_b))
        self.F_discr = 1-(1-abs(CDF_a - CDF_b))/2

        # Projected on the I-axis
        CDF_a = .5 * math.erfc((self.mu_a.real - self.opt_I_threshold) /
                               (np.sqrt(2)*sig_a))
        CDF_b = .5 * math.erfc((self.mu_b.real - self.opt_I_threshold) /
                               (np.sqrt(2)*sig_b))

        self.F_discr_I = abs(CDF_a - CDF_b)
        # Current threshold projected on the I-axis
        if current_threshold is not None:
            CDF_a = .5 * math.erfc((self.mu_a.real - current_threshold) /
                                   (np.sqrt(2)*sig_a))
            CDF_b = .5 * math.erfc((self.mu_b.real - current_threshold) /
                                   (np.sqrt(2)*sig_b))
            self.F_discr_curr_t = 1-(1-abs(CDF_a - CDF_b))/2

        self.finish(**kw)


class touch_n_go_SSRO_Analysis(MeasurementAnalysis):

    '''
    Script to analyze the single shots used for touch and go selection
    '''

    def __init__(self, label='touch_n_go', **kw):
        kw['label'] = label
        kw['h5mode'] = 'r+'
        super(self.__class__, self).__init__(**kw)

    def run_default_analysis(self, print_fit_results=False, **kw):

        self.add_analysis_datagroup_to_file()

        # plotting histograms of the raw shots on I and Q axis

        shots_I_data = self.get_values(key='touch_n_go_I_shots')
        shots_Q_data = self.get_values(key='touch_n_go_Q_shots')
        instrument_settings = self.data_file['Instrument settings']
        threshold = instrument_settings['CBox'].attrs['signal_threshold_line0']
        # plotting the histograms before rotation
        fig, axes = plt.subplots(figsize=(10, 10))
        axes.hist(shots_I_data, bins=100, label='I', histtype='step', normed=1)
        #axes.hist(shots_Q_data, bins=40, label = '0 Q',histtype='step',normed=1)
        axes.axvline(x=threshold, ls='--', label='threshold')

        axes.set_title(
            'Histogram of I-shots for touch and go measurement and threshold')
        plt.xlabel('DAQ voltage integrated (AU)', fontsize=14)
        plt.ylabel('Fraction', fontsize=14)

        #plt.hist(SS_Q_data, bins=40,label = '0 Q')
        plt.legend()
        self.save_fig(fig, figname='raw-histograms', **kw)
        plt.show()

        self.finish(**kw)


class SSRO_single_quadrature_discriminiation_analysis(MeasurementAnalysis):

    '''
    Analysis that fits two gaussians to a histogram of a dataset.
    Uses this to extract F_discr and the optimal threshold
    '''

    def __init__(self, weight_func: str=None, **kw):
        """
        Bin all acquired data into historgrams and fit two gaussians to
        determine the
        """
        # Note: weight_func is a bit of misnomer here
        # it represents the channel/weight of the data we want to bin
        kw['h5mode'] = 'r+'
        self.weight_func = weight_func
        super().__init__(**kw)

    def run_default_analysis(self, close_file=True, **kw):
        self.get_naming_and_values()
        hist, bins, centers = self.histogram_shots(self.shots)
        self.fit_data(hist, centers)
        self.F_discr, self.opt_threshold = \
            self.calculate_discrimination_fidelity(fit_res=self.fit_res)

        self.make_figures(hist=hist, centers=centers, **kw)

        if close_file:
            self.data_file.close()
        return

    def get_naming_and_values(self):
        super().get_naming_and_values()
        if type(self.weight_func) is str:
            self.shots = self.get_values(self.weight_func)
            # Potentially bug sensitive!!
            self.units = self.value_units[0]
        elif type(self.weight_func) is int:
            self.shots = self.measured_values[self.weight_func]
            self.units = self.value_units[self.weight_func]
        elif self.weight_func is None:
            self.weight_func = self.value_names[0]
            self.shots = self.measured_values[0]
            self.units = self.value_units[0]

    def histogram_shots(self, shots):
        hist, bins = np.histogram(shots, bins=90, normed=True)
        # 0.7 bin widht is a sensible default for plotting
        centers = (bins[:-1] + bins[1:]) / 2
        return hist, bins, centers

    def fit_data(self, hist, centers):
        self.add_analysis_datagroup_to_file()
        self.model = fit_mods.DoubleGaussModel
        params = self.model.guess(self.model, hist, centers)
        self.fit_res = self.model.fit(data=hist, x=centers, params=params)
        self.save_fitted_parameters(
            fit_res=self.fit_res, var_name='{}shots'.format(self.weight_func))
        return self.fit_res

    def make_figures(self, hist, centers, show_guess=False, **kw):
        self.fig, self.ax = plt.subplots(figsize=(5, 3))
        width = .7 * (centers[1]-centers[0])
        plot_title = kw.pop('plot_title', textwrap.fill(
                            self.timestamp_string + '_' +
                            self.measurementstring, 40))

        x_fine = np.linspace(min(centers),
                             max(centers), 1000)
        # Plotting the data
        self.ax.bar(centers, hist, align='center', width=width, label='data')

        pars = self.fit_res.best_values
        Agauss = lmfit.models.gaussian(x=x_fine, sigma=pars['A_sigma'],
                                       amplitude=pars['A_amplitude'],
                                       center=pars['A_center'])

        Bgauss = lmfit.models.gaussian(x=x_fine, sigma=pars['B_sigma'],
                                       amplitude=pars['B_amplitude'],
                                       center=pars['B_center'])

        self.ax.plot(x_fine, self.fit_res.eval(x=x_fine), label='fit', c='r')
        self.ax.plot(x_fine, Agauss, label='fit_A', c='r', ls='--')
        self.ax.plot(x_fine, Bgauss, label='fit_B', c='r', ls='--')

        if show_guess:
            self.ax.plot(x_fine, self.fit_res.eval(
                x=x_fine, **self.fit_res.init_values), label='guess', c='g')
            self.ax.legend(loc='best')

        ylim = self.ax.get_ylim()
        self.ax.vlines(self.opt_threshold, ylim[0], ylim[1], linestyles='--',
                       label='opt. threshold')
        self.ax.text(.95, .95, 'F_discr {:.2f}\nOpt.thresh. {:.2f}'.format(
                     self.F_discr, self.opt_threshold),
                     verticalalignment='top', horizontalalignment='right',
                     transform=self.ax.transAxes)
        self.ax.legend()

        # Prettifying the plot
        self.ax.ticklabel_format(useOffset=False)
        self.ax.set_title(plot_title)
        self.ax.set_xlabel('{} ({})'.format(self.weight_func, self.units))
        self.ax.set_ylabel('normalized counts')
        self.save_fig(self.fig, fig_tight=True, **kw)

    def calculate_discrimination_fidelity(self, fit_res):
        '''
        Calculate fidelity based on the overlap of the two fits.
        Does this by numerically evaluating the function.
        Analytic is possible but not done here.
        '''
        mu_a = fit_res.best_values['A_center']
        mu_b = fit_res.best_values['B_center']
        s_a = fit_res.best_values['A_sigma']
        s_b = fit_res.best_values['B_sigma']

        x_fine = np.linspace(min(mu_a-4*s_a, mu_b-4*s_b),
                             max(mu_b+4*s_a, mu_b+4*s_b), 1000)
        CDF_a = np.zeros(len(x_fine))
        CDF_b = np.zeros(len(x_fine))
        for i, x in enumerate(x_fine):
            CDF_a[i] = .5 * erfc((mu_a-x)/(np.sqrt(2)*s_a))
            CDF_b[i] = .5 * erfc((mu_b-x)/(np.sqrt(2)*s_b))
        F_discr_conservative = np.max(abs(CDF_a-CDF_b))
        F_discr = 1-(1-F_discr_conservative)/2
        opt_threshold = x_fine[np.argmax(abs(CDF_a-CDF_b))]
        return F_discr, opt_threshold


class T1_Analysis(TD_Analysis):

    """
    Most kw parameters for Rabi_Analysis are also used here.
    """

    def __init__(self, label='T1', **kw):
        kw['label'] = label
        kw['h5mode'] = 'r+'  # Read write mode, file must exist
        super().__init__(**kw)

    def fit_T1(self, **kw):

        # Guess for params
        fit_mods.ExpDecayModel.set_param_hint('amplitude',
                                              value=1,
                                              min=0,
                                              max=2)
        fit_mods.ExpDecayModel.set_param_hint('tau',
                                              value=self.sweep_points[1]*50,
                                              min=self.sweep_points[1],
                                              max=self.sweep_points[-1]*1000)
        fit_mods.ExpDecayModel.set_param_hint('offset',
                                              value=0,
                                              vary=False)
        fit_mods.ExpDecayModel.set_param_hint('n',
                                              value=1,
                                              vary=False)
        self.params = fit_mods.ExpDecayModel.make_params()

        fit_res = fit_mods.ExpDecayModel.fit(data=self.normalized_data_points,
                                     t=self.sweep_points[:-self.NoCalPoints],
                                     params=self.params)

        if kw.get('print_fit_results',False):
            print(fit_res.fit_report())

        return fit_res

    def run_default_analysis(self, show=False, close_file=False, **kw):

        super().run_default_analysis(show=show,
                                     close_file=close_file,
                                     close_main_fig=True,
                                     save_fig=False, **kw)

        show_guess = kw.get('show_guess', False)
       # make_fig = kw.get('make_fig',True)

        self.add_analysis_datagroup_to_file()

        #Perform fit and save fitted parameters
        self.fit_res = self.fit_T1(**kw)
        self.save_fitted_parameters(fit_res=self.fit_res, var_name='F|1>')

        #Create self.T1 and self.T1_stderr and save them
        self.get_measured_T1() #in seconds
        self.save_computed_parameters(self.T1_dict, var_name=self.value_names[0])

        T1_micro_sec = self.T1_dict['T1']*1e6
        T1_err_micro_sec = self.T1_dict['T1_stderr']*1e6
        #Print T1 and error on screen
        if kw.get('print_parameters', False):
            print('T1 = {:.5f} ('.format(T1_micro_sec)+'μs) \t '
                  'T1 StdErr = {:.5f} ('.format(
                   T1_err_micro_sec)+'μs)')

        #Plot best fit and initial fit + data
        if self.make_fig:

            units = SI_prefix_and_scale_factor( val=max(abs(self.ax.get_xticks())),
                                                unit=self.sweep_unit[0] )[1]
            # Get old values
            instr_set = self.data_file['Instrument settings']
            try:
                if self.for_ef:
                    T1_old = float(instr_set[self.qb_name].attrs['T1_ef'])*1e6
                else:
                    T1_old = float(instr_set[self.qb_name].attrs['T1'])*1e6
                old_vals = '\nold $T_1$ = {:.5f} '.format(T1_old)  + units
            except (TypeError, KeyError, ValueError):
                logging.warning('qb_name is None. Old parameter values will '
                                'not be retrieved.')
                old_vals = ''

            textstr = ('$T_1$ = {:.5f} '.format(T1_micro_sec)  +
                       units +
                       ' $\pm$ {:.5f} '.format(T1_err_micro_sec) +
                       units + old_vals)

            self.fig.text(0.5, 0, textstr, transform=self.ax.transAxes,
                     fontsize=self.font_size,
                     verticalalignment='top',
                     horizontalalignment='center',
                     bbox=self.box_props)

            if show_guess:
                self.ax.plot(self.sweep_points[:-self.NoCalPoints],
                        self.fit_res.init_fit, 'k--', linewidth=self.line_width)

            best_vals = self.fit_res.best_values
            t = np.linspace(self.sweep_points[0],
                            self.sweep_points[-self.NoCalPoints-1], 1000)

            y = fit_mods.ExpDecayFunc(
                t, tau=best_vals['tau'],
                n=best_vals['n'],
                amplitude=best_vals['amplitude'],
                offset=best_vals['offset'])

            self.ax.plot(t, y, 'r-', linewidth=self.line_width)

            self.ax.locator_params(axis='x', nbins=6)

            if show:
                plt.show()

            self.save_fig(self.fig, figname=self.measurementstring+'_Fit', **kw)

        if close_file:
            self.data_file.close()

        return self.fit_res

    def get_measured_T1(self):
        fitted_pars = self.data_file['Analysis']['Fitted Params F|1>']

        self.T1 = fitted_pars['tau'].attrs['value']
        T1_stderr = fitted_pars['tau'].attrs['stderr']
        # T1 = self.fit_res.params['tau'].value
        # T1_stderr = self.fit_res.params['tau'].stderr

        #return as dict for use with "save_computed_parameters"; units are
        #seconds
        self.T1_dict = {'T1':self.T1, 'T1_stderr':T1_stderr}

        return self.T1, T1_stderr


class Ramsey_Analysis(TD_Analysis):

    """
    Now has support for one and two artificial_detuning values. If the
    keyword parameter "artificial_detuning" is passed as an int or a list with
    one element, the old Ramsey routine, now under "one_art_det_analysis", will
    be used. If it is passed in as a list with 2 elements (there is only support
    for 2 artificial detunings), the new routine, "two_art_dets_analysis" will
    be used.

    Most kw parameters for Rabi_Analysis are also used here.
    """

    def __init__(self, label='Ramsey', **kw):
        kw['label'] = label
        kw['h5mode'] = 'r+'

        self.artificial_detuning = kw.pop('artificial_detuning',0)
        if self.artificial_detuning == 0:
            logging.warning('Artificial detuning is unknown. Defaults to %s MHz. '
                            'New qubit frequency might be incorrect.'
                            %self.artificial_detuning)

        # The routines for 2 art_dets does not use the self.fig and self.ax
        # created in TD_Analysis for make_fig==False for TD_Analysis but
        # still want make_fig to decide whether two_art_dets_analysis should
        # make a figure
        self.make_fig_two_dets = kw.get('make_fig', True)
        if (type(self.artificial_detuning) is list ) and \
                (len(self.artificial_detuning)>1):
            kw['make_fig'] = False

        super(Ramsey_Analysis, self).__init__(**kw)

    def fit_Ramsey(self, x, y, **kw):

        print_fit_results = kw.pop('print_fit_results',False)
        damped_osc_mod = fit_mods.ExpDampOscModel
        average = np.mean(y)

        ft_of_data = np.fft.fft(y)
        index_of_fourier_maximum = np.argmax(np.abs(
            ft_of_data[1:len(ft_of_data)//2]))+1
        max_ramsey_delay = x[-1] - x[0]

        fft_axis_scaling = 1/(max_ramsey_delay)
        freq_est = fft_axis_scaling*index_of_fourier_maximum
        est_number_of_periods = index_of_fourier_maximum

        if ((average > 0.7*max(y)) or
                (est_number_of_periods < 2) or
                est_number_of_periods > len(ft_of_data)/2.):
            print('the trace is too short to find multiple periods')

            if print_fit_results:
                print('Setting frequency to 0 and ' +
                      'fitting with decaying exponential.')
            damped_osc_mod.set_param_hint('frequency',
                                          value=freq_est,
                                          vary=False)
            damped_osc_mod.set_param_hint('phase',
                                          value=0,
                                          vary=False)
        else:
            damped_osc_mod.set_param_hint('frequency',
                                          value=freq_est,
                                          vary=True,
                                          min=(1/(100 *x[-1])),
                                          max=(20/x[-1]))

        if (np.average(y[:4]) >
                np.average(y[4:8])):
            phase_estimate = 0
        else:
            phase_estimate = np.pi
        damped_osc_mod.set_param_hint('phase',
                                          value=phase_estimate, vary=True)

        amplitude_guess = 1
        damped_osc_mod.set_param_hint('amplitude',
                                      value=amplitude_guess,
                                      min=0.4,
                                      max=4.0)
        damped_osc_mod.set_param_hint('tau',
                                      value=x[1]*10,
                                      min=x[1],
                                      max=x[1]*1000)
        damped_osc_mod.set_param_hint('exponential_offset',
                                      value=0.5,
                                      min=0.4,
                                      max=4.0)
        damped_osc_mod.set_param_hint('oscillation_offset',
                                      value=0,
                                      vary=False)
        damped_osc_mod.set_param_hint('n',
                                      value=1,
                                      vary=False)
        self.params = damped_osc_mod.make_params()

        fit_res = damped_osc_mod.fit(data=y,
                                     t=x,
                                     params=self.params)
        if fit_res.chisqr > .35:
            logging.warning('Fit did not converge, varying phase')
            fit_res_lst = []

            for phase_estimate in np.linspace(0, 2*np.pi, 8):
                damped_osc_mod.set_param_hint('phase',
                                              value=phase_estimate)
                self.params = damped_osc_mod.make_params()
                fit_res_lst += [damped_osc_mod.fit(
                                data=y,
                                t=x,
                                params=self.params)]

            chisqr_lst = [fit_res.chisqr for fit_res in fit_res_lst]
            fit_res = fit_res_lst[np.argmin(chisqr_lst)]
        self.fit_results.append(fit_res)

        if print_fit_results:
            print(fit_res.fit_report())

        return fit_res

    def plot_results(self, fit_res, show_guess=False, art_det=0,
                     fig=None, ax=None, textbox=True):

        self.units = SI_prefix_and_scale_factor( val=max(abs(ax.get_xticks())),
                                            unit=self.sweep_unit[0] )[1] #list

        if isinstance(art_det, list):
            art_det = art_det[0]

        if textbox:
            textstr = ('$f_{qubit \_ old}$ = %.7g GHz'
                       % (self.qubit_freq_spec*1e-9) +
                        '\n$f_{qubit \_ new}$ = %.7g $\pm$ (%.5g) GHz'
                       % (self.qubit_frequency*1e-9,
                          fit_res.params['frequency'].stderr*1e-9) +
                       '\n$\Delta f$ = %.5g $ \pm$ (%.5g) MHz'
                       % ((self.qubit_frequency-self.qubit_freq_spec)*1e-6,
                          fit_res.params['frequency'].stderr*1e-6) +
                       '\n$f_{Ramsey}$ = %.5g $ \pm$ (%.5g) MHz'
                       % (fit_res.params['frequency'].value*1e-6,
                          fit_res.params['frequency'].stderr*1e-6) +
                       '\n$T_2^\star$ = %.6g '
                       % (fit_res.params['tau'].value*self.scale)  +
                       self.units + ' $\pm$ (%.6g) '
                       % (fit_res.params['tau'].stderr*self.scale) +
                       self.units +
                       '\nartificial detuning = %.2g MHz'
                       % (art_det*1e-6))

            fig.text(0.5, 0, textstr, fontsize=self.font_size,
                     transform=ax.transAxes,
                     verticalalignment='top',
                     horizontalalignment='center', bbox=self.box_props)

        x = np.linspace(self.sweep_points[0],
                        self.sweep_points[-self.NoCalPoints-1],
                        len(self.sweep_points)*100)

        if show_guess:
            y_init = fit_mods.ExpDampOscFunc(x, **fit_res.init_values)
            ax.plot(x, y_init, 'k--', linewidth=self.line_width)

        best_vals = fit_res.best_values
        y = fit_mods.ExpDampOscFunc(
            x, tau=best_vals['tau'],
            n=best_vals['n'],
            frequency=best_vals['frequency'],
            phase=best_vals['phase'],
            amplitude=best_vals['amplitude'],
            oscillation_offset=best_vals['oscillation_offset'],
            exponential_offset=best_vals['exponential_offset'])
        ax.plot(x, y, 'r-',linewidth=self.line_width)


    def run_default_analysis(self, print_fit_results=False,
                             close_file=False, **kw):

        super().run_default_analysis(
            close_file=close_file,
            close_main_fig=True, save_fig=False,**kw)

        verbose = kw.get('verbose', False)
        # Get old values for qubit frequency
        instr_set = self.data_file['Instrument settings']
        try:
            if self.for_ef:
                self.qubit_freq_spec = \
                    float(instr_set[self.qb_name].attrs['f_ef_qubit'])
            elif 'freq_qubit' in kw.keys():
                self.qubit_freq_spec = kw['freq_qubit']
            else:
                try:
                    self.qubit_freq_spec = \
                        float(instr_set[self.qb_name].attrs['f_qubit'])
                except KeyError:
                    self.qubit_freq_spec = \
                        float(instr_set[self.qb_name].attrs['freq_qubit'])

        except (TypeError, KeyError, ValueError):
            logging.warning('qb_name is unknown. Setting previously measured '
                            'value of the qubit frequency to 0. New qubit '
                            'frequency might be incorrect.')
            self.qubit_freq_spec = 0

        self.scale = 1e6

        # artificial detuning with one value can be passed as either an int or
        # a list with one elements
        if (type(self.artificial_detuning) is list) and \
                (len(self.artificial_detuning)>1):
            if verbose:
                print('Performing Ramsey Analysis for 2 artificial detunings.')
            self.two_art_dets_analysis(**kw)
        else:
            if type(self.artificial_detuning) is list:
                self.artificial_detuning = self.artificial_detuning[0]
            if verbose:
                print('Performing Ramsey Analysis for 1 artificial detuning.')
            self.one_art_det_analysis(**kw)

        self.save_computed_parameters({'artificial_detuning':
                                           self.artificial_detuning},
                                      var_name=self.value_names[0])
        self.save_computed_parameters(self.T2_star,
                                      var_name=self.value_names[0])
        self.save_computed_parameters({'qubit_freq': self.qubit_frequency},
                                      var_name=self.value_names[0])

        #Print the T2_star values on screen
        unit = self.parameter_units[0][-1]
        if kw.pop('print_parameters', False):
            print('New qubit frequency = {:.7f} (GHz)'.format(
                self.qubit_frequency*1e-9) +
                  '\t\tqubit frequency stderr = {:.7f} (MHz)'.format(
                self.ramsey_freq['freq_stderr']*1e-6)+
                '\nT2* = {:.5f} '.format(
                self.T2_star['T2_star']*self.scale) +'('+'μ'+unit+')'+
                '\t\tT2* stderr = {:.5f} '.format(
                self.T2_star['T2_star_stderr']*self.scale) +
                '('+'μ'+unit+')')

        if close_file:
            self.data_file.close()

        return self.fit_res

    def one_art_det_analysis(self, **kw):

        #Perform fit and save fitted parameters
        self.fit_res = self.fit_Ramsey(x=self.sweep_points[:-self.NoCalPoints],
                                       y=self.normalized_data_points, **kw)
        self.save_fitted_parameters(self.fit_res, var_name=self.value_names[0])
        self.get_measured_freq(fit_res=self.fit_res, **kw)

        # Calculate new qubit frequency
        self.qubit_frequency = self.qubit_freq_spec + self.artificial_detuning \
                               - self.ramsey_freq['freq']

        #Extract T2 star and save it
        self.get_measured_T2_star(fit_res=self.fit_res, **kw)
        # the call above defines self.T2_star as a dict; units are seconds

        self.total_detuning = self.fit_res.params['frequency'].value
        self.detuning_stderr = self.fit_res.params['frequency'].stderr
        self.detuning = self.total_detuning - self.artificial_detuning

        if self.make_fig:
            #Plot results
            show_guess = kw.pop('show_guess', False)
            show = kw.pop('show', False)
            self.plot_results(self.fit_res, show_guess=show_guess,
                              art_det=self.artificial_detuning,
                              fig=self.fig, ax=self.ax)

            #dispaly figure
            if show:
                plt.show()

            #save figure
            self.save_fig(self.fig, figname=self.measurementstring+'_Ramsey_fit',
                          **kw)

    def two_art_dets_analysis(self, **kw):

        # Extract the data for each ramsey
        len_art_det = len(self.artificial_detuning)
        sweep_pts_1 = self.sweep_points[0:-self.NoCalPoints:len_art_det]
        sweep_pts_2 = self.sweep_points[1:-self.NoCalPoints:len_art_det]
        ramsey_data_1 = self.normalized_values[0:-self.NoCalPoints:len_art_det]
        ramsey_data_2 = self.normalized_values[1:-self.NoCalPoints:len_art_det]

        #Perform fit
        fit_res_1 = self.fit_Ramsey(x=sweep_pts_1,
                                    y=ramsey_data_1, **kw)
        fit_res_2 = self.fit_Ramsey(x=sweep_pts_2,
                                    y=ramsey_data_2, **kw)

        self.save_fitted_parameters(fit_res_1, var_name=(self.value_names[0]+
                        ' ' + str(self.artificial_detuning[0]*1e-6) + ' MHz'))
        self.save_fitted_parameters(fit_res_2, var_name=(self.value_names[0]+
                        ' ' + str(self.artificial_detuning[1]*1e-6) + ' MHz'))

        ramsey_freq_dict_1 = self.get_measured_freq(fit_res=fit_res_1, **kw)
        ramsey_freq_1 = ramsey_freq_dict_1['freq']
        ramsey_freq_dict_2 = self.get_measured_freq(fit_res=fit_res_2, **kw)
        ramsey_freq_2 = ramsey_freq_dict_2['freq']

        # Calculate possible detunings from real qubit frequency
        self.new_qb_freqs = {
            '0':self.qubit_freq_spec + self.artificial_detuning[0] + ramsey_freq_1,
            '1':self.qubit_freq_spec + self.artificial_detuning[0] - ramsey_freq_1,
            '2':self.qubit_freq_spec + self.artificial_detuning[1] + ramsey_freq_2,
            '3':self.qubit_freq_spec + self.artificial_detuning[1] - ramsey_freq_2}

        print('The 4 possible cases for the new qubit frequency give:')
        pprint(self.new_qb_freqs)

        # Find which ones match
        self.diff = {}
        self.diff.update({'0':self.new_qb_freqs['0']-self.new_qb_freqs['2']})
        self.diff.update({'1':self.new_qb_freqs['1']-self.new_qb_freqs['3']})
        self.diff.update({'2':self.new_qb_freqs['1']-self.new_qb_freqs['2']})
        self.diff.update({'3':self.new_qb_freqs['0']-self.new_qb_freqs['3']})
        self.correct_key = np.argmin(np.abs(list(self.diff.values())))
        # Get new qubit frequency
        self.qubit_frequency = self.new_qb_freqs[str(self.correct_key)]

        if self.correct_key < 2:
            # art_det 1 was correct direction
            # print('Artificial detuning {:.1f} MHz gave the best results.'.format(
            #     self.artificial_detuning[0]*1e-6))
            self.fit_res = fit_res_1
            self.ramsey_data = ramsey_data_1
            self.sweep_pts = sweep_pts_1
            self.good_ramsey_freq = ramsey_freq_1
            qb_stderr = ramsey_freq_dict_1['freq_stderr']

        else:
            # art_det 2 was correct direction
            # print('Artificial detuning {:.1f} MHz gave the best results.'.format(
            #     self.artificial_detuning[1]*1e-6))
            self.fit_res = fit_res_2
            self.ramsey_data = ramsey_data_2
            self.sweep_pts = sweep_pts_2
            self.good_ramsey_freq = ramsey_freq_2
            qb_stderr = ramsey_freq_dict_2['freq_stderr']

        #Extract T2 star and save it
        self.get_measured_T2_star(fit_res=self.fit_res, **kw)  #defines self.T2_star as a dict;
        # units are seconds

        ################
        # Plot results #
        ################
        if self.make_fig_two_dets:
            show_guess = kw.pop('show_guess', False)
            show = kw.pop('show', False)

            if self.for_ef:
                ylabel = r'$F$ $\left(|f \rangle \right) (arb. units)$'
            else:
                ylabel = r'$F$ $\left(|e \rangle \right) (arb. units)$'
            if self.no_of_columns==2:
                figsize=(3.375, 2.25*len_art_det)
            else:
                figsize=(7, 4*len_art_det)
            self.fig, self.axs = plt.subplots(len_art_det, 1,
                                              figsize=figsize,
                                              dpi=self.dpi)

            fit_res_array = [fit_res_1, fit_res_2]
            ramsey_data_dict = {'0':ramsey_data_1,
                                '1':ramsey_data_2}

            for i in range(len_art_det):
                ax = self.axs[i]
                self.plot_results_vs_sweepparam(x=self.sweep_pts,
                                                y=ramsey_data_dict[str(i)],
                                                fig=self.fig, ax=ax,
                                                xlabel=self.sweep_name,
                                                x_unit=self.sweep_unit[0],
                                                ylabel=ylabel,
                                                marker='o-',
                                                save=False)
                self.plot_results(fit_res_array[i], show_guess=show_guess,
                                  art_det=self.artificial_detuning[i],
                                  fig=self.fig, ax=ax, textbox=False)

                textstr = ('artificial detuning = %.2g MHz'
                           % (self.artificial_detuning[i]*1e-6) +
                           '\n$f_{Ramsey}$ = %.5g $ MHz \pm$ (%.5g) MHz'
                           % (fit_res_array[i].params['frequency'].value*1e-6,
                              fit_res_array[i].params['frequency'].stderr*1e6) +
                           '\n$T_2^\star$ = %.3g '
                           % (fit_res_array[i].params['tau'].value*self.scale)  +
                           self.units + ' $\pm$ (%.3g) '
                           % (fit_res_array[i].params['tau'].stderr*self.scale) +
                           self.units)
                ax.annotate(textstr, xy=(0.99, 0.98), xycoords='axes fraction',
                            fontsize=self.font_size, bbox=self.box_props,
                            horizontalalignment='right', verticalalignment='top')

                if i==(len_art_det-1):
                    textstr_main = ('$f_{qubit \_ old}$ = %.5g GHz'
                                    % (self.qubit_freq_spec*1e-9) +
                                    '\n$f_{qubit \_ new}$ = %.5g $ GHz \pm$ (%.5g) GHz'
                                    % (self.qubit_frequency*1e-9,
                                       qb_stderr*1e-9) +
                                    '\n$T_2^\star$ = %.3g '
                                    % (self.T2_star['T2_star']*self.scale)  +
                                    self.units + ' $\pm$ (%.3g) '
                                    % (self.T2_star['T2_star_stderr']*self.scale) +
                                    self.units)

                    self.fig.text(0.5, 0, textstr_main, fontsize=self.font_size,
                                  transform=self.axs[i].transAxes,
                                  verticalalignment='top',
                                  horizontalalignment='center', bbox=self.box_props)

            #dispaly figure
            if show:
                plt.show()

            #save figure
            self.save_fig(self.fig, figname=self.measurementstring+'_Ramsey_fit',
                          **kw)


    def get_measured_freq(self, fit_res, **kw):
        freq = fit_res.params['frequency'].value
        freq_stderr = fit_res.params['frequency'].stderr

        self.ramsey_freq = {'freq':freq, 'freq_stderr':freq_stderr}

        return self.ramsey_freq

    def get_measured_T2_star(self, fit_res, **kw):
        '''
        Returns measured T2 star from the fit to the Ical data.
         return T2, T2_stderr
        '''
        T2 = fit_res.params['tau'].value
        T2_stderr = fit_res.params['tau'].stderr

        self.T2_star = {'T2_star':T2, 'T2_star_stderr':T2_stderr}

        return self.T2_star


class DragDetuning_Analysis(TD_Analysis):

    def __init__(self, label='DragDetuning', **kw):
        kw['label'] = label
        kw['h5mode'] = 'r+'  # Read write mode, file must exist
        super(self.__class__, self).__init__(**kw)

    def run_default_analysis(self, print_fit_results=False, **kw):
        close_file = kw.pop('close_file', True)
        figsize = kw.pop('figsize', (11, 10))
        self.add_analysis_datagroup_to_file()
        self.get_naming_and_values()
        fig, axarray = plt.subplots(2, 2, figsize=figsize)

        XpY90_data = self.measured_values[0][0::2] + \
            1.j*self.measured_values[1][0::2]
        YpX90_data = self.measured_values[0][1::2] + \
            1.j*self.measured_values[1][1::2]

        self.XpY90 = np.mean(XpY90_data)
        self.YpX90 = np.mean(YpX90_data)
        self.detuning = np.abs(self.XpY90 - self.YpX90)

        for i, name in enumerate(self.value_names):
            ax = axarray[i/2, i % 2]
            self.plot_results_vs_sweepparam(x=self.sweep_points,
                                            y=self.measured_values[i],
                                            fig=fig,
                                            ax=ax,
                                            xlabel=self.xlabel,
                                            ylabel=self.ylabels[i],
                                            **kw)

        self.save_fig(fig, figname=self.measurementstring, **kw)
        if close_file:
            self.data_file.close()
        return (self.detuning, self.XpY90, self.YpX90)


class TransientAnalysis(TD_Analysis):

    def run_default_analysis(self, print_fit_results=False, **kw):
        close_file = kw.pop('close_file', True)
        demodulate = kw.pop('demodulate', False)
        figsize = kw.pop('figsize', (11, 4))
        self.IF = kw.pop('IF', 10)
        self.load_hdf5data()
        keys = list(self.g.keys())
        fig, ax = plt.subplots(1, 1, figsize=figsize)

        self.valuenames = ["transient_0", "transient_1"]
        if 'touch_n_go_transient_0' in keys:
            mode = 'CBox'
            transient_0 = self.get_values(key='touch_n_go_transient_0')
            transient_1 = self.get_values(key='touch_n_go_transient_1')
            sampling_rate = 0.2  # Gsample/s
            kw.pop('plot_title', "CBox transient")
            samples = len(transient_0)

        elif 'average_transients_I' in keys:
            mode = 'ATS'
            transients_0 = self.get_values(key='average_transients_I')
            transients_1 = self.get_values(key='average_transients_Q')
            samples = len(transients_0[:, 0])
            sampling_rate = 1  # Gsample/s

        self.time = np.linspace(0, samples/sampling_rate, samples)
        if mode == 'CBox':
            self.plot_results_vs_sweepparam(x=self.time,
                                            y=transient_0,
                                            fig=fig,
                                            ax=ax,
                                            marker='-o',
                                            xlabel="time (ns)",
                                            ylabel="amplitude (au)",
                                            **kw)
        else:

            ax.plot(self.time, transients_0[:, 0], marker='.',
                    label='Average transient ch A')
            ax.plot(self.time, transients_1[:, 0], marker='.',
                    label='Average transient ch B')
            ax.legend()

            ax.set_xlabel('time (ns)')
            ax.set_ylabel('dac voltage (V)')

        if demodulate:
            print('demodulating using IF = %.2f GHz' % self.IF)
            dem_cos = np.cos(2*np.pi*self.IF*self.time)
            dem_sin = np.sin(2*np.pi*self.IF*self.time)

            self.demod_transient_I = dem_cos*transients_0[:, 0] + \
                dem_sin * transients_1[:, 0]
            self.demod_transient_Q = -dem_sin*transients_0[:, 0] + \
                dem_cos * transients_1[:, 0]

            fig2, axs2 = plt.subplots(1, 1, figsize=figsize, sharex=True)
            axs2.plot(self.time, self.demod_transient_I, marker='.',
                      label='I demodulated')
            axs2.plot(self.time, self.demod_transient_Q, marker='.',
                      label='Q demodulated')
            axs2.legend()
            self.save_fig(fig2, figname=self.measurementstring+'demod', **kw)
            axs2.set_xlabel('time (ns)')
            axs2.set_ylabel('dac voltage (V)')

            self.power = self.demod_transient_I**2 + self.demod_transient_Q**2
            fig3, ax3 = plt.subplots(1, 1, figsize=figsize, sharex=True)
            ax3.plot(self.time, self.power, marker='.')
            ax3.set_ylabel('Power (a.u.)')
            self.save_fig(fig3, figname=self.measurementstring+'Power', **kw)
            ax3.set_xlabel('time (ns)')

        self.save_fig(fig, figname=self.measurementstring, **kw)
        if close_file:
            self.data_file.close()
        return


class DriveDetuning_Analysis(TD_Analysis):

    def __init__(self, label='DriveDetuning', **kw):
        kw['label'] = label
        kw['h5mode'] = 'r+'  # Read write mode, file must exist
        super().__init__(**kw)

    def run_default_analysis(self, print_fit_results=False, **kw):

        def sine_fit_data():
            self.fit_type = 'sine'
            model = fit_mods.lmfit.Model(fit_mods.CosFunc)

            params = fit_mods.Cos_guess(model, data=data,
                                        t=sweep_points)
            # This ensures that phase is *always* ~90 deg if it is different
            # this shows up in the amplitude and prevents the correct detuning
            # is shown.
            params['phase'].min = np.deg2rad(80)
            params['phase'].max = np.deg2rad(100)

            fit_results = model.fit(data=data, t=sweep_points,
                                    params=params)
            return fit_results

        def quadratic_fit_data():
            M = np.array(
                [sweep_points**2, sweep_points, [1]*len(sweep_points)])
            Minv = np.linalg.pinv(M)
            [a, b, c] = np.dot(data, Minv)
            fit_data = (a*sweep_points**2 + b*sweep_points + c)
            return fit_data, (a, b, c)

        close_file = kw.pop('close_file', True)
        figsize = kw.pop('figsize', (11, 5))
        self.add_analysis_datagroup_to_file()
        self.get_naming_and_values()

        self.NoCalPoints = 4

        self.normalize_data_to_calibration_points(
            self.measured_values[0], self.NoCalPoints)
        self.add_dataset_to_analysisgroup('Corrected data',
                                          self.corr_data)
        self.analysis_group.attrs.create('corrected data based on',
                                         'calibration points'.encode('utf-8'))

        data = self.corr_data[:-self.NoCalPoints]
        cal_data = np.split(self.corr_data[-self.NoCalPoints:], 2)
        cal_data_mean = np.mean(cal_data, axis=1)
        cal_peak_to_peak = abs(cal_data_mean[1] - cal_data_mean[0])

        sweep_points = self.sweep_points[:-self.NoCalPoints]
        data_peak_to_peak = max(data) - min(data)

        self.fit_results_sine = sine_fit_data()
        self.fit_results_quadratic = quadratic_fit_data()

        chisqr_sine = self.fit_results_sine.chisqr
        chisqr_quadratic = np.sum((self.fit_results_quadratic[0] - data)**2)

        if (chisqr_quadratic < chisqr_sine) or \
                (data_peak_to_peak/cal_peak_to_peak < .5):
            self.fit_type = 'quadratic'
            self.slope = self.fit_results_quadratic[1][1]
            amplitude = cal_peak_to_peak / 2

        else:
            self.fit_type = 'sine'
            amplitude = self.fit_results_sine.params['amplitude']
            frequency = self.fit_results_sine.params['frequency']
            self.slope = 2 * np.pi * amplitude * frequency

        self.drive_detuning = -1*self.slope / (2 * np.pi * abs(amplitude))
        self.drive_scaling_factor = 1. / (1. + self.drive_detuning)

        # Plotting
        fig, axarray = plt.subplots(2, figsize=figsize)
        for k, name in enumerate(self.value_names):
            ax = axarray[k]
            self.plot_results_vs_sweepparam(x=self.sweep_points,
                                            y=self.measured_values[k],
                                            fig=fig,
                                            ax=ax,
                                            xlabel=self.xlabel,
                                            ylabel=self.ylabels[k],
                                            **kw)
        self.save_fig(fig, figname=self.measurementstring, **kw)
        fig, ax = self.default_ax()
        self.plot_results_vs_sweepparam(x=self.sweep_points,
                                        y=self.corr_data,
                                        fig=fig,
                                        ax=ax,
                                        xlabel=self.xlabel,
                                        ylabel=r'$F$  $|1\rangle$',
                                        **kw)
        if self.fit_type is 'sine':
            ax.plot(sweep_points, self.fit_results_sine.best_fit)
        else:
            ax.plot(sweep_points, self.fit_results_quadratic[0])
        # plt.show()
        self.save_fig(fig, figname=self.measurementstring + '_fit', **kw)
        if close_file:
            self.data_file.close()
        return self.drive_scaling_factor


class OnOff_Analysis(TD_Analysis):

    def __init__(self, label='OnOff', idx=None, **kw):
        kw['label'] = label
        kw['h5mode'] = 'r+'  # Read write mode, file must exist
        self.idx = idx
        super(self.__class__, self).__init__(**kw)

    def run_default_analysis(self, print_fit_results=False, **kw):
        close_file = kw.pop('close_file', True)
        self.add_analysis_datagroup_to_file()
        self.get_naming_and_values()
        figsize = kw.pop('figsize', (11, 2*len(self.value_names)))
        if self.idx is not None:
            idx_val = np.where(self.value_names == 'I_cal_%d' % self.idx)[0][0]
        else:
            try:
                idx_val = np.where(self.value_names == 'I_cal')[0][0]
            except:  # Kind of arbitrarily choose axis 0
                idx_val = 0

        fig, axarray = plt.subplots(len(self.value_names)/2, 2,
                                    figsize=figsize)

        I_cal = self.measured_values[idx_val]
        zero_mean = np.mean(I_cal[0::2])
        zero_std = np.std(I_cal[0::2])

        one_mean = np.mean(I_cal[1::2])
        one_std = np.std(I_cal[1::2])

        self.distance = np.power(zero_mean - one_mean, 2)
        distance_error = np.sqrt(
            np.power(2.*(zero_mean - one_mean)*zero_std, 2)
            + np.power(2.*(one_mean - zero_mean)*one_std, 2))
        self.contrast = self.distance/distance_error

        for i, name in enumerate(self.value_names):
            if len(self.value_names) == 4:
                ax = axarray[i/2, i % 2]
            elif len(self.value_names) == 2:
                ax = axarray[i]

            self.plot_results_vs_sweepparam(x=self.sweep_points[::2],
                                            y=self.measured_values[i][::2],
                                            fig=fig,
                                            ax=ax,
                                            xlabel=self.xlabel,
                                            ylabel=self.ylabels[i],
                                            label='On',
                                            marker='o:',
                                            **kw)
            self.plot_results_vs_sweepparam(x=self.sweep_points[1::2],
                                            y=self.measured_values[i][1::2],
                                            fig=fig,
                                            ax=ax,
                                            xlabel=self.xlabel,
                                            ylabel=self.ylabels[i],
                                            label='Off',
                                            marker='o:',
                                            **kw)
            ax.legend()
        fig2, ax2 = plt.subplots(figsize=(10, 6))
        self.plot_results_vs_sweepparam(x=self.sweep_points[::2],
                                        y=I_cal[::2],
                                        fig=fig2,
                                        ax=ax2,
                                        xlabel=self.xlabel,
                                        ylabel=self.ylabels[idx_val],
                                        label='Off',
                                        marker='o:',
                                        **kw)
        self.plot_results_vs_sweepparam(x=self.sweep_points[1::2],
                                        y=I_cal[1::2],
                                        fig=fig2,
                                        ax=ax2,
                                        xlabel=self.xlabel,
                                        ylabel=self.ylabels[idx_val],
                                        label='Off',
                                        marker='o:',
                                        **kw)
        ax2.hlines((zero_mean), 0, len(self.sweep_points),
                   linestyle='solid', color='blue')
        ax2.hlines((one_mean), 0, len(self.sweep_points),
                   linestyle='solid', color='green')
        ax2.text(2, zero_mean, "Zero mean", bbox=self.box_props, color='blue')
        ax2.text(2, one_mean, "One mean", bbox=self.box_props, color='green')
        ax2.hlines((zero_mean+zero_std, zero_mean-zero_std),
                   0, len(self.sweep_points), linestyle='dashed', color='blue')
        ax2.hlines((one_mean+one_std, one_mean-one_std),
                   0, len(self.sweep_points), linestyle='dashed', color='green')
        ax2.text(2, max(I_cal)+(max(I_cal)-min(I_cal))*.04,
                 "Contrast: %.2f" % self.contrast,
                 bbox=self.box_props)
        self.save_fig(fig, figname=self.measurementstring, **kw)
        self.save_fig(fig2, figname=self.measurementstring+'_calibrated', **kw)
        if close_file:
            self.data_file.close()
        print('Average contrast: %.2f' % self.contrast)
        return self.contrast


class AllXY_Analysis(TD_Analysis):

    '''
    Performs a rotation and normalization on the data and calculates a
    deviation from the expected ideal data.

    Automatically works for the standard AllXY sequences of 42 and 21 points.
    Optional keyword arguments can be used to specify
    'ideal_data': np.array equal in lenght to the data
    '''

    def __init__(self, label='AllXY', zero_coord=None, one_coord=None,
                 make_fig=True, **kw):
        kw['label'] = label
        kw['h5mode'] = 'r+'  # Read write mode, file must exist
        self.zero_coord = zero_coord
        self.one_coord = one_coord
        self.make_fig = make_fig

        super(self.__class__, self).__init__(**kw)

    def run_default_analysis(self, print_fit_results=False,
                             close_main_fig=True, flip_axis=False, **kw):
        close_file = kw.pop('close_file', True)
        self.flip_axis = flip_axis
        self.cal_points = kw.pop('cal_points', None)
        self.add_analysis_datagroup_to_file()
        self.get_naming_and_values()

        if len(self.measured_values[0]) == 42:
            ideal_data = np.concatenate((0*np.ones(10), 0.5*np.ones(24),
                                         np.ones(8)))
        else:
            ideal_data = np.concatenate((0*np.ones(5), 0.5*np.ones(12),
                                         np.ones(4)))
        self.rotate_and_normalize_data()
        self.add_dataset_to_analysisgroup('Corrected data',
                                          self.corr_data)
        self.analysis_group.attrs.create('corrected data based on',
                                         'calibration points'.encode('utf-8'))
        data_error = self.corr_data - ideal_data
        self.deviation_total = np.mean(abs(data_error))
        # Plotting
        if self.make_fig:
            self.make_figures(ideal_data=ideal_data,
                              close_main_fig=close_main_fig, **kw)
        if close_file:
            self.data_file.close()
        return self.deviation_total

    def make_figures(self, ideal_data, close_main_fig, **kw):
        fig1, fig2, ax1, axarray = self.setup_figures_and_axes()
        for i in range(len(self.value_names)):
            if len(self.value_names) == 2:
                ax = axarray[i]
            else:
                ax = axarray
            self.plot_results_vs_sweepparam(x=self.sweep_points,
                                            y=self.measured_values[i],
                                            fig=fig2, ax=ax,
                                            xlabel=self.xlabel,
                                            ylabel=str(
                                                self.value_names[i]),
                                            save=False)
        ax1.set_ylim(min(self.corr_data)-.1, max(self.corr_data)+.1)
        if self.flip_axis:
            ylabel = r'$F$ $|0 \rangle$'
        else:
            ylabel = r'$F$ $|1 \rangle$'
        self.plot_results_vs_sweepparam(x=self.sweep_points,
                                        y=self.corr_data,
                                        fig=fig1, ax=ax1,
                                        xlabel='',
                                        ylabel=ylabel,
                                        save=False)
        ax1.plot(self.sweep_points, ideal_data)
        labels = [item.get_text() for item in ax1.get_xticklabels()]
        if len(self.measured_values[0]) == 42:
            locs = np.arange(1, 42, 2)
        else:
            locs = np.arange(0, 21, 1)
        labels = ['II', 'XX', 'YY', 'XY', 'YX',
                  'xI', 'yI', 'xy', 'yx', 'xY', 'yX',
                  'Xy', 'Yx', 'xX', 'Xx', 'yY', 'Yy',
                  'XI', 'YI', 'xx', 'yy']

        ax1.xaxis.set_ticks(locs)
        ax1.set_xticklabels(labels, rotation=60)

        deviation_text = r'Deviation: %.5f' % self.deviation_total
        ax1.text(1, 1.05, deviation_text, fontsize=11,
                 bbox=self.box_props)
        if not close_main_fig:
            # Hacked in here, good idea to only show the main fig but can
            # be optimized somehow
            self.save_fig(fig1, ylabel='Amplitude (normalized)',
                          close_fig=False, **kw)
        else:
            self.save_fig(fig1, ylabel='Amplitude (normalized)', **kw)
        self.save_fig(fig2, ylabel='Amplitude', **kw)

class RandomizedBenchmarking_Analysis(TD_Analysis):

    '''
    Rotates and normalizes the data before doing a fit with a decaying
    exponential to extract the Clifford fidelity.
    By optionally specifying T1 and the pulse separation (time between start
    of pulses) the T1 limited fidelity will be given and plotted in the
    same figure.
    '''

    def __init__(self, label='RB', T1=None, pulse_delay=None, **kw):

        self.T1 = T1
        if self.T1==0:
            self.T1=None

        self.pulse_delay = pulse_delay

        super().__init__(**kw)

    def run_default_analysis(self, **kw):
        close_main_fig = kw.pop('close_main_fig', True)
        close_file = kw.pop('close_file', True)
        if self.cal_points is None:
            self.cal_points = [list(range(-4, -2)), list(range(-2, 0))]

        super().run_default_analysis(close_file=False, make_fig=False,
                                     **kw)

        data = self.corr_data[:-1*(len(self.cal_points[0]*2))]
        n_cl = self.sweep_points[:-1*(len(self.cal_points[0]*2))]

        self.fit_res = self.fit_data(data, n_cl)
        self.fit_results = [self.fit_res]
        self.save_fitted_parameters(fit_res=self.fit_res, var_name='F|1>')
        if self.make_fig:
            self.make_figures(close_main_fig=close_main_fig, **kw)

        if close_file:
            self.data_file.close()
        return

    def calc_T1_limited_fidelity(self, T1, pulse_delay):
        '''
        Formula from Asaad et al.
        pulse separation is time between start of pulses
        '''
        Np = 1.875  # Number of gates per Clifford for XY_pi/2 decomposition
        F_cl = (1/6*(3 + 2*np.exp(-1*pulse_delay/(2*T1)) +
                     np.exp(-pulse_delay/T1)))**Np
        p = 2*F_cl - 1

        return F_cl, p

    def add_textbox(self, ax, F_T1=None):

        textstr = ('\t$F_{Cl}$'+' \t= {:.4g} $\pm$ ({:.4g})%'.format(
            self.fit_res.params['fidelity_per_Clifford'].value*100,
            self.fit_res.params['fidelity_per_Clifford'].stderr*100) +
                   '\n  $1-F_{Cl}$'+'  = {:.4g} $\pm$ ({:.4g})%'.format(
            (1-self.fit_res.params['fidelity_per_Clifford'].value)*100,
            (self.fit_res.params['fidelity_per_Clifford'].stderr)*100) +
                   '\n\tOffset\t= {:.4g} $\pm$ ({:.4g})'.format(
                       (self.fit_res.params['offset'].value),
                       (self.fit_res.params['offset'].stderr)))
        if F_T1 is not None:
            textstr += ('\n\t  $F_{Cl}^{T_1}$  = ' +
                        '{:.6g}%'.format(F_T1*100))

        self.ax.text(0.1, 0.95, textstr, transform=self.ax.transAxes,
                     fontsize=11, verticalalignment='top',
                     bbox=self.box_props)

    def make_figures(self, close_main_fig, **kw):

        ylabel = r'$F$ $\left(|1 \rangle \right)$'
        self.fig, self.ax = self.default_ax()
        if self.plot_cal_points:
            x = self.sweep_points
            y = self.corr_data
        else:
            logging.warning('not tested for all types of calpoints')
            if type(self.cal_points[0]) is int:
                x = self.sweep_points[:-2]
                y = self.corr_data[:-2]
            else:
                x = self.sweep_points[:-1*(len(self.cal_points[0])*2)]
                y = self.corr_data[:-1*(len(self.cal_points[0])*2)]

        self.plot_results_vs_sweepparam(x=x,
                                        y=y,
                                        fig=self.fig, ax=self.ax,
                                        xlabel=self.xlabel,
                                        ylabel=ylabel,
                                        save=False)

        x_fine = np.linspace(0, self.sweep_points[-1], 1000)
        for fit_res in self.fit_results:
            best_fit = fit_mods.RandomizedBenchmarkingDecay(
                x_fine, **fit_res.best_values)
            self.ax.plot(x_fine, best_fit, label='Fit')
        self.ax.set_ylim(min(min(self.corr_data)-.1, -.1),
                         max(max(self.corr_data)+.1, 1.1))

        # Here we add the line corresponding to T1 limited fidelity
        F_T1 = None
        if self.T1 is not None and self.pulse_delay is not None:
            F_T1, p_T1 = self.calc_T1_limited_fidelity(
                self.T1, self.pulse_delay)
            T1_limited_curve = fit_mods.RandomizedBenchmarkingDecay(
                x_fine, -0.5, p_T1, 0.5)
            self.ax.plot(x_fine, T1_limited_curve, label='T1-limit')

            self.ax.legend(loc='center left', bbox_to_anchor=(1, 0.5))

        # Add a textbox
        self.add_textbox(self.ax, F_T1)

        if not close_main_fig:
            # Hacked in here, good idea to only show the main fig but can
            # be optimized somehow
            self.save_fig(self.fig, ylabel='Amplitude (normalized)',
                          close_fig=False, **kw)
        else:
            self.save_fig(self.fig, ylabel='Amplitude (normalized)', **kw)

    def fit_data(self, data, numCliff,
                 print_fit_results=False,
                 show_guess=False,
                 plot_results=False):

        RBModel = lmfit.Model(fit_mods.RandomizedBenchmarkingDecay)
        # RBModel = fit_mods.RBModel
        RBModel.set_param_hint('Amplitude', value=-0.5)
        RBModel.set_param_hint('p', value=.99)
        RBModel.set_param_hint('offset', value=.5)
        # From Magesan et al., Scalable and Robust Randomized Benchmarking
        # of Quantum Processes
        RBModel.set_param_hint('fidelity_per_Clifford',  # vary=False,
                               expr='(p + (1-p)/2)')
        RBModel.set_param_hint('error_per_Clifford',  # vary=False,
                               expr='1-fidelity_per_Clifford')
        RBModel.set_param_hint('fidelity_per_gate',  # vary=False,
                               expr='fidelity_per_Clifford**(1./1.875)')
        RBModel.set_param_hint('error_per_gate',  # vary=False,
                               expr='1-fidelity_per_gate')

        params = RBModel.make_params()
        fit_res = RBModel.fit(data, numCliff=numCliff,
                              params=params)
        if print_fit_results:
            print(fit_res.fit_report())
        if plot_results:
            plt.plot(fit_res.data, 'o-', label='data')
            plt.plot(fit_res.best_fit, label='best fit')
            if show_guess:
                plt.plot(fit_res.init_fit, '--', label='init fit')

        return fit_res


class RandomizedBenchmarking_Analysis_new(TD_Analysis):

    '''
    Rotates and normalizes the data before doing a fit with a decaying
    exponential to extract the Clifford fidelity.
    By optionally specifying T1 and the pulse separation (time between start
    of pulses) the T1 limited fidelity will be given and plotted in the
    same figure.
    '''

    def __init__(self, label='RB', T1=None, T2=None, pulse_delay=None,
                 gate_decomp='HZ', TwoD=True, **kw):

        self.T1 = T1
        self.T2 = T2
        if self.T1==0:
            self.T1=None
        if self.T2==0:
            self.T2=None

        self.gate_decomp = gate_decomp
        self.pulse_delay = pulse_delay

        super().__init__(TwoD=TwoD, **kw)

    def run_default_analysis(self, **kw):

        if not kw.pop('skip', False):
            close_main_fig = kw.pop('close_main_fig', True)
            close_file = kw.pop('close_file', True)
            if self.cal_points is None:
                self.cal_points = [list(range(-4, -2)), list(range(-2, 0))]

            MeasurementAnalysis.run_default_analysis(self, close_file=False, **kw)

            self.add_analysis_datagroup_to_file()

            self.n_cl = np.unique(self.sweep_points_2D)
            nr_sweep_pts = self.sweep_points.size #nr_seeds+NoCalPts
            self.nr_seeds = nr_sweep_pts - 2*len(self.cal_points[0])
            data = np.zeros(self.n_cl.size)

            data_rearranged = [np.zeros((self.n_cl.size, nr_sweep_pts)),
                               np.zeros((self.n_cl.size, nr_sweep_pts))]
            I = self.measured_values[0]
            Q = self.measured_values[1]
            for i in range(self.n_cl.size):
                for j in range(nr_sweep_pts):
                    data_rearranged[0][i, j] = I[j, i]
                    data_rearranged[1][i, j] = Q[j, i]
            self.data_rearranged = data_rearranged
            a = np.zeros((2, nr_sweep_pts))  #this is an array with the same shape as
                                         #as measured_values for TwoD==False
            self.data_calibrated = deepcopy(self.data_rearranged[0])
            for i in range(self.n_cl.size):
                a[0] = data_rearranged[0][i]
                a[1] = data_rearranged[1][i]
                data_calibrated = a_tools.rotate_and_normalize_data(a,
                                                            self.cal_points[0],
                                                            self.cal_points[1])[0]
                self.data_calibrated[i] = data_calibrated
                data_calibrated = data_calibrated[:-int(self.NoCalPoints)]
                data[i] = np.mean(data_calibrated)

            self.calibrated_data_points = np.zeros(shape=(self.data_calibrated.shape[0],
                                                   self.nr_seeds))
            for i,d in enumerate(self.data_calibrated):
                self.calibrated_data_points[i] = d[:-int(2*len(self.cal_points[0]))]

            self.data = data
            #data = self.corr_data[:-1*(len(self.cal_points[0]*2))]
            #n_cl = self.sweep_points[:-1*(len(self.cal_points[0]*2))]

            self.add_dataset_to_analysisgroup('Corrected data', self.data)
            self.analysis_group.attrs.create('corrected data based on',
                                             'calibration points'.encode('utf-8'))

            self.fit_res = self.fit_data(self.data, self.n_cl, **kw)
            self.fit_results = [self.fit_res]
            self.save_fitted_parameters(fit_res=self.fit_res, var_name='F|1>')
            if self.make_fig:
                self.make_figures(close_main_fig=close_main_fig, **kw)

            if close_file:
                self.data_file.close()
        return

    def calc_T1_limited_fidelity(self, T1, T2, pulse_delay):
        '''
        Formula from Asaad et al.
        pulse separation is time between start of pulses
        '''
        #Np = 1.875  # Avg. number of gates per Clifford for XY decomposition
        #Np = 0.9583  # Avg. number of gates per Clifford for HZ decomposition
        if self.gate_decomp=='HZ':
            Np = 1.125
        elif self.gate_decomp=='XY':
            Np = 1.875
        else:
            raise ValueError('Gate decomposition not recognized.')
        F_cl = (1/6*(3 + 2*np.exp(-1*pulse_delay/(T2)) +
                     np.exp(-pulse_delay/T1)))**Np
        p = 2*F_cl - 1

        return F_cl, p

    def add_textbox(self, ax, F_T1=None, plot_T1_lim=True, **kw):

        textstr = ('$F_{Cl}$'+' = {:.6g} $\pm$ ({:.4g})%'.format(
            self.fit_res.params['fidelity_per_Clifford'].value*100,
            self.fit_res.params['fidelity_per_Clifford'].stderr*100) +
            '\n$1-F_{Cl}$'+'  = {:.4g} $\pm$ ({:.4g})%'.format(
                (1-self.fit_res.params['fidelity_per_Clifford'].value)*100,
                (self.fit_res.params['fidelity_per_Clifford'].stderr)*100) +
            '\nOffset = {:.4g} $\pm$ ({:.3g})'.format(
                (self.fit_res.params['offset'].value),
                (self.fit_res.params['offset'].stderr)))
        if F_T1 is not None and plot_T1_lim:
            textstr += ('\n$F_{Cl}^{T_1}$  = ' +
                        '{:.6g}%'.format(F_T1*100))

        horizontal_alignment = kw.pop('horizontal_alignment', 'left')
        horiz_place = 0.025
        if horizontal_alignment=='right':
            horiz_place = 0.975

        ax.text(horiz_place, 0.95, textstr, transform=ax.transAxes,
                fontsize=self.font_size, verticalalignment='top',
                horizontalalignment=horizontal_alignment, bbox=self.box_props)

    def make_figures(self, close_main_fig, **kw):

        ylabel = r'$F$ $\left(|1 \rangle \right)$'
        self.fig, self.ax = self.default_ax()

        self.plot_results_vs_sweepparam(x=self.n_cl,
                                        y=self.data,
                                        fig=self.fig, ax=self.ax,
                                        marker='o',
                                        xlabel=self.ylabel,
                                        ylabel=ylabel,
                                        save=False)

        if kw.pop('plot_errorbars', True):
            if kw.pop('std_err', False):
                err_bars = []
                for data in self.calibrated_data_points:
                    err_bars.append(np.std(data)/np.sqrt(data.size))
                err_bars = np.asarray(err_bars)
                err_label = 'stderr'

            else:
                err_bars = self.epsilon
                err_label = str(int(self.conf_level*100)) + '% CI'

            a_tools.plot_errorbars(self.n_cl,
                                   self.data,
                                   ax=self.ax,
                                   err_bars=err_bars,
                                   label=err_label,
                                   linewidth=self.line_width//2,
                                   marker='none',
                                   markersize=self.marker_size,
                                   capsize=self.line_width,
                                   capthick=self.line_width)

        x_fine = np.linspace(0, self.n_cl[-1], 1000)
        for fit_res in self.fit_results:
            best_fit = fit_mods.RandomizedBenchmarkingDecay(
                x_fine, **fit_res.best_values)
            self.ax.plot(x_fine, best_fit, 'C0', label='Fit')
        self.ax.set_ylim(min(min(self.data)-.1, -.1),
                         max(max(self.data)+.1, 1.1))

        # Here we add the line corresponding to T1 limited fidelity
        plot_T1_lim = kw.pop('plot_T1_lim', True)
        F_T1 = None
        if self.pulse_delay is not None:
            if self.T1 is not None and self.T2 is not None and plot_T1_lim:
                F_T1, p_T1 = self.calc_T1_limited_fidelity(
                    self.T1, self.T2, self.pulse_delay)
                T1_limited_curve = fit_mods.RandomizedBenchmarkingDecay(
                    x_fine, self.fit_res.best_values['Amplitude'], p_T1,
                    self.fit_res.best_values['offset'])
                self.ax.plot(x_fine, T1_limited_curve, '-.', color='C1',
                             linewidth=self.line_width,
                             label=r'$T_{1}$-limit')

        self.ax.legend(loc='center left', bbox_to_anchor=(1, 0.5),
                       fontsize=self.font_size)

        # Add a textbox
        self.add_textbox(self.ax, F_T1, plot_T1_lim=plot_T1_lim)

        if kw.pop('show',True):
            plt.show()

        if not close_main_fig:
            # Hacked in here, good idea to only show the main fig but can
            # be optimized somehow
            self.save_fig(self.fig, ylabel='Amplitude (normalized)',
                          close_fig=False, **kw)
        else:
            self.save_fig(self.fig, ylabel='Amplitude (normalized)', **kw)

    def calculate_confidence_intervals(self, nr_seeds, nr_cliffords,
                                       conf_level=0.68, infidelity=0,
                                       epsilon_guess=0.1, eta=0):

        # From Helsen et al. (2017)
        # For each number of cliffords in nr_cliffords (array), finds epsilon
        # such that with probability greater than conf_level, the true value of
        # the survival probability, p_N_m, for a given N=nr_seeds and
        # m=nr_cliffords, is in the interval
        # [p_N_m_measured-epsilon, p_N_m_measured+epsilon]
        # See Helsen et al. (2017) for more details.

        # eta is the SPAM-dependent prefactor defined in Helsen et al. (2017)

        epsilon = []
        delta = 1-conf_level
        for n_cl in nr_cliffords:
            if n_cl == 0:
                epsilon.append(0)
            else:
                V = min((13*n_cl*infidelity**2)/2, 7*infidelity/2)

                H = lambda eps: (1/(1-eps))**((1-eps)/(V+1)) * \
                                (V/(V+eps))**((V+eps)/(V+1)) - \
                                (delta/2)**(1/nr_seeds)
                epsilon.append(optimize.fsolve(H, epsilon_guess)[0])

        return np.asarray(epsilon)

    def fit_data(self, data, numCliff,
                 print_fit_results=False,
                 show_guess=False,
                 plot_results=False, **kw):

        RBModel = lmfit.Model(fit_mods.RandomizedBenchmarkingDecay)
        # RBModel = fit_mods.RBModel
        RBModel.set_param_hint('Amplitude', value=0)#-0.5)
        RBModel.set_param_hint('p', value=.99)
        RBModel.set_param_hint('offset', value=.5)
        # From Magesan et al., Scalable and Robust Randomized Benchmarking
        # of Quantum Processes
        RBModel.set_param_hint('fidelity_per_Clifford',  # vary=False,
                               expr='(p + (1-p)/2)')
        RBModel.set_param_hint('error_per_Clifford',  # vary=False,
                               expr='1-fidelity_per_Clifford')
        if self.gate_decomp == 'XY':
            RBModel.set_param_hint('fidelity_per_gate',  # vary=False,
                                   expr='fidelity_per_Clifford**(1./1.875)')
        elif self.gate_decomp == 'HZ':
            RBModel.set_param_hint('fidelity_per_gate',  # vary=False,
                                   expr='fidelity_per_Clifford**(1./1.125)')
        else:
            raise ValueError('Gate decomposition not recognized.')
        RBModel.set_param_hint('error_per_gate',  # vary=False,
                               expr='1-fidelity_per_gate')

        params = RBModel.make_params()

        # Run once to get an estimate for the error per Clifford
        fit_res = RBModel.fit(data, numCliff=numCliff, params=params)

        # Use the found error per Clifford to standard errors for the data
        # points fro Helsen et al. (2017)
        self.conf_level = kw.pop('conf_level', 0.68)
        epsilon_guess = kw.pop('epsilon_guess', 0.1)
        eta = kw.pop('eta', 0)
        epsilon = self.calculate_confidence_intervals(
            nr_seeds=self.nr_seeds,
            nr_cliffords=self.n_cl,
            infidelity=fit_res.params['error_per_Clifford'].value,
            conf_level=self.conf_level,
            epsilon_guess=epsilon_guess,
            eta=eta)

        self.epsilon = epsilon
        # Run fit again with scale_covar=False, and weights = 1/epsilon

        # if an entry in epsilon_sqrd is 0, replace it with half the minimum
        # value in the epsilon_sqrd array
        idxs = np.where(epsilon==0)[0]
        epsilon[idxs] = min([eps for eps in epsilon if eps!=0])/2

        fit_res = RBModel.fit(data, numCliff=numCliff, params=params,
                              scale_covar=False, weights=1/epsilon)

        if print_fit_results:
            print(fit_res.fit_report())
        if plot_results:
            plt.plot(fit_res.data, 'o-', label='data')
            plt.plot(fit_res.best_fit, label='best fit')
            if show_guess:
                plt.plot(fit_res.init_fit, '--', label='init fit')

        return fit_res


class RB_double_curve_Analysis(RandomizedBenchmarking_Analysis):

    def run_default_analysis(self, **kw):
        close_main_fig = kw.pop('close_main_fig', True)
        close_file = kw.pop('close_file', True)
        if self.cal_points is None:
            self.cal_points = [list(range(-4, -2)), list(range(-2, 0))]

        super(RandomizedBenchmarking_Analysis, self).run_default_analysis(
            close_file=False, make_fig=False, **kw)

        data = self.corr_data[:-1*(len(self.cal_points[0]*2))]
        # 1- minus all populations because we measure fidelity to 1
        data_0 = 1 - data[::2]
        data_1 = 1 - data[1::2]
        # 2-state population is just whatever is missing in 0 and 1 state
        # assumes that 2 looks like 1 state
        data_2 = 1 - (data_1) - (data_0)
        n_cl = self.sweep_points[:-1*(len(self.cal_points[0]*2)):2]

        self.fit_results = self.fit_data(data_0, data_1, n_cl)

        self.save_fitted_parameters(fit_res=self.fit_results,
                                    var_name='Double_curve_RB')

        if self.make_fig:
            self.make_figures(n_cl, data_0, data_1, data_2,
                              close_main_fig=close_main_fig, **kw)
        if close_file:
            self.data_file.close()
        return

    def fit_data(self, data0, data1, numCliff,
                 print_fit_results=False,
                 show_guess=False,
                 plot_results=False):
        data = np.concatenate([data0, data1])
        numCliff = 2*list(numCliff)
        invert = np.concatenate([np.ones(len(data0)),
                                 np.zeros(len(data1))])

        RBModel = lmfit.Model(fit_mods.double_RandomizedBenchmarkingDecay,
                              independent_vars=['numCliff', 'invert'])
        RBModel.set_param_hint('p', value=.99)
        RBModel.set_param_hint('offset', value=.5)
        RBModel.set_param_hint('fidelity_per_Clifford',  # vary=False,
                               expr='(p + (1-p)/2)')
        RBModel.set_param_hint('error_per_Clifford',  # vary=False,
                               expr='1-fidelity_per_Clifford')
        RBModel.set_param_hint('fidelity_per_gate',  # vary=False,
                               expr='fidelity_per_Clifford**(1./1.875)')
        RBModel.set_param_hint('error_per_gate',  # vary=False,
                               expr='1-fidelity_per_gate')

        params = RBModel.make_params()
        fit_res = RBModel.fit(data, numCliff=numCliff, invert=invert,
                              params=params)
        if print_fit_results:
            print(fit_res.fit_report())
        return fit_res

    def add_textbox(self, f, ax, F_T1=None):
        fr0 = self.fit_results.params
        textstr = (
            '$F_{\mathrm{Cl}}$'+'= {:.5g} \n\t$\pm$ ({:.2g})%'.format(
                fr0['fidelity_per_Clifford'].value*100,
                fr0['fidelity_per_Clifford'].stderr*100) +
            '\nOffset '+'= {:.4g} \n\t$\pm$ ({:.2g})%'.format(
                fr0['offset'].value*100, fr0['offset'].stderr*100))
        if F_T1 is not None:
            textstr += ('\n\t  $F_{Cl}^{T_1}$  = ' +
                        '{:.5g}%'.format(F_T1*100))
        ax.text(0.95, 0.1, textstr, transform=f.transFigure,
                fontsize=11, verticalalignment='bottom',
                horizontalalignment='right')

    def make_figures(self, n_cl, data_0, data_1, data_2,
                     close_main_fig, **kw):
        f, ax = plt.subplots()
        ax.plot(n_cl, data_0, 'o', color='b', label=r'$|0\rangle$')
        ax.plot(n_cl, data_1, '^', color='r', label=r'$|1\rangle$')
        ax.plot(n_cl, data_2, 'p', color='g', label=r'$|2\rangle$')
        ax.hlines(0, n_cl[0], n_cl[-1]*1.05, linestyle='--')
        ax.hlines(1, n_cl[0], n_cl[-1]*1.05, linestyle='--')
        ax.plot([n_cl[-1]]*4, self.corr_data[-4:], 'o', color='None')
        ax.set_xlabel('Number of Cliffords')
        ax.set_ylabel('State populations')
        plot_title = kw.pop('plot_title', textwrap.fill(
                            self.timestamp_string + '_' +
                            self.measurementstring, 40))
        ax.set_title(plot_title)
        ax.set_xlim(n_cl[0], n_cl[-1]*1.02)
        ax.set_ylim(-.1, 1.1)
        x_fine = np.linspace(0, self.sweep_points[-1]*1.05, 1000)
        fit_0 = fit_mods.double_RandomizedBenchmarkingDecay(
            x_fine, invert=1, ** self.fit_results.best_values)
        fit_1 = fit_mods.double_RandomizedBenchmarkingDecay(
            x_fine, invert=0, ** self.fit_results.best_values)
        fit_2 = 1-fit_1-fit_0

        ax.plot(x_fine, fit_0, color='darkgray', label='fit')
        ax.plot(x_fine, fit_1, color='darkgray')
        ax.plot(x_fine, fit_2, color='darkgray')

        F_T1 = None
        if self.T1 is not None and self.pulse_delay is not None:
            F_T1, p_T1 = self.calc_T1_limited_fidelity(
                self.T1, self.pulse_delay)
            T1_limited_curve = fit_mods.RandomizedBenchmarkingDecay(
                x_fine, -0.5, p_T1, 0.5)
            ax.plot(x_fine, T1_limited_curve,
                    linestyle='--', color='lightgray', label='T1-limit')
            T1_limited_curve = fit_mods.RandomizedBenchmarkingDecay(
                x_fine, 0.5, p_T1, 0.5)
            ax.plot(x_fine, T1_limited_curve,
                    linestyle='--', color='lightgray')
        self.add_textbox(f, ax, F_T1)
        ax.legend(frameon=False, numpoints=1,
                  # bbox_transform=ax.transAxes,#
                  bbox_transform=f.transFigure,
                  loc='upper right',
                  bbox_to_anchor=(.95, .95))
        ax.set_xscale("log", nonposx='clip')
        plt.subplots_adjust(left=.1, bottom=None, right=.7, top=None)
        self.save_fig(f, figname='Two_curve_RB', close_fig=close_main_fig,
                      fig_tight=False, **kw)


class RandomizedBench_2D_flat_Analysis(RandomizedBenchmarking_Analysis):

    '''
    Analysis for the specific RB sequenes used in the CBox that require
    doing a 2D scan in order to get enough seeds in (due to the limit of the
    max number of pulses).
    '''

    def get_naming_and_values(self):
        '''
        Extracts the data as if it is 2D then takes the mean and stores it as
        if it it is just a simple line scan.
        '''
        self.get_naming_and_values_2D()
        self.measured_values = np.array([np.mean(self.Z[0][:], axis=0),
                                         np.mean(self.Z[1][:], axis=0)])


#######################################################
# End of time domain analyses
#######################################################


class Homodyne_Analysis(MeasurementAnalysis):

    def __init__(self, label='HM', **kw):
        kw['label'] = label
        kw['h5mode'] = 'r+'
        super().__init__(**kw)

    def run_default_analysis(self, print_fit_results=False,
                             close_file=False, fitting_model='hanger',
                             show_guess=False, show=False,
                             fit_window=None, **kw):
        '''
        Available fitting_models:
            - 'hanger' = amplitude fit with slope
            - 'complex' = complex transmission fit WITHOUT slope
            - 'lorentzian' = fit to a Lorentzian lineshape

        'fit_window': allows to select the windows of data to fit.
                      Example: fit_window=[100,-100]
        '''
        super(self.__class__, self).run_default_analysis(
            close_file=False, show=show, **kw)
        self.add_analysis_datagroup_to_file()

        window_len_filter = kw.get('window_len_filter', 11)

        ########## Fit data ##########

        # Fit Power to a Lorentzian
        self.measured_powers = self.measured_values[0]**2

        min_index = np.argmin(self.measured_powers)
        max_index = np.argmax(self.measured_powers)

        self.min_frequency = self.sweep_points[min_index]
        self.max_frequency = self.sweep_points[max_index]

        measured_powers_smooth = a_tools.smooth(self.measured_powers,
                                                window_len=window_len_filter)
        self.peaks = a_tools.peak_finder((self.sweep_points),
                                         measured_powers_smooth,
                                         window_len=0)

        # Search for peak
        if self.peaks['dip'] is not None:    # look for dips first
            f0 = self.peaks['dip']
            amplitude_factor = -1.
        elif self.peaks['peak'] is not None:  # then look for peaks
            f0 = self.peaks['peak']
            amplitude_factor = 1.
        else:                                 # Otherwise take center of range
            f0 = np.median(self.sweep_points)
            amplitude_factor = -1.
            logging.warning('No peaks or dips in range')
            # If this error is raised, it should continue the analysis but
            # not use it to update the qubit object
            # N.B. This not updating is not implemented as of 9/2017

        # Fit data according to the model required
        if 'hanger' in fitting_model:
            if fitting_model == 'hanger':
                # f is expected in Hz but f0 in GHz!
                Model = fit_mods.SlopedHangerAmplitudeModel
            # this in not working at the moment (need to be fixed)
            elif fitting_model == 'simple_hanger':
                Model = fit_mods.HangerAmplitudeModel
            else:
                raise ValueError(
                    'The fitting model specified is not available')
            # added reject outliers to be robust agains CBox data acq bug.
            # this should have no effect on regular data acquisition and is
            # only used in the guess.
            amplitude_guess = max(
                dm_tools.reject_outliers(self.measured_values[0]))

            # Creating parameters and estimations
            S21min = (min(dm_tools.reject_outliers(self.measured_values[0])) /
                      max(dm_tools.reject_outliers(self.measured_values[0])))

            Q = kw.pop('Q', f0 / abs(self.min_frequency - self.max_frequency))
            Qe = abs(Q / abs(1 - S21min))

            # Note: input to the fit function is in GHz for convenience
            Model.set_param_hint('f0', value=f0*1e-9,
                                 min=min(self.sweep_points)*1e-9,
                                 max=max(self.sweep_points)*1e-9)
            Model.set_param_hint('A', value=amplitude_guess)
            Model.set_param_hint('Q', value=Q, min=1, max=50e6)
            Model.set_param_hint('Qe', value=Qe, min=1, max=50e6)
            # NB! Expressions are broken in lmfit for python 3.5 this has
            # been fixed in the lmfit repository but is not yet released
            # the newest upgrade to lmfit should fix this (MAR 18-2-2016)
            Model.set_param_hint('Qi', expr='abs(1./(1./Q-1./Qe*cos(theta)))',
                                 vary=False)
            Model.set_param_hint('Qc', expr='Qe/cos(theta)', vary=False)
            Model.set_param_hint('theta', value=0, min=-np.pi/2,
                                 max=np.pi/2)
            Model.set_param_hint('slope', value=0, vary=True)
            self.params = Model.make_params()

            if fit_window == None:
                data_x = self.sweep_points
                self.data_y = self.measured_values[0]
            else:
                data_x = self.sweep_points[fit_window[0]:fit_window[1]]
                data_y_temp = self.measured_values[0]
                self.data_y = data_y_temp[fit_window[0]:fit_window[1]]

            # # make sure that frequencies are in Hz
            # if np.floor(data_x[0]/1e8) == 0:  # frequency is defined in GHz
            #     data_x = data_x*1e9

            fit_res = Model.fit(data=self.data_y,
                                f=data_x, verbose=False)

        elif fitting_model == 'complex':
            # this is the fit with a complex transmission curve WITHOUT slope
            data_amp = self.measured_values[0]
            data_angle = self.measured_values[1]
            data_complex = np.add(
                self.measured_values[2], 1j*self.measured_values[3])

            # Initial guesses
            guess_A = max(data_amp)
            # this has to been improved
            guess_Q = f0 / abs(self.min_frequency - self.max_frequency)
            guess_Qe = guess_Q/(1-(max(data_amp)-min(data_amp)))
            # phi_v
            # number of 2*pi phase jumps
            nbr_phase_jumps = (np.diff(data_angle) > 4).sum()
            guess_phi_v = (2*np.pi*nbr_phase_jumps+(data_angle[0]-data_angle[-1]))/(
                self.sweep_points[0] - self.sweep_points[-1])
            # phi_0
            angle_resonance = data_angle[int(len(self.sweep_points)/2)]
            phase_evolution_resonance = np.exp(1j*guess_phi_v*f0)
            angle_phase_evolution = np.arctan2(
                np.imag(phase_evolution_resonance), np.real(phase_evolution_resonance))
            guess_phi_0 = angle_resonance - angle_phase_evolution

            # prepare the parameter dictionary
            P = lmfit.Parameters()
            #           (Name,         Value, Vary,      Min,     Max,  Expr)
            P.add_many(('f0',         f0/1e9, True,     None,    None,  None),
                       ('Q',         guess_Q, True,        1,    50e6,  None),
                       ('Qe',       guess_Qe, True,        1,    50e6,  None),
                       ('A',         guess_A, True,        0,    None,  None),
                       ('theta',           0, True, -np.pi/2, np.pi/2,  None),
                       ('phi_v', guess_phi_v, True,     None,    None,  None),
                       ('phi_0', guess_phi_0, True,   -np.pi,   np.pi,  None))
            P.add('Qi', expr='1./(1./Q-1./Qe*cos(theta))', vary=False)
            P.add('Qc', expr='Qe/cos(theta)', vary=False)

            # Fit
            fit_res = lmfit.minimize(fit_mods.residual_complex_fcn, P,
                                     args=(fit_mods.HangerFuncComplex, self.sweep_points, data_complex))

        elif fitting_model == 'lorentzian':
            Model = fit_mods.LorentzianModel

            kappa_guess = 2.5e6

            amplitude_guess = amplitude_factor * np.pi*kappa_guess * abs(
                max(self.measured_powers)-min(self.measured_powers))

            Model.set_param_hint('f0', value=f0,
                                 min=min(self.sweep_points),
                                 max=max(self.sweep_points))
            Model.set_param_hint('A', value=amplitude_guess)

            # Fitting
            Model.set_param_hint('offset',
                                 value=np.mean(self.measured_powers),
                                 vary=True)
            Model.set_param_hint('kappa',
                                 value=kappa_guess,
                                 min=0,
                                 vary=True)
            Model.set_param_hint('Q',
                                 expr='0.5*f0/kappa',
                                 vary=False)
            self.params = Model.make_params()

            fit_res = Model.fit(data=self.measured_powers,
                                f=self.sweep_points,
                                params=self.params)


        else:
            raise ValueError('fitting model "{}" not recognized'.format(
                             fitting_model))

        self.fit_results = fit_res
        self.save_fitted_parameters(fit_res, var_name='HM')

        if print_fit_results is True:
            # print(fit_res.fit_report())
            print(lmfit.fit_report(fit_res))

        ########## Plot results ##########

        fig, ax = self.default_ax()

        if 'hanger' in fitting_model:
            self.plot_results_vs_sweepparam(x=self.sweep_points,
                                            y=self.measured_values[0],
                                            fig=fig, ax=ax,
                                            xlabel=self.sweep_name,
                                            x_unit=self.sweep_unit[0],
                                            ylabel=str('S21_mag (arb. units)'),
                                            save=False)

        elif 'complex' in fitting_model:
            self.plot_complex_results(
                data_complex, fig=fig, ax=ax, show=False, save=False)
            # second figure with amplitude
            fig2, ax2 = self.default_ax()
            self.plot_results_vs_sweepparam(x=self.sweep_points, y=data_amp,
                                            fig=fig2, ax=ax2,
                                            show=False, save=False)

        elif fitting_model == 'lorentzian':
            self.plot_results_vs_sweepparam(x=self.sweep_points,
                                            y=self.measured_powers,
                                            fig=fig, ax=ax,
                                            xlabel=self.sweep_name,
                                            x_unit=self.sweep_unit[0],
                                            ylabel=str('Power (arb. units)'),
                                            save=False)

        scale = SI_prefix_and_scale_factor(val=max(abs(ax.get_xticks())),
                                           unit=self.sweep_unit[0])[0]

        instr_set = self.data_file['Instrument settings']
        try:
            old_RO_freq = float(instr_set[self.qb_name].attrs['f_RO'])
            old_vals = '\n$f_{\mathrm{old}}$ = %.5f GHz' % (old_RO_freq*scale)
        except (TypeError, KeyError, ValueError):
            logging.warning('qb_name is None. Old parameter values will '
                            'not be retrieved.')
            old_vals = ''

        if ('hanger' in fitting_model) or ('complex' in fitting_model):
            textstr = '$f_{\mathrm{center}}$ = %.5f GHz $\pm$ (%.3g) GHz' % (
                fit_res.params['f0'].value,
                fit_res.params['f0'].stderr) + '\n' \
                '$Qc$ = %.1f $\pm$ (%.1f)' % (
                fit_res.params['Qc'].value,
                fit_res.params['Qc'].stderr) + '\n' \
                '$Qi$ = %.1f $\pm$ (%.1f)' % (
                fit_res.params['Qi'].value, fit_res.params['Qi'].stderr) + \
                old_vals

        elif fitting_model == 'lorentzian':
            textstr = '$f_{{\mathrm{{center}}}}$ = %.5f GHz ' \
                      '$\pm$ (%.3g) GHz' % (
                          fit_res.params['f0'].value*scale,
                          fit_res.params['f0'].stderr*scale) + '\n' \
                      '$Q$ = %.1f $\pm$ (%.1f)' % (
                          fit_res.params['Q'].value,
                          fit_res.params['Q'].stderr) + old_vals

        fig.text(0.5, 0, textstr, transform=ax.transAxes,
                 fontsize=self.font_size,
                 verticalalignment='top',
                 horizontalalignment='center', bbox=self.box_props)

        if 'complex' in fitting_model:
            fig2.text(0.5, 0, textstr, transform=ax.transAxes,
                      fontsize=self.font_size,
                      verticalalignment='top', horizontalalignment='center',
                      bbox=self.box_props)

        if fit_window == None:
            data_x = self.sweep_points
        else:
            data_x = self.sweep_points[fit_window[0]:fit_window[1]]

        if show_guess:
            ax.plot(self.sweep_points, fit_res.init_fit, 'k--',
                    linewidth=self.line_width)

        # this part is necessary to separate fit perfomed with lmfit.minimize
        if 'complex' in fitting_model:
            fit_values = fit_mods.HangerFuncComplex(
                self.sweep_points, fit_res.params)
            ax.plot(np.real(fit_values), np.imag(fit_values), 'r-')

            ax2.plot(self.sweep_points, np.abs(fit_values), 'r-')

            # save both figures
            self.save_fig(fig, figname='complex', **kw)
            self.save_fig(fig2, xlabel='Mag', **kw)
        else:
            ax.plot(self.sweep_points, fit_res.best_fit, 'r-',
                    linewidth=self.line_width)

            f0 = fit_res.params['f0'].value
            if 'hanger' in fitting_model:
                # f is expected in Hz but f0 in GHz!
                ax.plot(f0*1e9, Model.func(f=f0*1e9, **fit_res.best_values), 'o',
                        ms=self.marker_size_special)
            else:
                ax.plot(f0, Model.func(f=f0, **fit_res.best_values), 'o',
                        ms=self.marker_size_special)

            if show:
                plt.show()

            # save figure
            self.save_fig(fig, xlabel=self.xlabel, ylabel='Mag', **kw)

        # self.save_fig(fig, xlabel=self.xlabel, ylabel='Mag', **kw)
        if close_file:
            self.data_file.close()
        return fit_res


################
# VNA analysis #
################
class VNA_Analysis(MeasurementAnalysis):
    '''
    Nice to use with all measurements performed with the VNA.
    '''

    def __init__(self, label='VNA', **kw):
        kw['label'] = label
        kw['h5mode'] = 'r+'
        super().__init__(**kw)

    def run_default_analysis(self, **kw):
        super(self.__class__, self).run_default_analysis(
            close_file=False, **kw)

        # prepare figure in log scale
        data_amp = self.measured_values[0]

        fig, ax = self.default_ax()
        self.plot_dB_from_linear(x=self.sweep_points,
                                 lin_amp=data_amp,
                                 fig=fig, ax=ax,
                                 save=False)

        self.save_fig(fig, figname='dB_plot', **kw)


class Acquisition_Delay_Analysis(MeasurementAnalysis):

    def __init__(self, label='AD', **kw):
        kw['label'] = label
        kw['h5mode'] = 'r+'
        super().__init__(**kw)

    def run_default_analysis(self, print_fit_results=False, window_len=11,
                             print_results=False, close_file=False, **kw):
        super(self.__class__, self).run_default_analysis(
            close_file=False, **kw)
        self.add_analysis_datagroup_to_file()

        # smooth the results
        self.y_smoothed = a_tools.smooth(self.measured_values[0],
                                         window_len=window_len)
        max_index = np.argmax(self.y_smoothed)
        self.max_delay = self.sweep_points[max_index]

        grp_name = "Maximum Analysis: Acquisition Delay"
        if grp_name not in self.analysis_group:
            grp = self.analysis_group.create_group(grp_name)
        else:
            grp = self.analysis_group[grp_name]
        grp.attrs.create(name='max_delay', data=self.max_delay)
        grp.attrs.create(name='window_length', data=window_len)

        textstr = "optimal delay = {:.0f} ns".format(self.max_delay*1e9)

        if print_results:
            print(textstr)

        fig, ax = self.default_ax()
        ax.text(0.05, 0.95, textstr, transform=ax.transAxes, fontsize=11,
                verticalalignment='top', bbox=self.box_props)

        self.plot_results_vs_sweepparam(x=self.sweep_points*1e9,
                                        y=self.measured_values[0],
                                        fig=fig, ax=ax,
                                        xlabel='Acquisition delay (ns)',
                                        ylabel='Signal amplitude (arb. units)',
                                        save=False)

        ax.plot(self.sweep_points*1e9, self.y_smoothed, 'r-')
        ax.plot((self.max_delay*1e9, self.max_delay*1e9), ax.get_ylim(), 'g-')
        self.save_fig(fig, xlabel='delay', ylabel='amplitude', **kw)

        if close_file:
            self.data_file.close()

        return self.max_delay


class Hanger_Analysis_CosBackground(MeasurementAnalysis):

    def __init__(self, label='HM', **kw):
        kw['label'] = label
        kw['h5mode'] = 'r+'
        super(self.__class__, self).__init__(**kw)

    def run_default_analysis(self, print_fit_results=False,
                             close_file=False, fitting_model='hanger',
                             show_guess=False, show=False, **kw):
        super(self.__class__, self).run_default_analysis(
            close_file=False, **kw)
        self.add_analysis_datagroup_to_file()

        # Fit Power to a Lorentzian
        self.measured_powers = self.measured_values[0]**2

        min_index = np.argmin(self.measured_powers)
        max_index = np.argmax(self.measured_powers)

        self.min_frequency = self.sweep_points[min_index]
        self.max_frequency = self.sweep_points[max_index]

        self.peaks = a_tools.peak_finder((self.sweep_points),
                                         self.measured_values[0])

        if self.peaks['dip'] is not None:    # look for dips first
            f0 = self.peaks['dip']
            amplitude_factor = -1.
        elif self.peaks['peak'] is not None:  # then look for peaks
            f0 = self.peaks['peak']
            amplitude_factor = 1.
        else:                                 # Otherwise take center of range
            f0 = np.median(self.sweep_points)
            amplitude_factor = -1.
            logging.error('No peaks or dips in range')
            # If this error is raised, it should continue the analysis but
            # not use it to update the qubit object

        def poly(x, c0, c1, c2):
            "line"
            return c2 * x**2 + c1 * x + c0

        def cosine(x, amplitude, frequency, phase, offset):
            # Naming convention, frequency should be Hz
            # omega is in radial freq
            return amplitude*np.cos(2*np.pi*frequency*x + phase)+offset

        def hanger_function_amplitude(x, f0, Q, Qe, A, theta):
            '''
            This is the function for a hanger  which does not take into account
            a possible slope.
            This function may be preferred over SlopedHangerFunc
            if the area around the hanger is small.
            In this case it may misjudge the slope
            Theta is the asymmetry parameter
            '''
            return abs(A*(1.-Q/Qe*np.exp(1.j*theta)/(1.+2.j*Q*(x-f0)/f0)))

        HangerModel = lmfit.Model(hanger_function_amplitude)\
            + lmfit.Model(cosine) \
            + lmfit.Model(poly)

        # amplitude_guess = np.pi*sigma_guess * abs(
        #     max(self.measured_powers)-min(self.measured_powers))
        amplitude_guess = max(self.measured_powers)-min(self.measured_powers)

        S21min = min(self.measured_values[0])
        # Creating parameters and estimations
        Q = f0 / abs(self.min_frequency - self.max_frequency)
        Qe = abs(Q / abs(1 - S21min))

        HangerModel.set_param_hint('f0', value=f0,
                                   min=min(self.sweep_points),
                                   max=max(self.sweep_points))
        HangerModel.set_param_hint('A', value=1)
        HangerModel.set_param_hint('Q', value=Q)
        HangerModel.set_param_hint('Qe', value=Qe)
        HangerModel.set_param_hint('Qi', expr='1./(1./Q-1./Qe*cos(theta))',
                                   vary=False)
        HangerModel.set_param_hint('Qc', expr='Qe/cos(theta)', vary=False)
        HangerModel.set_param_hint('theta', value=0, min=-np.pi/2,
                                   max=np.pi/2)
        HangerModel.set_param_hint('slope', value=0, vary=True)

        HangerModel.set_param_hint('c0', value=0, vary=False)
        HangerModel.set_param_hint('c1', value=0, vary=True)
        HangerModel.set_param_hint('c2', value=0, vary=True)

        HangerModel.set_param_hint('amplitude', value=0.05, min=0, vary=False)
        HangerModel.set_param_hint(
            'frequency', value=50, min=0, max=300, vary=True)
        HangerModel.set_param_hint(
            'phase', value=0, min=0, max=2*np.pi, vary=True)
        HangerModel.set_param_hint('offset', value=0, vary=True)

        self.params = HangerModel.make_params()

        fit_res = HangerModel.fit(data=self.measured_powers,
                                  x=self.sweep_points,
                                  params=self.params)

        self.fit_results = fit_res
        self.save_fitted_parameters(fit_res, var_name='HM')

        if print_fit_results is True:
            print(fit_res.fit_report())

        fig, ax = self.default_ax()
        # textstr = '$f_{\mathrm{center}}$ = %.4f $\pm$ (%.3g) GHz' % (
        #     fit_res.params['f0'].value, fit_res.params['f0'].stderr)
        # ax.text(0.05, 0.95, textstr, transform=ax.transAxes, fontsize=11,
        # verticalalignment='top', bbox=self.box_props)
        self.plot_results_vs_sweepparam(x=self.sweep_points,
                                        y=self.measured_powers,
                                        fig=fig, ax=ax,
                                        xlabel=self.xlabel,
                                        ylabel=str('Power (arb. units)'),
                                        save=False)
        if show_guess:
            ax.plot(self.sweep_points, fit_res.init_fit, 'k--')
        ax.plot(self.sweep_points, fit_res.best_fit, 'r-')
        f0 = self.fit_results.values['f0']
        plt.plot(f0, fit_res.eval(x=f0), 'o', ms=8)
        if show:
            plt.show()
        self.save_fig(fig, xlabel=self.xlabel, ylabel='Power', **kw)
        if close_file:
            self.data_file.close()
        return fit_res


class Qubit_Spectroscopy_Analysis(MeasurementAnalysis):

    """
    Analysis script for a regular (ge peak/dip only) or a high power
    (ge and gf/2 peaks/dips) Qubit Spectroscopy:
        1. The I and Q data are combined using
            a_tools.calculate_distance_from_ground_state.
        2. The peaks/dips of the data are found using a_tools.peak_finder.
        3. If analyze_ef == False: the data is then fitted to a Lorentzian;
            else: to a double Lorentzian.
        3. The data, the best fit, and peak points are then plotted.

    Note:
    analyze_ef==True tells this routine to look for the gf/2 peak/dip.
    Even though the parameters for this second peak/dip use the termination
    "_ef," they refer to the parameters for the gf/2 transition NOT for the ef
    transition. It was easier to write x_ef than x_gf_over_2 or x_gf_half.

    Possible kw parameters:

        analyze_ef              (default=False)
            whether to look for a second peak/dip, which would be the at f_gf/2

        percentile              (default=20)
            percentile of the  data that is   considered background noise

        num_sigma_threshold     (default=5)
            used to define the threshold above(below) which to look for
            peaks(dips); threshold = background_mean + num_sigma_threshold *
            background_std

        window_len              (default=3)
            filtering window length; uses a_tools.smooth

        analysis_window         (default=10)
            how many data points (calibration points) to remove before sending
            data to peak_finder; uses a_tools.cut_edges,
            data = data[(analysis_window//2):-(analysis_window//2)]

        amp_only                (default=False)
            whether only I data exists
        save_name               (default='Source Frequency')
            figure name with which it will be saved
        auto                    (default=True)
            automatically perform the entire analysis upon call
        label                   (default=none?)
            label of the analysis routine
        folder                  (default=working folder)
            working folder
        NoCalPoints             (default=4)
            number of calibration points
        print_fit_results       (default=True)
            print the fit report
        print_frequency         (default=False)
            whether to print the f_ge and f_gf/2
        show                    (default=True)
            show the plots
        show_guess              (default=False)
            plot with initial guess values
        close_file              (default=True)
            close the hdf5 file
    """

    def __init__(self, label='Source', **kw):
        kw['label'] = label
        kw['h5mode'] = 'r+'  # Read write mode, file must exist
        super(self.__class__, self).__init__(**kw)

    def fit_data(self, analyze_ef=False, **kw):

        percentile = kw.get('percentile', 20)
        num_sigma_threshold = kw.get('num_sigma_threshold', 5)
        window_len_filter = kw.get('window_len_filter', 3)
        optimize = kw.pop('optimize', True)
        verbose = kw.get('verbose', False)

        try:
            data_amp = self.measured_values[0]
            data_phase = self.measured_values[1]
            data_real = data_amp * np.cos(np.pi * data_phase / 180)
            data_imag = data_amp * np.sin(np.pi * data_phase / 180)
            self.data_dist = a_tools.rotate_and_normalize_data_no_cal_points(
                np.array([data_real, data_imag]))
            # self.data_dist = a_tools.calculate_distance_ground_state(
            #     data_real=data_real,
            #     data_imag=data_imag,
            #     normalize=False)
        except:
            # Quick fix to make it work with pulsed spec which does not
            # return both I,Q and, amp and phase
            # only using the amplitude!!
            self.data_dist = self.measured_values[0]

        # Smooth the data by "filtering"
        data_dist_smooth = a_tools.smooth(self.data_dist,
                                          window_len=window_len_filter)

        # Find peaks
        self.peaks = a_tools.peak_finder(self.sweep_points,
                                         data_dist_smooth,
                                         percentile=percentile,
                                         num_sigma_threshold=num_sigma_threshold,
                                         optimize=optimize,
                                         window_len=0)

        # extract highest peak -> ge transition
        if self.peaks['dip'] is None:
            f0 = self.peaks['peak']
            kappa_guess = self.peaks['peak_width'] / 4
            key = 'peak'
        elif self.peaks['peak'] is None:
            f0 = self.peaks['dip']
            kappa_guess = self.peaks['dip_width'] / 4
            key = 'dip'
        # elif self.peaks['dip'] < self.peaks['peak']:
        elif np.abs(data_dist_smooth[self.peaks['dip_idx']]) < \
                np.abs(data_dist_smooth[self.peaks['peak_idx']]):
            f0 = self.peaks['peak']
            kappa_guess = self.peaks['peak_width'] / 4
            key = 'peak'
        # elif self.peaks['peak'] < self.peaks['dip']:
        elif np.abs(data_dist_smooth[self.peaks['dip_idx']]) > \
                np.abs(data_dist_smooth[self.peaks['peak_idx']]):
            f0 = self.peaks['dip']
            kappa_guess = self.peaks['dip_width'] / 4
            key = 'dip'
        else:  # Otherwise take center of range and raise warning
            f0 = np.median(self.sweep_points)
            kappa_guess = 0.005*1e9
            logging.warning('No peaks or dips have been found. Initial '
                            'frequency guess taken '
                            'as median of sweep points (f_guess={}), '
                            'initial linewidth '
                            'guess was taken as kappa_guess={}'.format(
                                f0, kappa_guess))
            key = 'peak'

        tallest_peak = f0  # the ge freq
        if verbose:
            print('Largest '+key+' is at ', tallest_peak)
        if f0 == self.peaks[key]:
            tallest_peak_idx = self.peaks[key+'_idx']
            if verbose:
                print('Largest '+key+' idx is ', tallest_peak_idx)

        amplitude_guess = np.pi * kappa_guess * \
            abs(max(self.data_dist) - min(self.data_dist))
        if key == 'dip':
            amplitude_guess = -amplitude_guess

        if analyze_ef is False:  # fit to a regular Lorentzian

            LorentzianModel = fit_mods.LorentzianModel

            LorentzianModel.set_param_hint('f0',
                                           min=min(self.sweep_points),
                                           max=max(self.sweep_points),
                                           value=f0)
            LorentzianModel.set_param_hint('A',
                                           value=amplitude_guess)  # ,
            # min=4*np.var(self.data_dist))
            LorentzianModel.set_param_hint('offset',
                                           value=0,
                                           vary=True)
            LorentzianModel.set_param_hint('kappa',
                                           value=kappa_guess,
                                           min=1,
                                           vary=True)
            LorentzianModel.set_param_hint('Q',
                                           expr='f0/kappa',
                                           vary=False)
            self.params = LorentzianModel.make_params()

            self.fit_res = LorentzianModel.fit(data=self.data_dist,
                                               f=self.sweep_points,
                                               params=self.params)

        else:  # fit a double Lorentzian and extract the 2nd peak as well
            # extract second highest peak -> ef transition

            f0, f0_gf_over_2, \
                kappa_guess, kappa_guess_ef = a_tools.find_second_peak(
                    sweep_pts=self.sweep_points,
                    data_dist_smooth=data_dist_smooth,
                    key=key,
                    peaks=self.peaks,
                    percentile=percentile,
                    verbose=verbose)

            if f0 == 0:
                f0 = tallest_peak
            if f0_gf_over_2 == 0:
                f0_gf_over_2 = tallest_peak
            if kappa_guess == 0:
                kappa_guess = 5e6
            if kappa_guess_ef == 0:
                kappa_guess_ef = 2.5e6

            amplitude_guess = np.pi * kappa_guess * \
                abs(max(self.data_dist) - min(self.data_dist))

            amplitude_guess_ef = 0.5*np.pi * kappa_guess_ef * \
                abs(max(self.data_dist) -
                    min(self.data_dist))

            if key == 'dip':
                amplitude_guess = -amplitude_guess
                amplitude_guess_ef = -amplitude_guess_ef

            DoubleLorentzianModel = fit_mods.TwinLorentzModel

            DoubleLorentzianModel.set_param_hint('f0',
                                                 min=min(self.sweep_points),
                                                 max=max(self.sweep_points),
                                                 value=f0)
            DoubleLorentzianModel.set_param_hint('f0_gf_over_2',
                                                 min=min(self.sweep_points),
                                                 max=max(self.sweep_points),
                                                 value=f0_gf_over_2)
            DoubleLorentzianModel.set_param_hint('A',
                                                 value=amplitude_guess)  # ,
            # min=4*np.var(self.data_dist))
            DoubleLorentzianModel.set_param_hint('A_gf_over_2',
                                                 value=amplitude_guess_ef)  # ,
            # min=4*np.var(self.data_dist))
            DoubleLorentzianModel.set_param_hint('kappa',
                                                 value=kappa_guess,
                                                 min=0,
                                                 vary=True)
            DoubleLorentzianModel.set_param_hint('kappa_gf_over_2',
                                                 value=kappa_guess_ef,
                                                 min=0,
                                                 vary=True)
            DoubleLorentzianModel.set_param_hint('Q',
                                                 expr='f0/kappa',
                                                 vary=False)
            DoubleLorentzianModel.set_param_hint('Q_ef',
                                                 expr='f0_gf_over_2/kappa'
                                                      '_gf_over_2',
                                                 vary=False)
            self.params = DoubleLorentzianModel.make_params()

            self.fit_res = DoubleLorentzianModel.fit(data=self.data_dist,
                                                     f=self.sweep_points,
                                                     params=self.params)

            self.fit_results.append(self.fit_res)

    def run_default_analysis(self, print_fit_results=False, analyze_ef=False,
                             show=False, fit_results_peak=True, **kw):

        super(self.__class__, self).run_default_analysis(
            close_file=False, show=show, **kw)

        # Expects to have self.font_size, self.line_width,
        # self.marker_size_special, self.qb_name which should be defined in the
        # MeasurementAnalysis init.
        if not hasattr(self, 'font_size') and not hasattr(self, 'line_width') \
            and not hasattr(self, 'marker_size_special') \
                and not hasattr(self, 'qb_name'):
            try:
                q_idx = self.folder[-10::].index('q')
                self.qb_name = self.folder[-10::][q_idx::]
            except ValueError:
                self.qb_name = 'qb'
            self.font_size = 11
            self.line_width = 2
            self.marker_size_special = 8

        self.add_analysis_datagroup_to_file()
        self.savename = kw.get('save_name', 'Source Frequency')
        show_guess = kw.get('show_guess', False)
        close_file = kw.get('close_file', True)

        use_max = kw.get('use_max', False)

        self.fit_data(analyze_ef=analyze_ef, **kw)
        # get fitted frequency; gets called in QuDev_transmon.find_frequency
        self.fitted_freq = self.fit_res.params['f0'].value

        self.save_fitted_parameters(self.fit_res,
                                    var_name='distance', save_peaks=True)

        # Plotting distance from |0>
        fig_dist, ax_dist = self.default_ax()
        self.plot_results_vs_sweepparam(x=self.sweep_points,
                                        y=self.data_dist,
                                        fig=fig_dist, ax=ax_dist,
                                        xlabel=self.sweep_name,
                                        x_unit=self.sweep_unit[0],
                                        ylabel='S21 distance (arb.units)',
                                        label=False,
                                        save=False)

        # plot Lorentzian with the fit results
        ax_dist.plot(self.sweep_points, self.fit_res.best_fit,
                     'r-', linewidth=self.line_width)

        # Plot a point for each plot at the chosen best fit f0 frequency (f_ge)
        f0 = self.fit_res.params['f0'].value
        f0_idx = a_tools.nearest_idx(self.sweep_points, f0)
        ax_dist.plot(f0, self.fit_res.best_fit[f0_idx], 'o',
                     ms=self.marker_size_special)

        if analyze_ef:
            # plot the ef/2 point as well
            f0_gf_over_2 = self.fit_res.params['f0_gf_over_2'].value
            self.fitted_freq_gf_over_2 = f0_gf_over_2
            f0_gf_over_2_idx = a_tools.nearest_idx(self.sweep_points,
                                                   f0_gf_over_2)
            ax_dist.plot(f0_gf_over_2,
                         self.fit_res.best_fit[f0_gf_over_2_idx],
                         'o', ms=self.marker_size_special)
        if show_guess:
            # plot Lorentzian with initial guess
            ax_dist.plot(self.sweep_points, self.fit_res.init_fit,
                         'k--', linewidth=self.line_width)

        scale = SI_prefix_and_scale_factor(val=max(abs(ax_dist.get_xticks())),
                                           unit=self.sweep_unit[0])[0]

        instr_set = self.data_file['Instrument settings']

        if analyze_ef:
            try:
                old_freq = float(instr_set[self.qb_name].attrs['f_qubit'])
                old_freq_ef = float(
                    instr_set[self.qb_name].attrs['f_ef_qubit'])

                label = 'f0={:.5f} GHz $\pm$ ({:.2f}) MHz ' \
                        '\nold f0={:.5f} GHz' \
                        '\nkappa0={:.4f} MHz $\pm$ ({:.2f}) MHz\n' \
                        'f0_gf/2={:.5f} GHz $\pm$ ({:.2f}) MHz ' \
                        '\nold f0_gf/2={:.5f} GHz' \
                        '\nkappa_gf={:.4f} MHz $\pm$ ({:.2f}) MHz'.format(
                            self.fit_res.params['f0'].value*scale,
                            self.fit_res.params['f0'].stderr/1e6,
                            old_freq*scale,
                            self.fit_res.params['kappa'].value/1e6,
                            self.fit_res.params['kappa'].stderr/1e6,
                            self.fit_res.params['f0_gf_over_2'].value*scale,
                            self.fit_res.params['f0_gf_over_2'].stderr/1e6,
                            old_freq_ef*scale,
                            self.fit_res.params['kappa_gf_over_2'].value/1e6,
                            self.fit_res.params['kappa_gf_over_2'].stderr/1e6)
            except (TypeError, KeyError, ValueError):
                logging.warning('qb_name is None. Old parameter values will '
                                'not be retrieved.')
                label = 'f0={:.5f} GHz $\pm$ ({:.2f}) MHz ' \
                        '\nkappa0={:.4f} MHz $\pm$ ({:.2f}) MHz\n'\
                        'f0_gf/2={:.5f} GHz $\pm$ ({:.2f}) MHz ' \
                        '\nkappa_gf={:.4f} MHz $\pm$ ({:.2f}) MHz'.format(
                            self.fit_res.params['f0'].value*scale,
                            self.fit_res.params['f0'].stderr/1e6,
                            self.fit_res.params['kappa'].value/1e6,
                            self.fit_res.params['kappa'].stderr/1e6,
                            self.fit_res.params['f0_gf_over_2'].value*scale,
                            self.fit_res.params['f0_gf_over_2'].stderr/1e6,
                            self.fit_res.params['kappa_gf_over_2'].value/1e6,
                            self.fit_res.params['kappa_gf_over_2'].stderr/1e6)
        else:
            try:
                old_freq = float(instr_set[self.qb_name].attrs['f_qubit'])

                label = 'f0={:.5f} GHz $\pm$ ({:.2f}) MHz ' \
                        '\nold f0={:.5f} GHz' \
                        '\nkappa0={:.4f} MHz $\pm$ ({:.2f}) MHz'.format(
                            self.fit_res.params['f0'].value*scale,
                            self.fit_res.params['f0'].stderr/1e6,
                            old_freq*scale,
                            self.fit_res.params['kappa'].value/1e6,
                            self.fit_res.params['kappa'].stderr/1e6)
            except (TypeError, KeyError, ValueError):
                logging.warning('qb_name is None. Old parameter values will '
                                'not be retrieved.')
                label = 'f0={:.5f} GHz $\pm$ ({:.2f}) MHz ' \
                        '\nkappa0={:.4f} MHz $\pm$ ({:.2f}) MHz'.format(
                            self.fit_res.params['f0'].value*scale,
                            self.fit_res.params['f0'].stderr/1e6,
                            self.fit_res.params['kappa'].value/1e6,
                            self.fit_res.params['kappa'].stderr/1e6)

        fig_dist.text(0.5, 0, label, transform=ax_dist.transAxes,
                      fontsize=self.font_size, verticalalignment='top',
                      horizontalalignment='center', bbox=self.box_props)

        if print_fit_results is True:
            print(self.fit_res.fit_report())

        if kw.get('print_frequency', False):
            if analyze_ef:
                print('f_ge = {:.5} (GHz) \t f_ge Stderr = {:.5} (MHz) \n'
                      'f_gf/2 = {:.5} (GHz) \t f_gf/2 Stderr = {:.5} '
                      '(MHz)'.format(
                          self.fitted_freq*scale,
                          self.fit_res.params['f0'].stderr*1e-6,
                          self.fitted_freq_gf_over_2*scale,
                          self.fit_res.params['f0_gf_over_2'].stderr*1e-6))
            else:
                print('f_ge = {:.5} (GHz) \t '
                      'f_ge Stderr = {:.5} (MHz)'.format(
                          self.fitted_freq*scale,
                          self.fit_res.params['f0'].stderr*1e-6))

        if show:
            plt.show()
        self.save_fig(fig_dist, figname='Source frequency distance', **kw)

        if close_file:
            self.data_file.close()

    def get_frequency_estimate(self, peak=False):
        best_fit = self.get_best_fit_results(peak=peak)
        frequency_estimate = best_fit['f0'].attrs['value']
        frequency_estimate_stderr = best_fit['f0'].attrs['stderr']

        return frequency_estimate, frequency_estimate_stderr

    def get_linewidth_estimate(self):
        best_fit = self.get_best_fit_results()
        linewidth_estimate = best_fit['kappa'].attrs['value']
        linewidth_estimate_stderr = best_fit['kappa'].attrs['stderr']

        return linewidth_estimate, linewidth_estimate_stderr


class Mixer_Calibration_Analysis(MeasurementAnalysis):

    '''
    Simple analysis that takes the minimum value measured and adds it
    to the analysis datagroup
    '''

    def __init__(self, label='offset', **kw):
        kw['label'] = label
        # Adds the label to the keyword arguments so that it can be passed
        # on in **kw
        kw['h5mode'] = 'r+'  # Read write mode, file must exist
        super(self.__class__, self).__init__(**kw)

    def run_default_analysis(self, print_fit_results=False,
                             close_file=False, **kw):
        super(self.__class__, self).run_default_analysis(
            close_file=False, **kw)
        # self.add_analysis_datagroup_to_file() #Currently does not write a val here
        # Fit Power to a Lorentzian
        self.measured_powers = self.measured_values[0]
        minimum_index = np.argmin(self.measured_powers)
        minimum_dac_value = self.sweep_points[minimum_index]

        self.fit_results.append(minimum_dac_value)

        fig, ax = self.default_ax()

        self.plot_results_vs_sweepparam(
            x=self.sweep_points, y=self.measured_powers,
            fig=fig, ax=ax,
            xlabel=self.xlabel, ylabel=str('Power (dBm)'),
            save=False)

        self.add_analysis_datagroup_to_file()
        if 'optimization_result' not in self.analysis_group:
            fid_grp = self.analysis_group.create_group('optimization_result')
        else:
            fid_grp = self.analysis_group['optimization_result']
        fid_grp.attrs.create(name='minimum_dac_value',
                             data=minimum_dac_value)

        self.save_fig(fig, xlabel=self.xlabel, ylabel='Power', **kw)
        if close_file:
            self.data_file.close()


class Qubit_Characterization_Analysis(MeasurementAnalysis):

    def __init__(self, label='Qubit_Char', **kw):
        kw['label'] = label
        kw['h5mode'] = 'r+'  # Read write mode, file must exist
        super(self.__class__, self).__init__(**kw)

    def run_default_analysis(self, **kw):
        self.add_analysis_datagroup_to_file()
        self.get_naming_and_values()
        figsize = kw.pop('figsize', (11, 10))
        close_file = kw.pop('close_file', True)
        x = self.sweep_points
        x_fine = np.linspace(
            self.sweep_points[0], self.sweep_points[-1], 1000)

        qubit_freq = self.measured_values[2]
        qubit_freq_stderr = self.measured_values[3]

        AWG_Pulse_amp_ch1 = self.measured_values[4]
        AWG_Pulse_amp_ch2 = self.measured_values[5]

        T1 = self.measured_values[6]
        T1_stderr = self.measured_values[7]
        T2_star = self.measured_values[8]
        T2_star_stderr = self.measured_values[9]
        T2_echo = self.measured_values[10]
        T2_echo_stderr = self.measured_values[11]

        self.qubit_freq = qubit_freq

        fit_res = fit_qubit_frequency(sweep_points=x, data=qubit_freq,
                                      data_file=self.data_file,
                                      mode='dac')
        self.save_fitted_parameters(fit_res,
                                    var_name='Qubit_freq_dac')
        self.fit_res = fit_res
        fitted_freqs = fit_mods.QubitFreqDac(
            x_fine, E_c=fit_res.best_values['E_c'],
            f_max=fit_res.best_values['f_max'],
            dac_flux_coefficient=fit_res.best_values['dac_flux_coefficient'],
            dac_sweet_spot=fit_res.best_values['dac_sweet_spot'])

        fig1, ax1 = self.default_ax()
        ax1.errorbar(x=x, y=qubit_freq, yerr=qubit_freq_stderr,
                     label='data', fmt='ob')
        ax1.plot(x_fine, fitted_freqs, '--c', label='fit')
        ax1.legend()
        ax1.set_title(self.timestamp_string+'\n' + 'Qubit Frequency')
        ax1.set_xlabel((str(self.sweep_name + ' (' + self.sweep_unit + ')')))
        ax1.set_ylabel(r'$f_{qubit}$ (GHz)')
        ax1.grid()

        fig2, axarray2 = plt.subplots(2, 1, figsize=figsize)
        axarray2[0].set_title(self.timestamp_string+'\n' + 'Qubit Coherence')
        axarray2[0].errorbar(
            x=x,
            y=T1*1e-3, yerr=T1_stderr*1e-3,
            fmt='o', label='$T_1$')
        axarray2[0].errorbar(
            x=x,
            y=T2_echo*1e-3, yerr=T2_echo_stderr*1e-3,
            fmt='o', label='$T_2$-echo')
        axarray2[0].errorbar(
            x=x,
            y=T2_star*1e-3, yerr=T2_star_stderr*1e-3,
            fmt='o', label='$T_2$-star')
        axarray2[0].set_xlabel(r'dac voltage')
        axarray2[0].set_ylabel(r'$\tau (\mu s)$ ')
        # axarray[0].set_xlim(-600, 700)
        axarray2[0].set_ylim(0, max([max(T1*1e-3), max(T2_echo*1e-3)])
                             + 3*max(T1_stderr*1e-3))
        axarray2[0].legend()
        axarray2[0].grid()

        axarray2[1].errorbar(
            x=qubit_freq*1e-9,
            y=T1*1e-3, yerr=T1_stderr*1e-3,
            fmt='o', label='$T_1$')
        axarray2[1].errorbar(
            x=qubit_freq*1e-9,
            y=T2_echo*1e-3, yerr=T2_echo_stderr*1e-3,
            fmt='o', label='$T_2$-echo')
        axarray2[1].errorbar(
            x=qubit_freq*1e-9,
            y=T2_star*1e-3, yerr=T2_star_stderr*1e-3,
            fmt='o', label='$T_2^\star$')
        axarray2[1].set_xlabel(r'$f_{qubit}$ (GHz)')
        axarray2[1].set_ylabel(r'$\tau (\mu s)$ ')
        # axarray[1].set_xlim(-600, 700)
        axarray2[1].set_ylim(0, max([max(T1*1e-3), max(T2_echo*1e-3)])
                             + 3*max(T1_stderr*1e-3))
        axarray2[1].legend(loc=2)
        axarray2[1].grid()

        fig3, axarray3 = plt.subplots(2, 1, figsize=figsize)
        axarray3[0].set_title(self.timestamp+'\n' + 'AWG pulse amplitude')
        axarray3[0].plot(x, AWG_Pulse_amp_ch1, 'o')
        axarray3[0].plot(x, AWG_Pulse_amp_ch2, 'o')
        axarray3[0].set_xlabel(r'dac voltage')
        axarray3[0].set_ylabel(r'att. (a.u.) ')
        # axarray[0].set_xlim(x[0], x[-1])
        axarray3[0].set_ylim(0, max([max(AWG_Pulse_amp_ch1),
                                     max(AWG_Pulse_amp_ch2)]))
        # Needs to be based on duplexer amplitude controlled by duplexer or not
        axarray3[0].legend()
        axarray3[0].grid()

        axarray3[1].plot(qubit_freq, AWG_Pulse_amp_ch1, 'o')
        axarray3[1].plot(qubit_freq, AWG_Pulse_amp_ch2, 'o')
        axarray3[1].set_xlabel(r'$f_{qubit}$ (GHz)')
        axarray3[1].set_ylabel(r'att. (a.u.) ')
        # axarray[1].set_xlim(qubit_freq[0], qubit_freq[1]+1e6)
        # axarray3[1].set_ylim(0, 65536)
        axarray3[1].grid()

        self.save_fig(fig1, figname=str('Qubit_Frequency'), **kw)
        self.save_fig(fig2, figname=str('Qubit_Coherence'), **kw)
        self.save_fig(fig3, figname=str('Duplex_Attenuation'), **kw)
        if close_file:
            self.finish(**kw)


class Qubit_Sweeped_Spectroscopy_Analysis(Qubit_Characterization_Analysis):

    def __init__(self, qubit_name, label='Qubit_Char', fit_mode='flux', **kw):
        kw['label'] = label
        kw['h5mode'] = 'r+'  # Read write mode, file must exist
        self.fit_mode = fit_mode
        self.qubit_name = qubit_name
        super(Qubit_Characterization_Analysis, self).__init__(**kw)

    def run_default_analysis(self, **kw):
        self.add_analysis_datagroup_to_file()
        print_fit_results = kw.pop('print_fit_results', False)
        self.get_naming_and_values()
        show_guess = kw.pop('show_guess', False)
        close_file = kw.pop('close_file', True)
        x = self.sweep_points
        x_fine = np.linspace(
            self.sweep_points[0], self.sweep_points[-1], 1000)*1e-3

        self.qubit_freq = self.measured_values[2]
        self.qubit_freq_stderr = self.measured_values[3]

        fit_res = fit_qubit_frequency(sweep_points=x*1e-3,
                                      data=self.qubit_freq*1e9,
                                      mode=self.fit_mode,
                                      data_file=self.data_file,
                                      qubit_name=self.qubit_name, **kw)
        self.save_fitted_parameters(fit_res,
                                    var_name='Qubit_freq_dac')
        self.fit_res = fit_res

        fitted_freqs = fit_mods.QubitFreqFlux(
            x_fine, E_c=fit_res.best_values['E_c'],
            f_max=fit_res.best_values['f_max'],
            flux_zero=fit_res.best_values['flux_zero'],
            dac_offset=fit_res.best_values['dac_offset'])

        fig1, ax1 = self.default_ax()
        ax1.errorbar(x=x*1e-3, y=self.qubit_freq*1e9,
                     yerr=self.qubit_freq_stderr,
                     label='data', fmt='ob')

        if show_guess:
            ax1.plot(x*1e-3, fit_res.init_fit, 'k--')

        ax1.plot(x_fine, fitted_freqs, '--c', label='fit')
        ax1.legend()
        ax1.set_title(self.timestamp+'\n' + 'Qubit Frequency')
        ax1.set_xlabel((str(self.sweep_name + ' (V)')))
        ax1.set_ylabel(r'$f_{qubit}$ (GHz)')
        ax1.grid()
        self.save_fig(fig1, figname=str('Qubit_Frequency'), **kw)

        if print_fit_results:
            print(fit_res.fit_report())
        if close_file:
            self.finish()


class TwoD_Analysis(MeasurementAnalysis):

    '''
    Analysis for 2D measurements.
    '''

    def run_default_analysis(self, normalize=False, plot_linecuts=True,
                             linecut_log=False, colorplot_log=False,
                             plot_all=True, save_fig=True,
                             transpose=False, figsize=None,
                             **kw):
        close_file = kw.pop('close_file', True)

        self.get_naming_and_values_2D()
        self.fig_array = []
        self.ax_array = []

        for i, meas_vals in enumerate(self.measured_values):
            if (not plot_all) & (i >= 1):
                break
            # Linecuts are above because somehow normalization applies to both
            # colorplot and linecuts otherwise.
            if plot_linecuts:
                fig, ax = plt.subplots(figsize=figsize)
                self.fig_array.append(fig)
                self.ax_array.append(ax)
                savename = 'linecut_{}'.format(self.value_names[i])
                fig_title = '{} {} \nlinecut {}'.format(
                    self.timestamp_string, self.measurementstring,
                    self.value_names[i])
                a_tools.linecut_plot(x=self.sweep_points,
                                     y=self.sweep_points_2D,
                                     z=self.measured_values[i],
                                     y_name=self.parameter_names[1],
                                     y_unit=self.parameter_units[1],
                                     log=linecut_log,
                                     zlabel=self.zlabels[i],
                                     fig=fig, ax=ax, **kw)
                ax.set_title(fig_title)
                set_xlabel(ax, self.parameter_names[0],
                           self.parameter_units[0])
                # ylabel is value units as we are plotting linecuts
                set_ylabel(ax, self.value_names[i],
                           self.value_units[i])

                if save_fig:
                    self.save_fig(fig, figname=savename,
                                  fig_tight=False, **kw)

            fig, ax = plt.subplots(figsize=figsize)
            self.fig_array.append(fig)
            self.ax_array.append(ax)
            if normalize:
                print("normalize on")
            # print "unransposed",meas_vals
            # print "transposed", meas_vals.transpose()
            self.ax_array.append(ax)
            savename = 'Heatmap_{}'.format(self.value_names[i])
            fig_title = '{} {} \n{}'.format(
                self.timestamp_string, self.measurementstring,
                self.value_names[i])

            a_tools.color_plot(x=self.sweep_points,
                               y=self.sweep_points_2D,
                               z=meas_vals.transpose(),
                               zlabel=self.zlabels[i],
                               fig=fig, ax=ax,
                               log=colorplot_log,
                               transpose=transpose,
                               normalize=normalize,
                               **kw)
            ax.set_title(fig_title)
            set_xlabel(ax, self.parameter_names[0], self.parameter_units[0])
            set_ylabel(ax, self.parameter_names[1], self.parameter_units[1])

            if save_fig:
                self.save_fig(fig, figname=savename, **kw)
        if close_file:
            self.finish()


class Mixer_Skewness_Analysis(TwoD_Analysis):

    def run_default_analysis(self, save_fig=True,
                             **kw):
        close_file = kw.pop('close_file', True)
        self.get_naming_and_values_2D()

        self.fig_array = []
        self.ax_array = []
        for i, meas_vals in enumerate(self.measured_values):
            fig, ax = self.default_ax(figsize=(8, 5))
            self.fig_array.append(fig)
            self.ax_array.append(ax)
            fig_title = '{timestamp}_{measurement}_{val_name}'.format(
                timestamp=self.timestamp_string,
                measurement=self.measurementstring,
                val_name=self.zlabels[i])
            a_tools.color_plot(x=self.sweep_points,
                               y=self.sweep_points_2D,
                               z=meas_vals.transpose(),
                               plot_title=fig_title,
                               xlabel=self.xlabel,
                               ylabel=self.ylabel,
                               zlabel=self.zlabels[i],
                               fig=fig, ax=ax, **kw)

            data_arr = self.measured_values[0].T
            ampl_min_lst = np.min(data_arr, axis=1)
            phase_min_idx = np.argmin(ampl_min_lst)
            self.phase_min = self.sweep_points_2D[phase_min_idx]

            ampl_min_idx = np.argmin(data_arr[phase_min_idx])
            self.QI_min = self.sweep_points[ampl_min_idx]

            textstr = 'Q phase of minimum =  %.2f deg'  % self.phase_min + '\n' + \
                'Q/I ratio of minimum = %.2f' % self.QI_min

            ax.text(0.60, 0.95, textstr,
                    transform=ax.transAxes,
                    fontsize=11, verticalalignment='top',
                    horizontalalignment='left',
                    bbox=self.box_props)

            if save_fig:
                self.save_fig(fig, figname=fig_title, **kw)
        if close_file:
            self.finish()

        return self.QI_min, self.phase_min


class Three_Tone_Spectroscopy_Analysis(MeasurementAnalysis):

    '''
    Analysis for 2D measurement Three tone spectroscopy.
    **kwargs:
        f01: fuess for f01
        f12: guess for f12

    '''

    def __init__(self, label='Three_tone', **kw):
        kw['label'] = label
        # kw['h5mode'] = 'r+'  # Read write mode, file must exist
        super(self.__class__, self).__init__(**kw)

    def run_default_analysis(self, f01=None, f12=None,
                             amp_lims=[None, None], line_color='k',
                             phase_lims=[-180, 180], **kw):
        self.get_naming_and_values_2D()
        # figsize wider for colorbar
        fig1, ax1 = self.default_ax(figsize=(8, 5))
        measured_powers = self.measured_values[0]
        measured_phases = self.measured_values[1]

        fig1_title = self.timestamp_string + \
            self.measurementstring+'_'+'Amplitude'
        a_tools.color_plot(x=self.sweep_points,
                           y=self.sweep_points_2D,
                           z=measured_powers.transpose(),
                           plot_title=fig1_title,
                           xlabel=self.xlabel,
                           ylabel=self.ylabel,
                           zlabel=self.zlabels[0],
                           clim=amp_lims,
                           fig=fig1, ax=ax1, **kw)

        # figsize wider for colorbar
        fig2, ax2 = self.default_ax(figsize=(8, 5))
        fig2_title = self.timestamp_string+self.measurementstring+'_'+'Phase'
        a_tools.color_plot(x=self.sweep_points,
                           y=self.sweep_points_2D,
                           z=measured_phases.transpose(),
                           xlabel=self.xlabel,
                           ylabel=self.ylabel,
                           zlabel=self.zlabels[1],
                           clim=phase_lims,
                           plot_title=fig2_title,
                           fig=fig2, ax=ax2)

        if f01 is not None:
            ax1.vlines(f01, min(self.sweep_points_2D),
                       max(self.sweep_points_2D),
                       linestyles='dashed', lw=2, colors=line_color, alpha=.5)
            ax2.vlines(f01, min(self.sweep_points_2D),
                       max(self.sweep_points_2D),
                       linestyles='dashed', lw=2, colors=line_color, alpha=.5)
        if f12 is not None:
            ax1.plot((min(self.sweep_points),
                      max(self.sweep_points)),
                     (f01 + f12-min(self.sweep_points),
                      f01 + f12-max(self.sweep_points)),
                     linestyle='dashed', lw=2, color=line_color, alpha=.5)
            ax2.plot((min(self.sweep_points),
                      max(self.sweep_points)),
                     (f01 + f12-min(self.sweep_points),
                      f01 + f12-max(self.sweep_points)),
                     linestyle='dashed', lw=2, color=line_color, alpha=.5)
        if (f01 is not None) and (f12 is not None):
            anharm = f01-f12
            EC, EJ = a_tools.fit_EC_EJ(f01, f12)
            # EC *= 1000

            textstr = 'f01 = {:.4g} GHz'.format(f01*1e-9) + '\n' + \
                'f12 = {:.4g} GHz'.format(f12*1e-9) + '\n' + \
                'anharm ~= {:.4g} MHz'.format(anharm*1e-6) + '\n' + \
                'EC = {:.4g} MHz'.format(EC*1e-6) + '\n' + \
                'EJ = {:.4g} GHz'.format(EJ*1e-9)
            ax1.text(0.95, 0.95, textstr, transform=ax1.transAxes,
                     fontsize=11,
                     verticalalignment='top',
                     horizontalalignment='right',
                     bbox=self.box_props)
            ax2.text(0.95, 0.95, textstr, transform=ax2.transAxes,
                     fontsize=11,
                     verticalalignment='top',
                     horizontalalignment='right',
                     bbox=self.box_props)
        self.save_fig(fig1, figname=ax1.get_title(), **kw)
        self.save_fig(fig2, figname=ax2.get_title(), **kw)
        self.finish()

    def fit_twin_lorentz(self, x, data,
                         f01, f12, **kw):
        vary_f01 = kw.pop('vary_f01', False)
        twin_lor_m = fit_mods.TwinLorentzModel
        twin_lor_m.set_param_hint('center_a', value=f01,
                                  vary=vary_f01)
        twin_lor_m.set_param_hint('center_b', value=f12,
                                  vary=True)
        twin_lor_m.set_param_hint('amplitude_a', value=max(data),
                                  vary=True)
        twin_lor_m.set_param_hint('amplitude_b', value=max(data),
                                  vary=True)
        twin_lor_m.set_param_hint('sigma_a', value=0.001,
                                  vary=True)
        twin_lor_m.set_param_hint('sigma_b', value=0.001,
                                  vary=True)
        twin_lor_m.set_param_hint('background', value=0,
                                  vary=True)
        params = twin_lor_m.make_params()
        fit_res = twin_lor_m.fit(data=data, x=x, params=params)
        return fit_res


class Resonator_Powerscan_Analysis(MeasurementAnalysis):

    def __init__(self, label='powersweep', **kw):
        super(self.__class__, self).__init__(**kw)

    # def run_default_analysis(self,  normalize=True, w_low_power=None,
    #                          w_high_power=None, **kw):
        # super(self.__class__, self).run_default_analysis(close_file=False,
        #     save_fig=False, **kw)
        # close_file = kw.pop('close_file', True)
    def run_default_analysis(self, normalize=True, plot_Q=True, plot_f0=True, plot_linecuts=True,
                             linecut_log=True, plot_all=False, save_fig=True,
                             **kw):
        close_file = kw.pop('close_file', True)
        self.add_analysis_datagroup_to_file()

        self.get_naming_and_values_2D()
        self.fig_array = []
        self.ax_array = []
        fits = {}  # Dictionary to store the fit results in. Fit results are a
        # dictionary themselfes -> Dictionary of Dictionaries

        for u, power in enumerate(self.sweep_points_2D):
            fit_res = self.fit_hanger_model(
                self.sweep_points, self.measured_values[0][:, u])
            self.save_fitted_parameters(fit_res, var_name='Powersweep'+str(u))
            fits[str(power)] = fit_res
        self.fit_results = fits

        for i, meas_vals in enumerate(self.measured_values):
            if (not plot_all) & (i >= 1):
                break
            # Linecuts are above because normalization changes the values of the
            # object. Thus it affects both colorplot and linecuts otherwise.
            if plot_Q:
                Q = np.zeros(len(self.sweep_points_2D))
                Qc = np.zeros(len(self.sweep_points_2D))
                for u, power in enumerate(self.sweep_points_2D):
                    Q[u] = self.fit_results[str(power)].values['Q']
                    Qc[u] = self.fit_results[str(power)].values['Qc']
                fig, ax = self.default_ax(figsize=(8, 5))
                self.fig_array.append(fig)
                self.ax_array.append(ax)
                fig_title = '{timestamp}_{measurement}_{val_name}_QvsPower'.format(
                    timestamp=self.timestamp_string,
                    measurement=self.measurementstring,
                    val_name=self.zlabels[i])
                ax.plot(
                    self.sweep_points_2D, Q, 'blue', label='Loaded Q-Factor')
                ax.plot(
                    self.sweep_points_2D, Qc, 'green', label='Coupling Q-Factor')
                ax.legend(loc=0, bbox_to_anchor=(1.1, 1))
                ax.set_position([0.1, 0.1, 0.5, 0.8])
                ax.set_ylabel('Quality Factor')
                ax.set_xlabel('Power [dBm]')

                if save_fig:
                    self.save_fig(
                        fig, figname=fig_title, fig_tight=False, **kw)

            if plot_f0:
                f0 = np.zeros(len(self.sweep_points_2D))
                for u, power in enumerate(self.sweep_points_2D):
                    f0[u] = self.fit_results[str(power)].values['f0']
                fig, ax = self.default_ax(figsize=(8, 5))
                self.fig_array.append(fig)
                self.ax_array.append(ax)
                fig_title = '{timestamp}_{measurement}_{val_name}_f0vsPower'.format(
                    timestamp=self.timestamp_string,
                    measurement=self.measurementstring,
                    val_name=self.zlabels[i])
                ax.plot(
                    self.sweep_points_2D, f0, 'blue', label='Cavity Frequency')
                ax.legend(loc=0, bbox_to_anchor=(1.1, 1))
                ax.set_position([0.15, 0.1, 0.5, 0.8])
                ax.set_ylabel('Frequency [GHz]')
                ax.set_xlabel('Power [dBm]')

                if save_fig:
                    self.save_fig(
                        fig, figname=fig_title, fig_tight=False, **kw)

            if plot_linecuts:
                fig, ax = self.default_ax(figsize=(8, 5))
                self.fig_array.append(fig)
                self.ax_array.append(ax)
                fig_title = '{timestamp}_{measurement}_{val_name}_linecut'.format(
                    timestamp=self.timestamp_string,
                    measurement=self.measurementstring,
                    val_name=self.zlabels[i])
                a_tools.linecut_plot(x=self.sweep_points,
                                     y=self.sweep_points_2D,
                                     z=self.measured_values[i],
                                     plot_title=fig_title,
                                     xlabel=self.xlabel,
                                     y_name=self.sweep_name_2D,
                                     y_unit=self.sweep_unit_2D,
                                     log=linecut_log,
                                     zlabel=self.zlabels[i],
                                     fig=fig, ax=ax, **kw)
                if save_fig:
                    self.save_fig(
                        fig, figname=fig_title, fig_tight=False, **kw)

            fig, ax = self.default_ax(figsize=(8, 5))
            self.fig_array.append(fig)
            self.ax_array.append(ax)
            if normalize:
                meas_vals = a_tools.normalize_2D_data(meas_vals)
            fig_title = '{timestamp}_{measurement}_{val_name}'.format(
                timestamp=self.timestamp_string,
                measurement=self.measurementstring,
                val_name=self.zlabels[i])

            a_tools.color_plot(x=self.sweep_points,
                               y=self.sweep_points_2D,
                               z=meas_vals.transpose(),
                               plot_title=fig_title,
                               xlabel=self.xlabel,
                               ylabel=self.ylabel,
                               zlabel=self.zlabels[i],
                               fig=fig, ax=ax, **kw)
            if save_fig:
                self.save_fig(fig, figname=fig_title, **kw)

        if close_file:
            self.finish()

    def fit_hanger_model(self, sweep_values, measured_values):
        HangerModel = fit_mods.SlopedHangerAmplitudeModel

        # amplitude_guess = np.pi*sigma_guess * abs(
        #     max(self.measured_powers)-min(self.measured_powers))

        # Fit Power to a Lorentzian
        measured_powers = measured_values**2

        min_index = np.argmin(measured_powers)
        max_index = np.argmax(measured_powers)

        min_frequency = sweep_values[min_index]
        max_frequency = sweep_values[max_index]

        peaks = a_tools.peak_finder((sweep_values),
                                    measured_values)

        if peaks['dip'] is not None:    # look for dips first
            f0 = peaks['dip']
            amplitude_factor = -1.
        elif peaks['peak'] is not None:  # then look for peaks
            f0 = peaks['peak']
            amplitude_factor = 1.
        else:                                 # Otherwise take center of range
            f0 = np.median(sweep_values)
            amplitude_factor = -1.
            logging.error('No peaks or dips in range')
            # If this error is raised, it should continue the analysis but
            # not use it to update the qubit object

        amplitude_guess = max(measured_powers)-min(measured_powers)
        # Creating parameters and estimations
        S21min = min(measured_values)/max(measured_values)

        Q = f0 / abs(min_frequency - max_frequency)
        Qe = abs(Q / abs(1 - S21min))

        HangerModel.set_param_hint('f0', value=f0,
                                   min=min(sweep_values),
                                   max=max(sweep_values))
        HangerModel.set_param_hint('A', value=amplitude_guess)
        HangerModel.set_param_hint('Q', value=Q)
        HangerModel.set_param_hint('Qe', value=Qe)
        HangerModel.set_param_hint('Qi', expr='1./(1./Q-1./Qe*cos(theta))',
                                   vary=False)
        HangerModel.set_param_hint('Qc', expr='Qe/cos(theta)', vary=False)
        HangerModel.set_param_hint('theta', value=0, min=-np.pi/2,
                                   max=np.pi/2)
        HangerModel.set_param_hint('slope', value=0, vary=True,
                                   min=-1, max=1)
        params = HangerModel.make_params()
        fit_res = HangerModel.fit(data=measured_powers,
                                  f=sweep_values * 1.e9,
                                  params=params)

        return fit_res


class time_trace_analysis(MeasurementAnalysis):

    '''
    Analysis for a binary (+1, -1) time trace
    returns the average length till flip
    '''

    def run_default_analysis(self, flipping_sequence=False, **kw):
        self.get_naming_and_values_2D()

        rsf_lst_mp = []
        rsf_lst_pm = []
        for i in range(np.shape(self.Z)[0]):
            series = self.Z[i, :]
            if flipping_sequence:
                series = dm_tools.binary_derivative_old(series)

            rsf = dm_tools.count_rounds_since_flip_split(series)
            rsf_lst_mp.extend(rsf[0])
            rsf_lst_pm.extend(rsf[1])

        # if self.make_fig:
        self.fig, self.ax = plt.subplots(1, 1, figsize=(13, 6))
        bins = np.linspace(0, 400, 200)
        if flipping_sequence:
            self.average_cycles_flipping = np.mean(rsf_lst_mp)
            self.average_cycles_constant = np.mean(rsf_lst_pm)
            self.ax.hist(rsf_lst_mp, bins, histtype='step', normed=1,
                         label='Avg rounds flipping = %.2f' %
                         np.mean(rsf_lst_mp), color='b')
            self.ax.hist(rsf_lst_pm, bins, histtype='step', normed=1,
                         label='Avg rounds constant = %.2f'
                         % np.mean(rsf_lst_pm), color='r')
            self.ax.set_yscale('log')
            self.ax.set_ylabel('normalized occurence')
            self.ax.set_xlabel('rounds')
            self.ax.set_ylim(.000001, 1)
            self.ax.set_xlim(0, 80)
            self.ax.legend()
            self.ax.set_title(
                self.timestamp_string+'\n'+self.measurementstring)
            self.save_fig(self.fig, xlabel='rounds_flipping',
                          ylabel='normalized occurence', **kw)
            return self.average_cycles_constant, self.average_cycles_flipping
        else:
            self.mean_rnds_since_fl_mp = np.mean(rsf_lst_mp)
            self.mean_rnds_since_fl_pm = np.mean(rsf_lst_pm)
            self.ax.hist(rsf_lst_mp, bins, histtype='step', normed=1,
                         label='Avg rounds till flip -1 to +1 = %.2f' %
                         np.mean(rsf_lst_mp), color='b')
            self.ax.hist(rsf_lst_pm, bins, histtype='step', normed=1,
                         label='Avg rounds till flip +1 to -1 = %.2f'
                         % np.mean(rsf_lst_pm), color='r')
            self.ax.set_yscale('log')
            self.ax.set_ylabel('normalized occurence')
            self.ax.set_xlabel('rounds till flip')
            self.ax.set_ylim(.000001, 1)
            self.ax.set_xlim(0, 80)
            self.ax.legend()
            self.ax.set_title(
                self.timestamp_string+'\n'+self.measurementstring)
            self.save_fig(self.fig, xlabel='rounds_till_flip',
                          ylabel='normalized occurence', **kw)
            return self.mean_rnds_since_fl_pm, self.mean_rnds_since_fl_mp


class time_trace_analysis_initialized(MeasurementAnalysis):

    '''
    Analysis for a binary (+1, -1) time trace
    returns the average length till flip
    '''

    def run_default_analysis(self, flipping_sequence=False, **kw):
        self.get_naming_and_values_2D()
        if flipping_sequence:
            dZ = dm_tools.binary_derivative_2D(np.array(self.Z), axis=0)
            rtf = [dm_tools.count_rounds_to_error(ser) for ser in dZ]
        else:
            rtf = [dm_tools.count_rounds_to_error(ser) for ser in self.Z]
        self.mean_rtf = np.nanmean(rtf)
        self.std_rtf = np.nanstd(rtf)
        self.std_err_rtf = self.std_rtf/np.sqrt(len(self.sweep_points_2D))

        if kw.pop('make_fig', True):
            self.fig, self.ax = plt.subplots(1, 1, figsize=(13, 6))
            bins = np.arange(-.5, 400, 1)
            hist, bins = np.histogram(rtf, bins=bins, density=True)
            self.ax.plot(bins[1:], hist, drawstyle='steps',
                         label='Mean rounds till failure = %.2f'
                         % self.mean_rtf)
            self.ax.set_yscale('log')
            self.ax.set_ylabel('normalized occurence')
            self.ax.set_xlabel('Rounds to failure')
            self.ax.set_ylim(1e-4, 1)
            self.ax.set_xlim(0, 100)
            self.ax.legend()
            self.ax.set_title(self.timestamp_string+'\n' +
                              self.measurementstring)
            self.save_fig(self.fig, xlabel='Rounds to failure',
                          ylabel='normalized occurence', **kw)

        return self.mean_rtf, self.std_err_rtf


class rounds_to_failure_analysis(MeasurementAnalysis):

    '''
    Analysis for a binary (+1, -1) time trace
    returns the average rounds to surprise/failure.
    Additionally also returns the termination fractions.
    If the trace terminates by a 'single event' it counts a flip.
    If the trace terminates by a 'double event' it counts a RO error.
    '''

    def run_default_analysis(self, flipping_sequence=False, **kw):
        self.get_naming_and_values_2D()
        if flipping_sequence:
            dZ = dm_tools.binary_derivative_2D(np.array(self.Z), axis=0)
            rtf_c = [dm_tools.count_rtf_and_term_cond(
                ser, only_count_min_1=True) for ser in dZ]
        else:
            rtf_c = [dm_tools.count_rtf_and_term_cond(ser) for ser in self.Z]
        rtf, term_cond = list(zip(*rtf_c))
        self.mean_rtf = np.nanmean(rtf)
        self.std_rtf = np.nanstd(rtf)
        self.std_err_rtf = self.std_rtf/np.sqrt(len(self.sweep_points_2D))
        term_cts = Counter(term_cond)
        # note that we only take 1 derivative and this is not equal to the
        # notion of detection events as in Kelly et al.
        terminated_by_flip = float(term_cts['single event'])
        terminated_by_RO_err = float(term_cts['double event'])
        total_cts = terminated_by_RO_err + terminated_by_flip + \
            term_cts['unknown']
        self.flip_err_frac = terminated_by_flip/total_cts*100.
        self.RO_err_frac = terminated_by_RO_err/total_cts*100.

        if kw.pop('make_fig', True):
            self.fig, self.ax = plt.subplots(1, 1, figsize=(13, 6))
            bins = np.arange(-.5, 400, 1)
            hist, bins = np.histogram(rtf, bins=bins, density=True)
            label = ('Mean rounds to failure = %.2f' % self.mean_rtf +
                     '\n %.1f %% terminated by RO' % self.RO_err_frac +
                     '\n %.1f %% terminated by flip' % self.flip_err_frac)
            self.ax.plot(bins[1:], hist, drawstyle='steps',
                         label=label)
            self.ax.set_yscale('log')
            self.ax.set_ylabel('normalized occurence')
            self.ax.set_xlabel('Rounds to failure')
            self.ax.set_ylim(1e-4, 1)
            self.ax.set_xlim(0, 200)
            self.ax.legend()
            self.ax.set_title(self.timestamp_string+'\n' +
                              self.measurementstring)
            self.save_fig(self.fig, xlabel='Rounds to failure',
                          ylabel='normalized occurence', **kw)

        return self.mean_rtf, self.std_err_rtf, self.RO_err_frac, self.flip_err_frac


class butterfly_analysis(MeasurementAnalysis):

    '''
    Extracts the coefficients for the post-measurement butterfly
    '''

    def __init__(self,  auto=True, label='Butterfly', close_file=True,
                 timestamp=None,
                 threshold=None,
                 threshold_init=None,
                 theta_in=0,
                 initialize=False,
                 digitize=True,
                 case=False,
                 # FIXME better variable name for 1>th or 1<th
                 **kw):
        self.folder = a_tools.get_folder(timestamp=timestamp,
                                         label=label, **kw)
        self.load_hdf5data(folder=self.folder, **kw)

        self.get_naming_and_values()

        if theta_in == 0:
            self.data = self.measured_values[0]
            if not digitize:
                # analysis uses +1 for |0> and -1 for |1>
                self.data[self.data == 1] = -1
                self.data[self.data == 0] = +1
        else:
            I_shots = self.measured_values[0]
            Q_shots = self.measured_values[1]

            shots = I_shots+1j*Q_shots
            rot_shots = dm_tools.rotate_complex(
                shots, angle=theta_in, deg=True)
            I_shots = rot_shots.real
            Q_shots = rot_shots.imag

            self.data = I_shots
        self.initialize = initialize
        if self.initialize:
            if threshold_init is None:
                threshold_init = threshold

            # reshuffling the data to end up with two arrays for the
            # different input states
            shots = np.size(self.data)
            shots_per_mmt = np.floor_divide(shots, 6)
            shots_used = shots_per_mmt*6
            m0_on = self.data[3:shots_used:6]
            m1_on = self.data[4:shots_used:6]
            m2_on = self.data[5:shots_used:6]

            self.data_rel = np.zeros([np.size(m0_on), 3])
            self.data_rel[:, 0] = m0_on
            self.data_rel[:, 1] = m1_on
            self.data_rel[:, 2] = m2_on
            m0_off = self.data[0:shots_used:6]
            m1_off = self.data[1:shots_used:6]
            m2_off = self.data[2:shots_used:6]
            self.data_exc = np.zeros([np.size(m0_off), 3])
            self.data_exc[:, 0] = m0_off
            self.data_exc[:, 1] = m1_off
            self.data_exc[:, 2] = m2_off

            self.data_exc_post = dm_tools.postselect(threshold=threshold_init,
                                                     data=self.data_exc,
                                                     positive_case=case)[:, 1:]
            self.data_rel_post = dm_tools.postselect(threshold=threshold_init,
                                                     data=self.data_rel,
                                                     positive_case=case)[:, 1:]

            self.data_exc_pre_postselect = self.data_exc
            self.data_rel_pre_postselect = self.data_rel
            # variable is overwritten here, no good.
            self.data_exc = self.data_exc_post
            self.data_rel = self.data_rel_post

            fraction = (np.size(self.data_exc) +
                        np.size(self.data_exc))*3/shots_used/2

        else:
            m0_on = self.data[2::4]
            m1_on = self.data[3::4]
            self.data_rel = np.zeros([np.size(m0_on), 2])
            self.data_rel[:, 0] = m0_on
            self.data_rel[:, 1] = m1_on
            m0_off = self.data[0::4]
            m1_off = self.data[1::4]
            self.data_exc = np.zeros([np.size(m0_off), 2])
            self.data_exc[:, 0] = m0_off
            self.data_exc[:, 1] = m1_off
        if digitize:
            self.data_exc = dm_tools.digitize(threshold=threshold,
                                              data=self.data_exc,
                                              positive_case=case)
            self.data_rel = dm_tools.digitize(threshold=threshold,
                                              data=self.data_rel,
                                              positive_case=case)
        if close_file:
            self.data_file.close()
        if auto is True:
            self.run_default_analysis(**kw)

    def bar_plot_raw_probabilities(self):
        if self.initialize:
            nr_msmts = 3
            data_exc = self.data_exc_pre_postselect
            data_rel = self.data_rel_pre_postselect
        else:
            data_exc = self.data_exc
            data_rel = self.data_rel
            nr_msmts = 2

        m_on = np.zeros(nr_msmts)
        m_off = np.zeros(nr_msmts)

        for i in range(nr_msmts):
            # Convert pauli eigenvalues to probability of excitation
            # +1 -> 0 and -1 -> 1
            m_off[i] = -(np.mean(data_exc[:, i])-1)/2
            m_on[i] = -(np.mean(data_rel[:, i])-1)/2

        f, ax = plt.subplots()
        ax.set_ylim(0, 1)
        w = .4
        ax.hlines(0.5, -.5, 5, linestyles='--')
        bar0 = ax.bar(np.arange(nr_msmts)+w/2, m_off, width=w, color='C0',
                      label='No $\pi$-pulse')
        bar1 = ax.bar(np.arange(nr_msmts)-w/2, m_on, width=w, color='C3',
                      label='$\pi$-pulse')
        pl_tools.autolabel_barplot(ax, bar0)
        pl_tools.autolabel_barplot(ax, bar1)

        ax.set_xlim(-.5, nr_msmts-.5)
        ax.set_xticks([0, 1, 2])
        set_ylabel(ax, 'P (|1>)')
        ax.legend()
        set_xlabel(ax, 'Measurement idx')
        figname = 'Bar plot raw probabilities'
        ax.set_title(figname)

        savename = os.path.abspath(os.path.join(
            self.folder, figname+'.png'))
        print(savename)
        f.savefig(savename, dpi=300, format='png')

    def run_default_analysis(self,  verbose=False, **kw):
        self.exc_coeffs = dm_tools.butterfly_data_binning(Z=self.data_exc,
                                                          initial_state=0)
        self.rel_coeffs = dm_tools.butterfly_data_binning(Z=self.data_rel,
                                                          initial_state=1)
        self.butterfly_coeffs = dm_tools.butterfly_matrix_inversion(
            self.exc_coeffs, self.rel_coeffs)
        # eps,declaration,output_input
        F_a_butterfly = (1-(self.butterfly_coeffs.get('eps00_1') +
                            self.butterfly_coeffs.get('eps01_1') +
                            self.butterfly_coeffs.get('eps10_0') +
                            self.butterfly_coeffs.get('eps11_0'))/2)

        mmt_ind_rel = (self.butterfly_coeffs.get('eps00_1') +
                       self.butterfly_coeffs.get('eps10_1'))
        mmt_ind_exc = (self.butterfly_coeffs.get('eps11_0') +
                       self.butterfly_coeffs.get('eps01_0'))
        if verbose:
            print('SSRO Fid', F_a_butterfly)
            print('mmt_ind_rel', mmt_ind_rel)
            print('mmt_ind_exc', mmt_ind_exc)
        self.butterfly_coeffs['F_a_butterfly'] = F_a_butterfly
        self.butterfly_coeffs['mmt_ind_exc'] = mmt_ind_exc
        self.butterfly_coeffs['mmt_ind_rel'] = mmt_ind_rel
        self.bar_plot_raw_probabilities()
        self.make_data_tables()

        return self.butterfly_coeffs

    def make_data_tables(self):

        figname1 = 'raw probabilities'

        data_raw_p = [['P(1st m, 2nd m)_(|in>)', 'val'],
                      ['P00_0', '{:.4f}'.format(self.exc_coeffs['P00_0'])],
                      ['P01_0', '{:.4f}'.format(self.exc_coeffs['P01_0'])],
                      ['P10_0', '{:.4f}'.format(self.exc_coeffs['P10_0'])],
                      ['P11_0', '{:.4f}'.format(self.exc_coeffs['P11_0'])],
                      ['P00_1', '{:.4f}'.format(self.rel_coeffs['P00_1'])],
                      ['P01_1', '{:.4f}'.format(self.rel_coeffs['P01_1'])],
                      ['P10_1', '{:.4f}'.format(self.rel_coeffs['P10_1'])],
                      ['P11_1', '{:.4f}'.format(self.rel_coeffs['P11_1'])]]

        savename = os.path.abspath(os.path.join(
            self.folder, figname1))
        data_to_table_png(data=data_raw_p, filename=savename+'.png',
                          title=figname1)

        figname2 = 'inferred states'

        data_inf = [['eps(|out>)_(|in>)', 'val'],
                    ['eps0_0', '{:.4f}'.format(self.exc_coeffs['eps0_0'])],
                    ['eps1_0', '{:.4f}'.format(self.exc_coeffs['eps1_0'])],
                    ['eps0_1', '{:.4f}'.format(self.rel_coeffs['eps0_1'])],
                    ['eps1_1', '{:.4f}'.format(self.rel_coeffs['eps1_1'])]]
        savename = os.path.abspath(os.path.join(
            self.folder, figname2))
        data_to_table_png(data=data_inf, filename=savename+'.png',
                          title=figname2)

        bf = self.butterfly_coeffs
        figname3 = 'Butterfly coefficients'
        data = [['eps(declared, |out>)_(|in>)', 'val'],
                ['eps00_0', '{:.4f}'.format(bf['eps00_0'])],
                ['eps01_0', '{:.4f}'.format(bf['eps01_0'])],
                ['eps10_0', '{:.4f}'.format(bf['eps10_0'])],
                ['eps11_0', '{:.4f}'.format(bf['eps11_0'])],
                ['eps00_1', '{:.4f}'.format(bf['eps00_1'])],
                ['eps01_1', '{:.4f}'.format(bf['eps01_1'])],
                ['eps10_1', '{:.4f}'.format(bf['eps10_1'])],
                ['eps11_1', '{:.4f}'.format(bf['eps11_1'])]]
        savename = os.path.abspath(os.path.join(
            self.folder, figname3))
        data_to_table_png(data=data, filename=savename+'.png',
                          title=figname3)

        figname4 = 'Derived quantities'
        data = [['Measurement induced excitations',
                 '{:.4f}'.format(bf['mmt_ind_exc'])],
                ['Measurement induced relaxation',
                    '{:.4f}'.format(bf['mmt_ind_rel'])],
                ['Readout fidelity',
                    '{:.4f}'.format(bf['F_a_butterfly'])]]
        savename = os.path.abspath(os.path.join(
            self.folder, figname4))
        data_to_table_png(data=data, filename=savename+'.png',
                          title=figname4)


##########################################
### Analysis for data measurement sets ###
##########################################


def fit_qubit_frequency(sweep_points, data, mode='dac',
                        vary_E_c=True, vary_f_max=True,
                        vary_V_per_phi0=True,
                        vary_dac_sweet_spot=True,
                        data_file=None, **kw):
    '''
    Function for fitting the qubit dac/flux arc
    Has default values for all the fit parameters, if specied as a **kw it uses
    that value. If a qubit name and a hdf5 data file is specified it uses
    values from the data_file.
    NB! This function could be cleaned up a bit.
    '''

    qubit_name = kw.pop('qubit_name', None)
    if qubit_name is not None and data_file is not None:
        try:
            instrument_settings = data_file['Instrument settings']
            qubit_attrs = instrument_settings[qubit_name].attrs
            print(qubit_attrs)
        except:
            print('Qubit instrument is not in data file')
            qubit_attrs = {}
    else:
        qubit_attrs = {}

    # Extract initial values, first from kw, then data file, then default
    E_c = kw.pop('E_c', qubit_attrs.get('E_c', 0.3e9))
    f_max = kw.pop('f_max', qubit_attrs.get('f_max', np.max(data)))
    V_per_phi0 = kw.pop('V_per_phi0',
                            qubit_attrs.get('V_per_phi0', 1.))
    dac_sweet_spot = kw.pop('dac_sweet_spot',
                            qubit_attrs.get('dac_sweet_spot', 0))
    flux_zero = kw.pop('flux_zero', qubit_attrs.get('flux_zero', 10))

    if mode == 'dac':
        Q_dac_freq_mod = fit_mods.QubitFreqDacModel
        Q_dac_freq_mod.set_param_hint('E_c', value=E_c, vary=vary_E_c,
                                      min=0, max=500e6)
        Q_dac_freq_mod.set_param_hint('f_max', value=f_max,
                                      vary=vary_f_max)
        Q_dac_freq_mod.set_param_hint('V_per_phi0',
                                      value=V_per_phi0,
                                      vary=vary_V_per_phi0)
        Q_dac_freq_mod.set_param_hint('dac_sweet_spot',
                                      value=dac_sweet_spot,
                                      vary=vary_dac_sweet_spot)
        Q_dac_freq_mod.set_param_hint('asymmetry',
                                      value=0,
                                      vary=False)

        fit_res = Q_dac_freq_mod.fit(data=data, dac_voltage=sweep_points)
    elif mode == 'flux':
        Qubit_freq_mod = fit_mods.QubitFreqFluxModel
        Qubit_freq_mod.set_param_hint('E_c', value=E_c, vary=vary_E_c,
                                      min=0, max=100e6)
        Qubit_freq_mod.set_param_hint('f_max', value=f_max, vary=vary_f_max)
        Qubit_freq_mod.set_param_hint('flux_zero', value=flux_zero,
                                      min=0, vary=True)
        Qubit_freq_mod.set_param_hint('dac_offset', value=0, vary=True)

        fit_res = Qubit_freq_mod.fit(data=data, flux=sweep_points)
    return fit_res

# Ramiro's routines


class Chevron_2D(object):

    def __init__(self, auto=True, label='', timestamp=None):
        if timestamp is None:
            self.folder = a_tools.latest_data('Chevron')
            splitted = self.folder.split('\\')
            self.scan_start = splitted[-2]+'_'+splitted[-1][:6]
            self.scan_stop = self.scan_start
        else:
            self.scan_start = timestamp
            self.scan_stop = timestamp
            self.folder = a_tools.get_folder(timestamp=self.scan_start)
        self.pdict = {'I': 'amp',
                      'sweep_points': 'sweep_points'}
        self.opt_dict = {'scan_label': 'Chevron_2D'}
        self.nparams = ['I', 'sweep_points']
        self.label = label
        if auto == True:
            self.analysis()

    def analysis(self):
        chevron_scan = ca.quick_analysis(t_start=self.scan_start,
                                         t_stop=self.scan_stop,
                                         options_dict=self.opt_dict,
                                         params_dict_TD=self.pdict,
                                         numeric_params=self.nparams)
        x, y, z = self.reshape_data(chevron_scan.TD_dict['sweep_points'][0],
                                    chevron_scan.TD_dict['I'][0])
        plot_times = y
        plot_step = plot_times[1]-plot_times[0]

        plot_x = x
        x_step = plot_x[1]-plot_x[0]

        result = z

        fig = plt.figure(figsize=(8, 6))
        ax = fig.add_subplot(111)
        cmin, cmax = 0, 1
        fig_clim = [cmin, cmax]
        out = pl_tools.flex_colormesh_plot_vs_xy(ax=ax, clim=fig_clim, cmap='viridis',
                                                 xvals=plot_times,
                                                 yvals=plot_x,
                                                 zvals=result)
        ax.set_xlabel(r'AWG Amp (Vpp)')
        ax.set_ylabel(r'Time (ns)')
        ax.set_title('%s: Chevron scan' % self.scan_start)
        # ax.set_xlim(xmin, xmax)
        ax.set_ylim(plot_x.min()-x_step/2., plot_x.max()+x_step/2.)
        ax.set_xlim(
            plot_times.min()-plot_step/2., plot_times.max()+plot_step/2.)
        #     ax.set_xlim(plot_times.min()-plot_step/2.,plot_times.max()+plot_step/2.)
        # ax.set_xlim(0,50)
        #     print('Bounce %d ns amp=%.3f; Pole %d ns amp=%.3f'%(list_values[iter_idx,0],
        #                                                                list_values[iter_idx,1],
        #                                                                list_values[iter_idx,2],
        # list_values[iter_idx,3]))
        ax_divider = make_axes_locatable(ax)
        cax = ax_divider.append_axes('right', size='10%', pad='5%')
        cbar = plt.colorbar(out['cmap'], cax=cax)
        cbar.set_ticks(
            np.arange(fig_clim[0], 1.01*fig_clim[1], (fig_clim[1]-fig_clim[0])/5.))
        cbar.set_ticklabels(
            [str(fig_clim[0]), '', '', '', '', str(fig_clim[1])])
        cbar.set_label('Qubit excitation probability')

        fig.tight_layout()
        self.save_fig(fig)

    def reshape_axis_2d(self, axis_array):
        x = axis_array[0, :]
        y = axis_array[1, :]
        # print(y)
        dimx = np.sum(np.where(x == x[0], 1, 0))
        dimy = len(x) // dimx
        # print(dimx,dimy)
        if dimy*dimx < len(x):
            logging.warning.warn(
                'Data was cut-off. Probably due to an interrupted scan')
            dimy_c = dimy + 1
        else:
            dimy_c = dimy
        # print(dimx,dimy,dimy_c,dimx*dimy)
        return x[:dimy_c], (y[::dimy_c])

    def reshape_data(self, sweep_points, data):
        x, y = self.reshape_axis_2d(sweep_points)
        # print(x,y)
        dimx = len(x)
        dimy = len(y)
        dim = dimx*dimy
        if dim > len(data):
            dimy = dimy - 1
        return x, y[:dimy], (data[:dimx*dimy].reshape((dimy, dimx))).transpose()

    def save_fig(self, fig, figname=None, xlabel='x', ylabel='y',
                 fig_tight=True, **kw):
        plot_formats = kw.pop('plot_formats', ['png'])
        fail_counter = False
        close_fig = kw.pop('close_fig', True)
        if type(plot_formats) == str:
            plot_formats = [plot_formats]
        for plot_format in plot_formats:
            if figname is None:
                figname = (self.scan_start+'_Chevron_2D_'+'.'+plot_format)
            else:
                figname = (figname+'.' + plot_format)
            self.savename = os.path.abspath(os.path.join(
                self.folder, figname))
            if fig_tight:
                try:
                    fig.tight_layout()
                except ValueError:
                    print('WARNING: Could not set tight layout')
            try:
                fig.savefig(
                    self.savename, dpi=self.dpi,
                    # value of 300 is arbitrary but higher than default
                    format=plot_format)
            except:
                fail_counter = True
        if fail_counter:
            logging.warning('Figure "%s" has not been saved.' % self.savename)
        if close_fig:
            plt.close(fig)
        return


class DoubleFrequency(TD_Analysis):

    def __init__(self, auto=True, label='Ramsey', timestamp=None, **kw):
        kw['label'] = label
        kw['auto'] = auto
        kw['timestamp'] = timestamp
        kw['h5mode'] = 'r+'
        super().__init__(**kw)

    def run_default_analysis(self, **kw):
        self.add_analysis_datagroup_to_file()
        self.get_naming_and_values()
        x = self.sweep_points
        y = a_tools.normalize_data_v3(self.measured_values[0])

        fit_res = self.fit(x[:-4], y[:-4])
        self.fit_res = fit_res

        self.save_fitted_parameters(self.fit_res, var_name='double_fit')

        fig, ax = plt.subplots()
        self.box_props = dict(boxstyle='Square', facecolor='white', alpha=0.8)

        f1 = fit_res.params['freq_1'].value
        f2 = fit_res.params['freq_2'].value
        A1 = fit_res.params['amp_1'].value
        A2 = fit_res.params['amp_2'].value
        tau1 = fit_res.params['tau_1'].value
        tau2 = fit_res.params['tau_2'].value

        textstr = ('$A_1$: {:.3f}       \t$A_2$: {:.3f} \n'.format(A1, A2) +
                   '$f_1$: {:.3f} MHz\t$f_2$: {:.3f} MHz \n'.format(
            f1*1e-6, f2*1e-6) +
            r'$\tau _1$: {:.2f} $\mu$s'.format(tau1*1e6) +
            '  \t'+r'$\tau _2$: {:.2f}$\mu$s'.format(tau2*1e6))

        ax.text(0.4, 0.95, textstr,
                transform=ax.transAxes, fontsize=11,
                verticalalignment='top', bbox=self.box_props)
        plot_x = x

        ax.set_ylabel(r'$F |1\rangle$')
        ax.set_title('%s: Double Frequency analysis' % self.timestamp)
        ax.set_xlabel(r'Time ($\mu s$)')
        ax.plot(plot_x*1e6, y, 'bo')
        ax.plot(plot_x[:-4]*1e6, self.fit_plot, 'r-')
        fig.tight_layout()
        self.save_fig(fig, **kw)
        self.data_file.close()
        return self.fit_res

    def fit(self, sweep_values, measured_values):
        Double_Cos_Model = fit_mods.DoubleExpDampOscModel
        fourier_max_pos = a_tools.peak_finder_v2(
            np.arange(1, len(sweep_values)/2, 1),
            abs(np.fft.fft(measured_values))[1:len(measured_values)//2],
            window_len=1, perc=95)
        if len(fourier_max_pos) == 1:
            freq_guess = 1./sweep_values[-1] * \
                (fourier_max_pos[0]+np.array([-1, 1]))
        else:
            freq_guess = 1./sweep_values[-1]*fourier_max_pos
        Double_Cos_Model.set_param_hint(
            'tau_1', value=.3*sweep_values[-1], vary=True)
        Double_Cos_Model.set_param_hint(
            'tau_2', value=.3*sweep_values[-1], vary=True)
        Double_Cos_Model.set_param_hint(
            'freq_1', value=freq_guess[0], min=0)
        Double_Cos_Model.set_param_hint(
            'freq_2', value=freq_guess[1], min=0)
        Double_Cos_Model.set_param_hint('phase_1', value=1*np.pi/2.)
        Double_Cos_Model.set_param_hint('phase_2', value=3*np.pi/2.)
        Double_Cos_Model.set_param_hint(
            'amp_1', value=0.25, min=0.1, max=0.4, vary=True)
        Double_Cos_Model.set_param_hint(
            'amp_2', value=0.25, min=0.1, max=0.4, vary=True)
        Double_Cos_Model.set_param_hint('osc_offset', value=0.5, min=0, max=1)
        params = Double_Cos_Model.make_params()
        fit_res = Double_Cos_Model.fit(data=measured_values,
                                       t=sweep_values,
                                       params=params)
        self.fit_plot = fit_res.model.func(sweep_values, **fit_res.best_values)
        return fit_res

    def save_fig(self, fig, figname='_DoubleFreq_', xlabel='x', ylabel='y',
                 fig_tight=True, **kw):
        plot_formats = kw.pop('plot_formats', ['png'])
        fail_counter = False
        close_fig = kw.pop('close_fig', True)
        if type(plot_formats) == str:
            plot_formats = [plot_formats]
        for plot_format in plot_formats:
            if figname is None:
                figname = (self.timestamp+figname+'.'+plot_format)
            else:
                figname = (figname+'.' + plot_format)
            self.savename = os.path.abspath(os.path.join(
                self.folder, figname))
            if fig_tight:
                try:
                    fig.tight_layout()
                except ValueError:
                    print('WARNING: Could not set tight layout')
            try:
                fig.savefig(
                    self.savename, dpi=self.dpi,
                    # value of 300 is arbitrary but higher than default
                    format=plot_format)
            except:
                fail_counter = True
        if fail_counter:
            logging.warning('Figure "%s" has not been saved.' % self.savename)
        if close_fig:
            plt.close(fig)
        return


class SWAPN_cost(object):

    def __init__(self, auto=True, label='SWAPN', cost_func='sum', timestamp=None, stepsize=10):
        if timestamp is None:
            self.folder = a_tools.latest_data(label)
            splitted = self.folder.split('\\')
            self.scan_start = splitted[-2]+'_'+splitted[-1][:6]
            self.scan_stop = self.scan_start
        else:
            self.scan_start = timestamp
            self.scan_stop = timestamp
            self.folder = a_tools.get_folder(timestamp=self.scan_start)
        self.pdict = {'I': 'amp',
                      'sweep_points': 'sweep_points'}
        self.opt_dict = {'scan_label': label}
        self.nparams = ['I', 'sweep_points']
        self.stepsize = stepsize
        self.label = label
        self.cost_func = cost_func
        if auto == True:
            self.analysis()

    def analysis(self):
        print(self.scan_start, self.scan_stop,
              self.opt_dict, self.pdict, self.nparams)
        sawpn_scan = ca.quick_analysis(t_start=self.scan_start,
                                       t_stop=self.scan_stop,
                                       options_dict=self.opt_dict,
                                       params_dict_TD=self.pdict,
                                       numeric_params=self.nparams)
        x = sawpn_scan.TD_dict['sweep_points'][0]
        y = sawpn_scan.TD_dict['I'][0]

        if self.cost_func == 'sum':
            self.cost_val = np.sum(
                np.power(y[:-4], np.divide(1, x[:-4])))/float(len(y[:-4]))
        elif self.cost_func == 'slope':
            self.cost_val = abs(y[0]*(y[1]-y[0]))+abs(y[0])
        elif self.cost_func == 'dumb-sum':
            self.cost_val = (np.sum(y[:-4])/float(len(y[:-4])))-y[:-4].min()
        elif self.cost_func == 'until-nonmono-sum':
            i = 0
            y_fil = deepcopy(y)
            lastval = y_fil[0]
            keep_going = 1
            while(keep_going):
                if i > 5:
                    latestthreevals = (y_fil[i]+y_fil[i-1] + y_fil[i-2])/3
                    threevalsbefore = (y_fil[i-3]+y_fil[i-4] + y_fil[i-5])/3
                    if latestthreevals < (threevalsbefore-0.12) or i > len(y_fil)-4:
                        keep_going = 0
                i += 1
            y_fil[i-1:-4] = threevalsbefore
            self.cost_val = (np.sum(y_fil[:-4])/float(len(y_fil[:-4])))
        self.single_swap_fid = y[0]

        fig = plt.figure()
        ax = fig.add_subplot(111)

        plot_x = x
        plot_step = plot_x[1]-plot_x[0]

        ax.set_xlabel(r'# Swap pulses')
        ax.set_ylabel(r'$F |1\rangle$')
        ax.set_title('%s: SWAPN sequence' % self.scan_start)
        ax.set_xlim(plot_x.min()-plot_step/2., plot_x.max()+plot_step/2.)

        ax.plot(plot_x, y, 'bo')

        fig.tight_layout()
        self.save_fig(fig)

    def save_fig(self, fig, figname=None, xlabel='x', ylabel='y',
                 fig_tight=True, **kw):
        plot_formats = kw.pop('plot_formats', ['png'])
        fail_counter = False
        close_fig = kw.pop('close_fig', True)
        if type(plot_formats) == str:
            plot_formats = [plot_formats]
        for plot_format in plot_formats:
            if figname is None:
                figname = (self.scan_start+'_DoubleFreq_'+'.'+plot_format)
            else:
                figname = (figname+'.' + plot_format)
            self.savename = os.path.abspath(os.path.join(
                self.folder, figname))
            if fig_tight:
                try:
                    fig.tight_layout()
                except ValueError:
                    print('WARNING: Could not set tight layout')
            try:
                fig.savefig(
                    self.savename, dpi=self.dpi,
                    # value of 300 is arbitrary but higher than default
                    format=plot_format)
            except:
                fail_counter = True
        if fail_counter:
            logging.warning('Figure "%s" has not been saved.' % self.savename)
        if close_fig:
            plt.close(fig)
        return


class AvoidedCrossingAnalysis(MeasurementAnalysis):

    """
    Performs analysis to fit the avoided crossing
    """

    def __init__(self, auto=True,
                 model='direct_coupling',
                 label=None,
                 timestamp=None,
                 transpose=True,
                 cmap='viridis',
                 filt_func_a=None, filt_func_x0=None, filt_func_y0=None,
                 filter_idx_low=[], filter_idx_high=[], filter_threshold=15e6,
                 f1_guess=None, f2_guess=None, cross_flux_guess=None,
                 g_guess=30e6, coupling_label='g',
                 break_before_fitting=False,
                 add_title=True,
                 xlabel=None, ylabel='Frequency (GHz)', **kw):
        super().__init__(timestamp=timestamp, label=label, **kw)
        self.get_naming_and_values_2D()

        flux = self.Y[:, 0]
        peaks_low, peaks_high = self.find_peaks()
        self.f, self.ax = self.make_unfiltered_figure(peaks_low, peaks_high,
                                                      transpose=transpose, cmap=cmap,
                                                      add_title=add_title,
                                                      xlabel=xlabel, ylabel=ylabel)

        filtered_dat = self.filter_data(flux, peaks_low, peaks_high,
                                        a=filt_func_a, x0=filt_func_x0,
                                        y0=filt_func_y0,
                                        filter_idx_low=filter_idx_low,
                                        filter_idx_high=filter_idx_high,
                                        filter_threshold=filter_threshold)
        filt_flux_low, filt_flux_high, filt_peaks_low, filt_peaks_high, \
            filter_func = filtered_dat

        self.f, self.ax = self.make_filtered_figure(filt_flux_low, filt_flux_high,
                                                    filt_peaks_low, filt_peaks_high, filter_func,
                                                    add_title=add_title,
                                                    transpose=transpose, cmap=cmap,
                                                    xlabel=xlabel, ylabel=ylabel)
        if break_before_fitting:
            return
        self.fit_res = self.fit_avoided_crossing(
            filt_flux_low, filt_flux_high, filt_peaks_low, filt_peaks_high,
            f1_guess=f1_guess, f2_guess=f2_guess,
            cross_flux_guess=cross_flux_guess, g_guess=g_guess,
            model=model)
        self.add_analysis_datagroup_to_file()
        self.save_fitted_parameters(self.fit_res, var_name='avoided crossing')
        self.f, self.ax = self.make_fit_figure(filt_flux_low, filt_flux_high,
                                               filt_peaks_low, filt_peaks_high,
                                               add_title=add_title,
                                               fit_res=self.fit_res,
                                               coupling_label=coupling_label,
                                               transpose=transpose, cmap=cmap,
                                               xlabel=xlabel, ylabel=ylabel)

    def run_default_analysis(self, **kw):
        # I'm doing this in the init in this function
        pass

    def find_peaks(self, **kw):

        peaks = np.zeros((len(self.X), 2))
        for i in range(len(self.X)):
            p_dict = a_tools.peak_finder_v2(self.X[i], self.Z[0][i])
            peaks[i, :] = np.sort(p_dict[:2])

        peaks_low = peaks[:, 0]
        peaks_high = peaks[:, 1]
        return peaks_low, peaks_high

    def filter_data(self, flux, peaks_low, peaks_high, a, x0=None, y0=None,
                    filter_idx_low=[], filter_idx_high=[],
                    filter_threshold=15e5):
        """
        Filters the input data in three steps.
            1. remove outliers using the dm_tools.get_outliers function
            2. separate data in two branches using a line and filter data on the
                wrong side of the line.
            3. remove any data with indices specified by hand
        """
        if a is None:
            a = -1*(max(peaks_high)-min(peaks_low))/(max(flux)-min(flux))
        if x0 is None:
            x0 = np.mean(flux)
        if y0 is None:
            y0 = np.mean(np.concatenate([peaks_low, peaks_high]))

        filter_func = lambda x: a*(x-x0)+y0

        filter_mask_high = [True] * len(peaks_high)
        filter_mask_high = ~dm_tools.get_outliers(peaks_high, filter_threshold)
        filter_mask_high = np.where(
            peaks_high < filter_func(flux), False, filter_mask_high)
        for i in filter_idx_high: filter_mask_high[i] = False
        # filter_mask_high[-2] = False  # hand remove 1 datapoint

        filt_flux_high = flux[filter_mask_high]
        filt_peaks_high = peaks_high[filter_mask_high]

        filter_mask_low = [True] * len(peaks_low)
        filter_mask_low = ~dm_tools.get_outliers(peaks_low, filter_threshold)
        filter_mask_low = np.where(
            peaks_low > filter_func(flux), False, filter_mask_low)
        for i in filter_idx_low: filter_mask_low[i] = False
        # filter_mask_low[[0, -1]] = False  # hand remove 2 datapoints

        filt_flux_low = flux[filter_mask_low]
        filt_peaks_low = peaks_low[filter_mask_low]

        return (filt_flux_low, filt_flux_high,
                filt_peaks_low, filt_peaks_high, filter_func)

    def make_unfiltered_figure(self, peaks_low, peaks_high, transpose, cmap,
                               xlabel=None, ylabel='Frequency (GHz)',
                               add_title=True):
        flux = self.Y[:, 0]
        title = ' unfiltered avoided crossing'
        f, ax = plt.subplots()
        if add_title:
            ax.set_title(self.timestamp_string + title)

        pl_tools.flex_colormesh_plot_vs_xy(self.X[0]*1e-9, flux, self.Z[0],
                                           ax=ax, transpose=transpose,
                                           cmap=cmap)
        ax.plot(flux, peaks_high*1e-9, 'o', markeredgewidth=1.,
                fillstyle='none', c='r')
        ax.plot(flux, peaks_low*1e-9, 'o', markeredgewidth=1.,
                fillstyle='none', c='orange')

        # self.ylabel because the axes are transposed
        xlabel = self.ylabel if xlabel is None else xlabel
        ax.set_xlabel(xlabel)
        ax.set_ylabel(ylabel)
        ax.set_ylim(min(self.X[0]*1e-9), max(self.X[0]*1e-9))
        ax.set_xlim(min(flux), max(flux))
        f.savefig(os.path.join(self.folder, title+'.png'), format='png',
                  dpi=self.dpi)
        return f, ax

    def make_filtered_figure(self,
                             filt_flux_low, filt_flux_high,
                             filt_peaks_low, filt_peaks_high, filter_func,
                             transpose, cmap,
                             xlabel=None, ylabel='Frequency (GHz)',
                             add_title=True):
        flux = self.Y[:, 0]
        title = ' filtered avoided crossing'
        f, ax = plt.subplots()
        if add_title:
            ax.set_title(self.timestamp_string + title)

        pl_tools.flex_colormesh_plot_vs_xy(self.X[0]*1e-9, flux, self.Z[0],
                                           ax=ax, transpose=transpose,
                                           cmap=cmap)
        ax.plot(filt_flux_high, filt_peaks_high*1e-9,
                'o', fillstyle='none', markeredgewidth=1., c='r',
                label='upper branch peaks')
        ax.plot(filt_flux_low, filt_peaks_low*1e-9,
                'o', fillstyle='none', markeredgewidth=1., c='orange',
                label='lower branch peaks')

        # self.ylabel because the axes are transposed
        xlabel = self.ylabel if xlabel is None else xlabel
        ax.set_xlabel(xlabel)
        ax.set_ylabel(ylabel)
        ax.set_ylim(min(self.X[0]*1e-9), max(self.X[0]*1e-9))
        ax.plot(flux, filter_func(flux)*1e-9,  ls='--', c='w',
                label='filter function')
        # ax.legend() # looks ugly, better after matplotlib update?
        f.savefig(os.path.join(self.folder, title+'.png'), format='png',
                  dpi=self.dpi)
        return f, ax

    def make_fit_figure(self,
                        filt_flux_low, filt_flux_high,
                        filt_peaks_low, filt_peaks_high, fit_res,
                        transpose, cmap, coupling_label='g',
                        xlabel=None, ylabel='Frequency (GHz)',
                        add_title=True):
        flux = self.Y[:, 0]
        title = ' avoided crossing fit'
        f, ax = plt.subplots()
        if add_title:
            ax.set_title(self.timestamp_string + title)

        pl_tools.flex_colormesh_plot_vs_xy(self.X[0]*1e-9, flux, self.Z[0],
                                           ax=ax, transpose=transpose,
                                           cmap=cmap)
        ax.plot(filt_flux_high, filt_peaks_high*1e-9,
                'o', fillstyle='none', markeredgewidth=1., c='r',
                label='upper branch peaks')
        ax.plot(filt_flux_low, filt_peaks_low*1e-9,
                'o', fillstyle='none', markeredgewidth=1., c='orange',
                label='lower branch peaks')

        # self.ylabel because the axes are transposed
        xlabel = self.ylabel if xlabel is None else xlabel
        ax.set_xlabel(xlabel)
        ax.set_ylabel(ylabel)
        ax.set_ylim(min(self.X[0]*1e-9), max(self.X[0]*1e-9))
        ax.set_xlim(min(flux), max(flux))

        ax.plot(flux, 1e-9*fit_mods.avoided_crossing_direct_coupling(
            flux, **fit_res.best_values,
            flux_state=False), 'r-', label='fit')
        ax.plot(flux, 1e-9*fit_mods.avoided_crossing_direct_coupling(
            flux, **fit_res.best_values,
            flux_state=True), 'y-', label='fit')

        g_legend = r'{} = {:.2f}$\pm${:.2f} MHz'.format(
            coupling_label,
            fit_res.params['g']*1e-6, fit_res.params['g'].stderr*1e-6)
        ax.text(.6, .8, g_legend, transform=ax.transAxes, color='white')
        # ax.legend() # looks ugly, better after matplotlib update?
        f.savefig(os.path.join(self.folder, title+'.png'), format='png',
                  dpi=self.dpi)
        return f, ax

    def fit_avoided_crossing(self,
                             lower_flux, upper_flux, lower_freqs, upper_freqs,
                             f1_guess, f2_guess, cross_flux_guess, g_guess,
                             model='direct'):
        '''
        Fits the avoided crossing to a direct or mediated coupling model.

        models are located in
            fitMods.avoided_crossing_direct_coupling
            fitMods.avoided_crossing_mediated_coupling


        '''

        total_freqs = np.concatenate([lower_freqs, upper_freqs])
        total_flux = np.concatenate([lower_flux, upper_flux])
        total_mask = np.concatenate([np.ones(len(lower_flux)),
                                     np.zeros(len(upper_flux))])

        # Both branches must be combined in a single function for fitting
        # the model is combined in a single function here
        def resized_fit_func(flux, f_center1, f_center2, c1, c2, g):
            return fit_mods.avoided_crossing_direct_coupling(
                flux=flux, f_center1=f_center1, f_center2=f_center2,
                c1=c1, c2=c2,
                g=g, flux_state=total_mask)

        av_crossing_model = lmfit.Model(resized_fit_func)

        if cross_flux_guess is None:
            cross_flux_guess = np.mean(total_flux)
        if f1_guess is None:
            f1_guess = np.mean(total_freqs)-g_guess

        c2_guess = 0.
        if f2_guess is None:
            # The factor *1000* is a magic number but seems to give a
            # reasonable guess that converges well.
            c1_guess = -1*((max(total_freqs)-min(total_freqs)) /
                           (max(total_flux)-min(total_flux)))/1000

            f2_guess = cross_flux_guess*(c1_guess-c2_guess)+f1_guess
        else:
            c1_guess = c2_guess + (f2_guess-f1_guess)/cross_flux_guess

        av_crossing_model.set_param_hint(
            'g', min=0., max=0.5e9, value=g_guess, vary=True)
        av_crossing_model.set_param_hint(
            'f_center1', min=0, max=20.0e9, value=f1_guess, vary=True)
        av_crossing_model.set_param_hint(
            'f_center2', min=0., max=20.0e9, value=f2_guess, vary=True)
        av_crossing_model.set_param_hint(
            'c1', min=-1.0e9, max=1.0e9, value=c1_guess, vary=True)
        av_crossing_model.set_param_hint(
            'c2', min=-1.0e9, max=1.0e9, value=c2_guess, vary=True)
        params = av_crossing_model.make_params()
        fit_res = av_crossing_model.fit(data=np.array(total_freqs),
                                        flux=np.array(total_flux),
                                        params=params)
        return fit_res


class Ram_Z_Analysis(MeasurementAnalysis):

    def __init__(self, timestamp_cos=None, timestamp_sin=None,
                 filter_raw=False, filter_deriv_phase=False, demodulate=True,
                 f_demod=0, f01max=None, E_c=None, flux_amp=None, V_offset=0,
                 V_per_phi0=None, auto=True, make_fig=True, TwoD=False,
                 mean_count=16, close_file=True, **kw):
        super().__init__(timestamp=timestamp_cos, label='cos',
                         TwoD=TwoD, **kw)
        self.cosTrace = np.array(self.measured_values[0])
        super().__init__(timestamp=timestamp_sin, label='sin',
                         TwoD=TwoD, close_file=False, **kw)
        self.sinTrace = np.array(self.measured_values[0])

        self.filter_raw = filter_raw
        self.filter_deriv_phase = filter_deriv_phase
        self.demod = demodulate
        self.f_demod = f_demod

        self.f01max = f01max
        self.E_c = E_c
        self.flux_amp = flux_amp
        self.V_offset = V_offset
        self.V_per_phi0 = V_per_phi0

        self.mean_count = mean_count

        if auto:
            if not TwoD:
                self.run_special_analysis(make_fig=make_fig)
            else:
                self.cosTrace = self.cosTrace.T
                self.sinTrace = self.sinTrace.T
                self.run_dac_arc_analysis(make_fig=make_fig)

        if close_file:
            self.data_file.close()

    def normalize(self, trace):
        # * -1 because cos starts at -1 instead of 1
        # trace *= -1
        # trace -= np.mean(trace)
        # trace /= max(np.abs(trace))
        trace = np.array(trace) * 2 - 1
        trace *= -1
        return trace

    def run_special_analysis(self, make_fig=True):
        self.df, self.raw_phases, self.phases, self.I, self.Q = \
            self.analyze_trace(
                self.cosTrace, self.sinTrace, self.sweep_points,
                filter_raw=self.filter_raw,
                filter_deriv_phase=self.filter_deriv_phase,
                demodulate=self.demod,
                f_demod=self.f_demod,
                return_all=True)

        self.add_dataset_to_analysisgroup('detuning', self.df)
        self.add_dataset_to_analysisgroup('phase', self.phases)
        self.add_dataset_to_analysisgroup('raw phase', self.raw_phases)

        if (self.f01max is not None and self.E_c is not None and
                self.flux_amp is not None and self.V_per_phi0 is not None):

            self.step_response = fit_mods.Qubit_freq_to_dac(
                frequency=self.f01max-self.df,
                f_max=self.f01max,
                E_c=self.E_c,
                dac_sweet_spot=self.V_offset,
                V_per_phi0=self.V_per_phi0,
                asymmetry=0) / self.flux_amp

            self.add_dataset_to_analysisgroup('step_response',
                                              self.step_response)
            plotStep = True
        else:
            print('To calculate step response, f01max, E_c, flux_amp, '
                  'V_per_phi0, and V_offset have to be specified.')
            plotStep = False

        if make_fig:
            self.make_figures(plot_step=plotStep)

    def analyze_trace(self, I, Q, x_pts,
                      filter_raw=False, filter_deriv_phase=False,
                      filter_width=1e-9,
                      demodulate=False, f_demod=0,
                      return_all=False):
        I = self.normalize(I)
        Q = self.normalize(Q)
        dt = x_pts[1] - x_pts[0]

        # Demodulate
        if demodulate:
            I, Q = self.demodulate(I, Q, f_demod, x_pts)

        # Filter raw data
        if filter_raw:
            I = self.gauss_filter(I, filter_width, dt, pad_val=1)
            Q = self.gauss_filter(Q, filter_width, dt, pad_val=0)

        # Calcualte phase and undo phase-wrapping
        raw_phases = np.arctan2(Q, I)
        phases = np.unwrap(raw_phases)

        # Filter phase and/or calculate the derivative
        if filter_deriv_phase:
            df = self.gauss_deriv_filter(phases, filter_width, dt, pad_val=0)\
                / (2 * np.pi)
        else:
            # Calculate central derivative
            df = np.gradient(phases, dt) / (2 * np.pi)

        # If the signal was demodulated df is now the detuning from f_demod
        if demodulate:
            df += f_demod
        df[0] = 0  # detuning must start at 0

        if return_all:
            return (df, np.rad2deg(raw_phases), np.rad2deg(phases), I, Q)
        else:
            return df

    def get_stepresponse(self, df, f01max, E_c, F_amp, V_per_phi0,
                         V_offset=0):
        '''
        Calculates the "volt per phi0" and the step response from the
        detuning.

        Args:
            df (array):     Detuning of the qubit.
            f01max (float): Sweet-spot frequency of the qubit.
            E_c (float):    Charging energy of the qubig.
            F_amp (float):  Amplitude of the applied pulse in V.
            V_per_phi0 (float): Voltage at a flux of phi0.
            V_offset (float): Offset from sweet spot in V.

        Returns:
            s (array):      Normalized step response in voltage space.
        '''
        s = (np.arccos((1 - df / (f01max + E_c))**2) * np.pi / V_per_phi0 +
             V_offset) / F_amp

        return s

    def make_figures(self, plot_step=True):
        '''
        Plot figures. Step response is only plotted if plot_step == True.
        '''
        # Plot data, phases, and detuning
        fig, ax = plt.subplots(1, 1, figsize=(7, 5))
        ax.plot(self.sweep_points[:len(self.I)], self.I, '-o')
        ax.plot(self.sweep_points[:len(self.Q)], self.Q, '-o')
        pl_tools.set_xlabel(ax, self.parameter_names[0],
                            self.parameter_units[0])
        pl_tools.set_ylabel(ax, 'demodulated normalized trace', 'a.u.')
        ax.set_title(self.timestamp_string + ' demod. norm. data')
        ax.legend(['cos', 'sin'], loc=1)
        self.save_fig(fig, 'Ram-Z_normalized_data.png')

        fig, ax = plt.subplots(1, 1, figsize=(7, 5))
        ax.plot(self.sweep_points[:len(self.phases)], self.phases, '-o')
        pl_tools.set_xlabel(ax, self.parameter_names[0],
                            self.parameter_units[0])
        pl_tools.set_ylabel(ax, 'phase', 'deg')
        ax.set_title(self.timestamp_string + ' Phase')
        self.save_fig(fig, 'Ram-Z_phase.png')

        fig, ax = plt.subplots(1, 1, figsize=(7, 5))
        ax.plot(self.sweep_points[:len(self.df)], self.df, '-o')
        pl_tools.set_xlabel(ax, self.parameter_names[0],
                            self.parameter_units[0])
        pl_tools.set_ylabel(ax, 'detuning', 'Hz')
        ax.set_title(self.timestamp_string + ' Detuning')
        self.save_fig(fig, 'Ram-Z_detuning.png')

        if plot_step:
            fig, ax = plt.subplots(1, 1, figsize=(7, 5))
            ax.plot(self.sweep_points[:len(self.step_response)],
                    self.step_response, '-o')
            ax.axhline(y=1, color='0.75')
            pl_tools.set_xlabel(ax, self.parameter_names[0],
                                self.parameter_units[0])
            pl_tools.set_ylabel(ax, 'step response', '')
            ax.set_title(self.timestamp_string + ' Step Response')
            self.save_fig(fig, 'Ram-Z_step_response.png')
            # fig.savefig('Ram-Z_step_response.png', dpi=300)

    def demodulate(self, I, Q, f_demod, t_pts):
        '''
        Demodulate signal in I and Q, sampled at points t_pts, with frequency
        f_demod.
        '''
        cosDemod = np.cos(2 * np.pi * f_demod * t_pts)
        sinDemod = np.sin(2 * np.pi * f_demod * t_pts)
        Iout = I * cosDemod + Q * sinDemod
        Qout = Q * cosDemod - I * sinDemod

        return Iout, Qout

    def gauss_filter(self, data, sigma, d, nr_sigmas=4, pad_val=None):
        '''
        Convolves data with a normalized Gaussian with width sigma. When used
        as a low-pass filter, the width in the frequency domain is 1/sigma.
        The Gaussian is sampled at the same rate as the data, given by the
        sample distance d. The convolution is calculated only at points of
        complete overlap, and the result will thus contain less points than
        the input array. The data is padded with pad_val (or with data[0] if
        pad_val is not specified) at the front to ensure that the x-axis is
        not changed. No padding is done at the end of the data.

        Args:
            data (array):   Data to be filtered.
            sigma (float):  Width of the Gaussian filter.
            d (float):      Sampling distance of the data, i.e. distance
                            of points on the x-axis of the data.
            nr_sigmas (int): Up to how many sigmas away from the center the
                            Gaussian is sampled.  E.g. if d=1 ns, sigma=.5 ns,
                            nr_sigmas=4 ensure the Gaussian is sampled at
                            least up to +-2 ns, and the filter will have at
                            least nine samples.
            pad_val (float): Value used for padding in front of the data.
        '''
        filterHalfWidth = np.ceil(nr_sigmas * sigma / d)
        tMaxFilter = filterHalfWidth * d
        # upper limit of range has + dt/10 to include endpoint
        tFilter = np.arange(-tMaxFilter, tMaxFilter + d/10, step=d)

        gaussFilter = np.exp(-tFilter**2 / (2*sigma**2))
        gaussFilter /= np.sum(gaussFilter)

        if pad_val is None:
            pad_val = data[0]
        paddedData = np.concatenate((np.ones(int(filterHalfWidth)) *
                                     pad_val, data))
        return np.convolve(paddedData, gaussFilter, mode='valid')

    def gauss_deriv_filter(self, data, sigma, d, nr_sigmas=4, pad_val=None):
        '''
        Convolves data with the derivative of a normalized Gaussian with width
        sigma. This is useful to apply a low-pass filter (with cutoff 1/sigma)
        and simultaneously calculate the derivative. The Gaussian is sampled
        at the same rate as the data, given by the sample distance d. The
        convolution is calculated only at points of complete overlap, and the
        result will thus contain less points than the input array. The data is
        padded with pad_val (or with data[0] if pad_val is not specified) at
        the front to ensure that the x-axis is not changed. No padding is done
        at the end of the data.

        Args:
            data (array):   Data to be filtered.
            sigma (float):  Width of the Gaussian filter.
            d (float):      Sampling distance of the data, i.e. distance of
                            points on the x-axis of the data.
            nr_sigmas (int): Up to how many sigmas away from the center the
                            Gaussian is sampled.  E.g. if d=1 ns, sigma=.5 ns,
                            nr_sigmas=4 ensure the Gaussian is sampled at
                            least up to +-2 ns, and the filter will have at
                            least nine samples.
        '''
        filterHalfWidth = np.ceil(nr_sigmas * sigma / d)
        tMaxFilter = filterHalfWidth * d
        # upper limit of range has + dt/10 to include endpoint
        tFilter = np.arange(-tMaxFilter, tMaxFilter + d/10, step=d)

        # First calculate normalized Gaussian, then derivative
        gaussFilter = np.exp(-tFilter**2 / (2*sigma**2))
        gaussFilter /= np.sum(gaussFilter)
        gaussDerivFilter = gaussFilter * (-tFilter) / (sigma**2)

        if pad_val is None:
            pad_val = data[0]
        paddedData = np.concatenate(
            (np.ones(int(filterHalfWidth)) * pad_val, data))
        return np.convolve(paddedData, gaussDerivFilter, mode='valid')

    def run_dac_arc_analysis(self, make_fig=True):
        '''
        Analyze a 2D Ram-Z scan (pulse length vs. pulse amplitude), and
        exctract a dac arc.
        '''
        df = self.analyze_trace(
            self.cosTrace[0], self.sinTrace[0], self.sweep_points,
            filter_raw=self.filter_raw,
            filter_deriv_phase=self.filter_deriv_phase,
            demodulate=self.demod,
            f_demod=self.f_demod,
            return_all=False)

        if self.demod:
            # Take an initial guess for V_per_phi0, if it has not been
            # specified
            # Note: assumes symmetric qubit.
            if self.V_per_phi0 is None:
                self.V_per_phi0 = (
                    np.pi * (self.sweep_points_2D[0] - self.V_offset) /
                    np.arccos(((self.f01max - df + self.E_c) /
                               (self.f01max + self.E_c))**2))

            # Set the demodulation frequencies based on the guess
            self.demod_freqs = [fit_mods.Qubit_dac_to_detun(
                v, f_max=self.f01max,
                E_c=self.E_c,
                dac_sweet_spot=self.V_offset,
                V_per_phi0=self.V_per_phi0) for v in self.sweep_points_2D]
        else:
            self.demod_freqs = np.zeros(len(self.sweep_points_2D))

        # Run analysis on the remaining traces
        self.all_df = np.empty((len(self.sweep_points_2D), len(df)))
        self.all_df[0] = df

        for i in range(1, len(self.sweep_points_2D)):
            df = self.analyze_trace(
                self.cosTrace[i], self.sinTrace[i], self.sweep_points,
                filter_raw=self.filter_raw,
                filter_deriv_phase=self.filter_deriv_phase,
                demodulate=self.demod,
                f_demod=self.demod_freqs[i],
                return_all=False)
            self.all_df[i] = df

        self.mean_freqs = np.array([np.mean(i[-self.mean_count:])
                                    for i in self.all_df])

        self.fit_freqs, self.fit_amps = self.remove_outliers(
            [len(self.sweep_points_2D)//2])

        self.param_hints = {
            'f_max': self.f01max,
            'E_c': self.E_c,
            'V_per_phi0': self.V_per_phi0,
            'dac_sweet_spot': self.V_offset,
            'asymmetry': 0
        }

        self.fit_res = self.fit_dac_arc(self.fit_freqs,
                                        self.fit_amps,
                                        param_hints=self.param_hints)

        if make_fig:
            self.make_figures_2D()

    def fit_dac_arc(self, df, V, param_hints={}):
        '''
        Fit the model for the dac arc to the detunings df (y-axis) and appplied
        voltages V (x-axis).
        '''
        model = lmfit.Model(fit_mods.Qubit_dac_to_detun)
        model.set_param_hint('f_max', value=param_hints.pop('f_max', 6e9),
                             min=0, vary=False)
        model.set_param_hint('E_c', value=param_hints.pop('E_c', 0.25e9),
                             vary=False)
        model.set_param_hint('V_per_phi0',
                             value=param_hints.pop('V_per_phi0', 1))
        model.set_param_hint('dac_sweet_spot',
                             value=param_hints.pop('V_offset', 0))
        model.set_param_hint('asymmetry',
                             value=param_hints.pop('asymmetry', 0),
                             vary=False)
        params = model.make_params()

        fit_res = model.fit(df, dac_voltage=V, params=params)
        return fit_res

    def remove_outliers(self, indices):
        '''
        Removes the elementes at the given indices from the self.all_df and
        self.sweep_points_2D and returns the resulting arrays.

        Args:
            indices (tuple of ints):
                    Indices of elements which should be removed.
        '''
        fit_freqs = deepcopy(self.mean_freqs)
        fit_amps = deepcopy(self.sweep_points_2D)

        return np.delete(fit_freqs, indices), np.delete(fit_amps, indices)

    def make_figures_2D(self, figsize=(7, 5)):
        xFine = np.linspace(self.sweep_points_2D[0], self.sweep_points_2D[-1],
                            100)
        dacArc = self.fit_res.eval(dac_voltage=xFine)  # fit was in GHz

        fig, ax = plt.subplots(1, 1, figsize=figsize)
        ax.plot(self.sweep_points_2D, self.mean_freqs, '-o')
        ax.plot(xFine, dacArc)
        ax.text(.1, .8,
                '$V_{\mathsf{per }\Phi_0} = $'
                + str(self.fit_res.best_values['V_per_phi0'])
                + '\n$V_\mathsf{offset} = $'
                + str(self.fit_res.best_values['dac_sweet_spot']),
                transform=ax.transAxes)
        set_xlabel(ax, self.parameter_names[1], self.parameter_units[1])
        set_ylabel(ax, 'detuning', 'Hz')

        self.save_fig(fig, 'Ram-Z_dac_arc.png')


class GST_Analysis(TD_Analysis):
    '''
    Analysis for Gate Set Tomography. Extracts data from the files, bins it
    correctly and writes the counts to a file in the format required by
    pyGSTi. The actual analysis is then run using the tools from pyGSTi.
    '''

    def __init__(self, timestamp=None, nr_qubits: int=1, **kw):
        '''
        Args:
            nr_qubits (int):
                    Number of qubits with which the GST was run.
        '''
        self.exp_per_file = 0
        self.hard_repetitions = 0
        self.soft_repetitions = 0
        self.exp_list = []
        self.gs_target = None
        self.prep_fids = None
        self.meas_fids = None
        self.germs = None
        self.max_lengths = []

        self.nr_qubits = nr_qubits
        self.counts = []
        super().__init__(cal_points=False, make_fig=False,
                         timestamp=timestamp, **kw)

    def run_default_analysis(self, **kw):
        self.close_file = kw.get('close_file', True)
        self.get_naming_and_values()
        self.exp_metadata = h5d.read_dict_from_hdf5(
            {}, self.data_file['Experimental Data']['Experimental Metadata'])

        self.gs_target = pygsti.io.load_gateset(
            self.exp_metadata['gs_target'])
        self.meas_fids = pygsti.io.load_gatestring_list(
            self.exp_metadata['meas_fids'])
        self.prep_fids = pygsti.io.load_gatestring_list(
            self.exp_metadata['prep_fids'])
        self.germs = pygsti.io.load_gatestring_list(
            self.exp_metadata['germs'])
        self.max_lengths = self.exp_metadata['max_lengths']
        self.exp_per_file = self.exp_metadata['exp_per_file']
        self.exp_last_file = self.exp_metadata['exp_last_file']
        self.hard_repetitions = self.exp_metadata['hard_repetitions']
        self.soft_repetitions = self.exp_metadata['soft_repetitions']
        self.nr_hard_segs = self.exp_metadata['nr_hard_segs']

        self.exp_list = pygsti.construction.make_lsgst_experiment_list(
            self.gs_target.gates.keys(), self.prep_fids, self.meas_fids,
            self.germs, self.max_lengths)

        # Count the results. Method depends on how many qubits were used.
        if self.nr_qubits == 1:
            self.counts, self.spam_label_order = self.count_results_1Q()
        elif self.nr_qubits == 2:
            self.counts, self.spam_label_order = self.count_results_2Q()
        else:
            raise NotImplementedError(
                'GST analysis for {} qubits is not implemented.'
                .format(self.nr_qubits))

        # Write extracted counts to file.
        self.pygsti_fn = os.path.join(self.folder, 'pyGSTi_dataset.txt')
        self.write_GST_datafile(self.pygsti_fn, self.counts,
                                self.spam_label_order)

        # Run pyGSTi analysis and create report.
        self.results = pygsti.do_long_sequence_gst(
            self.pygsti_fn, self.gs_target, self.prep_fids, self.meas_fids,
            self.germs, self.max_lengths)

        with open(os.path.join(self.folder,
                               'pyGSTi_results.p'), 'wb') as file:
            pickle.dump(self.results, file)

        self.report_fn = os.path.join(self.folder, 'pyGSTi_report.pdf')
        self.results.create_full_report_pdf(confidenceLevel=95,
                                            filename=self.report_fn,
                                            verbosity=2)

    def write_GST_datafile(self, filepath: str, counts: list, labels=()):
        '''
        Write the measured counts to a file in pyGSTi format.
        Args:
            filepath (string):
                    Full path of the file to be written.
            counts (list):
                    List pf tuples (gate_seq_str, ...), where the first
                    entry is the string representation of the gate sequence,
                    and the following entries are the counts for the counts
                    for the different measurement operators.
            labels (list):
                    List of the labels for the measurement operators. Note
                    that is just for readability and does not affect the
                    order in which the counts are written. The order should
                    be the same as in the pyGSTi gateset definition.
        '''
        # The directive strings tells the pyGSTi parser which column
        # corresponds to which SPAM label.
        directive_string = ('## Columns = ' +
                            ', '.join(['{} count'] * len(labels))
                            .format(*labels))
        with open(filepath, 'w') as file:
            file.writelines(directive_string)
            for tup in counts:
                file.writelines(('\n' + '{}  ' * len(tup)).format(*tup))

    def count_results_1Q(self):
        # Find the results that belong to the same GST sequence and sum up the
        # counts.

        # This determines in which order the results are written.
        # The strings in this list must be the same SPAM labels as defined
        # in the pyGSTi target gateset.
        spam_label_order = ['plus', 'minus']  # plus = |0>, minus = |1>

        # First, reshape data according to soft repetitions.
        counts = []
        data = np.reshape(self.measured_values[0],
                          (self.soft_repetitions, -1))
        # Each row (i.e. data[i, :]) now contains one of the soft repetitions
        # containing all of the required GST experiments. They are however
        # still ordered in segments according to the hard repetitions.
        # d: distance between measurements of same sequence
        # l: length of index range corresponding to one segment
        d = self.exp_per_file
        l = self.exp_per_file * self.hard_repetitions
        for i in range(self.nr_hard_segs - int(self.exp_last_file != 0)):
            # For every segment... subtract 1 from nr_hard_segs to exclude
            # last file if the last file has a different number of experiments
            block_idx = i * l

            for seq_idx in range(self.exp_per_file):
                # For every sequence in the current segment
                # The full index is index of the segment plus index
                # (block_idx) of the sequence in the segment (seq_idx)
                one_count = 0
                for soft_idx in range(self.soft_repetitions):
                    # For all soft repetitions: sum up "1" counts.
                    one_count += np.sum(
                        data[soft_idx, block_idx+seq_idx:block_idx+l:d],
                        dtype=int)
                zero_count = (self.hard_repetitions * self.soft_repetitions -
                              one_count)

                counts.append((self.exp_list[i+seq_idx].str,
                               zero_count, one_count))

        # If the last file has a different number of experiments, count those
        # separately
        if self.exp_last_file != 0:
            d_last = self.exp_last_file
            l_last = self.exp_last_file * self.hard_repetitions
            block_idx = l * (self.hard_repetitions - 1)

            for seq_idx in range(self.exp_last_file):
                one_count = 0
                for soft_idx in range(self.soft_repetitions):
                    one_count += np.sum(
                        data[soft_idx,
                             block_idx+seq_idx:block_idx+l_last:d_last],
                        dtype=int)
                zero_count = (self.hard_repetitions * self.soft_repetitions -
                              one_count)

                counts.append(
                    (self.exp_list[self.nr_hard_segs-1 + seq_idx].str,
                     zero_count, one_count))
        return counts, spam_label_order

    def count_results_2Q(self):
        # Find the results that belong to the same GST sequence and sum up the
        # counts.

        # This determines in which order the results are written.
        # The strings in this list must be the same SPAM labels as defined
        # in the pyGSTi target gateset.
        # 'up' = |0>, 'dn' = |1>
        spam_label_order = ['upup', 'updn', 'dnup', 'dndn']

        # First, reshape data according to soft repetitions.
        # IMPORTANT NOTE: This assumes that the first column in the measured
        # values is the readout of the least significant qubit. This is
        # important because it has to be consistent with how the pyGSTi spam
        # labels are defined.
        counts = []
        data_q0 = np.reshape(self.measured_values[0],
                             (self.soft_repetitions, -1))
        data_q1 = np.reshape(self.measured_values[1],
                             (self.soft_repetitions, -1))

        # Each row (i.e. data[i, :]) now contains one of the soft repetitions
        # containing all of the required GST experiments. They are however
        # still ordered in segments according to the hard repetitions.
        # d: distance between measurements of same sequence
        # l: length of index range corresponding to one segment
        d = self.exp_per_file
        l = self.exp_per_file * self.hard_repetitions

        for i in range(self.nr_hard_segs - int(self.exp_last_file != 0)):
            # For every segment... subtract 1 from nr_hard_segs to exclude
            # last file if the last file has a different number of experiments
            block_idx = i * l

            for seq_idx in range(self.exp_per_file):
                # For every sequence in the current segment
                new_count = (0, 0, 0, 0)

                for soft_idx in range(self.soft_repetitions):
                    for x in range(0, l, d):
                        q0_bit = data_q0[soft_idx, block_idx+seq_idx+x]
                        q1_bit = data_q1[soft_idx, block_idx+seq_idx+x]
                        if not q0_bit and not q1_bit:
                            new_count[0] += 1
                        elif q0_bit and not q1_bit:
                            new_count[1] += 1
                        elif not q0_bit and q1_bit:
                            new_count[2] += 1
                        else:
                            new_count[3] += 1

                counts.append((self.exp_list[i+seq_idx].str, *new_count))

        # If the last file has a different number of experiments, count those
        # separately
        if self.exp_last_file != 0:
            d_last = self.exp_last_file
            l_last = self.exp_last_file * self.hard_repetitions
            block_idx = l * (self.hard_repetitions - 1)

            for seq_idx in range(self.exp_last_file):
                new_count = (0, 0, 0, 0)
                for soft_idx in range(self.soft_repetitions):
                    for x in range(0, l_last, d_last):
                        q0_bit = data_q0[soft_idx, block_idx+seq_idx+x]
                        q1_bit = data_q1[soft_idx, block_idx+seq_idx+x]
                        if not q0_bit and not q1_bit:
                            new_count[0] += 1
                        elif q0_bit and not q1_bit:
                            new_count[1] += 1
                        elif not q0_bit and q1_bit:
                            new_count[2] += 1
                        else:
                            new_count[3] += 1

                counts.append(
                    (self.exp_list[self.nr_hard_segs-1 + seq_idx].str,
                     *new_count))

        return counts, spam_label_order


class CZ_1Q_phase_analysis(TD_Analysis):

    def __init__(self, use_diff: bool=True, meas_vals_idx: int=0, **kw):
        self.use_diff = use_diff
        self.meas_vals_idx = meas_vals_idx
        super().__init__(rotate_and_normalize=False, cal_points=False, **kw)

    def run_default_analysis(self, **kw):
        super().run_default_analysis(make_fig=True, close_file=False)

        model = lmfit.models.QuadraticModel()

        if self.use_diff:
            dat_exc = self.measured_values[self.meas_vals_idx][1::2]
            dat_idx = self.measured_values[self.meas_vals_idx][::2]
            self.full_data = dat_idx - dat_exc
            self.x_points = self.sweep_points[::2]

            # Remove diff points thate are larger than one (parabola won't fit
            # there).
            self.del_indices = np.where(np.array(self.full_data) > 0)[0]
        else:
            self.full_data = self.measured_values[self.meas_vals_idx]
            self.x_points = self.sweep_points
            self.del_indices = np.where(np.array(self.full_data) > 0.5)[0]

        self.fit_data = np.delete(self.full_data, self.del_indices)
        self.x_points_del = np.delete(self.x_points, self.del_indices)

        if self.fit_data.size == 0:
            raise RuntimeError('No points left to fit after removing values '
                               '> 0! Check coarse calibration and adjust '
                               'measurement range.')

        params = model.guess(x=self.x_points_del, data=self.fit_data)

        self.fit_res = model.fit(self.fit_data, params=params,
                                 x=self.x_points_del)

        self.opt_z_amp = (-self.fit_res.best_values['b'] /
                          (2 * self.fit_res.best_values['a']))

        if self.make_fig:
            self.make_figures()

        if kw.get('close_file', True):
            self.data_file.close()

    def make_figures(self, **kw):
        xfine = np.linspace(self.x_points[0], self.x_points[-1], 100)
        fig, ax = plt.subplots()
        ax.plot(self.x_points, self.full_data, '-o')
        ax.plot(self.x_points[self.del_indices],
                self.full_data[self.del_indices], 'rx',
                label='excluded in fit')
        ax.plot(xfine,
                self.fit_res.eval(x=xfine, **self.fit_res.init_values),
                # self.fit_res.init_fit,
                '--',
                label='initial guess', c='k')
        ax.plot(xfine,
                self.fit_res.eval(x=xfine, **self.fit_res.best_values),
                label='best fit')
        set_xlabel(ax, self.parameter_names[0], self.parameter_units[0])
        set_ylabel(ax, 'Z-amp cost', 'a.u.')
        ax.set_title(kw.get('plot_title',
                            textwrap.fill(self.timestamp_string + '_' +
                                          self.measurementstring, 40)))
        ax.text(.1, .9, 'Optimal amplitude: {:.4f}'.format(self.opt_z_amp),
                transform=ax.transAxes)
        ax.legend()
        plt.tight_layout()
        self.save_fig(fig, **kw)


def Input_average_analysis(IF, fig_format='png', alpha=1, phi=0, I_o=0, Q_o=0,
                           predistort=True, plot=True, timestamp_ground=None,
                           timestamp_excited=None, close_fig=True,
                           optimization_window=None, post_rotation_angle=None):
    data_file = MeasurementAnalysis(label='_0', auto=True, TwoD=False, close_fig=True, timestamp=timestamp_ground)
    temp = data_file.load_hdf5data()
    data_file.get_naming_and_values()

    offset_calibration_samples=720 #using the last x samples for offset subtraction 720 is multiples of 2.5 MHz modulation

    x = data_file.sweep_points/1.8
    offset_I = np.mean(data_file.measured_values[0][-offset_calibration_samples:])
    offset_Q = np.mean(data_file.measured_values[1][-offset_calibration_samples:])
    print('offset I {}, offset Q {}'.format(offset_I, offset_Q))
    y1 = data_file.measured_values[0]-offset_I
    y2 = data_file.measured_values[1]-offset_Q
    I0,Q0=SSB_demod(y1,y2, alpha=alpha, phi=phi, I_o=I_o, Q_o=Q_o, IF=IF, predistort=predistort)
    power0=(I0**2+Q0**2)/50

    data_file = MeasurementAnalysis(label='_1', auto=True, TwoD=False, close_fig=True, plot=True, timestamp=timestamp_excited)
    temp = data_file.load_hdf5data()
    data_file.get_naming_and_values()

    x = data_file.sweep_points/1.8
    offset_I = np.mean(data_file.measured_values[0][-offset_calibration_samples:])
    offset_Q = np.mean(data_file.measured_values[1][-offset_calibration_samples:])
    y1 = data_file.measured_values[0]-offset_I
    y2 = data_file.measured_values[1]-offset_Q
    I1,Q1=SSB_demod(y1,y2,  alpha=alpha, phi=phi, I_o=I_o, Q_o=Q_o,  IF=IF, predistort=predistort)
    power1=(I1**2+Q1**2)/50

    amps=np.sqrt((I1-I0)**2+(Q1-Q0)**2)
    amp_max=np.max(amps)
    #defining weight functions for postrotation
    weight_I=(I1-I0)/amp_max
    weight_Q=(Q1-Q0)/amp_max

    if post_rotation_angle==None:
        arg_max=np.argmax(amps)
        post_rotation_angle=np.arctan2(weight_I[arg_max],weight_Q[arg_max])-np.pi/2
        #print('found post_rotation angle {}'.format(post_rotation_angle))
    else:
        post_rotation_angle=2*np.pi*post_rotation_angle/360
    I0rot = np.cos(post_rotation_angle)*I0 - np.sin(post_rotation_angle)*Q0
    Q0rot = np.sin(post_rotation_angle)*I0 + np.cos(post_rotation_angle)*Q0
    I1rot = np.cos(post_rotation_angle)*I1 - np.sin(post_rotation_angle)*Q1
    Q1rot = np.sin(post_rotation_angle)*I1 + np.cos(post_rotation_angle)*Q1
    I0=I0rot
    Q0=Q0rot
    I1=I1rot
    Q1=Q1rot

    #redefining weight functions after rotation
    weight_I=(I1-I0)/amp_max
    weight_Q=(Q1-Q0)/amp_max


    edge = 1.05*max(max(np.sqrt(I0**2+Q0**2)), max(np.sqrt(I1**2+Q1**2)))

    def rms(x):
        return np.sqrt(x.dot(x)/x.size)

    if optimization_window!=None:
        optimization_start=optimization_window[0]
        optimization_stop=optimization_window[-1]
        start_sample=int(optimization_start*1.8e9)
        stop_sample=int(optimization_stop*1.8e9)
        shift_w=80e-9
        start_sample_w=int((optimization_start-shift_w)*1.8e9)
        stop_sample_w=int((optimization_stop-shift_w)*1.8e9)
        depletion_cost_d=np.mean(rms(I0[start_sample:stop_sample])+
                                 rms(Q0[start_sample:stop_sample])+
                                 rms(I1[start_sample:stop_sample])+
                                 rms(Q1[start_sample:stop_sample]))
        depletion_cost_w=10*np.mean(rms(I0[start_sample_w:stop_sample_w]-I1[start_sample_w:stop_sample_w])+
                                    rms(Q0[start_sample_w:stop_sample_w]-Q1[start_sample_w:stop_sample_w]))#+abs(np.mean(Q0[start_sample:stop_sample]))+abs(np.mean(I1[start_sample:stop_sample]))+abs(np.mean(Q1[start_sample:stop_sample]))
        depletion_cost=depletion_cost_d+depletion_cost_w
        #print('total {} direct {} weights {}'.format(1000*depletion_cost, 1000*depletion_cost_d, 1000*depletion_cost_w))
    else:
        depletion_cost=0

    if plot:
        fig, ax = plt.subplots()
        plt.plot(x,I0, label='I ground')
        plt.plot(x,I1, label='I excited')
        ax.set_ylim(-edge, edge)

        plt.title('Demodulated I')
        plt.xlabel('time (ns)')
        plt.ylabel('Demodulated voltage (V)')

        if optimization_window!=None:
            plt.axvline(optimization_start*1e9, linestyle='--', color='k', label='depletion optimization window')
            plt.axvline(optimization_stop*1e9, linestyle='--', color='k')
        ax.set_xlim(0,1500)
        plt.legend()

        plt.savefig(data_file.folder+'\\'+'transients_I_demodulated.'+fig_format,format=fig_format)
        plt.close()

        fig, ax = plt.subplots()
        plt.plot(x,Q0, label='Q ground')
        plt.plot(x,Q1, label='Q excited')
        ax.set_ylim(-edge, edge)
        plt.title('Demodulated Q')
        plt.xlabel('time (ns)')
        plt.ylabel('Demodulated Q')
        if optimization_window!=None:
            plt.axvline(optimization_start*1e9, linestyle='--', color='k', label='depletion optimization window')
            plt.axvline(optimization_stop*1e9, linestyle='--', color='k')
        ax.set_xlim(0,1500)
        plt.legend()

        plt.savefig(data_file.folder+'\\'+'transients_Q_demodulated.'+fig_format,format=fig_format)
        plt.close()

        fig, ax = plt.subplots()
        plt.plot(x,power0*1e6, label='ground' , lw=4)
        plt.plot(x,power1*1e6, label='excited', lw=4)
        if optimization_window!=None:
            plt.axvline(optimization_start*1e9, linestyle='--', color='k', label='depletion optimization window')
            plt.axvline(optimization_stop*1e9, linestyle='--', color='k')
        ax.set_xlim(0,1500)
        plt.title('Signal power (uW)')
        plt.ylabel('Signal power (uW)')

        plt.savefig(data_file.folder+'\\'+'transients_power.'+fig_format,format=fig_format)
        plt.close()


    # sampling rate GHz
    A0I = I0
    A0Q = Q0

    A1I = I1
    A1Q = Q1
    Fs = 1.8e9
    f_axis, PSD0I = func.PSD(A0I, 1/Fs)
    f_axis, PSD1I = func.PSD(A1I, 1/Fs)
    f_axis, PSD0Q = func.PSD(A0Q, 1/Fs)
    f_axis, PSD1Q = func.PSD(A1Q, 1/Fs)

    f_axis_o, PSD0I_o = func.PSD(A0I[-1024:], 1/Fs)
    f_axis_o, PSD1I_o = func.PSD(A1I[-1024:], 1/Fs)
    f_axis_o, PSD0Q_o = func.PSD(A0Q[-1024:], 1/Fs)
    f_axis_o, PSD1Q_o = func.PSD(A1Q[-1024:], 1/Fs)

    n_spurious = int(round(2*len(A0I)*abs(IF)/Fs))
    f_spurious = f_axis[n_spurious]
    n_offset = int(round(len(A0I[-1024:])*abs(IF)/Fs))
    f_offset = f_axis_o[n_offset]

    #print('f_spurious', f_spurious)
    #print('f_offset', f_offset)
    #print(len(A0I), len(A0I[-1024:]))

    samples=7
    cost_skew=0
    cost_offset = 0

    for i in range(samples):
        n_s=int(n_spurious-samples/2+i)
        n_o=int(n_offset-samples/2+i)

        cost_skew=cost_skew+np.abs(PSD0I[n_s])+np.abs(PSD1I[n_s])+np.abs(PSD0Q[n_s])+np.abs(PSD1Q[n_s])
        cost_offset=cost_offset+np.abs(PSD0I_o[n_o])+np.abs(PSD1I_o[n_o])+np.abs(PSD0Q_o[n_o])+np.abs(PSD1Q_o[n_o])

#         print('freq',f_axis[n])
#         print('cost_skew', cost_skew)
    if plot:
        fig, ax = plt.subplots(2)
        ax[0].set_xlim(0,0.4)
        ax[0].plot(f_axis*1e-9, abs(PSD0I), label='ground I') # plotting the spectrum
        ax[0].plot(f_axis*1e-9, abs(PSD1I), label='excited I') # plotting the spectrum
        ax[1].set_xlim(0,0.4)
        ax[1].plot(f_axis*1e-9, abs(PSD0Q), label='ground Q') # plotting the spectrum
        ax[1].plot(f_axis*1e-9, abs(PSD1Q), label='excited Q') # plotting the spectrum
        ax[1].set_xlabel('Freq (GHz)')
        ax[0].set_ylabel('|PSD|')
        ax[0].set_yscale('log')
        ax[1].set_ylabel('|PSD|')
        ax[1].set_yscale('log')
        ax[0].legend()
        ax[1].legend()
        ax[0].set_title('PSD')

        plt.savefig(data_file.folder+'\\'+'PSD.'+fig_format,format=fig_format)
        plt.close()

        fig, ax = plt.subplots(2)
        ax[0].set_xlim(0,0.4)
        ax[0].plot(f_axis_o*1e-9, abs(PSD0I_o), label='ground I') # plotting the spectrum
        ax[0].plot(f_axis_o*1e-9, abs(PSD1I_o), label='excited I') # plotting the spectrum
        ax[1].set_xlim(0,0.4)
        ax[1].plot(f_axis_o*1e-9, abs(PSD0Q_o), label='ground Q') # plotting the spectrum
        ax[1].plot(f_axis_o*1e-9, abs(PSD1Q_o), label='excited Q') # plotting the spectrum
        ax[1].set_xlabel('Freq (GHz)')
        ax[0].set_ylabel('|PSD|')
        ax[0].set_yscale('log')
        ax[1].set_ylabel('|PSD|')
        ax[1].set_yscale('log')
        ax[0].legend()
        ax[1].legend()
        ax[0].set_title('PSD last quarter')

        plt.savefig(data_file.folder+'\\'+'PSD_last_quarter.'+fig_format,format=fig_format)
        plt.close()

        fig, ax = plt.subplots(figsize=[8,7])
        plt.plot(I0,Q0, label='ground', lw=1)
        plt.plot(I1,Q1, label='excited', lw=1)
        ax.set_ylim(-edge, edge)
        ax.set_xlim(-edge, edge)
        plt.legend(frameon=False)
        plt.title('IQ trajectory alpha{} phi{}_'.format(alpha, phi)+data_file.timestamp_string)
        plt.xlabel('I (V)')
        plt.ylabel('Q (V)')
        plt.savefig(data_file.folder+'\\'+'IQ_trajectory.'+fig_format,format=fig_format)
        plt.close()


    fig, ax = plt.subplots(figsize=[8,7])
    plt.plot(weight_I,weight_Q, label='weights', lw=1)
    ax.set_ylim(-1.1, 1.1)
    ax.set_xlim(-1.1, 1.1)
    plt.legend(frameon=False)
    plt.title('IQ trajectory weights')
    plt.xlabel('weight I')
    plt.ylabel('weight Q')
    plt.savefig(data_file.folder+'\\'+'IQ_trajectory_weights')
    plt.close()

    time=np.linspace(0,len(weight_I)/1.8, len(weight_I))
    fig, ax = plt.subplots()
    plt.plot(time, weight_I, label='weight I')
    plt.plot(time, weight_Q, label='weight Q')
    if optimization_window!=None:
        plt.axvline((optimization_start-shift_w)*1e9, linestyle='--', color='k', label='depletion optimization window')
        plt.axvline((optimization_stop-shift_w)*1e9, linestyle='--', color='k')
    plt.legend()
    plt.xlabel('time (ns)')
    plt.ylabel('Integration weight (V)')
    plt.title('weight functions_'+data_file.timestamp_string)
    plt.axhline(0, linestyle='--')
    edge = 1.05*max(max(abs(weight_I)), max(abs(weight_Q)))

    plt.savefig(data_file.folder+'\\'+'weight_functions.'+fig_format,format=fig_format)
    plt.close()

    # should return a dict for the function detector
    # return cost_skew, cost_offset, depletion_cost, x, y1, y2, I0, Q0, I1, Q1
    return {'cost_skew':cost_skew, 'cost_offset':cost_offset,
            'depletion_cost':depletion_cost, 'x':x, 'y1':y1, 'y2':y2,
            'I0':I0, 'Q0':Q0, 'I1':I1, 'Q1':Q1}

#analysis functions
def SSB_demod(Ivals, Qvals, alpha=1, phi=0, I_o=0, Q_o=0, IF=10e6, predistort=True):
    # predistortion_matrix = np.array(
    #     ((1,  np.tan(phi*2*np.pi/360)),
    #      (0, 1/alpha * 1/np.cos(phi*2*np.pi/360))))
    predistortion_matrix = np.array(
        ((1,  -alpha*np.sin(phi*2*np.pi/360)),
         (0, alpha*np.cos(phi*2*np.pi/360))))

    trace_length = len(Ivals)
    tbase = np.arange(0, trace_length/1.8e9, 1/1.8e9)
    if predistort:
        Ivals=Ivals-I_o
        Qvals=Qvals-Q_o
        [Ivals, Qvals] = np.dot(predistortion_matrix, [Ivals, Qvals])
    cosI = np.array(np.cos(2*np.pi*IF*tbase))
    sinI = np.array(np.sin(2*np.pi*IF*tbase))
    I=np.multiply(Ivals,cosI)-np.multiply(Qvals, sinI)
    Q=np.multiply(Ivals,sinI)+np.multiply(Qvals, cosI)
    return I, Q

class Fluxpulse_Ramsey_2D_Analysis(MeasurementAnalysis):
    """
    Measurement analysis class to analyse Ramsey type measrements
    with an interleaved flux pulse

    Args:
        X90_separation (float): separation between the two X90 pulses
        flux_pulse_length (float): length of the flux pulse in seconds
                                    (used to calculate freq. shifts)
        qb_name (str): qubit name
        label (str): measurement label
        run_default_super:
        **kw:


    """
    def __init__(self, X90_separation=None, flux_pulse_length=None,
                 qb_name=None, label='Ramsey_interleaved_flux_pulse',
                 # run_default_super=True,
                 cal_points=False,
                 reference_measurements=False,
                 auto=True,
                 **kw):
        kw['label'] = label
        kw['h5mode'] = 'r+'
        kw['close_file'] = False
<<<<<<< HEAD

        self.label = label
=======
        super(self.__class__, self).__init__(TwoD=True,
                                             start_at_zero=True,
                                             qb_name=qb_name,auto=auto,
                                             **kw)
        self.label = label
        self.get_values('Data')
        self.get_naming_and_values_2D()
>>>>>>> eeb16464
        self.fitted_phases = None
        self.fitted_delay = 0
        # self.fig, self.ax = plt.subplots()
        # self.fig.canvas.set_window_title(label)
        self.delay_fit_res = None
        self.X90_separation = X90_separation
        self.flux_pulse_length = flux_pulse_length
        self.return_fit = kw.pop('return_fit', False)
<<<<<<< HEAD
        self.cal_points = kw.pop('cal_points', False)

        super(Fluxpulse_Ramsey_2D_Analysis, self).__init__(TwoD=True,
                                                           start_at_zero=True,
                                                           qb_name=qb_name, **kw)
        self.get_values('Data')
        self.get_naming_and_values()

        if run_default_super:
            super(self.__class__, self).run_default_analysis(TwoD=True,
                                                             close_file=False)


=======
        self.cal_points = cal_points
        self.reference_measurements=reference_measurements
        # if run_default_super:
        #     super(self.__class__, self).run_default_analysis(TwoD=True,
        #                                                      close_file=False)
>>>>>>> eeb16464

    def fit_single_cos(self, thetas, ampls,
                       print_fit_results=True, phase_guess=0,
                       cal_points=False):
        if cal_points:
            thetas = thetas[:-4]
            ampls = ampls[:-4]
        cos_mod = fit_mods.CosModel
        average = np.mean(ampls)

        diff = 0.5*(max(ampls) -
                    min(ampls))
        amp_guess = -diff
        # offset guess
        offset_guess = average

        # Set up fit parameters and perform fit
        cos_mod.set_param_hint('amplitude',
                               value=amp_guess,
                               vary=True)
        cos_mod.set_param_hint('phase',
                               value=phase_guess,
                               vary=True)
        cos_mod.set_param_hint('frequency',
                               value=1./(2*np.pi),
                               vary=False)
        cos_mod.set_param_hint('offset',
                               value=offset_guess,
                               vary=True)
        self.params = cos_mod.make_params()
        fit_res = cos_mod.fit(data=ampls,
                              t=thetas,
                              params=self.params)

        if fit_res.chisqr > 0.35:
            logging.warning('Fit did not converge, chi-square > 0.35')

        if print_fit_results:
            print(fit_res.fit_report())

        if fit_res.best_values['amplitude'] < 0.:
            fit_res.best_values['phase'] += np.pi
            fit_res.best_values['amplitude'] *= -1

        return fit_res

    def unwrap_phases_extrapolation(self,phases):
        for i in range(2,len(phases)):
            phase_diff_extrapolation = (phases[i-1]
                                        + (phases[i-1] - phases[i-2]) - phases[i])
            #         print(i,abs(phase_diff_extrapolation)>np.pi)
            #         print(phase_list[i],phase_diff_extrapolation + phase_list[i])
            if phase_diff_extrapolation > np.pi:
                phases[i] += round(phase_diff_extrapolation/(2*np.pi))*2*np.pi
            #             print('corrected: ',  phase_list[i])
            elif phase_diff_extrapolation < np.pi:
                phases[i] += round(phase_diff_extrapolation/(2*np.pi))*2*np.pi
            #             print('corrected: ',  phase_list[i])
        return phases


    def fit_all(self, plot=False, extrapolate_phase=False, return_ampl=False,
                cal_points=None,reference_measurements=None,
                fit_range=None):
        if reference_measurements is None:
            reference_measurements = self.reference_measurements
        if cal_points is None:
            cal_points = self.cal_points

        if reference_measurements:
            phase_list, amplitude_list = self.fit_all_helper(plot=plot,
                                                             extrapolate_phase=extrapolate_phase,
                                                             return_ampl=True,
                                                             cal_points=False,
                                                             reference_measurement=True,
                                                             reference_trace=False,
                                                             fit_range=fit_range)
            phase_list_ref, amplitude_list_ref = self.fit_all_helper(plot=plot,
                                                             extrapolate_phase=extrapolate_phase,
                                                             return_ampl=True,
                                                             cal_points=cal_points,
                                                             reference_measurement=True,
                                                             reference_trace=True,
                                                             fit_range=fit_range)
            if return_ampl:
                return phase_list, amplitude_list, phase_list_ref, amplitude_list_ref
            else:
                return phase_list, phase_list_ref

        else:
            phase_list, amplitude_list = self.fit_all_helper(plot=plot,
                                                             extrapolate_phase=extrapolate_phase,
                                                             return_ampl=True,
                                                             cal_points=cal_points,
                                                             reference_measurement=False,
                                                             reference_trace=False,
                                                             fit_range=fit_range)

            if return_ampl:
                return phase_list, amplitude_list
            else:
                return phase_list

    def fit_all_helper(self, plot=False, extrapolate_phase=False, return_ampl=False,
                cal_points=None, reference_measurement=False, reference_trace=False,
                fit_range=None):

        if cal_points is None:
            cal_points = self.cal_points

        phase_list = [0]
        amplitude_list = []

        length_single = len(self.sweep_points)

        if plot:
            self.fig, self.ax = plt.subplots(2, 1)
        else:
            self.fig, self.ax = (None, None)

        data_rotated = a_tools.rotate_and_normalize_data_no_cal_points(
                                np.array([self.data[2], self.data[3]]))
        if fit_range is None:
            i_start = 0
            i_end = length_single*len(self.sweep_points_2D)
        else:
            i_start = length_single*fit_range[0]
            i_end = length_single*fit_range[1]
        for i in np.arange(i_start, i_end, length_single):

            if reference_measurement:
                if reference_trace:
                    thetas = self.data[0, i+int(length_single/2):i+length_single]
                    ampls = data_rotated[i+int(length_single/2):i+length_single]
                else:
                    thetas = self.data[0, i:i+int(length_single/2)]
                    ampls = data_rotated[i:i+int(length_single/2)]


            else:
                thetas = self.data[0, i:i+length_single]
                ampls = data_rotated[i:i+length_single]

            # phase_guess = phase_list[-1]
            phase_guess = 0



            fit_res = self.fit_single_cos(thetas, ampls,
                                          print_fit_results=False,
                                          phase_guess=phase_guess,
                                          cal_points=cal_points)

            phase_list.append(fit_res.best_values['phase'])
            amplitude_list.append(fit_res.best_values['amplitude'])

            if plot:
                self.ax[0].plot(thetas, ampls, 'k.')
                thetas_fit = np.linspace(thetas[0],thetas[-1],128)
                ampls_fit = fit_res.eval(t=thetas_fit)
                self.ax[0].plot(thetas_fit, ampls_fit, 'r-')

        phase_list.pop(0)

        phase_list = np.array(phase_list)
        if extrapolate_phase:
            phase_list = self.unwrap_phases_extrapolation(phase_list)

        if plot:
            self.ax[0].set_title('Cosine fits')
            self.ax[0].set_xlabel('theta (rad)')
            self.ax[0].set_ylabel('|S21| (arb. units)')
            self.ax[0].legend(['data','fits'])

            if fit_range is None:
                self.ax[1].plot(self.sweep_points_2D,phase_list)
            else:
                self.ax[1].plot(self.sweep_points_2D[fit_range[0]:fit_range[1]],phase_list)
            self.ax[1].set_title('fitted phases')
            self.ax[1].set_xlabel(self.parameter_names[1]
                                  +' '+self.parameter_units[1])
            self.ax[1].set_ylabel('phase (rad)')

            self.fig.subplots_adjust(hspace=0.7)

            plt.show()

        self.fitted_phases = np.array(phase_list)

        if return_ampl:
            return phase_list, amplitude_list
        else:
            return phase_list


    def fit_delay(self,X90_separation=None,flux_pulse_length=None, plot=False,
                  print_fit_results=False,return_fit=None):
        '''
        method to fit the relative delay of the flux pulse to the drive pulses
        '''

        if X90_separation is None:
            X90_separation = self.X90_separation
        if X90_separation is None:
            raise ValueError('Must specify the X90 pulse separation used in the experiment.')
        if flux_pulse_length is None:
            flux_pulse_length = self.flux_pulse_length
        if flux_pulse_length is None:
            raise ValueError('Must specify the flux pulse length used in the experiment.')
        if self.fitted_phases is None:
            self.fit_all(plot=False,extrapolate_phase=True,cal_points=self.cal_points)
        if return_fit is None:
            return_fit = self.return_fit

        erf_window_model = fit_mods.ErfWindowModel
        offset_guess = self.fitted_phases[0]

        i_amplitude_guess = np.abs(offset_guess - self.fitted_phases).argmax()
        amplitude_guess = self.fitted_phases[i_amplitude_guess] - offset_guess

        i_list_window = np.where(np.abs(self.fitted_phases - offset_guess) >
                                 np.abs(amplitude_guess/2.))[0]

        t_start_guess = self.sweep_points_2D[i_list_window[0]]
        t_end_guess = self.sweep_points_2D[i_list_window[-1]]


        #Set up fit parameters and perform fit
        erf_window_model.set_param_hint('offset',
                                        value=offset_guess,
                                        vary=True)
        erf_window_model.set_param_hint('amplitude',
                                        value=amplitude_guess,
                                        vary=True)
        erf_window_model.set_param_hint('t_start',
                                        value=t_start_guess,
                                        vary=True)
        erf_window_model.set_param_hint('t_end',
                                        value=t_end_guess,
                                        vary=True)
        erf_window_model.set_param_hint('t_rise',
                                        value=(t_end_guess - t_start_guess)/20.,
                                        vary=True)
        self.params_delay_fit = erf_window_model.make_params()
        self.delay_fit_res = erf_window_model.fit(data=self.fitted_phases,
                              t=self.sweep_points_2D,
                              params=self.params_delay_fit)

        if self.delay_fit_res.chisqr > 1.:
            logging.warning('Fit did not converge, chi-square > 1.')



        self.fitted_delay = (self.delay_fit_res.best_values['t_end'] +
                             self.delay_fit_res.best_values['t_start']
                             - X90_separation)/2. + flux_pulse_length/2.

        if print_fit_results:
            print(self.delay_fit_res.fit_report())
            print('fitted delay  = {}ns'.format(self.fitted_delay/1e-9))



        if plot:
            self.delay_fit_res.plot()

        if return_fit:
            return self.fitted_delay, self.delay_fit_res
        else:
            return self.fitted_delay

    def run_delay_analysis(self, X90_separation=None, show=False,
                             close_file=True, **kw):

        if X90_separation is None:
            X90_separation = self.X90_separation
        self.fig,self.ax = plt.subplots()
        self.add_analysis_datagroup_to_file()

        show_guess = kw.get('show_guess', False)
        print_fit_results = kw.get('print_fit_results', True)


        #get the fit results (lmfit.ModelResult) and save them
        self.fit_all(plot=False,extrapolate_phase=False,cal_points=self.cal_points)

        self.fitted_delay, self.delay_fit_res = self.fit_delay(
            X90_separation=X90_separation,
            plot=False,
            print_fit_results=print_fit_results,
            return_fit=True)

        self.save_fitted_parameters(self.delay_fit_res, var_name=self.value_names[0])



        #Plot results
        self.plot_results(show_guess=show_guess)

        #display figure
        if show:
            self.fig.show()

        #save figure
        self.save_fig(self.fig, figname=self.measurementstring+'_delay_fit',
                      **kw)

        if close_file:
            self.data_file.close()

        return self.delay_fit_res





    def plot_results(self, show_guess=False):

        self.fig, self.ax = plt.subplots()

        self.ax.plot(self.sweep_points_2D/1e-9,self.delay_fit_res.data,'k.',label='data')
        textstr = ('fitted delay = {:4.3f}ns'.format(self.fitted_delay/1e-9))


        self.fig.text(0.5,0,textstr,
                      transform=self.ax.transAxes, fontsize=self.font_size,
                      verticalalignment='top',
                      horizontalalignment='center',bbox=self.box_props)

        #Used for plotting the fit
        best_vals = self.delay_fit_res.best_values
        erf_window_fit_func = lambda t: fit_mods.ErfWindow(
                            t,
                           t_start=best_vals['t_start'],
                           t_end=best_vals['t_end'],
                           t_rise=best_vals['t_rise'],
                           amplitude=best_vals['amplitude'],
                           offset=best_vals['offset'])


        # plot with initial guess
        if show_guess:
            self.ax.plot(self.sweep_points_2D/1e-9,
                         self.delay_fit_res.init_fit, 'k--',
                         linewidth=self.line_width,
                         label='initial guess')

        #plot with best fit results
        x = np.linspace(self.sweep_points_2D[0],
                        self.sweep_points_2D[-1],
                        len(self.sweep_points_2D)*100)
        y = erf_window_fit_func(x)
        self.ax.plot(x/1e-9, y, 'r-', linewidth=self.line_width,label='fit')
        self.ax.set_title(self.label)
        self.ax.set_xlabel('pulse delay (ns')
        self.ax.set_ylabel('phase (rad)')

        if show_guess:
            self.ax.legend(['data','guess','fit'])
        else:
            self.ax.legend(['data','fit'])


class Dynamic_phase_Analysis(Fluxpulse_Ramsey_2D_Analysis):

    def __init__(self, X90_separation=None, flux_pulse_amp=None,
                 flux_pulse_length=None,
                 qb_name=None, label='Dynamic_phase_analysis', **kw):

        kw['label'] = label
        kw['h5mode'] = 'r+'
        kw['close_file'] = False

        self.flux_pulse_amp = flux_pulse_amp

        super(self.__class__, self).__init__(qb_name=qb_name,
                                             X90_separation=X90_separation,
                                             flux_pulse_length=flux_pulse_length,
                                             run_default_super=False,
                                             **kw)

        self.run_default_analysis(**kw)


    def run_default_analysis(self, close_file=True, **kw):

        show = kw.pop('show', False)
        # super().run_default_analysis(show=show,
        #                              close_file=close_file,
        #                              close_main_fig=True,
        #                              save_fig=False, **kw)

        self.get_naming_and_values_2D()

        length_single = len(self.sweep_points)
        phases = {}

        textstr = ''
        self.fig = plt.figure()
        self.ax = self.fig.add_subplot(111)

        for index, i in enumerate(np.arange(0, len(self.sweep_points_2D)* \
                length_single, length_single)):

            if i==0:
                label = 'no flux pulse'
            else:
                label = 'with flux pulse'

            data_slice = self.data[:, i:i+length_single-1]
            thetas = data_slice[0]

            ampls = a_tools.rotate_and_normalize_data_no_cal_points(
                np.array([data_slice[2], data_slice[3]]))

            # fit to cosine
            fit_res = self.fit_single_cos(thetas, ampls,
                                        print_fit_results=False,
                                        phase_guess=0)

            # plot
            self.ax.plot(thetas, ampls, 'o-', label=label)

            thetas_fine = np.linspace(thetas[0], thetas[-1], len(thetas)*100)
            if fit_res.best_values['amplitude']>0:
                data_fit_fine = fit_mods.CosFunc(thetas_fine,
                                                 **fit_res.best_values)
            else:
                fit_res_temp = deepcopy(fit_res)
                fit_res_temp.best_values['amplitude'] = \
                    -fit_res_temp.best_values['amplitude']
                data_fit_fine = fit_mods.CosFunc(thetas_fine,
                                                 **fit_res_temp.best_values)

            self.ax.plot(thetas_fine, data_fit_fine, 'r')

            self.ax.set_title('dynamic phase msmt {} at {}ns {}mV {}'.format(
                self.qb_name, self.flux_pulse_length,
                self.flux_pulse_amp, self.timestamp_string))
            self.ax.set_xlabel(r'Phase of 2nd pi/2 pulse, $\theta$[rad]')
            self.ax.set_ylabel('Response (V)')

            self.ax.legend()
            phases[self.sweep_points_2D[index]] = \
                fit_res.best_values['phase']*180/np.pi
            textstr += 'phase_{} = {:0.3f} deg\n'.format(label,
                          phases[self.sweep_points_2D[index]])

        self.dyn_phase = phases[self.sweep_points_2D[1]] - \
            phases[self.sweep_points_2D[0]]

        textstr += 'dyn_phase_{} = {:0.3f} deg'.format(self.qb_name, self.dyn_phase)
        self.fig.text(0.5, -0.05, textstr, transform=self.ax.transAxes,
                fontsize=self.font_size, verticalalignment='top',
                horizontalalignment='center', bbox=self.box_props)

        plt.savefig(self.folder+'\\cos_fit.png', dpi=300, bbox_inches='tight')

        if show:
            plt.show()

        if close_file:
            self.data_file.close()

        return self.dyn_phase<|MERGE_RESOLUTION|>--- conflicted
+++ resolved
@@ -9351,18 +9351,8 @@
         kw['label'] = label
         kw['h5mode'] = 'r+'
         kw['close_file'] = False
-<<<<<<< HEAD
 
         self.label = label
-=======
-        super(self.__class__, self).__init__(TwoD=True,
-                                             start_at_zero=True,
-                                             qb_name=qb_name,auto=auto,
-                                             **kw)
-        self.label = label
-        self.get_values('Data')
-        self.get_naming_and_values_2D()
->>>>>>> eeb16464
         self.fitted_phases = None
         self.fitted_delay = 0
         # self.fig, self.ax = plt.subplots()
@@ -9371,8 +9361,11 @@
         self.X90_separation = X90_separation
         self.flux_pulse_length = flux_pulse_length
         self.return_fit = kw.pop('return_fit', False)
-<<<<<<< HEAD
-        self.cal_points = kw.pop('cal_points', False)
+        self.cal_points = cal_points
+        self.reference_measurements=reference_measurements
+        # if run_default_super:
+        #     super(self.__class__, self).run_default_analysis(TwoD=True,
+        #                                                      close_file=False)
 
         super(Fluxpulse_Ramsey_2D_Analysis, self).__init__(TwoD=True,
                                                            start_at_zero=True,
@@ -9385,13 +9378,6 @@
                                                              close_file=False)
 
 
-=======
-        self.cal_points = cal_points
-        self.reference_measurements=reference_measurements
-        # if run_default_super:
-        #     super(self.__class__, self).run_default_analysis(TwoD=True,
-        #                                                      close_file=False)
->>>>>>> eeb16464
 
     def fit_single_cos(self, thetas, ampls,
                        print_fit_results=True, phase_guess=0,
