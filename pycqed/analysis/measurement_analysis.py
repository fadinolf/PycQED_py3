--- conflicted
+++ resolved
@@ -682,14 +682,8 @@
                      transform=ax.transAxes)
 
         # Plot:
-<<<<<<< HEAD
-        ax.plot(x, y, marker, markersize=self.marker_size,
-                linewidth=self.line_width, label=label)
-=======
         line = ax.plot(x, y, marker, markersize=self.marker_size,
                        linewidth=self.line_width, label=label)
-
->>>>>>> aa5720e1
         if log:
             ax.set_yscale('log')
 
@@ -1223,15 +1217,11 @@
             if self.for_ef:
                 ylabel = r'$F$ $\left(|f \rangle \right) (arb. units)$'
             else:
-<<<<<<< HEAD
                 # ylabel = r'$F$ $\left(|e \rangle \right) (arb. units)$'
                 ylabel = r'$F$ $|1 \rangle$'
 
-=======
-                ylabel = r'$F$ $\left(|e \rangle \right) (arb. units)$'
             plot_title = kw.pop('plot_title', self.measurementstring + '\n' +
                                self.timestamp_string)
->>>>>>> aa5720e1
             self.plot_results_vs_sweepparam(x=self.sweep_points,
                                             y=self.normalized_values,
                                             fig=self.fig, ax=self.ax,
@@ -1239,15 +1229,8 @@
                                             x_unit=self.sweep_unit[0],
                                             ylabel=ylabel,
                                             marker='o-',
-<<<<<<< HEAD
-                                            save=False)
-=======
                                             save=False,
                                             plot_title=plot_title)
-            # self.ax.set_ylim(min(min(self.normalized_values)-.1, -.1),
-            #                   max(max(self.normalized_values)+.1, 1.1))
-
->>>>>>> aa5720e1
             if save_fig:
                 if not close_main_fig:
                     # Hacked in here, good idea to only show the main fig but
@@ -5096,21 +5079,12 @@
         textstr = ('\t$F_{Cl}$'+' \t= {:.4g} $\pm$ ({:.4g})%'.format(
             self.fit_res.params['fidelity_per_Clifford'].value*100,
             self.fit_res.params['fidelity_per_Clifford'].stderr*100) +
-<<<<<<< HEAD
             '\n  $1-F_{Cl}$'+'  = {:.4g} $\pm$ ({:.4g})%'.format(
                 (1-self.fit_res.params['fidelity_per_Clifford'].value)*100,
                 (self.fit_res.params['fidelity_per_Clifford'].stderr)*100) +
             '\n\tOffset\t= {:.4g} $\pm$ ({:.4g})'.format(
                (self.fit_res.params['offset'].value),
                (self.fit_res.params['offset'].stderr)))
-=======
-                   '\n  $1-F_{Cl}$'+'  = {:.4g} $\pm$ ({:.4g})%'.format(
-            (1-self.fit_res.params['fidelity_per_Clifford'].value)*100,
-            (self.fit_res.params['fidelity_per_Clifford'].stderr)*100) +
-                   '\n\tOffset\t= {:.4g} $\pm$ ({:.4g})'.format(
-                       (self.fit_res.params['offset'].value),
-                       (self.fit_res.params['offset'].stderr)))
->>>>>>> aa5720e1
         if F_T1 is not None:
             textstr += ('\n\t  $F_{Cl}^{T_1}$  = ' +
                         '{:.6g}%'.format(F_T1*100))
@@ -9420,14 +9394,10 @@
         [Ivals, Qvals] = np.dot(predistortion_matrix, [Ivals, Qvals])
     cosI = np.array(np.cos(2*np.pi*IF*tbase))
     sinI = np.array(np.sin(2*np.pi*IF*tbase))
-<<<<<<< HEAD
     I = np.multiply(Ivals, cosI)-np.multiply(Qvals, sinI)
     Q = np.multiply(Ivals, sinI)+np.multiply(Qvals, cosI)
     return I, Q
-=======
-    I=np.multiply(Ivals,cosI)-np.multiply(Qvals, sinI)
-    Q=np.multiply(Ivals,sinI)+np.multiply(Qvals, cosI)
-    return I, Q
+
 
 class Fluxpulse_Ramsey_2D_Analysis(MeasurementAnalysis):
     """
@@ -9946,5 +9916,4 @@
         if close_file:
             self.data_file.close()
 
-        return self.dyn_phase
->>>>>>> aa5720e1
+        return self.dyn_phase