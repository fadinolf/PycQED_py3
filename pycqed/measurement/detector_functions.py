'''
Module containing a collection of detector functions used by the
Measurement Control.
'''
import numpy as np
from copy import deepcopy
import logging
import time
from string import ascii_uppercase
from pycqed.analysis import analysis_toolbox as a_tools
from pycqed.analysis.fit_toolbox import functions as fn
from pycqed.measurement.waveform_control import pulse
from pycqed.measurement.waveform_control import element
from pycqed.measurement.waveform_control import sequence
from qcodes.instrument.parameter import _BaseParameter
import pycqed.measurement.pulse_sequences.calibration_elements as cal_elts
import logging
log = logging.getLogger(__name__)

class Detector_Function(object):

    '''
    Detector_Function class for MeasurementControl
    '''

    def __init__(self, **kw):
        self.name = self.__class__.__name__
        self.set_kw()
        self.value_names = ['val A', 'val B']
        self.value_units = ['arb. units', 'arb. units']

    def set_kw(self, **kw):
        '''
        convert keywords to attributes
        '''
        for key in list(kw.keys()):
            exec('self.%s = %s' % (key, kw[key]))

    def get_values(self):
        pass

    def prepare(self, **kw):
        pass

    def finish(self, **kw):
        pass


class Multi_Detector(Detector_Function):
    """
    Combines several detectors of the same type (hard/soft) into a single
    detector.
    """

    def __init__(self, detectors: list,
                 det_idx_suffix: bool=True, **kw):
        """
        detectors     (list): a list of detectors to combine.
        det_idx_suffix(bool): if True suffixes the value names with
                "_det{idx}" where idx refers to the relevant detector.
        """
        self.detectors = detectors
        self.name = 'Multi_detector'
        self.value_names = []
        self.value_units = []
        for i, detector in enumerate(detectors):
            for detector_value_name in detector.value_names:
                if det_idx_suffix:
                    detector_value_name += '_det{}'.format(i)
                self.value_names.append(detector_value_name)
            for detector_value_unit in detector.value_units:
                self.value_units.append(detector_value_unit)

        self.detector_control = self.detectors[0].detector_control
        for d in self.detectors:
            if d.detector_control != self.detector_control:
                raise ValueError('All detectors should be of the same type')

    def prepare(self, **kw):
        for detector in self.detectors:
            detector.prepare(**kw)

    def get_values(self):
        values_list = []
        for detector in self.detectors:
            new_values = detector.get_values()
            values_list.append(new_values)
        values = np.concatenate(values_list)
        return values

    def acquire_data_point(self):
        # N.B. get_values and acquire_data point are virtually identical.
        # the only reason for their existence is a historical distinction
        # between hard and soft detectors that leads to some confusing data
        # shape related problems, hence the append vs concatenate
        values = []
        for detector in self.detectors:
            new_values = detector.acquire_data_point()
            values = np.append(values, new_values)
        return values

    def finish(self):
        for detector in self.detectors:
            detector.finish()


class IndexDetector(Detector_Function):
    def __init__(self, detector, index):
        super().__init__()
        self.detector = detector
        self.index = index
        self.name = detector.name + '[{}]'.format(index)
        self.value_names = [detector.value_names[index]]
        self.value_units = [detector.value_units[index]]
        self.detector_control = detector.detector_control

    def prepare(self, **kw):
        self.detector.prepare(**kw)

    def get_values(self):
        return self.detector.get_values()[self.index]

    def acquire_data_point(self):
        return self.detector.acquire_data_point()[self.index]

    def finish(self):
        self.detector.finish()

###############################################################################
###############################################################################
####################             None Detector             ####################
###############################################################################
###############################################################################


class None_Detector(Detector_Function):

    def __init__(self, **kw):
        super(None_Detector, self).__init__()
        self.detector_control = 'soft'
        self.set_kw()
        self.name = 'None_Detector'
        self.value_names = ['None']
        self.value_units = ['None']

    def acquire_data_point(self, **kw):
        '''
        Returns something random for testing
        '''
        return np.random.random()


class Hard_Detector(Detector_Function):

    def __init__(self, **kw):
        super().__init__()
        self.detector_control = 'hard'

    def prepare(self, sweep_points=None):
        pass

    def finish(self):
        pass


class Soft_Detector(Detector_Function):

    def __init__(self, **kw):
        super().__init__(**kw)
        self.detector_control = 'soft'

    def acquire_data_point(self, **kw):
        return np.random.random()

    def prepare(self, sweep_points=None):
        pass


##########################################################################
##########################################################################
####################     Hardware Controlled Detectors     ###############
##########################################################################
##########################################################################


class Dummy_Detector_Hard(Hard_Detector):

    def __init__(self, delay=0, noise=0, **kw):
        super(Dummy_Detector_Hard, self).__init__()
        self.set_kw()
        self.detector_control = 'hard'
        self.value_names = ['distance', 'Power']
        self.value_units = ['m', 'W']
        self.delay = delay
        self.noise = noise
        self.times_called = 0

    def prepare(self, sweep_points):
        self.sweep_points = sweep_points

    def get_values(self):
        x = self.sweep_points
        noise = self.noise * (np.random.rand(2, len(x)) - .5)
        data = np.array([np.sin(x / np.pi),
                         np.cos(x/np.pi)])
        data += noise
        time.sleep(self.delay)
        # Counter used in test suite to test how many times data was acquired.
        self.times_called += 1

        return data

class Dummy_Shots_Detector(Hard_Detector):

    def __init__(self, max_shots=10, **kw):
        super().__init__()
        self.set_kw()
        self.detector_control = 'hard'
        self.value_names = ['shots']
        self.value_units = ['m']
        self.max_shots = max_shots
        self.times_called = 0

    def prepare(self, sweep_points):
        self.sweep_points = sweep_points

    def get_values(self):
        x = self.sweep_points

        start_idx = self.times_called*self.max_shots % len(x)

        dat = x[start_idx:start_idx+self.max_shots]
        self.times_called += 1
        return dat


class Sweep_pts_detector(Detector_Function):

    """
    Returns the sweep points, used for testing purposes
    """

    def __init__(self, params, chunk_size=80):
        self.detector_control = 'hard'
        self.value_names = []
        self.value_units = []
        self.chunk_size = chunk_size
        self.i = 0
        for par in params:
            self.value_names += [par.name]
            self.value_units += [par.units]

    def prepare(self, sweep_points):
        self.i = 0
        self.sweep_points = sweep_points

    def get_values(self):
        return self.get()

    def acquire_data_point(self):
        return self.get()

    def get(self):
        print('passing chunk {}'.format(self.i))
        start_idx = self.i*self.chunk_size
        end_idx = start_idx + self.chunk_size
        self.i += 1
        time.sleep(.2)
        if len(np.shape(self.sweep_points)) == 2:
            return self.sweep_points[start_idx:end_idx, :].T
        else:
            return self.sweep_points[start_idx:end_idx]

##############################################################################
##############################################################################
####################     Software Controlled Detectors     ###################
##############################################################################
##############################################################################


class Dummy_Detector_Soft(Soft_Detector):

    def __init__(self, delay=0, **kw):
        self.set_kw()
        self.delay = delay
        self.detector_control = 'soft'
        self.name = 'Dummy_Detector_Soft'
        self.value_names = ['I', 'Q']
        self.value_units = ['V', 'V']
        self.i = 0
        # self.x can be used to set x value externally
        self.x = None

    def acquire_data_point(self, **kw):
        if self.x is None:
            x = self.i/15.
        self.i += 1
        time.sleep(self.delay)
        return np.array([np.sin(x/np.pi), np.cos(x/np.pi)])


class Dummy_Detector_Soft_diff_shape(Soft_Detector):
    # For testing purpose, returns data in a slightly different shape

    def __init__(self, delay=0, **kw):
        self.set_kw()
        self.delay = delay
        self.detector_control = 'soft'
        self.name = 'Dummy_Detector_Soft'
        self.value_names = ['I', 'Q']
        self.value_units = ['V', 'V']
        self.i = 0
        # self.x can be used to set x value externally
        self.x = None

    def acquire_data_point(self, **kw):
        if self.x is None:
            x = self.i/15.
        self.i += 1
        time.sleep(self.delay)
        # This is the format an N-D detector returns data in.
        return np.array([[np.sin(x/np.pi), np.cos(x/np.pi)]]).reshape(2, -1)


class Function_Detector(Soft_Detector):
    """
    Defines a detector function that wraps around an user-defined function.
    Inputs are:
        get_function (callable) : function used for acquiring values
        value_names (list) : names of the elements returned by the function
        value_units (list) : units of the elements returned by the function
        result_keys (list) : keys of the dictionary returned by the function
                             if not None
        msmt_kw   (dict)   : kwargs for the get_function, dict items can be
            values or parameters. If they are parameters the output of the
            get method will be used for each get_function evaluation.

        prepare_function (callable): function used as the prepare method
        prepare_kw (dict)   : kwargs for the prepare function
        always_prepare (bool) : if True calls prepare every time data is
            acquried

    The input function get_function must return a dictionary.
    The contents(keys) of this dictionary are going to be the measured
    values to be plotted and stored by PycQED
    """

    def __init__(self, get_function, value_names=None,
                 detector_control: str='soft',
                 value_units: list=None, msmt_kw: dict ={},
                 result_keys: list=None,
                 prepare_function=None, prepare_function_kw: dict={},
                 always_prepare: bool=False, **kw):
        super().__init__()
        self.get_function = get_function
        self.result_keys = result_keys
        self.value_names = value_names
        self.value_units = value_units
        self.msmt_kw = msmt_kw
        self.detector_control = detector_control
        if self.value_names is None:
            self.value_names = result_keys
        if self.value_units is None:
            self.value_units = ['a.u.'] * len(self.value_names)

        self.prepare_function = prepare_function
        self.prepare_function_kw = prepare_function_kw
        self.always_prepare = always_prepare

    def prepare(self, **kw):
        if self.prepare_function is not None:
            self.prepare_function(**self.prepare_function_kwargs)

    def acquire_data_point(self, **kw):
        measurement_kwargs = {}
        # If an entry has a get method that will be used to set the value.
        # This makes parameters work in this context.
        for key, item in self.msmt_kw.items():
            if isinstance(item, _BaseParameter):
                value = item.get()
            else:
                value = item
            measurement_kwargs[key] = value

        # Call the function
        result = self.get_function(**measurement_kwargs)
        if self.result_keys is None:
            return result
        else:
            results = [result[key] for key in self.result_keys]
            if len(results) == 1:
                return results[0]  # for a single entry we don't want a list
            return results

    def get_values(self):
        return self.acquire_data_point()



# --------------------------------------------
# Zurich Instruments UHFQC detector functions
# --------------------------------------------

class UHFQC_Base(Hard_Detector):
    """
    Base Class for all UHF detectors
    """
    def __init__(self, UHFQC=None, detectors=None):
        super().__init__()
        if detectors is None:
            # if no detector is provided then itself is the only detector
            self.detectors = [self]
            assert UHFQC is not None, "UHFQC required when using single detector"
            self.UHFQC = UHFQC
        else:
            # in multi uhf mode several detectors are passed.
            self.detectors = [p[1] for p in sorted(
                [(d.UHFQC._device, d) for d in detectors], reverse=True)]
        self.AWG = None
<<<<<<< HEAD

        self.UHFs = [d.UHFQC for d in self.detectors]
        self.UHF_map = {UHF.name: i
                   for UHF, i in zip(self.UHFs, range(len(self.detectors)))}

=======

        self.UHFs = [d.UHFQC for d in self.detectors]
        self.UHF_map = {UHF.name: i
                   for UHF, i in zip(self.UHFs, range(len(self.detectors)))}

>>>>>>> 7ebbc9be
    def poll_data(self):
        if self.AWG is not None:
            self.AWG.stop()


        for UHF in self.UHFs:
            UHF._daq.setInt('/' + UHF._device + '/quex/rl/readout', 1)

        if self.AWG is not None:
            self.AWG.start()

        acq_paths = {UHF.name: UHF.acquisition_paths for UHF in self.UHFs}

        data = {UHF.name: {k: [] for k, dummy in enumerate(UHF.acquisition_paths)}
                for UHF in self.UHFs}

        # Acquire data
        gotem = {UHF.name: [False] * len(UHF.acquisition_paths) for UHF in
                 self.UHFs}
        accumulated_time = 0

        while accumulated_time < self.UHFs[0].timeout() and \
                not all(np.concatenate(list(gotem.values()))):
            dataset = {}
            for UHF in self.UHFs:
                if not all(gotem[UHF.name]):
                    time.sleep(0.01)
                    dataset[UHF.name] = UHF._daq.poll(0.001, 1, 4, True)

            for UHFname in dataset.keys():
                for n, p in enumerate(acq_paths[UHFname]):
                    if p in dataset[UHFname]:
                        for v in dataset[UHFname][p]:
                            data[UHFname][n] = np.concatenate(
                                (data[UHFname][n], v['vector']))

                            if len(data[UHFname][n]) >= self.detectors[
                                self.UHF_map[UHFname]].nr_sweep_points:
                                gotem[UHFname][n] = True
            accumulated_time += 0.01*len(self.UHFs)

        if not all(np.concatenate(list(gotem.values()))):
            for UHF in self.UHFs:
                UHF.acquisition_finalize()
                for n, c in enumerate(UHF.acquisition_paths):
                    if n in data[UHF.name]:
                        n_swp = len(data[UHF.name][n])
                        tot_swp = self.detectors[
                            self.UHF_map[UHF.name]].nr_sweep_points
                        log.info(f"\t: Channel {n}: Got {n_swp} of {tot_swp} "
                                 f"samples")
                raise TimeoutError("Error: Didn't get all results!")

        data_raw = {UHF.name: np.array([data[UHF.name][key]
                    for key in sorted(data[UHF.name].keys())]) for UHF in
                    self.UHFs}

        return data_raw

class UHFQC_multi_detector(UHFQC_Base):
    """
    Combines several UHF detectors into a single detector
    """
    def __init__(self, detectors):
        super().__init__(detectors=detectors)
        self.AWG = None
        self.value_names = []
        self.value_units = []

        for d in self.detectors:
            self.value_names += [vn + ' ' + d.UHFQC.name for vn in d.value_names]
            self.value_units += d.value_units
            if d.AWG is not None:
                if self.AWG is None:
                    self.AWG = d.AWG
                elif self.AWG != d.AWG:
                    raise Exception('Not all AWG instances in UHFQC_multi_...  '
                                    'are the same')
                d.AWG = None

    def prepare(self, sweep_points):
        for d in self.detectors:
            d.prepare(sweep_points)

    def get_values(self):
        raw_data = self.poll_data()

        processed_data = [self.detectors[self.UHF_map[UHF]].process_data(d)
                          for UHF, d in raw_data.items()]

        return np.concatenate(processed_data)


    def finish(self):
        if self.AWG is not None:
            self.AWG.stop()

        for d in self.detectors:
            d.finish()

class UHFQC_input_average_detector(UHFQC_Base):

    '''
    Detector used for acquiring averaged input traces withe the UHFQC

    '''

    def __init__(self, UHFQC, AWG=None, channels=(0, 1),
                 nr_averages=1024, nr_samples=4096, **kw):
        super(UHFQC_input_average_detector, self).__init__(UHFQC)
        self.channels = channels
        self.value_names = ['']*len(self.channels)
        self.value_units = ['']*len(self.channels)
        for i, channel in enumerate(self.channels):
            self.value_names[i] = f'{UHFQC.name}_ch{channel}'
            self.value_units[i] = 'V'
            # UHFQC returned data is in Volts
            # January 2018 verified by Xavi
        self.AWG = AWG
        self.nr_samples = nr_samples - nr_samples % 4
        self.nr_averages = nr_averages

    def get_values(self):
        raw_data = self.poll_data()
        processed_data = self.process_data(raw_data[self.UHFQC.name])
        return processed_data

    def process_data(self, raw_data):
        # IMPORTANT: No re-scaling factor needed for input average mode as the UHFQC returns volts
        # Verified January 2018 by Xavi
        return raw_data


    def prepare(self, sweep_points):
        if self.AWG is not None:
            self.AWG.stop()
        self.UHFQC.quex_iavg_length(self.nr_samples)
        self.UHFQC.quex_iavg_avgcnt(int(np.log2(self.nr_averages)))
        self.UHFQC.awgs_0_userregs_1(1)  # 0 for rl, 1 for iavg
        self.UHFQC.awgs_0_userregs_0(int(self.nr_averages))
        self.nr_sweep_points = self.nr_samples
        self.UHFQC.acquisition_initialize(channels=self.channels, mode='iavg')

    def finish(self):
        if self.AWG is not None:
            self.AWG.stop()


class UHFQC_integrated_average_detector(UHFQC_Base):

    '''
    Detector used for integrated average results with the UHFQC

    '''

    def __init__(self, UHFQC, AWG=None,
                 integration_length: float=1e-6, nr_averages: int=1024,
                 channels: list=(0, 1, 2, 3), result_logging_mode: str='raw',
                 real_imag: bool=True,
                 seg_per_point: int =1, single_int_avg: bool =False,
                 chunk_size: int=None,
                 values_per_point: int=1, values_per_point_suffex: list=None,
                 always_prepare: bool=False,
                 prepare_function=None, prepare_function_kwargs: dict=None,
                 **kw):
        """
        Args:
        UHFQC (instrument) : data acquisition device
        AWG   (instrument) : device responsible for starting and stopping
                the experiment, can also be a central controller

        integration_length (float): integration length in seconds
        nr_averages (int)         : nr of averages per data point
            IMPORTANT: this must be a power of 2

        result_logging_mode (str) :  options are
            - raw        -> returns raw data in V
            - lin_trans  -> applies the linear transformation matrix and
                            subtracts the offsets defined in the UFHQC.
                            This is typically used for crosstalk suppression
                            and normalization. Requires optimal weights.
            - digitized  -> returns fraction of shots based on the threshold
                            defined in the UFHQC. Requires optimal weights.

        real_imag (bool)     : if False returns data in polar coordinates
                                useful for e.g., spectroscopy
                                #FIXME -> should be named "polar"
        single_int_avg (bool): if True makes this a soft detector

        Args relating to changing the amoung of points being detected:

        seg_per_point (int)  : number of segments per sweep point,
                does not do any renaming or reshaping.
                Here for deprecation reasons.
        chunk_size    (int)  : used in single shot readout experiments.
        values_per_point (int): number of values to measure per sweep point.
                creates extra column/value_names in the dataset for each channel.
        values_per_point_suffex (list): suffex to add to channel names for
                each value. should be a list of strings with lenght equal to
                values per point.
        always_prepare (bool) : when True the acquire/get_values method will
            first call the prepare statement. This is particularly important
            when it is both a single_int_avg detector and acquires multiple
            segments per point.
        """
        super().__init__(UHFQC)

        self.name = '{}_UHFQC_integrated_average'.format(result_logging_mode)
        self.channels = deepcopy(channels)
        self.value_names = ['']*len(self.channels)
        for i, channel in enumerate(self.channels):
            self.value_names[i] = \
                '{}_{} w{}'.format(UHFQC.name, result_logging_mode, channel)
        if result_logging_mode == 'raw':
            # Units are only valid when using SSB or DSB demodulation.
            # value corrsponds to the peak voltage of a cosine with the
            # demodulation frequency.
            self.value_units = ['Vpeak']*len(self.channels)
            self.scaling_factor = 1/(1.8e9*integration_length*nr_averages)
        elif result_logging_mode == 'lin_trans':
            self.value_units = ['a.u.']*len(self.channels)
            self.scaling_factor = 1/nr_averages

        elif result_logging_mode == 'digitized':
            self.value_units = ['frac']*len(self.channels)
            self.scaling_factor = 1#/0.00146484375

        self.value_names, self.value_units = self._add_value_name_suffex(
            value_names=self.value_names, value_units=self.value_units,
            values_per_point=values_per_point,
            values_per_point_suffex=values_per_point_suffex)
        self.single_int_avg = single_int_avg
        if self.single_int_avg:
            self.detector_control = 'soft'
        # useful in combination with single int_avg
        self.always_prepare = always_prepare
        # Directly specifying seg_per_point is deprecated. values_per_point
        # replaces this functionality -MAR Dec 2017
        self.seg_per_point = max(seg_per_point, values_per_point)

        self.AWG = AWG
        self.nr_averages = nr_averages
        self.integration_length = integration_length
        # 0/1/2 crosstalk supressed /digitized/raw
        res_logging_indices = {'lin_trans': 0, 'digitized': 1, 'raw': 2}
        self.result_logging_mode_idx = res_logging_indices[result_logging_mode]
        self.result_logging_mode = result_logging_mode
        self.chunk_size = chunk_size

        self.prepare_function = prepare_function
        self.prepare_function_kwargs = prepare_function_kwargs
        self._set_real_imag(real_imag)

    def _add_value_name_suffex(self, value_names: list, value_units: list,
                               values_per_point: int,
                               values_per_point_suffex: list):
        """
        For use with multiple values_per_point. Adds
        """
        if values_per_point == 1:
            return value_names, value_units
        else:
            new_value_names = []
            new_value_units = []
            if values_per_point_suffex is None:
                values_per_point_suffex = ascii_uppercase[:len(value_names)]

            for vn, vu in zip(value_names, value_units):
                for val_suffix in values_per_point_suffex:
                    new_value_names.append('{} {}'.format(vn, val_suffix))
                    new_value_units.append(vu)
            return new_value_names, new_value_units

    def _set_real_imag(self, real_imag=False):
        """
        Function so that real imag can be changed after initialization
        """

        self.real_imag = real_imag
        # Commented this out as it is already done in the init -MAR Dec 2017
        # if self.result_logging_mode == 'raw':
        #     self.value_units = ['V']*len(self.channels)
        # else:
        #     self.value_units = ['']*len(self.channels)

        if not self.real_imag:
            if len(self.channels) != 2:
                raise ValueError('Length of "{}" is not 2'.format(
                                 self.channels))
            self.value_names[0] = 'Magn'
            self.value_names[1] = 'Phase'
            self.value_units[1] = 'deg'

    def get_values(self):
        if self.always_prepare:
            self.prepare()
        data_raw = self.poll_data()
        data_processed = self.process_data(data_raw[self.UHFQC.name])

        # if self.AWG is not None:
        #     self.AWG.stop()
        #
        #
        # # starting AWG
        # if self.AWG is not None:
        #     # self.AWG.start(exclude=['UHF1'])
        #     self.AWG.start()

        # time.sleep(0.1)
        #
        # data_raw = self.UHFQC.acquisition_poll(
        #     samples=self.nr_sweep_points, arm=False, acquisition_time=0.1)
        # the self.channels should be the same as data_raw.keys().
        # this is to be tested (MAR 26-9-2017)
        return data_processed

    def process_data(self, data_raw):
        data = data_raw * self.scaling_factor
        # Corrects offsets after crosstalk suppression matrix in UFHQC
        if self.result_logging_mode == 'lin_trans':
            for i, channel in enumerate(self.channels):
                data[i] = data[i]-self.UHFQC.get(
                    'quex_trans_offset_weightfunction_{}'.format(channel))
        if not self.real_imag:
            data = self.convert_to_polar(data)

        no_virtual_channels = len(self.value_names)//len(self.channels)

        data = np.reshape(data.T,
                          (-1, no_virtual_channels, len(self.channels))).T
        data = data.reshape((len(self.value_names), -1))

        return data

    def convert_to_polar(self, data):
        if len(data) != 2:
            raise ValueError('Expect 2 channels for rotation. Got {}'.format(
                             len(data)))
        I = data[0]
        Q = data[1]
        S21 = I + 1j*Q
        data[0] = np.abs(S21)
        data[1] = np.angle(S21)/(2*np.pi)*360
        return data

    def acquire_data_point(self):
        return self.get_values()

    def prepare(self, sweep_points=None):
        if self.AWG is not None:
            self.AWG.stop()

        # Determine the number of sweep points and set them
        if sweep_points is None or self.single_int_avg:
            # this case will be used when it is a soft detector
            # Note: single_int_avg overrides chunk_size
            # single_int_avg = True is equivalent to chunk_size = 1
            self.nr_sweep_points = self.seg_per_point
        else:
            self.nr_sweep_points = len(sweep_points)*self.seg_per_point
        # this sets the result to integration and rotation outcome
            if (self.chunk_size is not None and
                    self.chunk_size < self.nr_sweep_points):
                # Chunk size is defined and smaller than total number of sweep
                # points -> only acquire one chunk
                self.nr_sweep_points = self.chunk_size * self.seg_per_point

            if (self.chunk_size is not None and
                    self.chunk_size < self.nr_sweep_points):
                # Chunk size is defined and smaller than total number of sweep
                # points -> only acquire one chunk
                self.nr_sweep_points = self.chunk_size * self.seg_per_point

        # Optionally perform extra actions on prepare
        # This snippet is placed here so that it has a chance to modify the
        # nr_sweep_points in a UHFQC detector
        if self.prepare_function_kwargs is not None:
            if self.prepare_function is not None:
                self.prepare_function(**self.prepare_function_kwargs)
        else:
            if self.prepare_function is not None:
                self.prepare_function()

        self.UHFQC.awgs_0_userregs_0(
            # int(self.nr_averages*self.nr_sweep_points))
            int(self.nr_averages))
        self.UHFQC.awgs_0_userregs_1(0)  # 0 for rl, 1 for iavg (input avg)
        # The AWG program uses userregs/0 to define the number of iterations in
        # the loop

        self.UHFQC.quex_rl_length(self.nr_sweep_points)
        self.UHFQC.quex_rl_avgcnt(int(np.log2(self.nr_averages)))
        self.UHFQC.quex_wint_length(int(self.integration_length*(1.8e9)))

        self.UHFQC.quex_rl_source(self.result_logging_mode_idx)
        self.UHFQC.acquisition_initialize(channels=self.channels, mode='rl')

    def finish(self):
        if self.AWG is not None:
            self.AWG.stop()
        self.UHFQC.acquisition_finalize()


class UHFQC_correlation_detector(UHFQC_integrated_average_detector):
    '''
    Detector used for correlation mode with the UHFQC.
    The argument 'correlations' is a list of tuples specifying which channels
    are correlated, and on which channel the correlated signal is output.
    For instance, 'correlations=[(0, 1, 3)]' will put the correlation of
    channels 0 and 1 on channel 3.
    '''

    def __init__(self, UHFQC, AWG=None, integration_length=1e-6,
                 nr_averages=1024,  real_imag=True,
                 channels: list = [0, 1], correlations: list=[(0, 1)],
                 used_channels=None,
                 value_names=None,
                 seg_per_point=1, single_int_avg=False, thresholding=False,
                 **kw):
        super().__init__(
            UHFQC, AWG=AWG, integration_length=integration_length,
            nr_averages=nr_averages, real_imag=real_imag,
            channels=channels,
            seg_per_point=seg_per_point, single_int_avg=single_int_avg,
            result_logging_mode='raw',  # FIXME -> do the proper thing (MAR)
            **kw)

        self.correlations = correlations
        self.thresholding = thresholding

        self.used_channels = used_channels
        if self.used_channels is None:
            self.used_channels = self.channels

        if value_names is None:
            self.value_names = []
            for ch in channels:
                self.value_names += ['{}_w{}'.format(UHFQC.name, ch)]
        else:
            self.value_names = value_names

        # Note that V^2 is in brackets to prevent confusion with unit prefixes
        if not thresholding:
            self.value_units = ['V']*len(self.value_names) + \
                               ['(V^2)']*len(self.correlations)
        else:
            self.value_units = ['fraction']*len(self.value_names) + \
                               ['normalized']*len(self.correlations)
        for corr in correlations:
            self.value_names += ['corr ({},{})'.format(corr[0], corr[1])]

        self.define_correlation_channels()

    def prepare(self, sweep_points=None):
        if self.AWG is not None:
            self.AWG.stop()
        if sweep_points is None or self.single_int_avg:
            self.nr_sweep_points = self.seg_per_point
        else:
            self.nr_sweep_points = len(sweep_points) * self.seg_per_point

        self.UHFQC.quex_rl_length(self.nr_sweep_points)
        self.UHFQC.quex_rl_avgcnt(int(np.log2(self.nr_averages)))
        self.UHFQC.quex_wint_length(int(self.integration_length*(1.8e9)))

        self.set_up_correlation_weights()

        # Configure the result logger to not do any averaging
        # The AWG program uses userregs/0 to define the number o iterations in
        # the loop
        self.UHFQC.awgs_0_userregs_0(
            int(self.nr_averages*self.nr_sweep_points))
        self.UHFQC.awgs_0_userregs_1(0)  # 0 for rl, 1 for iavg

        self.UHFQC.acquisition_initialize(channels=self.channels, mode='rl')

    def define_correlation_channels(self):
        self.correlation_channels = []
        used_channels = deepcopy(self.used_channels)
        for corr in self.correlations:
            print(corr)
            print(self.channels)
            print(used_channels)
            # Start by assigning channels
            if corr[0] not in used_channels or corr[1] not in used_channels:
                raise ValueError('Correlations should be in used channels')

            correlation_channel = -1

            # # 9 is the (current) max number of weights in the UHFQA
            for ch in range(9):
                # Find the first unused channel to set up as correlation
                if ch not in used_channels:
                    # selects the lowest available free channel
                    correlation_channel = ch
                    self.channels += [ch]
                    self.correlation_channels += [correlation_channel]

                    print('Using channel {} for correlation ({}, {}).'
                          .format(ch, corr[0], corr[1]))
                    # correlation mode is turned on in the
                    # set_up_correlation_weights method
                    break
                    # FIXME, can currently only use one correlation

            if correlation_channel < 0:
                raise ValueError('No free channel available for correlation.')
            else:
                used_channels += [ch]

    def set_up_correlation_weights(self):
        if self.thresholding:
            # correlations mode after threshold
            # NOTE: thresholds need to be set outside the detctor object.
            self.UHFQC.quex_rl_source(5)
        else:
            # correlations mode before threshold
            self.UHFQC.quex_rl_source(4)
        # Configure correlation mode
        for ch in self.channels:
            if ch not in self.correlation_channels:
                # Disable correlation mode as this is used for normal
                # acquisition
                self.UHFQC.set('quex_corr_{}_mode'.format(ch), 0)

        for correlation_channel, corr in zip(self.correlation_channels,
                                             self.correlations):
            # Duplicate source channel to the correlation channel and select
            # second channel as channel to correlate with.
            copy_int_weights_real = \
                self.UHFQC.get('quex_wint_weights_{}_real'.format(corr[0]))[
                    0]['vector']
            copy_int_weights_imag = \
                self.UHFQC.get('quex_wint_weights_{}_imag'.format(corr[0]))[
                    0]['vector']

            copy_rot_matrix_real = \
                self.UHFQC.get('quex_rot_{}_real'.format(corr[0]))
            copy_rot_matrix_imag = \
                self.UHFQC.get('quex_rot_{}_imag'.format(corr[0]))

            self.UHFQC.set(
                'quex_wint_weights_{}_real'.format(correlation_channel),
                copy_int_weights_real)
            self.UHFQC.set(
                'quex_wint_weights_{}_imag'.format(correlation_channel),
                copy_int_weights_imag)

            self.UHFQC.set(
                'quex_rot_{}_real'.format(correlation_channel),
                copy_rot_matrix_real)
            self.UHFQC.set(
                'quex_rot_{}_imag'.format(correlation_channel),
                copy_rot_matrix_imag)
            # Enable correlation mode one the correlation output channel and
            # set the source to the second source channel
            self.UHFQC.set('quex_corr_{}_mode'.format(correlation_channel), 1)
            self.UHFQC.set('quex_corr_{}_source'.format(correlation_channel),
                           corr[1])

            # If thresholding is enabled, set the threshold for the correlation
            # channel.
            if self.thresholding:
                thresh_level = \
                    self.UHFQC.get('quex_thres_{}_level'.format(corr[0]))
                self.UHFQC.set(
                    'quex_thres_{}_level'.format(correlation_channel),
                    thresh_level)

    def get_values(self):
        data_raw = self.poll_data()
        data_processed = self.process_data(data_raw[self.UHFQC.name])
        return data_processed

    def process_data(self, data_raw):
        if self.thresholding:
            data = data_raw
        else:
            data = []
            self.scaling_factor = 1 / (1.8e9 * self.integration_length)
            # FIXME: this should be tested
            for n, ch in enumerate(self.used_channels):
                if ch in self.correlation_channels:
                    data.append(3 * np.array(data_raw[n]) *
                                (self.scaling_factor**2 / self.nr_averages))
                else:
                    data.append(np.array(data_raw[n]) *
                                (self.scaling_factor / self.nr_averages))

        return data


class UHFQC_integration_logging_det(UHFQC_Base):

    '''
    Detector used for integrated average results with the UHFQC

    '''

    def __init__(self, UHFQC, AWG=None,
                 integration_length: float=1e-6,
                 nr_shots: int=4094,
                 channels: list=(0, 1),
                 result_logging_mode: str='raw',
                 always_prepare: bool=False,
                 prepare_function=None,
                 prepare_function_kwargs: dict=None,
                 **kw):
        """
        Args:
        UHFQC (instrument) : data acquisition device
        AWG   (instrument) : device responsible for starting and stopping
                             the experiment, can also be a central controller.
        integration_length (float): integration length in seconds
        nr_shots (int)     : nr of shots (max is 4095)
        channels (list)    : index (channel) of UHFQC weight functions to use

        result_logging_mode (str):  options are
            - raw        -> returns raw data in V
            - lin_trans  -> applies the linear transformation matrix and
                            subtracts the offsets defined in the UFHQC.
                            This is typically used for crosstalk suppression
                            and normalization. Requires optimal weights.
            - digitized  -> returns fraction of shots based on the threshold
                            defined in the UFHQC. Requires optimal weights.
        always_prepare (bool) : when True the acquire/get_values method will
            first call the prepare statement. This is particularly important
            when it is both a single_int_avg detector and acquires multiple
            segments per point.
        """
        super().__init__(UHFQC)

        self.name = '{}_UHFQC_integration_logging_det'.format(
            result_logging_mode)
        self.channels = channels

        self.value_names = ['']*len(self.channels)
        for i, channel in enumerate(self.channels):
            self.value_names[i] = \
                '{}_{} w{}'.format(UHFQC.name, result_logging_mode, channel)
        if result_logging_mode == 'raw':
            self.value_units = ['V']*len(self.channels)
            self.scaling_factor = 1  # /(1.8e9*integration_length)
        else:
            self.value_units = ['']*len(self.channels)
            self.scaling_factor = 1

        self.AWG = AWG
        self.integration_length = integration_length
        self.nr_shots = nr_shots

        # 0/1/2 crosstalk supressed /digitized/raw
        res_logging_indices = {'lin_trans': 0, 'digitized': 1, 'raw': 2}
        # mode 3 is statistics logging, this is implemented in a
        # different detector
        self.result_logging_mode_idx = res_logging_indices[result_logging_mode]
        self.result_logging_mode = result_logging_mode

        self.always_prepare = always_prepare
        self.prepare_function = prepare_function
        self.prepare_function_kwargs = prepare_function_kwargs

    def prepare(self, sweep_points):
        if self.AWG is not None:
            self.AWG.stop()

        if self.prepare_function_kwargs is not None:
            if self.prepare_function is not None:
                self.prepare_function(**self.prepare_function_kwargs)
        else:
            if self.prepare_function is not None:
                self.prepare_function()

        # The averaging-count is used to specify how many times the AWG program
        # should run
        self.UHFQC.awgs_0_single(1)
        self.UHFQC.awgs_0_userregs_0(self.nr_shots) # The AWG program uses 
        # userregs/0 to define the number of iterations
        # in the loop
        self.UHFQC.awgs_0_userregs_1(0)  # 0 for rl, 1 for iavg (input avg)

        self.UHFQC.quex_rl_length(self.nr_shots*len(sweep_points))
        self.nr_sweep_points = self.nr_shots*len(sweep_points)
        self.UHFQC.quex_rl_avgcnt(0)  # log2(1) for single shot readout
        self.UHFQC.quex_wint_length(int(self.integration_length*(1.8e9)))

        self.UHFQC.quex_rl_source(self.result_logging_mode_idx)
        self.UHFQC.acquisition_initialize(channels=self.channels, mode='rl')


    def get_values(self):
        if self.always_prepare:
            self.prepare()
        # if self.AWG is not None:
        #     self.AWG.stop()
        #
        # # resets UHFQC internal readout counters
        # self.UHFQC._daq.setInt('/' + self.UHFQC._device + '/quex/rl/readout',
        #                        self._get_readout())
        #
        # # starting AWG
        # if self.AWG is not None:
        #     self.AWG.start()
        #
        # data_raw = self.UHFQC.acquisition_poll(
        #     samples=self.nr_shots, arm=False, acquisition_time=0.01)
        data_raw = self.poll_data()
        data_processed = self.process_data(data_raw[self.UHFQC.name])
        return data_processed

    def process_data(self, data_raw):
        data = data_raw * self.scaling_factor

        # Corrects offsets after crosstalk suppression matrix in UFHQC
        if self.result_logging_mode == 'lin_trans':
            for i, channel in enumerate(self.channels):
                data[i] = data[i]-self.UHFQC.get(
                    'quex_trans_offset_weightfunction_{}'.format(channel))
        return data

    def finish(self):
        if self.AWG is not None:
            self.AWG.stop()


class UHFQC_integration_average_classifier_det(UHFQC_Base):

    '''
    Detector used for integrated average results with the UHFQC

    '''

    def __init__(self, UHFQC, AWG=None,
                 integration_length: float=1e-6,
                 nr_shots: int=4094,
                 channels: list=(0, 1),
                 correlations=None,
                 result_logging_mode: str='raw',
                 always_prepare: bool=False,
                 prepare_function=None,
                 prepare_function_kwargs: dict=None,
                 get_values_function_kwargs: dict=None, **kw):
        """
        Args:
        UHFQC (instrument) : data acquisition device
        AWG   (instrument) : device responsible for starting and stopping
                             the experiment, can also be a central controller.
        integration_length (float): integration length in seconds
        nr_shots (int)     : nr of shots (max is 4095)
        channels (list)    : index (channel) of UHFQC weight functions to use
        correlations (list): list of tuples containing channels which should
                             be correlated. This detector only works for 2 ro
                             channels per data point, so correlations must be:
                             [ ((ch0, ch1),(ch2, ch3)), ((ch0, ch1),(ch4, ch5)),
                             ... ].
        result_logging_mode (str):  options are
            - raw        -> returns raw data in V
            - lin_trans  -> applies the linear transformation matrix and
                            subtracts the offsets defined in the UFHQC.
                            This is typically used for crosstalk suppression
                            and normalization. Requires optimal weights.
            - digitized  -> returns fraction of shots based on the threshold
                            defined in the UFHQC. Requires optimal weights.
        always_prepare (bool) : when True the acquire/get_values method will
            first call the prepare statement. This is particularly important
            when it is both a single_int_avg detector and acquires multiple
            segments per point.
        """
        super().__init__(UHFQC)

        self.name = '{}_UHFQC_integration_logging_det'.format(
            result_logging_mode)
        self.state_labels = ['pg', 'pe', 'pf']
        self.channels = channels
        self.correlations = correlations

        # Currently doesn't work with single readout channel;
        # assumes 2 channels per data point
        channel_strings = [str(ch) for ch in self.channels]
        self.channel_str_pairs = [''.join(channel_strings[2*j: 2*j+2]) for
                                  j in range(len(self.channels)//2)]
        self.value_names = ['']*(
                len(self.state_labels) * len(self.channel_str_pairs))
        idx = 0
        for ch_pair in self.channel_str_pairs:
            for state in self.state_labels:
                self.value_names[idx] = '{}_{} w{}'.format(UHFQC.name,
                    state, ch_pair)
                idx += 1

        if self.correlations is not None:
            # get [[ch0ch1, ch2ch3], [ch0ch1, ch4ch5],...]
            # extend value_names for correlations
            self.correlation_string_lists = []
            for corr in self.correlations:
                corr_strs = []
                for ch_pair in corr:
                    corr_strs += [''.join([str(ch) for ch in ch_pair])]
                self.correlation_string_lists += [corr_strs]
                self.value_names += [f'{s} corr ({",".join(corr_strs)}) '
                                     for s in self.state_labels]

        if result_logging_mode == 'raw':
            self.value_units = ['']*len(self.value_names)
            self.scaling_factor = 1  # /(1.8e9*integration_length)
        else:
            self.value_units = ['']*len(self.value_names)
            self.scaling_factor = 1

        self.AWG = AWG
        self.integration_length = integration_length
        self.nr_shots = nr_shots

        # 0/1/2 crosstalk supressed /digitized/raw
        res_logging_indices = {'lin_trans': 0, 'digitized': 1, 'raw': 2}
        # mode 3 is statistics logging, this is implemented in a
        # different detector
        self.result_logging_mode_idx = res_logging_indices[result_logging_mode]
        self.result_logging_mode = result_logging_mode

        self.always_prepare = always_prepare
        self.prepare_function = prepare_function
        self.prepare_function_kwargs = prepare_function_kwargs
        self.get_values_function_kwargs = get_values_function_kwargs

    def prepare(self, sweep_points):
        if self.AWG is not None:
            self.AWG.stop()

        if self.prepare_function_kwargs is not None:
            if self.prepare_function is not None:
                self.prepare_function(**self.prepare_function_kwargs)
        else:
            if self.prepare_function is not None:
                self.prepare_function()

        self.nr_sweep_points = len(sweep_points)
        # The averaging-count is used to specify how many times the AWG program
        # should run
        self.UHFQC.awgs_0_single(1)
        self.UHFQC.awgs_0_userregs_0(int(self.nr_shots))
        # The AWG program uses userregs/0 to define the number of iterations
        # in the loop
        self.UHFQC.awgs_0_userregs_1(0)  # 0 for rl, 1 for iavg (input avg)


        self.UHFQC.quex_rl_length(self.nr_shots*self.nr_sweep_points)
        self.UHFQC.quex_rl_avgcnt(0)  # log2(1) for single shot readout
        self.UHFQC.quex_wint_length(int(self.integration_length*(1.8e9)))

        self.UHFQC.quex_rl_source(self.result_logging_mode_idx)
        self.UHFQC.acquisition_initialize(channels=self.channels, mode='rl')

    def get_values(self):
        if self.always_prepare:
            self.prepare()
        # if self.AWG is not None:
        #     self.AWG.stop()
        # self.UHFQC.quex_rl_readout(1)  # resets UHFQC internal readout counters
        #
        # # starting AWG
        # if self.AWG is not None:
        #     self.AWG.start()
        #
        # data_raw = self.UHFQC.acquisition_poll(
        #     samples=self.nr_shots*self.nr_sweep_points,
        #     arm=False, acquisition_time=0.01)
        data_raw = self.poll_data()
        processed_data = self.process_data(data_raw[self.UHFQC.name])
        return processed_data

    def process_data(self, data_raw):
        data = data_raw * self.scaling_factor

        # Corrects offsets after crosstalk suppression matrix in UFHQC
        if self.result_logging_mode == 'lin_trans':
            for i, channel in enumerate(self.channels):
                data[i] = data[i]-self.UHFQC.get(
                    'quex_trans_offset_weightfunction_{}'.format(channel))

        # Classify data into qutrit states
        classifier_params_list = self.get_values_function_kwargs.get(
                    'classifier_params', None)
        if not isinstance(classifier_params_list, list):
            classifier_params_list = [classifier_params_list]
        state_prob_mtx_list = self.get_values_function_kwargs.get(
                    'state_prob_mtx', None)
        if state_prob_mtx_list is None:
            state_prob_mtx_list = [None]*len(classifier_params_list)
        elif not isinstance(state_prob_mtx_list, list):
            state_prob_mtx_list = [state_prob_mtx_list]

        nr_states = len(self.state_labels)
        classified_data = np.zeros(
            (nr_states*len(self.channel_str_pairs),self.nr_sweep_points))
        if self.get_values_function_kwargs.get('classify', True):
            for i in range(len(self.channel_str_pairs)):
                classified_data[nr_states*i: nr_states*i+nr_states, :] = \
                    self.classify_shots(data[2*i: 2*i+2, :],
                                        classifier_params_list[i],
                                        state_prob_mtx_list[i],
                                        self.get_values_function_kwargs.get(
                                           'average', True),
                                        self.get_values_function_kwargs.get(
                                            'correlate', False))
        return classified_data

    def classify_shots(self, data, classifier_params_dict, state_prob_mtx=None,
                       average=False, correlate=False):
        if classifier_params_dict is None:
            raise ValueError('Please specify the classifier parameters dict.')

        classified_data = a_tools.predict_gm_proba_from_clf(
            data.T, classifier_params_dict)
        # reshape into (nr_shots, nr_sweep_points, nr_data_columns)
        classified_data = np.reshape(
            classified_data, (self.nr_shots, self.nr_sweep_points,
                              classified_data.shape[1]))

        if correlate:
            # can only correlate corresponding probabilities on all channels;
            # it cannot correlate selected channels
            assert (classified_data.shape[-1] // len(self.state_labels) > 1)
            corr_data = np.zeros(shape=(classified_data.shape[0],
                                        classified_data.shape[1],
                                        len(self.state_labels)))
            for p in range(len(self.state_labels)):
                corr_data[:, :, p] = np.product(
                    [classified_data[:, :, c] for c in np.arange(
                        classified_data.shape[2])[p::len(self.state_labels)]],
                    axis=0)
            classified_data = np.concatenate([data, corr_data], axis=2)

        if average:
            classified_data = np.mean(classified_data, axis=0)
        if state_prob_mtx is not None:
            classified_data = \
                np.linalg.inv(state_prob_mtx).T @ classified_data.T
            log.info('Data corrected based on state_prob_mtx.')
        else:
            classified_data = classified_data.T

        return classified_data

    def finish(self):
        if self.AWG is not None:
            self.AWG.stop()<|MERGE_RESOLUTION|>--- conflicted
+++ resolved
@@ -417,19 +417,11 @@
             self.detectors = [p[1] for p in sorted(
                 [(d.UHFQC._device, d) for d in detectors], reverse=True)]
         self.AWG = None
-<<<<<<< HEAD
 
         self.UHFs = [d.UHFQC for d in self.detectors]
         self.UHF_map = {UHF.name: i
                    for UHF, i in zip(self.UHFs, range(len(self.detectors)))}
 
-=======
-
-        self.UHFs = [d.UHFQC for d in self.detectors]
-        self.UHF_map = {UHF.name: i
-                   for UHF, i in zip(self.UHFs, range(len(self.detectors)))}
-
->>>>>>> 7ebbc9be
     def poll_data(self):
         if self.AWG is not None:
             self.AWG.stop()
