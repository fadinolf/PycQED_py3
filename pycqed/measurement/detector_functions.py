--- conflicted
+++ resolved
@@ -1208,12 +1208,8 @@
         idx = 0
         for ch_pair in self.channel_str_pairs:
             for state in self.state_labels:
-<<<<<<< HEAD
                 self.value_names[idx] = '{}_{} w{}'.format(UHFQC.name,
                     state, ch_pair)
-=======
-                self.value_names[idx] = f'{state} w{ch_pair}'
->>>>>>> 640624d5
                 idx += 1
 
         if self.correlations is not None:
