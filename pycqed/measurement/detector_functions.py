--- conflicted
+++ resolved
@@ -1581,11 +1581,6 @@
         # replaces this functionality -MAR Dec 2017
         self.seg_per_point = max(seg_per_point, values_per_point)
 
-<<<<<<< HEAD
-
-
-=======
->>>>>>> 7f3657fb
         self.AWG = AWG
 
         rounded_nr_averages = 2**int(np.log2(nr_averages))
@@ -2587,7 +2582,6 @@
 
     def finish(self):
         if self.AWG is not None:
-<<<<<<< HEAD
             self.AWG.stop()
 
 class Function_Detector_list(Soft_Detector):
@@ -2618,7 +2612,4 @@
             self.value_units = [""] * len(result_keys)
 
     def acquire_data_point(self, **kw):
-        return self.sweep_function(**self.msmt_kw)
-=======
-            self.AWG.stop()
->>>>>>> 7f3657fb
+        return self.sweep_function(**self.msmt_kw)