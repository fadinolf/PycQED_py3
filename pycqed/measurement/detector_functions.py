'''
Module containing a collection of detector functions used by the
Measurement Control.
'''
import numpy as np
from copy import deepcopy
import logging
import time
from string import ascii_uppercase
from pycqed.analysis import analysis_toolbox as a_tools
from pycqed.analysis.fit_toolbox import functions as fn
from pycqed.measurement.waveform_control import pulse
from pycqed.measurement.waveform_control import element
from pycqed.measurement.waveform_control import sequence
from qcodes.instrument.parameter import _BaseParameter
import pycqed.measurement.pulse_sequences.calibration_elements as cal_elts
import logging
log = logging.getLogger(__name__)

class Detector_Function(object):

    '''
    Detector_Function class for MeasurementControl
    '''

    def __init__(self, **kw):
        self.name = self.__class__.__name__
        self.set_kw()
        self.value_names = ['val A', 'val B']
        self.value_units = ['arb. units', 'arb. units']
        # to be used by MC.get_percdone()
        self.acq_data_len_scaling = 1

    def set_kw(self, **kw):
        '''
        convert keywords to attributes
        '''
        for key in list(kw.keys()):
            exec('self.%s = %s' % (key, kw[key]))

    def get_values(self):
        pass

    def prepare(self, **kw):
        pass

    def finish(self, **kw):
        pass


class Multi_Detector(Detector_Function):
    """
    Combines several detectors of the same type (hard/soft) into a single
    detector.
    """

    def __init__(self, detectors: list,
                 det_idx_suffix: bool=True, **kw):
        """
        detectors     (list): a list of detectors to combine.
        det_idx_suffix(bool): if True suffixes the value names with
                "_det{idx}" where idx refers to the relevant detector.
        """
        self.detectors = detectors
        self.name = 'Multi_detector'
        self.value_names = []
        self.value_units = []
        for i, detector in enumerate(detectors):
            for detector_value_name in detector.value_names:
                if det_idx_suffix:
                    detector_value_name += '_det{}'.format(i)
                self.value_names.append(detector_value_name)
            for detector_value_unit in detector.value_units:
                self.value_units.append(detector_value_unit)

        self.detector_control = self.detectors[0].detector_control
        for d in self.detectors:
            if d.detector_control != self.detector_control:
                raise ValueError('All detectors should be of the same type')

    def prepare(self, **kw):
        for detector in self.detectors:
            detector.prepare(**kw)

    def get_values(self):
        values_list = []
        for detector in self.detectors:
            new_values = detector.get_values()
            values_list.append(new_values)
        values = np.concatenate(values_list)
        return values

    def acquire_data_point(self):
        # N.B. get_values and acquire_data point are virtually identical.
        # the only reason for their existence is a historical distinction
        # between hard and soft detectors that leads to some confusing data
        # shape related problems, hence the append vs concatenate
        values = []
        for detector in self.detectors:
            new_values = detector.acquire_data_point()
            values = np.append(values, new_values)
        return values

    def finish(self):
        for detector in self.detectors:
            detector.finish()


class IndexDetector(Detector_Function):
    def __init__(self, detector, index):
        super().__init__()
        self.detector = detector
        self.index = index
        self.name = detector.name + '[{}]'.format(index)
        self.value_names = [detector.value_names[index]]
        self.value_units = [detector.value_units[index]]
        self.detector_control = detector.detector_control

    def prepare(self, **kw):
        self.detector.prepare(**kw)

    def get_values(self):
        return self.detector.get_values()[self.index]

    def acquire_data_point(self):
        return self.detector.acquire_data_point()[self.index]

    def finish(self):
        self.detector.finish()

###############################################################################
###############################################################################
####################             None Detector             ####################
###############################################################################
###############################################################################


class None_Detector(Detector_Function):

    def __init__(self, **kw):
        super(None_Detector, self).__init__()
        self.detector_control = 'soft'
        self.set_kw()
        self.name = 'None_Detector'
        self.value_names = ['None']
        self.value_units = ['None']

    def acquire_data_point(self, **kw):
        '''
        Returns something random for testing
        '''
        return np.random.random()


class Hard_Detector(Detector_Function):

    def __init__(self, **kw):
        super().__init__()
        self.detector_control = 'hard'

    def prepare(self, sweep_points=None):
        pass

    def finish(self):
        pass


class Soft_Detector(Detector_Function):

    def __init__(self, **kw):
        super().__init__(**kw)
        self.detector_control = 'soft'

    def acquire_data_point(self, **kw):
        return np.random.random()

    def prepare(self, sweep_points=None):
        pass


##########################################################################
##########################################################################
####################     Hardware Controlled Detectors     ###############
##########################################################################
##########################################################################


class Dummy_Detector_Hard(Hard_Detector):

    def __init__(self, delay=0, noise=0, **kw):
        super(Dummy_Detector_Hard, self).__init__()
        self.set_kw()
        self.detector_control = 'hard'
        self.value_names = ['distance', 'Power']
        self.value_units = ['m', 'W']
        self.delay = delay
        self.noise = noise
        self.times_called = 0

    def prepare(self, sweep_points):
        self.sweep_points = sweep_points

    def get_values(self):
        x = self.sweep_points
        noise = self.noise * (np.random.rand(2, len(x)) - .5)
        data = np.array([np.sin(x / np.pi),
                         np.cos(x/np.pi)])
        data += noise
        time.sleep(self.delay)
        # Counter used in test suite to test how many times data was acquired.
        self.times_called += 1

        return data

class Dummy_Shots_Detector(Hard_Detector):

    def __init__(self, max_shots=10, **kw):
        super().__init__()
        self.set_kw()
        self.detector_control = 'hard'
        self.value_names = ['shots']
        self.value_units = ['m']
        self.max_shots = max_shots
        self.times_called = 0

    def prepare(self, sweep_points):
        self.sweep_points = sweep_points

    def get_values(self):
        x = self.sweep_points

        start_idx = self.times_called*self.max_shots % len(x)

        dat = x[start_idx:start_idx+self.max_shots]
        self.times_called += 1
        return dat


class Sweep_pts_detector(Detector_Function):

    """
    Returns the sweep points, used for testing purposes
    """

    def __init__(self, params, chunk_size=80):
        self.detector_control = 'hard'
        self.value_names = []
        self.value_units = []
        self.chunk_size = chunk_size
        self.i = 0
        for par in params:
            self.value_names += [par.name]
            self.value_units += [par.units]

    def prepare(self, sweep_points):
        self.i = 0
        self.sweep_points = sweep_points

    def get_values(self):
        return self.get()

    def acquire_data_point(self):
        return self.get()

    def get(self):
        print('passing chunk {}'.format(self.i))
        start_idx = self.i*self.chunk_size
        end_idx = start_idx + self.chunk_size
        self.i += 1
        time.sleep(.2)
        if len(np.shape(self.sweep_points)) == 2:
            return self.sweep_points[start_idx:end_idx, :].T
        else:
            return self.sweep_points[start_idx:end_idx]

##############################################################################
##############################################################################
####################     Software Controlled Detectors     ###################
##############################################################################
##############################################################################


class Dummy_Detector_Soft(Soft_Detector):

    def __init__(self, delay=0, **kw):
        self.set_kw()
        self.delay = delay
        self.detector_control = 'soft'
        self.name = 'Dummy_Detector_Soft'
        self.value_names = ['I', 'Q']
        self.value_units = ['V', 'V']
        self.i = 0
        # self.x can be used to set x value externally
        self.x = None

    def acquire_data_point(self, **kw):
        if self.x is None:
            x = self.i/15.
        self.i += 1
        time.sleep(self.delay)
        return np.array([np.sin(x/np.pi), np.cos(x/np.pi)])


class Dummy_Detector_Soft_diff_shape(Soft_Detector):
    # For testing purpose, returns data in a slightly different shape

    def __init__(self, delay=0, **kw):
        self.set_kw()
        self.delay = delay
        self.detector_control = 'soft'
        self.name = 'Dummy_Detector_Soft'
        self.value_names = ['I', 'Q']
        self.value_units = ['V', 'V']
        self.i = 0
        # self.x can be used to set x value externally
        self.x = None

    def acquire_data_point(self, **kw):
        if self.x is None:
            x = self.i/15.
        self.i += 1
        time.sleep(self.delay)
        # This is the format an N-D detector returns data in.
        return np.array([[np.sin(x/np.pi), np.cos(x/np.pi)]]).reshape(2, -1)


class Function_Detector(Soft_Detector):
    """
    Defines a detector function that wraps around an user-defined function.
    Inputs are:
        get_function (callable) : function used for acquiring values
        value_names (list) : names of the elements returned by the function
        value_units (list) : units of the elements returned by the function
        result_keys (list) : keys of the dictionary returned by the function
                             if not None
        msmt_kw   (dict)   : kwargs for the get_function, dict items can be
            values or parameters. If they are parameters the output of the
            get method will be used for each get_function evaluation.

        prepare_function (callable): function used as the prepare method
        prepare_kw (dict)   : kwargs for the prepare function
        always_prepare (bool) : if True calls prepare every time data is
            acquried

    The input function get_function must return a dictionary.
    The contents(keys) of this dictionary are going to be the measured
    values to be plotted and stored by PycQED
    """

    def __init__(self, get_function, value_names=None,
                 detector_control: str='soft',
                 value_units: list=None, msmt_kw: dict ={},
                 result_keys: list=None,
                 prepare_function=None, prepare_function_kw: dict={},
                 always_prepare: bool=False, **kw):
        super().__init__()
        self.get_function = get_function
        self.result_keys = result_keys
        self.value_names = value_names
        self.value_units = value_units
        self.msmt_kw = msmt_kw
        self.detector_control = detector_control
        if self.value_names is None:
            self.value_names = result_keys
        if self.value_units is None:
            self.value_units = ['a.u.'] * len(self.value_names)

        self.prepare_function = prepare_function
        self.prepare_function_kw = prepare_function_kw
        self.always_prepare = always_prepare

    def prepare(self, **kw):
        if self.prepare_function is not None:
            self.prepare_function(**self.prepare_function_kwargs)

    def acquire_data_point(self, **kw):
        measurement_kwargs = {}
        # If an entry has a get method that will be used to set the value.
        # This makes parameters work in this context.
        for key, item in self.msmt_kw.items():
            if isinstance(item, _BaseParameter):
                value = item.get()
            else:
                value = item
            measurement_kwargs[key] = value

        # Call the function
        result = self.get_function(**measurement_kwargs)
        if self.result_keys is None:
            return result
        else:
            results = [result[key] for key in self.result_keys]
            if len(results) == 1:
                return results[0]  # for a single entry we don't want a list
            return results

    def get_values(self):
        return self.acquire_data_point()



# --------------------------------------------
# Zurich Instruments UHFQC detector functions
# --------------------------------------------

class UHFQC_Base(Hard_Detector):
    """
    Base Class for all UHF detectors
    """
    def __init__(self, UHFQC=None, detectors=None):
        super().__init__()
        if detectors is None:
            # if no detector is provided then itself is the only detector
            self.detectors = [self]
            assert UHFQC is not None, "UHFQC required when using single detector"
            self.UHFQC = UHFQC
        else:
            # in multi uhf mode several detectors are passed.
            self.detectors = [p[1] for p in sorted(
                [(d.UHFQC.devname, d) for d in detectors], reverse=True)]
        self.AWG = None

        self.UHFs = [d.UHFQC for d in self.detectors]
        self.UHF_map = {UHF.name: i
                   for UHF, i in zip(self.UHFs, range(len(self.detectors)))}

    def poll_data(self):
        if self.AWG is not None:
            self.AWG.stop()

        for UHF in self.UHFs:
            UHF.set('qas_0_result_enable', 1)

        if self.AWG is not None:
            self.AWG.start()

        acq_paths = {UHF.name: UHF._acquisition_nodes for UHF in self.UHFs}

        data = {UHF.name: {k: [] for k, dummy in enumerate(UHF._acquisition_nodes)}
                for UHF in self.UHFs}

        # Acquire data
        gotem = {UHF.name: [False] * len(UHF._acquisition_nodes) for UHF in
                 self.UHFs}
        accumulated_time = 0

        while accumulated_time < self.UHFs[0].timeout() and \
                not all(np.concatenate(list(gotem.values()))):
            dataset = {}
            for UHF in self.UHFs:
                if not all(gotem[UHF.name]):
                    time.sleep(0.01)
                    dataset[UHF.name] = UHF.poll(0.01)
            for UHFname in dataset.keys():
                for n, p in enumerate(acq_paths[UHFname]):
                    if p in dataset[UHFname]:
                        for v in dataset[UHFname][p]:
                            data[UHFname][n] = np.concatenate(
                                (data[UHFname][n], v['vector']))

                            if len(data[UHFname][n]) >= self.detectors[
                                self.UHF_map[UHFname]].nr_sweep_points:
                                gotem[UHFname][n] = True
            accumulated_time += 0.01 * len(self.UHFs)

        if not all(np.concatenate(list(gotem.values()))):
            for UHF in self.UHFs:
                UHF.acquisition_finalize()
                for n, c in enumerate(UHF._acquisition_nodes):
                    if n in data[UHF.name]:
                        n_swp = len(data[UHF.name][n])
                        tot_swp = self.detectors[
                            self.UHF_map[UHF.name]].nr_sweep_points
                        log.info(f"\t: Channel {n}: Got {n_swp} of {tot_swp} "
                                 f"samples")
                raise TimeoutError("Error: Didn't get all results!")

        data_raw = {UHF.name: np.array([data[UHF.name][key]
                    for key in sorted(data[UHF.name].keys())]) for UHF in
                    self.UHFs}

        return data_raw

    def finish(self):
        if self.AWG is not None:
            self.AWG.stop()

        for d in self.detectors:
            d.UHFQC.acquisition_finalize()


class UHFQC_multi_detector(UHFQC_Base):
    """
    Combines several UHF detectors into a single detector
    """
    def __init__(self, detectors, **kw):
        super().__init__(detectors=detectors)
        self.AWG = None
        self.value_names = []
        self.value_units = []

        for d in self.detectors:
            self.value_names += [vn + ' ' + d.UHFQC.name for vn in d.value_names]
            self.value_units += d.value_units
            if d.AWG is not None:
                if self.AWG is None:
                    self.AWG = d.AWG
                elif self.AWG != d.AWG:
                    raise Exception('Not all AWG instances in UHFQC_multi_detector'
                                    ' are the same')
                d.AWG = None
        # to be used in MC.get_percdone()
        self.acq_data_len_scaling = \
            self.detectors[0].acq_data_len_scaling

        # currently only has support for classifier detector data
        self.correlated = kw.get('correlated', False)
        self.averaged = kw.get('averaged', True)
        if 'classifier' in self.detectors[0].name:
            self.correlated = self.detectors[0].get_values_function_kwargs.get(
                'correlated', True)
            self.averaged = self.detectors[0].get_values_function_kwargs.get(
                'averaged', True)
<<<<<<< HEAD
=======

>>>>>>> 856dbaf2
        if self.correlated:
            self.value_names += ['correlation']
            self.value_units += ['']

    def prepare(self, sweep_points):
        for d in self.detectors:
            d.prepare(sweep_points)

    def get_values(self):
        raw_data = self.poll_data()

        processed_data = [self.detectors[self.UHF_map[UHF]].process_data(d)
                          for UHF, d in raw_data.items()]
        processed_data = np.concatenate(processed_data)
        if self.correlated:
            corr_data = self.get_correlations_classif_det(np.concatenate([
                d for d in raw_data.values()]))
            processed_data = np.concatenate([processed_data, corr_data], axis=0)

<<<<<<< HEAD
        # print('final ', processed_data.shape)
=======
>>>>>>> 856dbaf2
        return processed_data

    def get_correlations_classif_det(self, data):
        classifier_params_list = []
        state_prob_mtx_list = []
        for d in self.detectors:
            classifier_params_list += d.classifier_params_list
            state_prob_mtx_list += d.state_prob_mtx_list
<<<<<<< HEAD
        # print('data ', data.shape)

=======
>>>>>>> 856dbaf2
        nr_states = len(self.detectors[0].state_labels)
        len_ch_pairs = sum([len(d.channel_str_pairs) for d in self.detectors])

        # create variable with nr_states=3 x len_ch_pairs=nr_qubits columns
        # and nr_sweep_points x nr_shots rows
        clf_data_all = np.zeros(
            (self.detectors[0].nr_sweep_points * self.detectors[0].nr_shots,
             nr_states * len_ch_pairs))
        for i in range(len_ch_pairs):
            # classify shot-by-shot
            clf_data = a_tools.predict_gm_proba_from_clf(
                data[2 * i: 2 * i + 2, :].T, classifier_params_list[i])
            if self.detectors[0].get_values_function_kwargs.get(
                    'thresholded', True):
                # clf_data must be 2 dimensional, rows are shots*sweep_points,
                # columns are nr_states
                # goes through each set of 3 columns and sets the max entry
                # in each row to 1 and the other 2 entries to 0
                clf_data = np.isclose(np.repeat([np.arange(nr_states)],
                                                clf_data.shape[0], axis=0).T,
                                      np.argmax(clf_data, axis=1)).T
            if state_prob_mtx_list is not None:
                clf_data = (np.linalg.inv(
                    state_prob_mtx_list[i]).T @ clf_data.T).T
                log.info('Correlated data corrected based on state_prob_mtx.')
            else:
                log.info('not correcting correlated data')
            clf_data_all[:, nr_states * i: nr_states * i + nr_states] = clf_data

<<<<<<< HEAD
        # print('clf_data_all1 ', clf_data_all.shape)
=======
>>>>>>> 856dbaf2
        # can only correlate corresponding probabilities on all channels;
        # it cannot correlate selected channels
        nr_states = len(self.detectors[0].state_labels)  # usually 3
        q = clf_data_all.shape[1] // nr_states  # nr of qubits
        # creates array with nr_sweep_points x nr_shots columns and
        # nr_qubits rows, where all entries are 0, 1, or 2. The entry in each
        # column is the state of the respective qubit, 0=g, 1=e, 2=f.
        qb_states_list = [np.argmax(
            clf_data_all[:, i * nr_states: i * nr_states + nr_states],
            axis=1) for i in range(q)]
        # correlate the shots of the two qubits as follows:
        # if both qubits are in g or f ---> correlator = 0
        # if both qubits are in e ---> correlator = 0
        # if one qubit is in g or f but the other in e ---> correlator = 1
        corr_data = np.sum(np.array(qb_states_list) % 2, axis=0) % 2
        if self.averaged:
            corr_data = np.reshape(
                corr_data, (self.detectors[0].nr_shots,
                            self.detectors[0].nr_sweep_points))
            corr_data = np.mean(corr_data, axis=0)
        corr_data = np.reshape(corr_data, (1, corr_data.size))
<<<<<<< HEAD
        # print('corr_data ', corr_data.shape)
=======
>>>>>>> 856dbaf2

        return corr_data

    def finish(self):
        for d in self.detectors:
            d.finish()


class UHFQC_input_average_detector(UHFQC_Base):

    """
    Detector used for acquiring averaged timetraces withe the UHFQC
    """

    def __init__(self, UHFQC, AWG=None, channels=(0, 1),
                 nr_averages=1024, nr_samples=4096, **kw):
        super(UHFQC_input_average_detector, self).__init__(UHFQC)
        self.channels = channels
        self.value_names = ['']*len(self.channels)
        self.value_units = ['']*len(self.channels)
        for i, channel in enumerate(self.channels):
            self.value_names[i] = f'{UHFQC.name}_ch{channel}'
            self.value_units[i] = 'V'
            # UHFQC returned data is in Volts
            # January 2018 verified by Xavi
        self.AWG = AWG
        self.nr_samples = nr_samples - nr_samples % 4
        self.nr_averages = nr_averages

    def get_values(self):
        raw_data = self.poll_data()
        processed_data = self.process_data(raw_data[self.UHFQC.name])
        return processed_data

    def process_data(self, raw_data):
        # IMPORTANT: No re-scaling factor needed for input average mode as
        # the UHFQC returns volts
        # Verified January 2018 by Xavi
        return raw_data


    def prepare(self, sweep_points):
        if self.AWG is not None:
            self.AWG.stop()
        self.nr_sweep_points = self.nr_samples
        self.UHFQC.qudev_acquisition_initialize(channels=self.channels, 
                                          samples=self.nr_samples,
                                          averages=self.nr_averages,
                                          loop_cnt=int(self.nr_averages),
                                          mode='iavg')


class UHFQC_integrated_average_detector(UHFQC_Base):

    """
    Detector used for integrated average results with the UHFQC

    Args:
        UHFQC (instrument) : data acquisition device
        AWG   (instrument) : device responsible for starting and stopping
                the experiment, can also be a central controller

        integration_length (float): integration length in seconds
        nr_averages (int)         : nr of averages per data point
            IMPORTANT: this must be a power of 2

        result_logging_mode (str) :  options are
            - raw        -> returns raw data in V
            - lin_trans  -> applies the linear transformation matrix and
                            subtracts the offsets defined in the UFHQC.
                            This is typically used for crosstalk suppression
                            and normalization. Requires optimal weights.
            - digitized  -> returns fraction of shots based on the threshold
                            defined in the UFHQC. Requires optimal weights.

        real_imag (bool)     : if False returns data in polar coordinates
                                useful for e.g., spectroscopy
                                #FIXME -> should be named "polar"
        single_int_avg (bool): if True makes this a soft detector

        Args relating to changing the amoung of points being detected:

        seg_per_point (int)  : number of segments per sweep point,
                does not do any renaming or reshaping.
                Here for deprecation reasons.
        chunk_size    (int)  : used in single shot readout experiments.
        values_per_point (int): number of values to measure per sweep point.
                creates extra column/value_names in the dataset for each channel.
        values_per_point_suffex (list): suffex to add to channel names for
                each value. should be a list of strings with lenght equal to
                values per point.
        always_prepare (bool) : when True the acquire/get_values method will
            first call the prepare statement. This is particularly important
            when it is both a single_int_avg detector and acquires multiple
            segments per point.
    """

    def __init__(self, UHFQC, AWG=None,
                 integration_length: float=1e-6, nr_averages: int=1024,
                 channels: list=(0, 1, 2, 3), result_logging_mode: str='raw',
                 real_imag: bool=True,
                 seg_per_point: int =1, single_int_avg: bool =False,
                 chunk_size: int=None,
                 values_per_point: int=1, values_per_point_suffex: list=None,
                 always_prepare: bool=False,
                 prepare_function=None, prepare_function_kwargs: dict=None,
                 **kw):

        super().__init__(UHFQC)

        self.name = '{}_UHFQC_integrated_average'.format(result_logging_mode)
        self.channels = deepcopy(channels)
        self.value_names = ['']*len(self.channels)
        for i, channel in enumerate(self.channels):
            self.value_names[i] = \
                '{}_{} w{}'.format(UHFQC.name, result_logging_mode, channel)
        if result_logging_mode == 'raw':
            # Units are only valid when using SSB or DSB demodulation.
            # value corrsponds to the peak voltage of a cosine with the
            # demodulation frequency.
            self.value_units = ['Vpeak']*len(self.channels)
            self.scaling_factor = 1/(1.8e9*integration_length*nr_averages)
        elif result_logging_mode == 'lin_trans':
            self.value_units = ['a.u.']*len(self.channels)
            self.scaling_factor = 1/nr_averages

        elif result_logging_mode == 'digitized':
            self.value_units = ['frac']*len(self.channels)
            self.scaling_factor = 1#/0.00146484375

        self.value_names, self.value_units = self._add_value_name_suffex(
            value_names=self.value_names, value_units=self.value_units,
            values_per_point=values_per_point,
            values_per_point_suffex=values_per_point_suffex)
        self.single_int_avg = single_int_avg
        if self.single_int_avg:
            self.detector_control = 'soft'
        # useful in combination with single int_avg
        self.always_prepare = always_prepare
        # Directly specifying seg_per_point is deprecated. values_per_point
        # replaces this functionality -MAR Dec 2017
        self.seg_per_point = max(seg_per_point, values_per_point)

        self.AWG = AWG
        self.nr_averages = nr_averages
        self.integration_length = integration_length
        # 0/1/2 crosstalk supressed /digitized/raw
        res_logging_indices = {'lin_trans': 0, 'digitized': 1, 'raw': 2}
        self.result_logging_mode_idx = res_logging_indices[result_logging_mode]
        self.result_logging_mode = result_logging_mode
        self.chunk_size = chunk_size

        self.prepare_function = prepare_function
        self.prepare_function_kwargs = prepare_function_kwargs
        self._set_real_imag(real_imag)

    def _add_value_name_suffex(self, value_names: list, value_units: list,
                               values_per_point: int,
                               values_per_point_suffex: list):
        """
        For use with multiple values_per_point. Adds
        """
        if values_per_point == 1:
            return value_names, value_units
        else:
            new_value_names = []
            new_value_units = []
            if values_per_point_suffex is None:
                values_per_point_suffex = ascii_uppercase[:len(value_names)]

            for vn, vu in zip(value_names, value_units):
                for val_suffix in values_per_point_suffex:
                    new_value_names.append('{} {}'.format(vn, val_suffix))
                    new_value_units.append(vu)
            return new_value_names, new_value_units

    def _set_real_imag(self, real_imag=False):
        """
        Function so that real imag can be changed after initialization
        """

        self.real_imag = real_imag
        # Commented this out as it is already done in the init -MAR Dec 2017
        # if self.result_logging_mode == 'raw':
        #     self.value_units = ['V']*len(self.channels)
        # else:
        #     self.value_units = ['']*len(self.channels)

        if not self.real_imag:
            if len(self.channels) != 2:
                raise ValueError('Length of "{}" is not 2'.format(
                                 self.channels))
            self.value_names[0] = 'Magn'
            self.value_names[1] = 'Phase'
            self.value_units[1] = 'deg'

    def get_values(self):
        if self.always_prepare:
            self.prepare()
        data_raw = self.poll_data()
        data_processed = self.process_data(data_raw[self.UHFQC.name])

        # if self.AWG is not None:
        #     self.AWG.stop()
        #
        #
        # # starting AWG
        # if self.AWG is not None:
        #     # self.AWG.start(exclude=['UHF1'])
        #     self.AWG.start()

        # time.sleep(0.1)
        #
        # data_raw = self.UHFQC.acquisition_poll(
        #     samples=self.nr_sweep_points, arm=False, acquisition_time=0.1)
        # the self.channels should be the same as data_raw.keys().
        # this is to be tested (MAR 26-9-2017)
        return data_processed

    def process_data(self, data_raw):
        data = data_raw * self.scaling_factor
        # Corrects offsets after crosstalk suppression matrix in UFHQC
        if self.result_logging_mode == 'lin_trans':
            for i, channel in enumerate(self.channels):
                data[i] = data[i]-self.UHFQC.get(
                    'qas_0_trans_offset_weightfunction_{}'.format(channel))
        if not self.real_imag:
            data = self.convert_to_polar(data)

        no_virtual_channels = len(self.value_names)//len(self.channels)

        data = np.reshape(data.T,
                          (-1, no_virtual_channels, len(self.channels))).T
        data = data.reshape((len(self.value_names), -1))

        return data

    def convert_to_polar(self, data):
        if len(data) != 2:
            raise ValueError('Expect 2 channels for rotation. Got {}'.format(
                             len(data)))
        I = data[0]
        Q = data[1]
        S21 = I + 1j*Q
        data[0] = np.abs(S21)
        data[1] = np.angle(S21)/(2*np.pi)*360
        return data

    def acquire_data_point(self):
        return self.get_values()

    def prepare(self, sweep_points=None):
        if self.AWG is not None:
            self.AWG.stop()

        # Determine the number of sweep points and set them
        if sweep_points is None or self.single_int_avg:
            # this case will be used when it is a soft detector
            # Note: single_int_avg overrides chunk_size
            # single_int_avg = True is equivalent to chunk_size = 1
            self.nr_sweep_points = self.seg_per_point
        else:
            self.nr_sweep_points = len(sweep_points)*self.seg_per_point

        # this sets the result to integration and rotation outcome
            if (self.chunk_size is not None and
                    self.chunk_size < self.nr_sweep_points):
                # Chunk size is defined and smaller than total number of sweep
                # points -> only acquire one chunk
                self.nr_sweep_points = self.chunk_size * self.seg_per_point

            if (self.chunk_size is not None and
                    self.chunk_size < self.nr_sweep_points):
                # Chunk size is defined and smaller than total number of sweep
                # points -> only acquire one chunk
                self.nr_sweep_points = self.chunk_size * self.seg_per_point

        # Optionally perform extra actions on prepare
        # This snippet is placed here so that it has a chance to modify the
        # nr_sweep_points in a UHFQC detector
        if self.prepare_function_kwargs is not None:
            if self.prepare_function is not None:
                self.prepare_function(**self.prepare_function_kwargs)
        else:
            if self.prepare_function is not None:
                self.prepare_function()

        # Do not enable the rerun button; the AWG program uses userregs/0 to
        # define the number of iterations in the loop
        self.UHFQC.awgs_0_single(1)
        self.UHFQC.qas_0_integration_length(int(self.integration_length*1.8e9))
        self.UHFQC.qas_0_result_source(self.result_logging_mode_idx)
        self.UHFQC.qudev_acquisition_initialize(channels=self.channels, 
                                          samples=self.nr_sweep_points,
                                          averages=self.nr_averages,
                                          loop_cnt=int(self.nr_averages),
                                          mode='rl')



class UHFQC_correlation_detector(UHFQC_integrated_average_detector):
    """
    Detector used for correlation mode with the UHFQC.
    The argument 'correlations' is a list of tuples specifying which channels
    are correlated, and on which channel the correlated signal is output.
    For instance, 'correlations=[(0, 1, 3)]' will put the correlation of
    channels 0 and 1 on channel 3.
    """

    def __init__(self, UHFQC, AWG=None, integration_length=1e-6,
                 nr_averages=1024,  real_imag=True,
                 channels: list = [0, 1], correlations: list=[(0, 1)],
                 result_logging_mode: str='raw',
                 used_channels=None, value_names=None,
                 seg_per_point=1, single_int_avg=False,
                 **kw):
        super().__init__(
            UHFQC, AWG=AWG, integration_length=integration_length,
            nr_averages=nr_averages, real_imag=real_imag,
            channels=channels,
            seg_per_point=seg_per_point, single_int_avg=single_int_avg,
            result_logging_mode=result_logging_mode,
            **kw)

        self.result_logging_mode = result_logging_mode
        self.correlations = correlations
        self.thresholding = self.result_logging_mode == 'digitized'
        res_logging_indices = {'lin_trans': 0, 'digitized': 1, 'raw': 2}
        self.result_logging_mode_idx = res_logging_indices[
            self.result_logging_mode]

        self.used_channels = used_channels
        if self.used_channels is None:
            self.used_channels = self.channels

        if value_names is None:
            self.value_names = []
            for ch in channels:
                self.value_names += ['{}_{} w{}'.format(
                    UHFQC.name, self.result_logging_mode, ch)]
        else:
            self.value_names = value_names

        # Note that V^2 is in brackets to prevent confusion with unit prefixes
        if self.result_logging_mode == 'raw':
            self.value_units = ['V']*len(self.value_names) + \
                               ['(V^2)']*len(self.correlations)
            self.scaling_factor = 1/(1.8e9*integration_length)
        elif self.result_logging_mode == 'lin_trans':
            self.value_units = ['a.u']*len(self.value_names) + \
                               ['a.u.']*len(self.correlations)
            self.scaling_factor = 1
        elif self.result_logging_mode == 'digitized':
            self.value_units = ['frac']*len(self.value_names) + \
                               ['normalized']*len(self.correlations)
            self.scaling_factor = 1

        for corr in correlations:
            self.value_names += ['corr ({},{})'.format(corr[0], corr[1])]

        self.define_correlation_channels()

    def prepare(self, sweep_points=None):
        if self.AWG is not None:
            self.AWG.stop()
        if sweep_points is None or self.single_int_avg:
            self.nr_sweep_points = self.seg_per_point
        else:
            self.nr_sweep_points = len(sweep_points) * self.seg_per_point

        self.UHFQC.qas_0_integration_length(int(self.integration_length*(1.8e9)))

        self.set_up_correlation_weights()

        self.UHFQC.qas_0_result_source(self.result_logging_mode_idx)
        self.UHFQC.qudev_acquisition_initialize(channels=self.channels, 
                                          samples=self.nr_sweep_points,
                                          averages=self.nr_averages,
                                          loop_cnt=int(self.nr_averages*self.nr_sweep_points),
                                          mode='rl')

    def define_correlation_channels(self):
        self.correlation_channels = []
        used_channels = deepcopy(self.used_channels)
        for corr in self.correlations:
            # Start by assigning channels
            if corr[0] not in used_channels or corr[1] not in used_channels:
                raise ValueError('Correlations should be in used channels')

            correlation_channel = -1

            # # 9 is the (current) max number of weights in the UHFQA
            for ch in range(9):
                # Find the first unused channel to set up as correlation
                if ch not in used_channels:
                    # selects the lowest available free channel
                    correlation_channel = ch
                    self.channels += [ch]
                    self.correlation_channels += [correlation_channel]

                    print('Using channel {} for correlation ({}, {}).'
                          .format(ch, corr[0], corr[1]))
                    # correlation mode is turned on in the
                    # set_up_correlation_weights method
                    break
                    # FIXME, can currently only use one correlation

            if correlation_channel < 0:
                raise ValueError('No free channel available for correlation.')
            else:
                used_channels += [ch]

    def set_up_correlation_weights(self):
        if self.thresholding:
            # correlations mode after threshold
            # NOTE: thresholds need to be set outside the detctor object.
            self.UHFQC.qas_0_result_source(5)
        else:
            # correlations mode before threshold
            self.UHFQC.qas_0_result_source(4)
        # Configure correlation mode
        for ch in self.channels:
            if ch not in self.correlation_channels:
                # Disable correlation mode as this is used for normal
                # acquisition
                self.UHFQC.set('qas_0_correlations_{}_enable'.format(ch), 0)

        for correlation_channel, corr in zip(self.correlation_channels,
                                             self.correlations):
            # Duplicate source channel to the correlation channel and select
            # second channel as channel to correlate with.
            copy_int_weights_real = \
                self.UHFQC.get('qas_0_integration_weights_{}_real'.format(corr[0]))[
                    0]['vector']
            copy_int_weights_imag = \
                self.UHFQC.get('qas_0_integration_weights_{}_imag'.format(corr[0]))[
                    0]['vector']

            copy_rot_matrix = self.UHFQC.get('qas_0_rotations_{}'.format(corr[0]))

            self.UHFQC.set(
                'qas_0_integration_weights_{}_real'.format(correlation_channel),
                copy_int_weights_real)
            self.UHFQC.set(
                'qas_0_integration_weights_{}_imag'.format(correlation_channel),
                copy_int_weights_imag)

            self.UHFQC.set(
                'qas_0_rotations_{}'.format(correlation_channel),
                copy_rot_matrix)

            # Enable correlation mode one the correlation output channel and
            # set the source to the second source channel
            self.UHFQC.set('qas_0_correlations_{}_mode'.format(correlation_channel), 1)
            self.UHFQC.set('qas_0_correlations_{}_source'.format(correlation_channel),
                           corr[1])

            # If thresholding is enabled, set the threshold for the correlation
            # channel.
            if self.thresholding:
                thresh_level = \
                    self.UHFQC.get('qas_0_thresholds_{}_level'.format(corr[0]))
                self.UHFQC.set(
                    'qas_0_thresholds_{}_level'.format(correlation_channel),
                    thresh_level)

    def get_values(self):
        data_raw = self.poll_data()
        data_processed = self.process_data(data_raw[self.UHFQC.name])
        return data_processed

    def process_data(self, data_raw):
        if self.thresholding:
            data = data_raw
        else:
            data = []
            for n, ch in enumerate(self.used_channels):
                if ch in self.correlation_channels:
                    data.append(3 * np.array(data_raw[n]) *
                                (self.scaling_factor**2 / self.nr_averages))
                else:
                    data.append(np.array(data_raw[n]) *
                                (self.scaling_factor / self.nr_averages))
        return data


class UHFQC_integration_logging_det(UHFQC_Base):

    """
    Detector used for integrated single-shot results with the UHFQC

    Args:
        UHFQC (instrument) : data acquisition device
        AWG   (instrument) : device responsible for starting and stopping
                             the experiment, can also be a central controller.
        integration_length (float): integration length in seconds
        nr_shots (int)     : nr of shots (max is 4095)
        channels (list)    : index (channel) of UHFQC weight functions to use

        result_logging_mode (str):  options are
            - raw        -> returns raw data in V
            - lin_trans  -> applies the linear transformation matrix and
                            subtracts the offsets defined in the UFHQC.
                            This is typically used for crosstalk suppression
                            and normalization. Requires optimal weights.
            - digitized  -> returns fraction of shots based on the threshold
                            defined in the UFHQC. Requires optimal weights.
        always_prepare (bool) : when True the acquire/get_values method will
            first call the prepare statement. This is particularly important
            when it is both a single_int_avg detector and acquires multiple
            segments per point.
    """

    def __init__(self, UHFQC, AWG=None,
                 integration_length: float=1e-6,
                 nr_shots: int=4094,
                 channels: list=(0, 1),
                 result_logging_mode: str='raw',
                 always_prepare: bool=False,
                 prepare_function=None,
                 prepare_function_kwargs: dict=None,
                 **kw):

        super().__init__(UHFQC)

        self.name = '{}_UHFQC_integration_logging_det'.format(
            result_logging_mode)
        self.channels = channels

        self.value_names = ['']*len(self.channels)
        for i, channel in enumerate(self.channels):
            self.value_names[i] = \
                '{}_{} w{}'.format(UHFQC.name, result_logging_mode, channel)
        if result_logging_mode == 'raw':
            self.value_units = ['V']*len(self.channels)
            self.scaling_factor = 1  # /(1.8e9*integration_length)
        else:
            self.value_units = ['']*len(self.channels)
            self.scaling_factor = 1

        self.AWG = AWG
        self.integration_length = integration_length
        self.nr_shots = nr_shots
        # to be used in MC.get_percdone()
        self.acq_data_len_scaling = self.nr_shots

        # 0/1/2 crosstalk supressed /digitized/raw
        res_logging_indices = {'lin_trans': 0, 'digitized': 1, 'raw': 2}
        # mode 3 is statistics logging, this is implemented in a
        # different detector
        self.result_logging_mode_idx = res_logging_indices[result_logging_mode]
        self.result_logging_mode = result_logging_mode

        self.always_prepare = always_prepare
        self.prepare_function = prepare_function
        self.prepare_function_kwargs = prepare_function_kwargs

    def prepare(self, sweep_points):
        if self.AWG is not None:
            self.AWG.stop()

        if self.prepare_function_kwargs is not None:
            if self.prepare_function is not None:
                self.prepare_function(**self.prepare_function_kwargs)
        else:
            if self.prepare_function is not None:
                self.prepare_function()

        # The averaging-count is used to specify how many times the AWG program
        # should run
        self.UHFQC.awgs_0_single(1)

        self.nr_sweep_points = self.nr_shots*len(sweep_points)
        self.UHFQC.qas_0_integration_length(int(self.integration_length*(1.8e9)))

        self.UHFQC.qas_0_result_source(self.result_logging_mode_idx)
        self.UHFQC.qudev_acquisition_initialize(channels=self.channels, 
                                          samples=self.nr_sweep_points,
                                          averages=1, #for single shot readout
                                          loop_cnt=int(self.nr_shots),
                                          mode='rl')

    def get_values(self):
        if self.always_prepare:
            self.prepare()
        # if self.AWG is not None:
        #     self.AWG.stop()
        #
        # # resets UHFQC internal readout counters
        # self.UHFQC._daq.setInt('/' + self.UHFQC._device + '/quex/rl/readout',
        #                        self._get_readout())
        #
        # # starting AWG
        # if self.AWG is not None:
        #     self.AWG.start()
        #
        # data_raw = self.UHFQC.acquisition_poll(
        #     samples=self.nr_shots, arm=False, acquisition_time=0.01)
        data_raw = self.poll_data()
        data_processed = self.process_data(data_raw[self.UHFQC.name])
        return data_processed

    def process_data(self, data_raw):
        data = data_raw * self.scaling_factor

        # Corrects offsets after crosstalk suppression matrix in UFHQC
        if self.result_logging_mode == 'lin_trans':
            for i, channel in enumerate(self.channels):
                data[i] = data[i]-self.UHFQC.get(
                    'qas_0_trans_offset_weightfunction_{}'.format(channel))
        return data


class UHFQC_classifier_detector(UHFQC_Base):
    """
    Args:
        UHFQC (instrument) : data acquisition device
        AWG   (instrument) : device responsible for starting and stopping
                             the experiment, can also be a central controller.
        integration_length (float): integration length in seconds
        nr_shots (int)     : nr of shots (max is 4095)
        channels (list)    : index (channel) of UHFQC weight functions to use
        result_logging_mode (str):  options are
            - raw        -> returns raw data in V
            - lin_trans  -> applies the linear transformation matrix and
                            subtracts the offsets defined in the UFHQC.
                            This is typically used for crosstalk suppression
                            and normalization. Requires optimal weights.
            - digitized  -> returns fraction of shots based on the threshold
                            defined in the UFHQC. Requires optimal weights.
        always_prepare (bool) : when True the acquire/get_values method will
            first call the prepare statement. This is particularly important
            when it is both a single_int_avg detector and acquires multiple
            segments per point.
        get_values_function_kwargs (dict): looks for the following keys:
            classified (default: True): whether to classify the shots or not
            averaged (default: True): whether to average over the shots
            thresholded (default:True): whether to threshold the shots
            correlated (default: False): whether to calculate <ZZ...Z>,
                assuming |f> states are |g> states. This creates and additional
                data column called "correlation"
            classifier_params (default: None): this must be provided if
                classified == True. Parameters for the classifier (or list of
                parameters for the classifiers if multiple qubits) used to
                classify the shots.
            sate_prob_mtx (default: None): state assignment probability matrix
                (or list of matrices if multiple qubits) used to correct for
                RO errors. No correction is applied if None.
    """

    def __init__(self, UHFQC, AWG=None,
                 integration_length: float=1e-6,
                 nr_shots: int=4094,
                 channels: list=(0, 1),
                 result_logging_mode: str='raw',
                 always_prepare: bool=False,
                 prepare_function=None,
                 prepare_function_kwargs: dict=None,
                 get_values_function_kwargs: dict=None, **kw):

        super().__init__(UHFQC)

        self.name = '{}_UHFQC_classifier_det'.format(
            result_logging_mode)
        self.state_labels = ['pg', 'pe', 'pf']
        self.channels = channels
        self.correlated = get_values_function_kwargs.get('correlated', True)

        # Currently doesn't work with single readout channel;
        # assumes 2 channels per data point
        channel_strings = [str(ch) for ch in self.channels]
        self.channel_str_pairs = [''.join(channel_strings[2*j: 2*j+2]) for
                                  j in range(len(self.channels)//2)]
        self.value_names = ['']*(
                len(self.state_labels) * len(self.channel_str_pairs))
        idx = 0
        for ch_pair in self.channel_str_pairs:
            for state in self.state_labels:
                self.value_names[idx] = '{}_{} w{}'.format(UHFQC.name,
                    state, ch_pair)
                idx += 1

        # if self.correlated:
        #     self.value_names += ['correlation']

        if result_logging_mode == 'raw':
            self.value_units = ['']*len(self.value_names)
            self.scaling_factor = 1  # /(1.8e9*integration_length)
        else:
            self.value_units = ['']*len(self.value_names)
            self.scaling_factor = 1

        self.AWG = AWG
        self.integration_length = integration_length
        self.nr_shots = nr_shots

        # 0/1/2 crosstalk supressed /digitized/raw
        res_logging_indices = {'lin_trans': 0, 'digitized': 1, 'raw': 2}
        # mode 3 is statistics logging, this is implemented in a
        # different detector
        self.result_logging_mode_idx = res_logging_indices[result_logging_mode]
        self.result_logging_mode = result_logging_mode

        self.always_prepare = always_prepare
        self.prepare_function = prepare_function
        self.prepare_function_kwargs = prepare_function_kwargs
        self.get_values_function_kwargs = get_values_function_kwargs

    def prepare(self, sweep_points):
        if self.AWG is not None:
            self.AWG.stop()

        if self.prepare_function_kwargs is not None:
            if self.prepare_function is not None:
                self.prepare_function(**self.prepare_function_kwargs)
        else:
            if self.prepare_function is not None:
                self.prepare_function()

        self.nr_sweep_points = len(sweep_points)
        # The averaging-count is used to specify how many times the AWG program
        # should run
        self.UHFQC.awgs_0_single(1)
        self.UHFQC.qas_0_integration_length(int(self.integration_length*(1.8e9)))

        self.UHFQC.qas_0_result_source(self.result_logging_mode_idx)
        self.UHFQC.qudev_acquisition_initialize(channels=self.channels, 
                                          samples=self.nr_shots*self.nr_sweep_points,
                                          averages=1, #for single shot readout
                                          loop_cnt=int(self.nr_shots),
                                          mode='rl')

    def get_values(self):
        if self.always_prepare:
            self.prepare()
        data_raw = self.poll_data()
        processed_data = self.process_data(data_raw[self.UHFQC.name])
        return processed_data

    def process_data(self, data_raw):
        data = data_raw * self.scaling_factor

        # Corrects offsets after crosstalk suppression matrix in UFHQC
        if self.result_logging_mode == 'lin_trans':
            for i, channel in enumerate(self.channels):
                data[i] = data[i]-self.UHFQC.get(
                    'qas_0_trans_offset_weightfunction_{}'.format(channel))

        classified_data = data
        if self.get_values_function_kwargs.get('classified', True):
            # Classify data into qutrit states
            classifier_params_list = self.get_values_function_kwargs.get(
                'classifier_params', None)
            if not isinstance(classifier_params_list, list):
                classifier_params_list = [classifier_params_list]
            state_prob_mtx_list = self.get_values_function_kwargs.get(
                'state_prob_mtx', None)
            if state_prob_mtx_list is not None and \
                    not isinstance(state_prob_mtx_list, list):
                state_prob_mtx_list = [state_prob_mtx_list]

            self.classifier_params_list = classifier_params_list
            self.state_prob_mtx_list = state_prob_mtx_list

            classified_data = self.classify_shots(
                data, self.classifier_params_list, self.state_prob_mtx_list,
                self.get_values_function_kwargs.get('averaged', True),
                self.get_values_function_kwargs.get('thresholded', True))

        return classified_data.T

    def classify_shots(self, data, classifier_params_list,
                       state_prob_mtx_list=None, averaged=False,
                       thresholded=True):

        if classifier_params_list is None:
            raise ValueError('Please specify the classifier parameters list.')

        nr_states = len(self.state_labels)
        classified_data = np.zeros(
            (nr_states*len(self.channel_str_pairs),
             self.nr_sweep_points if averaged else
             self.nr_sweep_points*self.nr_shots))

        clf_data_all = np.zeros((self.nr_sweep_points*self.nr_shots,
                                nr_states*len(self.channel_str_pairs)))

        for i in range(len(self.channel_str_pairs)):
            clf_data = a_tools.predict_gm_proba_from_clf(
                data[2*i: 2*i+2, :].T, classifier_params_list[i])
            if thresholded:
                # clf_data must be 2 dimensional, rows are shots*sweep_points,
                # columns are nr_states
                clf_data = np.isclose(np.repeat([np.arange(nr_states)],
                                                clf_data.shape[0], axis=0).T,
                                      np.argmax(clf_data, axis=1)).T
            clf_data_all[:, nr_states*i: nr_states*i+nr_states] = clf_data

            if averaged:
                # reshape into (nr_shots, nr_sweep_points, nr_data_columns)
                clf_data = np.reshape(
                    clf_data, (self.nr_shots, self.nr_sweep_points,
                               clf_data.shape[-1]))
                clf_data = np.mean(clf_data, axis=0)
            if state_prob_mtx_list is not None:
                clf_data = np.linalg.inv(
                    state_prob_mtx_list[i]).T @ clf_data.T
                log.info('Data corrected based on state_prob_mtx.')
            else:
                log.info('not correcting data')
                clf_data = clf_data.T

            classified_data[nr_states * i: nr_states * i + nr_states, :] = \
                clf_data

        return classified_data.T<|MERGE_RESOLUTION|>--- conflicted
+++ resolved
@@ -521,10 +521,7 @@
                 'correlated', True)
             self.averaged = self.detectors[0].get_values_function_kwargs.get(
                 'averaged', True)
-<<<<<<< HEAD
-=======
-
->>>>>>> 856dbaf2
+
         if self.correlated:
             self.value_names += ['correlation']
             self.value_units += ['']
@@ -544,10 +541,6 @@
                 d for d in raw_data.values()]))
             processed_data = np.concatenate([processed_data, corr_data], axis=0)
 
-<<<<<<< HEAD
-        # print('final ', processed_data.shape)
-=======
->>>>>>> 856dbaf2
         return processed_data
 
     def get_correlations_classif_det(self, data):
@@ -556,11 +549,6 @@
         for d in self.detectors:
             classifier_params_list += d.classifier_params_list
             state_prob_mtx_list += d.state_prob_mtx_list
-<<<<<<< HEAD
-        # print('data ', data.shape)
-
-=======
->>>>>>> 856dbaf2
         nr_states = len(self.detectors[0].state_labels)
         len_ch_pairs = sum([len(d.channel_str_pairs) for d in self.detectors])
 
@@ -590,10 +578,6 @@
                 log.info('not correcting correlated data')
             clf_data_all[:, nr_states * i: nr_states * i + nr_states] = clf_data
 
-<<<<<<< HEAD
-        # print('clf_data_all1 ', clf_data_all.shape)
-=======
->>>>>>> 856dbaf2
         # can only correlate corresponding probabilities on all channels;
         # it cannot correlate selected channels
         nr_states = len(self.detectors[0].state_labels)  # usually 3
@@ -615,10 +599,6 @@
                             self.detectors[0].nr_sweep_points))
             corr_data = np.mean(corr_data, axis=0)
         corr_data = np.reshape(corr_data, (1, corr_data.size))
-<<<<<<< HEAD
-        # print('corr_data ', corr_data.shape)
-=======
->>>>>>> 856dbaf2
 
         return corr_data
 
