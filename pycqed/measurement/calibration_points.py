from copy import deepcopy

import numpy as np
import itertools
import logging

from pycqed.measurement.pulse_sequences.multi_qubit_tek_seq_elts import \
    generate_mux_ro_pulse_list
from pycqed.measurement.pulse_sequences.single_qubit_tek_seq_elts import \
    add_preparation_pulses, sweep_pulse_params
from pycqed.measurement.waveform_control import segment

log = logging.getLogger(__name__)


class CalibrationPoints:
    def __init__(self, qb_names, states, **kwargs):
        self.qb_names = qb_names
        self.states = states
        default_map = dict(g=['I '], e=["X180 "], f=['X180 ', "X180_ef "])
        self.pulse_label_map = kwargs.get("pulse_label_map", default_map)

    def create_segments(self, operation_dict, pulse_modifs=dict(),
                        segment_prefix='calibration_',
                        **prep_params):
        segments = []

        for i, seg_states in enumerate(self.states):
            pulse_list = []
            for j, qbn in enumerate(self.qb_names):
                unique, counts = np.unique(self.get_states(qbn)[qbn],
                                           return_counts=True)
                cal_pt_idx = i % np.squeeze(counts[np.argwhere(unique ==
                                                               seg_states[j])])
                for k, pulse_name in enumerate(self.pulse_label_map[seg_states[j]]):
                    pulse = deepcopy(operation_dict[pulse_name + qbn])
                    pulse['name'] = f"{seg_states[j]}_{pulse_name + qbn}_" \
                                    f"{cal_pt_idx}"

                    if k == 0:
                        pulse['ref_pulse'] = 'segment_start'
                    if len(pulse_modifs) > 0:
                        pulse = sweep_pulse_params([pulse], pulse_modifs)[0][0]
                        # reset the name as sweep_pulse_params deletes it
                        pulse['name'] = f"{seg_states[j]}_{pulse_name + qbn}_" \
                                        f"{cal_pt_idx}"
                    pulse_list.append(pulse)
            state_prep_pulse_names = [p['name'] for p in pulse_list]
            pulse_list = add_preparation_pulses(pulse_list,
                                                operation_dict,
                                                [qbn for qbn in self.qb_names],
                                                **prep_params)

            ro_pulses = generate_mux_ro_pulse_list(self.qb_names,
                                                     operation_dict)
<<<<<<< HEAD
            # reference all readout pulses to all pulses of the pulse list, to ensure
            # readout happens after the last pulse (e.g. if doing "f" on some qubits
            # and "e" on others). In the future we could use the circuitBuilder
            # and Block here
            [rp.update({'ref_pulse': state_prep_pulse_names, "ref_point":'end'})
             for rp in ro_pulses]

            pulse_list += ro_pulses

=======
>>>>>>> 751a7fe5
            seg = segment.Segment(segment_prefix + f'{i}', pulse_list)
            segments.append(seg)

        return segments

    def get_states(self, qb_names=None):
        """
        Get calibrations states given a (subset) of qubits of self.qb_names.
        This function is a helper for the analysis which works with information
        per qubit.
        Args:
            qb_names: list of qubit names

        Returns: dict where keys are qubit names and values are the calibration
            states for this particular qubit
        """

        qb_names = self._check_qb_names(qb_names)

        return {qbn: [s[self.qb_names.index(qbn)] for s in self.states]
                for qbn in qb_names}

    def get_indices(self, qb_names=None, prep_params=None):
        """
        Get calibration indices
        Args:
            qb_names: qubit name or list of qubit names to retrieve
                the indices of. Defaults to all.
            prep_params: QuDev_transmon preparation_params attribute

        Returns: dict where keys are qb_names and values dict of {state: ind}

        """
        if prep_params is None:
            prep_params = {}
        prep_type = prep_params.get('preparation_type', 'wait')

        qb_names = self._check_qb_names(qb_names)
        indices = dict()
        states = self.get_states(qb_names)

        for qbn in qb_names:
            unique, idx, inv = np.unique(states[qbn], return_inverse=True,
                                        return_index=True)
            if prep_type == 'preselection':
                indices[qbn] = {s: [-2*len(states[qbn]) + 2*j + 1
                                    for j in range(len(inv)) if i == inv[j]]
                                for i, s in enumerate(unique)}
            elif 'active_reset' in prep_type:
                reset_reps = prep_params['reset_reps']
                indices[qbn] = {s: [-(reset_reps+1)*len(states[qbn]) +
                                    reset_reps*(j + 1)+j for j in
                                    range(len(inv)) if i == inv[j]]
                                for i, s in enumerate(unique)}
            else:
                indices[qbn] = {s: [-len(states[qbn]) + j
                                    for j in range(len(inv)) if i == inv[j]]
                                for i, s in enumerate(unique)}

        log.info(f"Calibration Points Indices: {indices}")
        return indices

    def _check_qb_names(self, qb_names):
        if qb_names is None:
            qb_names = self.qb_names
        elif np.ndim(qb_names) == 0:
            qb_names = [qb_names]
        for qbn in qb_names:
            assert qbn in self.qb_names, f"{qbn} not in Calibrated Qubits: " \
                f"{self.qb_names}"

        return qb_names

    def get_rotations(self, last_ge_pulses=False, qb_names=None,
                      enforce_two_cal_states=False):
        """
        Get rotation dictionaries for each qubit in qb_names,
        as used by the analysis for plotting.
        Args:
            qb_names (list or string): qubit names. Defaults to all.
            last_ge_pulses (list or bool): one for each qb in the same order as
                specified in qb_names

        Returns:
             dict where keys are qb_names and values are dict specifying
             rotations.

        """
        qb_names = self._check_qb_names(qb_names)
        states = self.get_states(qb_names)
        rotations = dict()

        if len(qb_names) == 0:
            return rotations
        if 'f' in [s for v in states.values() for s in v]:
            if len(qb_names) == 1:
                last_ge_pulses = [last_ge_pulses] if \
                    isinstance(last_ge_pulses, bool) else last_ge_pulses
            else:
                i, j = len(qb_names), \
                       1 if isinstance(last_ge_pulses, bool) else \
                           len(last_ge_pulses)
                assert i == j, f"Size of qb_names and last_ge_pulses don't " \
                    f"match: {i} vs {j}"

        for i, qbn in enumerate(qb_names):
            # get unique states in reversed alphabetical order: g, [e, f]
            order = {"g": 0, "e": 1, "f": 2}
            unique = list(np.unique(states[qbn]))
            unique.sort(key=lambda s: order[s])
            if len(unique) == 3 and enforce_two_cal_states:
                unique = np.delete(unique, 1 if last_ge_pulses[i] else 0)
            rotations[qbn] = {unique[i]: i for i in range(len(unique))}
        log.info(f"Calibration Points Rotation: {rotations}")
        return rotations

    @staticmethod
    def single_qubit(qubit_name, states, n_per_state=2):
        return CalibrationPoints.multi_qubit([qubit_name], states, n_per_state)

    @staticmethod
    def multi_qubit(qb_names, states, n_per_state=2, all_combinations=False):
        n_qubits = len(qb_names)
        if n_qubits == 0:
            return CalibrationPoints(qb_names, [])

        if all_combinations:
            labels_array = np.tile(
                list(itertools.product(states, repeat=n_qubits)), n_per_state)
            labels = [tuple(seg_label)
                      for seg_label in labels_array.reshape((-1, n_qubits))]
        else:
            labels =[tuple(np.repeat(tuple([state]), n_qubits))
                     for state in states for _ in range(n_per_state)]

        return CalibrationPoints(qb_names, labels)

    @staticmethod
    def from_string(cal_points_string):
        """
        Recreates a CalibrationPoints object from a string representation.
        Avoids having "eval" statements throughout the codebase.
        Args:
            cal_points_string: string representation of the CalibrationPoints

        Returns: CalibrationPoint object
        Examples:
            >>> cp = CalibrationPoints(['qb1'], ['g', 'e'])
            >>> cp_repr = repr(cp) # create string representation
            >>> # do other things including saving cp_str somewhere
            >>> cp = CalibrationPoints.from_string(cp_repr)
        """
        return eval(cal_points_string)

    def extend_sweep_points(self, sweep_points, qb_name):
        """
        Extends the sweep point array for plotting calibration points after
        data for a particular qubit
        Args:
            sweep_points (array): physical sweep_points
            qb_name (str): qubit name
        Returns:
            sweep_points + calib_fake_sweep points
        """
        n_cal_pts = len(self.get_states(qb_name)[qb_name])

        if len(sweep_points) == 0:
            log.warning("No sweep points, returning a range.")
            return np.arange(n_cal_pts)
        try:
            step = np.abs(sweep_points[-1] - sweep_points[-2])
        except IndexError:
            # This fallback is used to have a step value in the same order
            # of magnitude as the value of the single sweep point
            step = np.abs(sweep_points[0])
        plot_sweep_points = \
            np.concatenate([sweep_points, [sweep_points[-1] + i * step
                                           for i in range(1, n_cal_pts + 1)]])
        return plot_sweep_points

    def __str__(self):
        return "Calibration:\n    Qubits: {}\n    States: {}" \
            .format(self.qb_names, self.states)

    def __repr__(self):
        return "CalibrationPoints(\n    qb_names={},\n    states={}," \
               "\n    pulse_label_map={})" \
            .format(self.qb_names, self.states, self.pulse_label_map)

    @staticmethod
    def guess_cal_states(cal_states, for_ef=False):
        if cal_states == "auto":
            cal_states = ('g', 'e')
            if for_ef:
                cal_states += ('f',)
        return cal_states

<|MERGE_RESOLUTION|>--- conflicted
+++ resolved
@@ -53,7 +53,6 @@
 
             ro_pulses = generate_mux_ro_pulse_list(self.qb_names,
                                                      operation_dict)
-<<<<<<< HEAD
             # reference all readout pulses to all pulses of the pulse list, to ensure
             # readout happens after the last pulse (e.g. if doing "f" on some qubits
             # and "e" on others). In the future we could use the circuitBuilder
@@ -63,8 +62,6 @@
 
             pulse_list += ro_pulses
 
-=======
->>>>>>> 751a7fe5
             seg = segment.Segment(segment_prefix + f'{i}', pulse_list)
             segments.append(seg)
 
