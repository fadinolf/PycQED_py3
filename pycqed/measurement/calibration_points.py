from copy import deepcopy

import numpy as np
import itertools
import logging

from pycqed.measurement.pulse_sequences.multi_qubit_tek_seq_elts import \
    generate_mux_ro_pulse_list
from pycqed.measurement.pulse_sequences.single_qubit_tek_seq_elts import \
    add_preparation_pulses, sweep_pulse_params
from pycqed.measurement.waveform_control import segment

log = logging.getLogger(__name__)


class CalibrationPoints:
    def __init__(self, qb_names, states, **kwargs):
        self.qb_names = qb_names
        self.states = states
        default_map = dict(g=['I '], e=["X180 "], f=['X180 ', "X180_ef "])
        self.pulse_label_map = kwargs.get("pulse_label_map", default_map)
        self.prep_params = None

    def create_segments(self, operation_dict, pulse_modifs=dict(),
                        segment_prefix='calibration_',
                        **prep_params):
        segments = []
        self.prep_params = prep_params

        for i, seg_states in enumerate(self.states):
            pulse_list = []
            for j, qbn in enumerate(self.qb_names):
                unique, counts = np.unique(self.get_states(qbn)[qbn],
                                           return_counts=True)
                cal_pt_idx = i % np.squeeze(counts[np.argwhere(unique ==
                                                               seg_states[j])])
                for k, pulse_name in enumerate(self.pulse_label_map[seg_states[j]]):
                    pulse = deepcopy(operation_dict[pulse_name + qbn])
                    pulse['name'] = f"{seg_states[j]}_{pulse_name + qbn}_" \
                                    f"{cal_pt_idx}"

                    if k == 0:
                        pulse['ref_pulse'] = 'segment_start'
                    if len(pulse_modifs) > 0:
                        pulse = sweep_pulse_params([pulse], pulse_modifs)[0][0]
                        # reset the name as sweep_pulse_params deletes it
                        pulse['name'] = f"{seg_states[j]}_{pulse_name + qbn}_" \
                                        f"{cal_pt_idx}"
                    pulse_list.append(pulse)
            pulse_list = add_preparation_pulses(pulse_list,
                                                operation_dict,
                                                [qbn for qbn in self.qb_names],
                                                **prep_params)

            pulse_list += generate_mux_ro_pulse_list(self.qb_names,
                                                     operation_dict)
            seg = segment.Segment(segment_prefix + f'{i}', pulse_list)
            segments.append(seg)

        return segments

    def get_states(self, qb_names=None):
        """
        Get calibrations states given a (subset) of qubits of self.qb_names.
        This function is a helper for the analysis which works with information
        per qubit.
        Args:
            qb_names: list of qubit names

        Returns: dict where keys are qubit names and values are the calibration
            states for this particular qubit
        """

        qb_names = self._check_qb_names(qb_names)

        return {qbn: [s[self.qb_names.index(qbn)] for s in self.states]
                for qbn in qb_names}

    def get_indices(self, qb_names=None, prep_params=None):
        """
        Get calibration indices
        Args:
            qb_names: qubit name or list of qubit names to retrieve
                the indices of. Defaults to all.
            prep_params: QuDev_transmon preparation_params attribute

        Returns: dict where keys are qb_names and values dict of {state: ind}

        """
        if prep_params is None:
<<<<<<< HEAD
            prep_params = self.prep_params
        if prep_params is None:
=======
>>>>>>> ff896b85
            prep_params = {}
        prep_type = prep_params.get('preparation_type', 'wait')

        qb_names = self._check_qb_names(qb_names)
        indices = dict()
        states = self.get_states(qb_names)

        for qbn in qb_names:
            unique, idx, inv = np.unique(states[qbn], return_inverse=True,
                                        return_index=True)
            if prep_type == 'preselection':
                indices[qbn] = {s: [-2*len(states[qbn]) + 2*j + 1
                                    for j in range(len(inv)) if i == inv[j]]
                                for i, s in enumerate(unique)}
            elif 'active_reset' in prep_type:
                reset_reps = prep_params['reset_reps']
                indices[qbn] = {s: [-(reset_reps+1)*len(states[qbn]) +
                                    reset_reps*(j + 1)+j for j in
                                    range(len(inv)) if i == inv[j]]
                                for i, s in enumerate(unique)}
            else:
                indices[qbn] = {s: [-len(states[qbn]) + j
                                    for j in range(len(inv)) if i == inv[j]]
                                for i, s in enumerate(unique)}

        log.info(f"Calibration Points Indices: {indices}")
        return indices

    def _check_qb_names(self, qb_names):
        if qb_names is None:
            qb_names = self.qb_names
        elif np.ndim(qb_names) == 0:
            qb_names = [qb_names]
        for qbn in qb_names:
            assert qbn in self.qb_names, f"{qbn} not in Calibrated Qubits: " \
                f"{self.qb_names}"

        return qb_names

    def get_rotations(self, last_ge_pulses=False, qb_names=None):
        """
        Get rotation dictionaries for each qubit in qb_names,
        as used by the analysis for plotting.
        Args:
            qb_names (list or string): qubit names. Defaults to all.
            last_ge_pulses (list or bool): one for each qb in the same order as
                specified in qb_names

        Returns:
             dict where keys are qb_names and values are dict specifying
             rotations.

        """
        qb_names = self._check_qb_names(qb_names)
        states = self.get_states(qb_names)
        rotations = dict()

        if len(qb_names) == 0:
            return rotations
        if 'f' in [s for v in states.values() for s in v]:
            if len(qb_names) == 1:
                last_ge_pulses = [last_ge_pulses] if \
                    isinstance(last_ge_pulses, bool) else last_ge_pulses
            else:
                i, j = len(qb_names), \
                       1 if isinstance(last_ge_pulses, bool) else \
                           len(last_ge_pulses)
                assert i == j, f"Size of qb_names and last_ge_pulses don't " \
                    f"match: {i} vs {j}"

        for i, qbn in enumerate(qb_names):
            # get unique states in reversed alphabetical order: g, [e, f]
            order = {"g": 0, "e": 1, "f": 2}
            unique = list(np.unique(states[qbn]))
            unique.sort(key=lambda s: order[s])
            if len(unique) == 3:
                unique = np.delete(unique, 1 if last_ge_pulses[i] else 0)
            rotations[qbn] = {unique[i]: i for i in range(len(unique))}
        log.info(f"Calibration Points Rotation: {rotations}")
        return rotations

    @staticmethod
    def single_qubit(qubit_name, states, n_per_state=2):
        return CalibrationPoints.multi_qubit([qubit_name], states, n_per_state)

    @staticmethod
    def multi_qubit(qb_names, states, n_per_state=2, all_combinations=False):
        n_qubits = len(qb_names)
        if n_qubits == 0:
            return CalibrationPoints(qb_names, [])

        if all_combinations:
            labels_array = np.tile(
                list(itertools.product(states, repeat=n_qubits)), n_per_state)
            labels = [tuple(seg_label)
                      for seg_label in labels_array.reshape((-1, n_qubits))]
        else:
            labels =[tuple(np.repeat(tuple([state]), n_qubits))
                     for state in states for _ in range(n_per_state)]

        return CalibrationPoints(qb_names, labels)

    def extend_sweep_points(self, sweep_points, qb_name):
        """
        Extends the sweep point array for plotting calibration points after
        data for a particular qubit
        Args:
            sweep_points (array): physical sweep_points
            qb_name (str): qubit name
        Returns:
            sweep_points + calib_fake_sweep points
        """
        n_cal_pts = len(self.get_states(qb_name)[qb_name])

        if len(sweep_points) == 0:
            log.warning("No sweep points, returning a range.")
            return np.arange(n_cal_pts)
        try:
            step = np.abs(sweep_points[-1] - sweep_points[-2])
        except IndexError:
            # This fallback is used to have a step value in the same order
            # of magnitude as the value of the single sweep point
            step = np.abs(sweep_points[0])
        plot_sweep_points = \
            np.concatenate([sweep_points, [sweep_points[-1] + i * step
                                           for i in range(1, n_cal_pts + 1)]])
        return plot_sweep_points

    def __str__(self):
        return "Calibration:\n    Qubits: {}\n    States: {}" \
            .format(self.qb_names, self.states)

    def __repr__(self):
        return "CalibrationPoints(\n    qb_names={},\n    states={}," \
               "\n    pulse_label_map={})" \
            .format(self.qb_names, self.states, self.pulse_label_map)

    @staticmethod
    def guess_cal_states(cal_states, for_ef=False):
        if cal_states == "auto":
            cal_states = ('g', 'e')
            if for_ef:
                cal_states += ('f',)
        return cal_states

<|MERGE_RESOLUTION|>--- conflicted
+++ resolved
@@ -19,13 +19,11 @@
         self.states = states
         default_map = dict(g=['I '], e=["X180 "], f=['X180 ', "X180_ef "])
         self.pulse_label_map = kwargs.get("pulse_label_map", default_map)
-        self.prep_params = None
 
     def create_segments(self, operation_dict, pulse_modifs=dict(),
                         segment_prefix='calibration_',
                         **prep_params):
         segments = []
-        self.prep_params = prep_params
 
         for i, seg_states in enumerate(self.states):
             pulse_list = []
@@ -88,11 +86,6 @@
 
         """
         if prep_params is None:
-<<<<<<< HEAD
-            prep_params = self.prep_params
-        if prep_params is None:
-=======
->>>>>>> ff896b85
             prep_params = {}
         prep_type = prep_params.get('preparation_type', 'wait')
 
