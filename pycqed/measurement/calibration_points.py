from copy import deepcopy

import numpy as np
import itertools
import logging

from pycqed.measurement.pulse_sequences.multi_qubit_tek_seq_elts import \
    generate_mux_ro_pulse_list
from pycqed.measurement.pulse_sequences.single_qubit_tek_seq_elts import \
    add_preparation_pulses, sweep_pulse_params
from pycqed.measurement.waveform_control import segment

log = logging.getLogger(__name__)


class CalibrationPoints:
    def __init__(self, qb_names, states, **kwargs):
        self.qb_names = qb_names
        self.states = states
        default_map = dict(g=['I '], e=["X180 "], f=['X180 ', "X180_ef "])
        self.pulse_label_map = kwargs.get("pulse_label_map", default_map)

    def create_segments(self, operation_dict, pulse_modifs=dict(),
                        segment_prefix='calibration_',
                        **prep_params):
        segments = []

        for i, seg_states in enumerate(self.states):
            pulse_list = []
            for j, qbn in enumerate(self.qb_names):
                unique, counts = np.unique(self.get_states(qbn)[qbn],
                                           return_counts=True)
                cal_pt_idx = i % np.squeeze(counts[np.argwhere(unique ==
                                                               seg_states[j])])
                for k, pulse_name in enumerate(self.pulse_label_map[seg_states[j]]):
                    pulse = deepcopy(operation_dict[pulse_name + qbn])
                    pulse['name'] = f"{seg_states[j]}_{pulse_name + qbn}_" \
                                    f"{cal_pt_idx}"

                    if k == 0:
                        pulse['ref_pulse'] = 'segment_start'
                    if len(pulse_modifs) > 0:
                        pulse = sweep_pulse_params([pulse], pulse_modifs)[0][0]
                        # reset the name as sweep_pulse_params deletes it
                        pulse['name'] = f"{seg_states[j]}_{pulse_name + qbn}_" \
                                        f"{cal_pt_idx}"
                    pulse_list.append(pulse)
            pulse_list = add_preparation_pulses(pulse_list,
                                                operation_dict,
                                                [qbn for qbn in self.qb_names],
                                                **prep_params)

            pulse_list += generate_mux_ro_pulse_list(self.qb_names,
                                                     operation_dict)
            seg = segment.Segment(segment_prefix + f'{i}', pulse_list)
            segments.append(seg)
        return segments

    def get_states(self, qb_names=None):
        """
        Get calibrations states given a (subset) of qubits of self.qb_names.
        This function is a helper for the analysis which works with information
        per qubit.
        Args:
            qb_names: list of qubit names

        Returns: dict where keys are qubit names and values are the calibration
            states for this particular qubit
        """

        qb_names = self._check_qb_names(qb_names)

        return {qbn: [s[self.qb_names.index(qbn)] for s in self.states]
                for qbn in qb_names}

    def get_indices(self, qb_names=None):
        """
        Get calibration indices
        Args:
            qb_names: qubit name or list of qubit names to retrieve
                the indices of. Defaults to all.

        Returns: dict where keys are qb_names and values dict of {state: ind}

        """
        qb_names = self._check_qb_names(qb_names)
        indices = dict()
        states = self.get_states(qb_names)

        for qbn in qb_names:
            unique, idx, inv = np.unique(states[qbn], return_inverse=True,
                                        return_index=True)
            indices[qbn] = {s: [-len(states[qbn]) + j
                                for j in range(len(inv)) if i == inv[j]]
                            for i, s in enumerate(unique)}

        log.info(f"Calibration Points Indices: {indices}")
        return indices

    def _check_qb_names(self, qb_names):
        if qb_names is None:
            qb_names = self.qb_names
        elif np.ndim(qb_names) == 0:
            qb_names = [qb_names]
        for qbn in qb_names:
            assert qbn in self.qb_names, f"{qbn} not in Calibrated Qubits: " \
                f"{self.qb_names}"

        return qb_names

    def get_rotations(self, last_ge_pulses=False, qb_names=None):
        """
        Get rotation dictionaries for each qubit in qb_names,
        as used by the analysis for plotting.
        Args:
            qb_names (list or string): qubit names. Defaults to all.
            last_ge_pulses (list or bool): one for each qb in the same order as
                specified in qb_names

        Returns:
             dict where keys are qb_names and values are dict specifying
             rotations.

        """
        qb_names = self._check_qb_names(qb_names)
        states = self.get_states(qb_names)
        rotations = dict()

        if len(qb_names) == 0:
            return rotations
        if 'f' in [s for v in states.values() for s in v]:
            if len(qb_names) == 1:
                last_ge_pulses = [last_ge_pulses] if \
                    isinstance(last_ge_pulses, bool) else last_ge_pulses
            else:
                i, j = len(qb_names), \
                       1 if isinstance(last_ge_pulses, bool) else \
                           len(last_ge_pulses)
                assert i == j, f"Size of qb_names and last_ge_pulses don't " \
                    f"match: {i} vs {j}"

        for i, qbn in enumerate(qb_names):
            # get unique states in reversed alphabetical order: g, [e, f]
            order = {"g": 0, "e": 1, "f": 2}
            unique = list(np.unique(states[qbn]))
            unique.sort(key=lambda s: order[s])
            if len(unique) == 3:
                unique = np.delete(unique, 1 if last_ge_pulses[i] else 0)
            rotations[qbn] = {unique[i]: i for i in range(len(unique))}
        log.info(f"Calibration Points Rotation: {rotations}")
        return rotations

    @staticmethod
    def single_qubit(qubit_name, states, n_per_state=2):
        return CalibrationPoints.multi_qubit([qubit_name], states, n_per_state)

    @staticmethod
    def multi_qubit(qb_names, states, n_per_state=2, all_combinations=False):
        n_qubits = len(qb_names)
        if n_qubits == 0:
            return CalibrationPoints(qb_names, [])

        if all_combinations:
            labels_array = np.tile(
                list(itertools.product(states, repeat=n_qubits)), n_per_state)
            labels = [tuple(seg_label)
                      for seg_label in labels_array.reshape((-1, n_qubits))]
        else:
            labels =[tuple(np.repeat(tuple([state]), n_qubits))
                     for state in states for _ in range(n_per_state)]

        return CalibrationPoints(qb_names, labels)

    def extend_sweep_points(self, sweep_points, qb_name):
        """
        Extends the sweep point array for plotting calibration points after
        data for a particular qubit
        Args:
            sweep_points (array): physical sweep_points
            qb_name (str): qubit name
        Returns:
            sweep_points + calib_fake_sweep points
        """
        n_cal_pts = len(self.get_states(qb_name)[qb_name])

        if len(sweep_points) == 0:
            log.warning("No sweep points, returning a range.")
            return np.arange(n_cal_pts)
        try:
            step = np.abs(sweep_points[-1] - sweep_points[-2])
        except IndexError:
<<<<<<< HEAD
            log.warning(f"Less than 2 sweep point detected in: {sweep_points}"
                        "Could not find appropriate step to extend sweep "
                        "points. Taking default step of 1")
            step = 1
=======
            # This fallback is used to have a step value in the same order
            # of magnitude as the value of the single sweep point
            step = np.abs(sweep_points[0])
>>>>>>> 127447d3
        plot_sweep_points = \
            np.concatenate([sweep_points, [sweep_points[-1] + i * step
                                           for i in range(1, n_cal_pts + 1)]])
        return plot_sweep_points

    def __str__(self):
        return "Calibration:\n    Qubits: {}\n    States: {}" \
            .format(self.qb_names, self.states)

    def __repr__(self):
        return "CalibrationPoints(\n    qb_names={},\n    states={}," \
               "\n    pulse_label_map={})" \
            .format(self.qb_names, self.states, self.pulse_label_map)

    @staticmethod
    def guess_cal_states(cal_states, for_ef=False):
        if cal_states == "auto":
            cal_states = ('g', 'e')
            if for_ef:
                cal_states += ('f',)
        return cal_states

<|MERGE_RESOLUTION|>--- conflicted
+++ resolved
@@ -189,16 +189,9 @@
         try:
             step = np.abs(sweep_points[-1] - sweep_points[-2])
         except IndexError:
-<<<<<<< HEAD
-            log.warning(f"Less than 2 sweep point detected in: {sweep_points}"
-                        "Could not find appropriate step to extend sweep "
-                        "points. Taking default step of 1")
-            step = 1
-=======
             # This fallback is used to have a step value in the same order
             # of magnitude as the value of the single sweep point
             step = np.abs(sweep_points[0])
->>>>>>> 127447d3
         plot_sweep_points = \
             np.concatenate([sweep_points, [sweep_points[-1] + i * step
                                            for i in range(1, n_cal_pts + 1)]])
