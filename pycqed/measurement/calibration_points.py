--- conflicted
+++ resolved
@@ -53,8 +53,6 @@
 
             ro_pulses = generate_mux_ro_pulse_list(self.qb_names,
                                                      operation_dict)
-<<<<<<< HEAD
-=======
             # reference all readout pulses to all pulses of the pulse list, to ensure
             # readout happens after the last pulse (e.g. if doing "f" on some qubits
             # and "e" on others). In the future we could use the circuitBuilder
@@ -64,7 +62,6 @@
 
             pulse_list += ro_pulses
 
->>>>>>> 0a0becf2
             seg = segment.Segment(segment_prefix + f'{i}', pulse_list)
             segments.append(seg)
 
