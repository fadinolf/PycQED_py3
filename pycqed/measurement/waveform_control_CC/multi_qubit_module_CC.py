--- conflicted
+++ resolved
@@ -11,10 +11,7 @@
 def measure_two_qubit_AllXY(device, q0_name, q1_name,
                             sequence_type='sequential', MC=None,
                             result_logging_mode='lin_trans'):
-<<<<<<< HEAD
-=======
 
->>>>>>> a09d71c3
     if MC is None:
         MC = qc.station.components['MC']
 
@@ -45,10 +42,7 @@
         result_logging_mode=result_logging_mode,
         channels=[q0.RO_acq_weight_function_I(),
                   q1.RO_acq_weight_function_I()])
-<<<<<<< HEAD
-=======
 
->>>>>>> a09d71c3
     MC.set_sweep_function(s)
     MC.set_sweep_points(np.arange(21*(1+double_points)))
     MC.set_detector_function(d)
@@ -58,11 +52,7 @@
 
 def measure_two_qubit_ssro(device, q0_name, q1_name, nr_shots=4092*4,
                            MC=None, no_scaling=False,
-<<<<<<< HEAD
                            result_logging_mode='lin_trans'):
-=======
-                           crosstalk_suppression=False):
->>>>>>> a09d71c3
     # N.B. this function can be replaced with a more general multi-qubit ssro
     if MC is None:
         MC = qc.station.components['MC']
@@ -106,10 +96,6 @@
     MC.soft_avg(old_soft_avg)
     MC.live_plot_enabled(old_live_plot_enabled)
     return mra.two_qubit_ssro_fidelity('SSRO_{}_{}'.format(q0_name, q1_name))
-<<<<<<< HEAD
-=======
-
->>>>>>> a09d71c3
 
 
 def measure_Ram_Z(device, q0_name, q1_name):
@@ -120,16 +106,9 @@
     raise NotImplementedError()
 
 
-def measure_chevron(device, q0_name, q1_name):
-    '''
-    Measure chevron pattern, sweeping amplitude and duration of the flux
-    pulse.
-    '''
-    raise NotImplementedError()
-
 def measure_chevron(device, q0_name, q1_name,
                     CC, MC,
-                    QWG_flux_lutman, #operation_dict,
+                    QWG_flux_lutman,  # operation_dict,
                     amps=np.arange(0.482, .491, .0010),
                     lengths=np.arange(50e-9, 500e-9, 5e-9),
                     wait_during_flux=400e-8,
@@ -180,8 +159,6 @@
     MC.run('Chevron_{}_{}'.format(q0.name, q1.name), mode='2D')
 
 
-
-
 def measure_CZ_calibration(device, q0_name, q1_name):
     '''
     Measure calibration sequence for C-phase gate, sweeping the phase of the
