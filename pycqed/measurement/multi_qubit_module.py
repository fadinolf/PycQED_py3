--- conflicted
+++ resolved
@@ -2648,14 +2648,9 @@
 
 
 def measure_dynamic_phases(dev, qbc, qbt, cz_pulse_name, hard_sweep_params=None,
-<<<<<<< HEAD
-                           qubits_to_measure=None, analyze=True, upload=True,
-                           n_cal_points_per_state=1, cal_states='auto',
-=======
                            qubits_to_measure=None,
                            analyze=True, upload=True, n_cal_points_per_state=1,
                            cal_states='auto', prep_params=None,
->>>>>>> ba2ece31
                            exp_metadata=None, classified=False, update=False,
                            reset_phases_before_measurement=True,
                            extract_only=False, simultaneous=False,
@@ -2735,42 +2730,17 @@
                 "Dynamic phases of control and target qubit cannot be " \
                 "measured simultaneously."
 
-<<<<<<< HEAD
-        cal_states = CalibrationPoints.guess_cal_states(cal_states)
-        cp = CalibrationPoints.single_qubit(
-            qb.name, cal_states, n_per_state=n_cal_points_per_state)
-=======
             label = f'Dynamic_phase_measurement_CZ{qbt.name}{qbc.name}-' + \
                     ''.join([qb.name for qb in qbs])
             for qb in qbs:
                 qb.prepare(drive='timedomain')
             MC = qbc.instr_mc.get_instr()
->>>>>>> ba2ece31
 
             cal_states = CalibrationPoints.guess_cal_states(cal_states)
             cp = CalibrationPoints.multi_qubit(
                 [qb.name for qb in qbs], cal_states,
                 n_per_state=n_cal_points_per_state)
 
-<<<<<<< HEAD
-        MC.set_sweep_function(awg_swf.SegmentHardSweep(
-            sequence=seq, upload=upload,
-            parameter_name=list(hard_sweep_params)[0],
-            unit=list(hard_sweep_params.values())[0]['unit']))
-        MC.set_sweep_points(hard_sweep_points)
-        MC.set_detector_function(qb.int_avg_classif_det if classified
-                                 else qb.int_avg_det)
-        if exp_metadata is None:
-            exp_metadata = {}
-        exp_metadata.update({'preparation_params': prep_params,
-                             'cal_points': repr(cp),
-                             'rotate': len(cal_states) != 0 and not classified,
-                             'data_to_fit': {qb.name: 'pe'},
-                             'cal_states_rotations':
-                                 {qb.name: {'g': 0, 'e': 1}},
-                             'hard_sweep_params': hard_sweep_params})
-        MC.run(label, exp_metadata=exp_metadata)
-=======
             if prep_params is not None:
                 current_prep_params = prep_params
             else:
@@ -2828,7 +2798,6 @@
                     dyn_phases[qb.name] = \
                         MA.proc_data_dict['analysis_params_dict'][qb.name][
                             'dynamic_phase']['val'] * 180 / np.pi
->>>>>>> ba2ece31
 
     if update:
         if reset_phases_before_measurement:
