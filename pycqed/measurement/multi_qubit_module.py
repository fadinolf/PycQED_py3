--- conflicted
+++ resolved
@@ -2874,11 +2874,7 @@
                            exp_metadata=None, classified=False, update=False,
                            reset_phases_before_measurement=True,
                            basis_rot_par=None, prepend_n_cz=0,
-<<<<<<< HEAD
                            extract_only=False, simultaneous=False, prepend_pulse_dicts=None, **kw):
-=======
-                           extract_only=False, simultaneous=False):
->>>>>>> d99136dc
 
     if qubits_to_measure is None:
         qubits_to_measure = [qbc, qbt]
@@ -2933,7 +2929,6 @@
             hard_sweep_dict_ramsey = deepcopy({k: v for k, v in
                                                hard_sweep_params.items() if not
                                                k.startswith('upCZ_')})
-<<<<<<< HEAD
             if prepend_pulse_dicts is None:
                 prepend_pulse_dicts = []
 
@@ -2941,26 +2936,16 @@
                                                 [qb for pp in prepend_pulse_dicts
                                                  for qb in pp['qbs']])
 
-=======
->>>>>>> d99136dc
             seq, hard_sweep_points = \
                 fsqs.dynamic_phase_seq(
                     qb_names=[qb.name for qb in qbs],
                     hard_sweep_dict_ramsey=hard_sweep_dict_ramsey,
                     hard_sweep_dict_flux=hard_sweep_dict_flux,
-<<<<<<< HEAD
                     operation_dict=operation_dict,
                     cz_pulse_name=cz_pulse_name, cal_points=cp,
                     prepend_n_cz=prepend_n_cz,
                     upload=False, prep_params=prep_params,
                     prepend_pulse_dicts=prepend_pulse_dicts)
-=======
-                    operation_dict=get_operation_dict(qbs + [qbc, qbt]),
-                    cz_pulse_name=cz_pulse_name, cal_points=cp,
-                    prepend_n_cz=prepend_n_cz,
-                    upload=False, prep_params=prep_params)
->>>>>>> d99136dc
-            # return seq
 
             MC.set_sweep_function(awg_swf.SegmentHardSweep(
                 sequence=seq, upload=upload,
@@ -2986,13 +2971,9 @@
                                  'cal_states_rotations':
                                      {qb.name: {'g': 0, 'e': 1} for qb in qbs},
                                  'hard_sweep_params': hard_sweep_dict_ramsey,
-<<<<<<< HEAD
                                  'hard_sweep_dict_flux': hard_sweep_dict_flux,
                                  'prepend_n_cz': prepend_n_cz,
                                  'prepend_pulse_dicts': str(prepend_pulse_dicts)})
-=======
-                                 'hard_sweep_dict_flux': hard_sweep_dict_flux})
->>>>>>> d99136dc
             MC.run(label, exp_metadata=exp_metadata)
 
             if analyze:
