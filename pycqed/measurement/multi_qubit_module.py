import numpy as np
import matplotlib.pyplot as plt
import itertools
import copy
import datetime
import os
import lmfit
from copy import deepcopy
import pygsti
import logging
log = logging.getLogger(__name__)

import pycqed.measurement.sweep_functions as swf
import pycqed.measurement.awg_sweep_functions as awg_swf
import pycqed.measurement.awg_sweep_functions_multi_qubit as awg_swf2
import pycqed.measurement.pulse_sequences.multi_qubit_tek_seq_elts as mqs
import pycqed.measurement.pulse_sequences.fluxing_sequences as fsqs
import pycqed.measurement.detector_functions as det
import pycqed.analysis.fitting_models as fms
from pycqed.measurement.sweep_points import SweepPoints
from pycqed.measurement.calibration_points import CalibrationPoints
from pycqed.analysis_v3.processing_pipeline import ProcessingPipeline
from pycqed.measurement.waveform_control import pulsar as ps
import pycqed.analysis.measurement_analysis as ma
from pycqed.analysis_v3 import pipeline_analysis as pla
import pycqed.analysis_v2.readout_analysis as ra
import pycqed.analysis_v2.timedomain_analysis as tda
from pycqed.analysis_v3 import helper_functions as hlp_mod
import pycqed.measurement.waveform_control.sequence as sequence
from pycqed.utilities.general import temporary_value
from pycqed.analysis_v2 import tomography_qudev as tomo
import pycqed.analysis.analysis_toolbox as a_tools


try:
    import \
        pycqed.instrument_drivers.physical_instruments.ZurichInstruments.UHFQuantumController as uhfqc
except ModuleNotFoundError:
    log.warning('"UHFQuantumController" not imported.')

from pycqed.measurement.optimization import generate_new_training_set
from pygsti import construction as constr


def multiplexed_pulse(readouts, f_LO, upload=True):
    """
    Sets up a frequency-multiplexed pulse on the awg-sequencer of the UHFQC.
    Updates the qubit ro_pulse_type parameter. This needs to be reverted if
    thq qubit object is to update its readout pulse later on.

    Args:
        readouts: A list of different readouts. For each readout the list
                  contains the qubit objects that are read out in that readout.
        f_LO: The LO frequency that will be used.
        upload: Whether to update the hardware instrument settings.
        plot_filename: The file to save the plot of the multiplexed pulse PSD.
            If `None` or `True`, plot is only shown, and not saved. If `False`,
            no plot is generated.

    Returns:
        The generated pulse waveform.
    """
    if not hasattr(readouts[0], '__iter__'):
        readouts = [readouts]
    fs = 1.8e9

    readout_pulses = []
    for qubits in readouts:
        qb_pulses = {}
        maxlen = 0

        for qb in qubits:
            # qb.RO_pulse_type('Multiplexed_pulse_UHFQC')
            qb.f_RO_mod(qb.f_RO() - f_LO)
            samples = int(qb.RO_pulse_length() * fs)

            pulse = qb.RO_amp() * np.ones(samples)
            tbase = np.linspace(0, len(pulse) / fs, len(pulse), endpoint=False)

            if qb.ro_pulse_shape() == 'gaussian_filtered':
                filter_sigma = qb.ro_pulse_filter_sigma()
                nr_sigma = qb.ro_pulse_nr_sigma()
                filter_samples = int(filter_sigma * nr_sigma * fs)
                filter_sample_idxs = np.arange(filter_samples)
                filter = np.exp(
                    -0.5 * (filter_sample_idxs - filter_samples / 2) ** 2 /
                    (filter_sigma * fs) ** 2)
                filter /= filter.sum()
                pulse = np.convolve(pulse, filter, mode='full')
            elif qb.ro_pulse_shape() == 'gaussian_filtered_flip':
                pulse = pulse * (
                            np.ones(samples) - np.cos(2 * np.pi * 200e6 * tbase))

                filter_sigma = qb.ro_pulse_filter_sigma()
                nr_sigma = qb.ro_pulse_nr_sigma()
                filter_samples = int(filter_sigma * nr_sigma * fs)
                filter_sample_idxs = np.arange(filter_samples)
                filter = np.exp(
                    -0.5 * (filter_sample_idxs - filter_samples / 2) ** 2 /
                    (filter_sigma * fs) ** 2)
                filter /= filter.sum()
                pulse = np.convolve(pulse, filter, mode='full')
            elif qb.ro_pulse_shape() == 'CLEAR':
                filter_sigma = qb.ro_pulse_filter_sigma()
                nr_sigma = qb.ro_pulse_nr_sigma()
                filter_samples = int(filter_sigma * nr_sigma * fs)
                filter_sample_idxs = np.arange(filter_samples)
                filter = np.exp(
                    -0.5 * (filter_sample_idxs - filter_samples / 2) ** 2 /
                    (filter_sigma * fs) ** 2)
                filter /= filter.sum()
                pulse = uhfqc.CLEAR_shape(qb.RO_amp(), qb.RO_pulse_length(),
                                          qb.ro_CLEAR_delta_amp_segment(),
                                          qb.ro_CLEAR_segment_length(),
                                          sampling_rate=fs)

                pulse = np.convolve(pulse, filter, mode='full')
            elif qb.ro_pulse_shape() == 'square':
                pass
            else:
                raise ValueError('Unsupported pulse type for {}: {}' \
                                 .format(qb.name, qb.ro_pulse_shape()))

            tbase = np.linspace(0, len(pulse) / fs, len(pulse), endpoint=False)
            pulse = pulse * np.exp(-2j * np.pi * qb.f_RO_mod() * tbase)

            qb_pulses[qb.name] = pulse
            if pulse.size > maxlen:
                maxlen = pulse.size

        pulse = np.zeros(maxlen, dtype=np.complex)
        for p in qb_pulses.values():
            pulse += np.pad(p, (0, maxlen - p.size), mode='constant',
                            constant_values=0)
        readout_pulses.append(pulse)

    if upload:
        UHFQC = readouts[0][0].UHFQC
        if len(readout_pulses) == 1:
            UHFQC.awg_sequence_acquisition_and_pulse(
                Iwave=np.real(pulse).copy(), Qwave=np.imag(pulse).copy())
        else:
            UHFQC.awg_sequence_acquisition_and_pulse_multi_segment(readout_pulses)
        DC_LO = readouts[0][0].readout_DC_LO
        UC_LO = readouts[0][0].readout_UC_LO
        DC_LO.frequency(f_LO)
        UC_LO.frequency(f_LO)


def get_operation_dict(qubits):
    operation_dict = dict()
    for qb in qubits:
        operation_dict.update(qb.get_operation_dict())
    return operation_dict


def get_correlation_channels(qubits, self_correlated, **kw):
    """
    Creates the correlations input parameter for the UHFQC_correlation_detector.
    :param qubits: list of QuDev_transmon instrances
    :param self_correlated: whether to do also measure self correlations
    :return: list of tuples with the channels to correlate; only looks at the
        acq_I_channel of each qubit!
    """
    if self_correlated:
        return list(itertools.combinations_with_replacement(
            [qb.acq_I_channel() for qb in qubits], r=2))
    else:
        return list(itertools.combinations(
            [qb.acq_I_channel() for qb in qubits], r=2))


def get_multiplexed_readout_detector_functions(qubits, nr_averages=None,
                                               nr_shots=None,
                                               used_channels=None,
                                               correlations=None,
                                               add_channels=None,
                                               det_get_values_kws=None,
                                               nr_samples=4096,
                                               **kw):
    if nr_averages is None:
        nr_averages = max(qb.acq_averages() for qb in qubits)
    if nr_shots is None:
        nr_shots = max(qb.acq_shots() for qb in qubits)

    uhfs = set()
    uhf_instances = {}
    max_int_len = {}
    channels = {}
    acq_classifier_params = {}
    acq_state_prob_mtxs = {}
    for qb in qubits:
        uhf = qb.instr_uhf()
        uhfs.add(uhf)
        uhf_instances[uhf] = qb.instr_uhf.get_instr()

        if uhf not in max_int_len:
            max_int_len[uhf] = 0
        max_int_len[uhf] = max(max_int_len[uhf], qb.acq_length())

        if uhf not in channels:
            channels[uhf] = []
        channels[uhf] += [qb.acq_I_channel()]
        if qb.acq_weights_type() in ['SSB', 'DSB', 'optimal_qutrit']:
            if qb.acq_Q_channel() is not None:
                channels[uhf] += [qb.acq_Q_channel()]

        if uhf not in acq_classifier_params:
            acq_classifier_params[uhf] = []
        acq_classifier_params[uhf] += [qb.acq_classifier_params()]
        if uhf not in acq_state_prob_mtxs:
            acq_state_prob_mtxs[uhf] = []
        acq_state_prob_mtxs[uhf] += [qb.acq_state_prob_mtx()]

    if det_get_values_kws is None:
        det_get_values_kws = {}
        det_get_values_kws_in = None
    else:
        det_get_values_kws_in = deepcopy(det_get_values_kws)
        for uhf in acq_state_prob_mtxs:
            det_get_values_kws_in.pop(uhf, False)
    for uhf in acq_state_prob_mtxs:
        if uhf not in det_get_values_kws:
            det_get_values_kws[uhf] = {}
        det_get_values_kws[uhf].update({
            'classifier_params': acq_classifier_params[uhf],
            'state_prob_mtx': acq_state_prob_mtxs[uhf]})
        if det_get_values_kws_in is not None:
            det_get_values_kws[uhf].update(det_get_values_kws_in)
    if add_channels is None:
        add_channels = {uhf: [] for uhf in uhfs}
    elif isinstance(add_channels, list):
        add_channels = {uhf: add_channels for uhf in uhfs}
    else:  # is a dict
        pass
    for uhf in add_channels:
        channels[uhf] += add_channels[uhf]

    if correlations is None:
        correlations = {uhf: [] for uhf in uhfs}
    elif isinstance(correlations, list):
        correlations = {uhf: correlations for uhf in uhfs}
    else:  # is a dict
        for uhf in uhfs:
            if uhf not in correlations:
                correlations[uhf] = []

    if used_channels is None:
        used_channels = {uhf: None for uhf in uhfs}
    elif isinstance(used_channels, list):
        used_channels = {uhf: used_channels for uhf in uhfs}
    else:  # is a dict
        for uhf in uhfs:
            if uhf not in used_channels:
                used_channels[uhf] = None

    AWG = None
    for qb in qubits:
        qbAWG = qb.instr_pulsar.get_instr()
        if AWG is not None and qbAWG is not AWG:
            raise Exception('Multi qubit detector can not be created with '
                            'multiple pulsar instances')
        AWG = qbAWG

    individual_detectors = {uhf: {
            'int_log_det': det.UHFQC_integration_logging_det(
                UHFQC=uhf_instances[uhf], AWG=AWG, channels=channels[uhf],
                integration_length=max_int_len[uhf], nr_shots=nr_shots,
                result_logging_mode='raw', **kw),
            'dig_log_det': det.UHFQC_integration_logging_det(
                UHFQC=uhf_instances[uhf], AWG=AWG, channels=channels[uhf],
                integration_length=max_int_len[uhf], nr_shots=nr_shots,
                result_logging_mode='digitized', **kw),
            'int_avg_det': det.UHFQC_integrated_average_detector(
                UHFQC=uhf_instances[uhf], AWG=AWG, channels=channels[uhf],
                integration_length=max_int_len[uhf], nr_averages=nr_averages, **kw),
            'int_avg_classif_det': det.UHFQC_classifier_detector(
                UHFQC=uhf_instances[uhf], AWG=AWG, channels=channels[uhf],
                integration_length=max_int_len[uhf], nr_shots=nr_shots,
                get_values_function_kwargs=det_get_values_kws[uhf],
                result_logging_mode='raw', **kw),
            'dig_avg_det': det.UHFQC_integrated_average_detector(
                UHFQC=uhf_instances[uhf], AWG=AWG, channels=channels[uhf],
                integration_length=max_int_len[uhf], nr_averages=nr_averages,
                result_logging_mode='digitized', **kw),
            'inp_avg_det': det.UHFQC_input_average_detector(
                UHFQC=uhf_instances[uhf], AWG=AWG, nr_averages=nr_averages,
                nr_samples=nr_samples,
                **kw),
            'int_corr_det': det.UHFQC_correlation_detector(
                UHFQC=uhf_instances[uhf], AWG=AWG, channels=channels[uhf],
                used_channels=used_channels[uhf],
                integration_length=max_int_len[uhf], nr_averages=nr_averages,
                correlations=correlations[uhf], **kw),
            'dig_corr_det': det.UHFQC_correlation_detector(
                UHFQC=uhf_instances[uhf], AWG=AWG, channels=channels[uhf],
                used_channels=used_channels[uhf],
                integration_length=max_int_len[uhf], nr_averages=nr_averages,
                correlations=correlations[uhf], thresholding=True, **kw),
        } for uhf in uhfs}

    combined_detectors = {det_type: det.UHFQC_multi_detector([
        individual_detectors[uhf][det_type] for uhf in uhfs])
        for det_type in ['int_log_det', 'dig_log_det',
                         'int_avg_det', 'dig_avg_det', 'inp_avg_det',
                         'int_avg_classif_det', 'int_corr_det', 'dig_corr_det']}

    return combined_detectors


def get_multi_qubit_prep_params(prep_params_list):
    if len(prep_params_list) == 0:
        raise ValueError('prep_params_list is empty.')

    thresh_map = {}
    for prep_params in prep_params_list:
        if 'threshold_mapping' in prep_params:
            thresh_map.update(prep_params['threshold_mapping'])

    prep_params = deepcopy(prep_params_list[0])
    prep_params['threshold_mapping'] = thresh_map
    return prep_params


def get_meas_obj_value_names_map(mobjs, multi_uhf_det_func):
    # we cannot just use the value_names from the qubit detector functions
    # because the UHF_multi_detector function adds suffixes

    if multi_uhf_det_func.detectors[0].name == 'raw_UHFQC_classifier_det':
        meas_obj_value_names_map = {
            qb.name: hlp_mod.get_sublst_with_all_strings_of_list(
                multi_uhf_det_func.value_names,
                qb.int_avg_classif_det.value_names)
            for qb in mobjs}
    elif multi_uhf_det_func.detectors[0].name == 'UHFQC_input_average_detector':
        meas_obj_value_names_map = {
            qb.name: hlp_mod.get_sublst_with_all_strings_of_list(
                multi_uhf_det_func.value_names, qb.inp_avg_det.value_names)
            for qb in mobjs}
    else:
        meas_obj_value_names_map = {
            qb.name: hlp_mod.get_sublst_with_all_strings_of_list(
                multi_uhf_det_func.value_names, qb.int_avg_det.value_names)
            for qb in mobjs}

    meas_obj_value_names_map.update({
        name + '_object': [name] for name in
        [vn for vn in multi_uhf_det_func.value_names if vn not in
         hlp_mod.flatten_list(list(meas_obj_value_names_map.values()))]})

    return meas_obj_value_names_map


def calculate_minimal_readout_spacing(qubits, ro_slack=10e-9, drive_pulses=0):
    """

    Args:
        qubits:
        ro_slack: minimal time needed between end of wint and next RO trigger
        drive_pulses:

    Returns:

    """
    UHFQC = None
    for qb in qubits:
        UHFQC = qb.UHFQC
        break
    drive_pulse_len = None
    max_ro_len = 0
    max_int_length = 0
    for qb in qubits:
        if drive_pulse_len is not None:
            if drive_pulse_len != qb.gauss_sigma() * qb.nr_sigma() and \
                    drive_pulses != 0:
                log.warning('Caution! Not all qubit drive pulses are the '
                            'same length. This might cause trouble in the '
                            'sequence.')
            drive_pulse_len = max(drive_pulse_len,
                                  qb.gauss_sigma() * qb.nr_sigma())
        else:
            drive_pulse_len = qb.gauss_sigma() * qb.nr_sigma()
        max_ro_len = max(max_ro_len, qb.RO_pulse_length())
        max_int_length = max(max_int_length, qb.RO_acq_integration_length())

    ro_spacing = 2 * UHFQC.qas_0_delay() / 1.8e9
    ro_spacing += max_int_length
    ro_spacing += ro_slack
    ro_spacing -= drive_pulse_len
    ro_spacing -= max_ro_len
    return ro_spacing


def measure_multiplexed_readout(qubits, liveplot=False,
                                shots=5000,
                                RO_spacing=None, preselection=True,
                                thresholds=None, thresholded=False,
                                analyse=True):
    for qb in qubits:
        MC = qb.instr_mc.get_instr()

    for qb in qubits:
        qb.prepare(drive='timedomain')

    if RO_spacing is None:
        UHFQC = qubits[0].instr_uhf.get_instr()
        RO_spacing = UHFQC.qas_0_delay() * 2 / 1.8e9
        RO_spacing += UHFQC.qas_0_integration_length() / 1.8e9
        RO_spacing += 50e-9  # for slack
        RO_spacing = np.ceil(RO_spacing * 225e6 / 3) / 225e6 * 3

    sf = awg_swf2.n_qubit_off_on(
        [qb.get_ge_pars() for qb in qubits],
        [qb.get_ro_pars() for qb in qubits],
        preselection=preselection,
        parallel_pulses=True,
        RO_spacing=RO_spacing)

    m = 2 ** (len(qubits))
    if preselection:
        m *= 2
    if thresholded:
        df = get_multiplexed_readout_detector_functions(qubits,
                                                        nr_shots=shots)[
            'dig_log_det']
    else:
        df = get_multiplexed_readout_detector_functions(qubits,
                                                        nr_shots=shots)[
            'int_log_det']

    MC.live_plot_enabled(liveplot)
    MC.soft_avg(1)
    MC.set_sweep_function(sf)
    MC.set_sweep_points(np.arange(m))
    MC.set_detector_function(df)
    MC.run('{}_multiplexed_ssro'.format('-'.join(
        [qb.name for qb in qubits])))

    if analyse and thresholds is not None:
        channel_map = {qb.name: qb.int_log_det.value_names[0]+' '+qb.instr_uhf() for qb in qubits}
        ra.Multiplexed_Readout_Analysis(options_dict=dict(
            n_readouts=(2 if preselection else 1) * 2 ** len(qubits),
            thresholds=thresholds,
            channel_map=channel_map,
            use_preselection=preselection
        ))

def measure_ssro(dev, qubits, states=('g', 'e'), n_shots=10000, label=None,
                 preselection=True, all_states_combinations=False, upload=True,
                 exp_metadata=None, analyze=True, analysis_kwargs=None, update=True):
    """
    Measures in single shot readout the specified states and performs
    a Gaussian mixture fit to calibrate the state classfier and provide the
    single shot readout probability assignment matrix
    Args:
        dev (Device): device object
        qubits (list): list of qubits to calibrate in parallel
        states (tuple, str, list of tuples): if tuple, each entry will be interpreted
            as a state. if string (e.g. "gef"), each letter will be interpreted
            as a state. All qubits will be prepared simultaneously in each given state.
            If list of tuples is given, then each tuple should be of length = qubits
            and the ith tuple should represent the state that each qubit should have
            in the ith segment. In the latter case, all_state_combinations is ignored.
        n_shots (int): number of shots
        label (str): measurement label
        preselection (bool, None): If True, force preselection even if not
            in preparation params. If False, then removes preselection even if in prep_params.
            if None, then takes prep_param of first qubit.

        all_states_combinations (bool): if False, then all qubits are prepared
            simultaneously in the first state and then read out, then all qubits
            are prepared in the second state, etc. If True, then all combinations
            are measured, which allows to characterize the multiplexed readout of
            each basis state. e.g. say qubits = [qb1, qb2], states = "ge" and
            all_states_combinations = False, then the different segments will be "g, g"
            and "e, e" for "qb1, qb2" respectively. all_states_combinations=True would
            yield "g,g", "g, e", "e, g" , "e,e".
        upload (bool): upload waveforms to AWGs
        exp_metadata (dict): experimental metadata
        analyze (bool): analyze data
        analysis_kwargs (dict): arguments for the analysis. Defaults to all qb names
        update (bool): update readout classifier parameters.
            Does not update the readout correction matrix (i.e. qb.acq_state_prob_mtx),
            as we ended up using this a lot less often than the update for readout
            classifier params. The user can still access the state_prob_mtx through
            the analysis object and set the corresponding parameter manually if desired.


    Returns:

    """
    # combine operations and preparation dictionaries
    qubits = dev.get_qubits(qubits)
    qb_names = dev.get_qubits(qubits, "str")
    operation_dict = dev.get_operation_dict(qubits=qubits)
    prep_params = dev.get_prep_params(qubits)

    if preselection is None:
        pass
    elif preselection: # force preselection for this measurement if desired by user
        prep_params['preparation_type'] = "preselection"
    else:
        prep_params['preparation_type'] = "wait"

    # create and set sequence
    if np.ndim(states) == 2: # list of custom states provided
        if len(qb_names) != len(states[0]):
            raise ValueError(f"{len(qb_names)} qubits were given but custom "
                             f"states were "
                             f"specified for {len(states[0])} qubits.")
        cp = CalibrationPoints(qb_names, states)
    else:
        cp = CalibrationPoints.multi_qubit(qb_names, states, n_per_state=1,
                                       all_combinations=all_states_combinations)
    seq = sequence.Sequence("SSRO_calibration",
                            cp.create_segments(operation_dict, **prep_params))

    # prepare measurement
    for qb in qubits:
        qb.prepare(drive='timedomain')
    label = f"SSRO_calibration_{states}_{qb_names}" if label is None else label
    channel_map = {qb.name: [vn + ' ' + qb.instr_uhf()
                             for vn in qb.int_log_det.value_names]
                   for qb in qubits}
    if exp_metadata is None:
        exp_metadata = {}
    exp_metadata.update({"cal_points": repr(cp),
                         "preparation_params": prep_params,
                         "all_states_combinations": all_states_combinations,
                         "n_shots": n_shots,
                         "channel_map": channel_map
                         })
    df = get_multiplexed_readout_detector_functions(
            qubits, nr_shots=n_shots)['int_log_det']
    MC = dev.instr_mc.get_instr()
    MC.set_sweep_function(awg_swf.SegmentHardSweep(sequence=seq,
                                                   upload=upload))
    MC.set_sweep_points(np.arange(seq.n_acq_elements()))
    MC.set_detector_function(df)

    # run measurement
    temp_values = [(MC.soft_avg, 1)]

    # required to ensure having original prep_params after mmnt
    # in case preselection=True
    temp_values += [(qb.preparation_params, prep_params) for qb in qubits]
    with temporary_value(*temp_values):
        MC.run(name=label, exp_metadata=exp_metadata)

    # analyze
    if analyze:
        if analysis_kwargs is None:
            analysis_kwargs = dict()
        if "qb_names" not in analysis_kwargs:
            analysis_kwargs["qb_names"] = qb_names # all qubits by default
        a = tda.MultiQutrit_Singleshot_Readout_Analysis(**analysis_kwargs)
        for qb in qubits:
            classifier_params = a.proc_data_dict[
                'analysis_params']['classifier_params'][qb.name]
            if update:
                qb.acq_classifier_params(classifier_params)
        return a

def find_optimal_weights(dev, qubits, states=('g', 'e'), upload=True,
                         acq_length=4096/1.8e9, exp_metadata=None,
                         analyze=True, analysis_kwargs=None,
                         acq_weights_basis=None, orthonormalize=False,
                         update=True):
    """
    Measures time traces for specified states and
    Args:
        dev (Device): quantum device object
        qubits: qubits on which traces should be measured
        states (tuple, list, str): if str or tuple of single character strings,
            then interprets each letter as a state and does it on all qubits
             simultaneously. e.g. "ge" or ('g', 'e') --> measures all qbs
             in g then all in e.
             If list/tuple of tuples, then interprets the list as custom states:
             each tuple should be of length equal to the number of qubits
             and each state is calibrated individually. e.g. for 2 qubits:
             [('g', 'g'), ('e', 'e'), ('f', 'g')] --> qb1=qb2=g then qb1=qb2=e
             and then qb1 = "f" != qb2 = 'g'

        upload: upload waveforms to AWG
        acq_length: length of timetrace to record
        exp_metadata: experimental metadata
        acq_weights_basis (list): shortcut for analysis parameter.
            list of basis vectors used for computing the weights.
            (see Timetrace Analysis). e.g. ["ge", "gf"] yields basis vectors e - g
            and f - g. If None, defaults to  ["ge", "gf"] when more than 2 traces are
            passed to the analysis and to ['ge'] if 2 traces are measured.
        orthonormalize (bool): shortcut for analysis parameter. Whether or not to
            orthonormalize the optimal weights (see MultiQutrit Timetrace Analysis)
        update (bool): update weights


    Returns:

    """
    # check whether timetraces can be compute simultaneously
    qubits = dev.get_qubits(qubits)
    uhf_names = np.array([qubit.instr_uhf.get_instr().name for qubit in qubits])
    unique, counts = np.unique(uhf_names, return_counts=True)
    for u, c in zip(unique, counts):
        if c != 1:
            raise ValueError(f"{np.array(qubits)[uhf_names == u]}"
                             f" share the same UHF ({u}) and therefore"
                             f" their timetraces cannot be computed "
                             f"simultaneously.")

    # combine operations and preparation dictionaries
    operation_dict = dev.get_operation_dict(qubits=qubits)
    qb_names = dev.get_qubits(qubits, "str")
    prep_params = dev.get_prep_params(qubits)
    MC = qubits[0].instr_mc.get_instr()

    if exp_metadata is None:
        exp_metadata = dict()
    temp_val = [(qb.acq_length, acq_length) for qb in qubits]
    with temporary_value(*temp_val):
        [qb.prepare(drive='timedomain') for qb in qubits]
        npoints = qubits[0].inp_avg_det.nr_samples # same for all qubits
        sweep_points = np.linspace(0, npoints / 1.8e9, npoints,
                                            endpoint=False)
        channel_map = {qb.name: [vn + ' ' + qb.instr_uhf()
                        for vn in qb.inp_avg_det.value_names]
                        for qb in qubits}
        exp_metadata.update(
            {'sweep_name': 'time',
             'sweep_unit': ['s'],
             'sweep_points': sweep_points,
             'acq_length': acq_length,
             'channel_map': channel_map,
             'orthonormalize': orthonormalize,
             "acq_weights_basis": acq_weights_basis})

        for state in states:
            # create sequence
            name = 'timetrace_{}_{}'.format(state, qb_names)
            if isinstance(state, str) and len(state) == 1:
                # same state for all qubits, e.g. "e"
                cp = CalibrationPoints.multi_qubit(qb_names, state,
                                                   n_per_state=1)
            else:
                # ('g','e','f') as qb1=g, qb2=e, qb3=f
                if len(qb_names) != len(state):
                    raise ValueError(f"{len(qb_names)} qubits were given "
                                     f"but custom states were "
                                     f"specified for {len(state)} qubits.")
                cp = CalibrationPoints(qb_names, state)
            exp_metadata.update({'cal_points': repr(cp)})
            seq = sequence.Sequence("timetrace",
                                    cp.create_segments(operation_dict,
                                                       **prep_params))
            # set sweep function and run measurement
            MC.set_sweep_function(awg_swf.SegmentHardSweep(sequence=seq,
                                                           upload=upload))
            MC.set_sweep_points(sweep_points)
            df = get_multiplexed_readout_detector_functions(
                qubits, nr_samples=npoints)["inp_avg_det"]
            MC.set_detector_function(df)
            MC.run(name=name, exp_metadata=exp_metadata)

    if analyze:
        tps = a_tools.latest_data(n_matches=len(states),
                                  return_timestamp=True)[0]
        if analysis_kwargs is None:
            analysis_kwargs = {}
        if 't_start' not in analysis_kwargs:
            analysis_kwargs.update({"t_start": tps[0],
                                    "t_stop": tps[-1]})

        options_dict = dict(orthonormalize=orthonormalize,
                            acq_weights_basis=acq_weights_basis)
        options_dict.update(analysis_kwargs.pop("options_dict", {}))
        a = tda.MultiQutrit_Timetrace_Analysis(options_dict=options_dict,
                                               **analysis_kwargs)

        if update:
            for qb in qubits:
                weights = a.proc_data_dict['analysis_params_dict'
                    ]['optimal_weights'][qb.name]
                if np.ndim(weights) == 1:
                    # single channel
                    qb.acq_weights_I(weights.real)
                    qb.acq_weights_Q(weights.imag)
                elif np.ndim(weights) == 2 and len(weights) == 2:
                    # two channels
                    qb.acq_weights_I(weights[0].real)
                    qb.acq_weights_Q(weights[0].imag)
                    qb.acq_weights_I2(weights[1].real)
                    qb.acq_weights_Q2(weights[1].imag)
                else:
                    log.warning(f"{qb.name}: Number of weight vectors > 2: "
                                f"{len(weights)}. Cannot update weights "
                                f"automatically.")
                qb.acq_weights_basis(a.proc_data_dict['analysis_params_dict'
                    ]['optimal_weights_basis_labels'][qb.name])
        return a

def measure_active_reset(qubits, shots=5000,
                         qutrit=False, upload=True, label=None,
                         detector='int_log_det'):
    MC = qubits[0].instr_mc.get_instr()
    trig = qubits[0].instr_trigger.get_instr()

    # combine operations and preparation dictionaries
    operation_dict = get_operation_dict(qubits)
    qb_names = [qb.name for qb in qubits]
    prep_params = \
        get_multi_qubit_prep_params([qb.preparation_params() for qb in qubits])

    # sequence
    seq, swp = mqs.n_qubit_reset(qb_names, operation_dict, prep_params,
                                upload=False, states='gef' if qutrit else 'ge')
    # create sweep points
    sp = SweepPoints('reset_reps', swp, '', 'Nr. Reset Repetitions')

    df = get_multiplexed_readout_detector_functions(qubits,
                                                    nr_shots=shots)[detector]

    for qb in qubits:
        qb.prepare(drive='timedomain')

    MC.set_sweep_function(awg_swf.SegmentHardSweep(sequence=seq, upload=upload))
    MC.set_sweep_points(swp)
    MC.set_detector_function(df)
    if label is None:
        label = 'active_reset_{}_x{}_{}'.format('ef' if qutrit else 'e',
                                                prep_params['reset_reps'],
                                                ','.join(qb_names))
    exp_metadata = {'preparation_params': prep_params,
                    'sweep_points': sp,
                    'shots': shots}
    temp_values = [(qb.acq_shots, shots) for qb in qubits]
    temp_values += [(MC.soft_avg, 1)]
    with temporary_value(*temp_values):
        MC.run(name=label,  exp_metadata=exp_metadata)

def measure_arbitrary_sequence(qubits, sequence=None, sequence_function=None,
                               sequence_args=None, drive='timedomain', label=None,
                               detector_function=None, df_kwargs=None,
                               sweep_function=awg_swf.SegmentHardSweep,
                               sweep_points=None, temporary_values=(),
                               exp_metadata=None, upload=True,
                               analyze=True):
    """
    Measures arbitrary sequence provided in input.
    Args:
        qubits (list): qubits on which the sequence is performed
        sequence (Sequence): sequence to measure. Optionally,
            the path of the sequence can be provided (eg. sqs.active_reset) as
            sequence_function.
        sequence_function (callable): sequence function which creates a sequences using
            sequence_args. Should return (sequence, sweep_points).
        sequence_args (dict): arguments used to build the sequence
        drive (string): drive method. Defaults to timedomain
        label (string): measurement label. Defaults to sequence.name.
        detector_function (string): detector function string. eg.
            'int_avg_detector'. Built using multi_uhf
            get_multiplexed_readout_detector_functions
        df_kwargs (dict): detector function kwargs
        sweep_function (callable): sweep function. Defaults to segment hard sweep.
        sweep_points (list or array): list of sweep points. Required only if
            argument sequence is used.
        temporary_values (tuple): list of tuple pairs with qcode param and its
            temporary value. eg [(qb1.acq_shots, 10000),(MC.soft_avg, 1)]
        exp_metadata:
        upload:
        analyze:

    Returns:

    """
    if sequence is None and sequence_function is None:
        raise ValueError("Either Sequence or sequence name must be given.")

    MC = qubits[0].instr_mc.get_instr()

    # combine preparation dictionaries
    qb_names = [qb.name for qb in qubits]
    prep_params = \
        get_multi_qubit_prep_params([qb.preparation_params() for qb in qubits])

    # sequence
    if sequence is not None:
        if sweep_points is None:
            raise ValueError("Sweep points must be specified if sequence object"
                             "is given")
    else:
        if sequence_args is None:
            sequence_args = {}
        sequence, sweep_points = sequence_function(**sequence_args)

    # create sweep points
    if df_kwargs is None:
        df_kwargs = {}
    df = get_multiplexed_readout_detector_functions(qubits, **df_kwargs)[
        detector_function]

    for qb in qubits:
        qb.prepare(drive=drive)

    MC.set_sweep_function(sweep_function(sequence=sequence, upload=upload))
    MC.set_sweep_points(sweep_points)
    MC.set_detector_function(df)

    if label is None:
        label = f'{sequence.name}_{",".join(qb_names)}'

    if exp_metadata is None:
        exp_metadata = {}

    exp_metadata.update({'preparation_params': prep_params,
                    # 'sweep_points': ,
                    })
    if len(temporary_values) > 0:
        with temporary_value(*temporary_values):
            MC.run(name=label, exp_metadata=exp_metadata)
    else:
        MC.run(name=label, exp_metadata=exp_metadata)

    if analyze:
        return ma.MeasurementAnalysis()

def measure_parity_correction(qb0, qb1, qb2, feedback_delay, f_LO,
                              CZ_pulses, nreps=1, parity_op='ZZ',
                              upload=True, MC=None, prep_sequence=None,
                              nr_dd_pulses=0, dd_scheme=None,
                              nr_shots=5000, nr_parity_measurements=1,
                              tomography_basis=tomo.DEFAULT_BASIS_ROTS,
                              reset=True, preselection=False, ro_spacing=1e-6,
                              skip_n_initial_parity_checks=0, skip_elem='RO',
                              add_channels=None):
    """
    Important things to check when running the experiment:
        Is the readout separation commensurate with 225 MHz?

    Args:
        parity_op: 'ZZ', 'XX', 'XX,ZZ' or 'ZZ,XX' specifies the type of parity
                   measurement
    """
    exp_metadata = {'feedback_delay': feedback_delay,
                    'CZ_pulses': CZ_pulses,
                    'nr_parity_measurements': nr_parity_measurements,
                    'ro_spacing': ro_spacing,
                    'nr_dd_pulses': nr_dd_pulses,
                    'dd_scheme': dd_scheme,
                    'parity_op': parity_op,
                    'prep_sequence': prep_sequence,
                    'skip_n_initial_parity_checks':
                        skip_n_initial_parity_checks,
                    'skip_elem': skip_elem}

    if reset == 'simple':
        nr_parity_measurements = 1

    nr_ancilla_readouts = nr_parity_measurements
    if skip_elem == 'RO':
        nr_ancilla_readouts -= skip_n_initial_parity_checks
    if preselection:
        if prep_sequence == 'mixed':
            multiplexed_pulse([(qb0, qb1, qb2), (qb0, qb2)] +
                              [(qb1,)] * nr_ancilla_readouts +
                              [(qb0, qb1, qb2)], f_LO)
        else:
            multiplexed_pulse([(qb0, qb1, qb2)] +
                              [(qb1,)] * nr_ancilla_readouts +
                              [(qb0, qb1, qb2)], f_LO)
    else:
        if prep_sequence == 'mixed':
            multiplexed_pulse([(qb0, qb2)] +
                              [(qb1,)] * nr_ancilla_readouts +
                              [(qb0, qb1, qb2)], f_LO)
        else:
            multiplexed_pulse([(qb1,)] * nr_ancilla_readouts +
                              [(qb0, qb1, qb2)], f_LO)

    qubits = [qb0, qb1, qb2]
    for qb in qubits:
        if MC is None:
            MC = qb.MC
        else:
            break

    for qb in qubits:
        qb.prepare_for_timedomain(multiplexed=True)

    sf = awg_swf2.parity_correction(
        qb0.name, qb1.name, qb2.name,
        operation_dict=get_operation_dict(qubits), CZ_pulses=CZ_pulses,
        feedback_delay=feedback_delay, prep_sequence=prep_sequence,
        reset=reset, nr_parity_measurements=nr_parity_measurements,
        parity_op=parity_op,
        tomography_basis=tomography_basis,
        preselection=preselection,
        ro_spacing=ro_spacing,
        dd_scheme=dd_scheme,
        nr_dd_pulses=nr_dd_pulses,
        skip_n_initial_parity_checks=skip_n_initial_parity_checks,
        skip_elem=skip_elem,
        upload=upload, verbose=False)

    nr_readouts = 1 + nr_ancilla_readouts + (1 if preselection else 0) \
                  + (1 if prep_sequence == 'mixed' else 0)
    nr_readouts *= len(tomography_basis) ** 2

    nr_shots *= nr_readouts
    df = get_multiplexed_readout_detector_functions(
        qubits, nr_shots=nr_shots, add_channels=add_channels)['int_log_det']

    MC.set_sweep_function(sf)
    MC.set_sweep_points(np.arange(nr_shots))
    MC.set_sweep_function_2D(swf.Delayed_None_Sweep(mode='set_delay', delay=5))
    MC.set_sweep_points_2D(np.arange(nreps))
    MC.set_detector_function(df)

    if skip_n_initial_parity_checks == 0:
        skip_str = ''
    else:
        skip_str = 'skip' + str(skip_n_initial_parity_checks)
        skip_str += skip_elem.replace(' ', '')

    MC.run_2D(name='two_qubit_parity_{}_x{}{}{}{}-{}'.format(
        parity_op, nr_parity_measurements, skip_str,
        prep_sequence if prep_sequence == 'mixed' else '',
        '' if reset else '_noreset', '_'.join([qb.name for qb in qubits])),
        exp_metadata=exp_metadata)


def measure_parity_single_round(ancilla_qubit, data_qubits, CZ_map,
                                preps=None, upload=True, prep_params=None,
                                cal_points=None, analyze=True,
                                exp_metadata=None, label=None,
                                detector='int_avg_det'):
    """

    :param ancilla_qubit:
    :param data_qubits:
    :param CZ_map: example:
        {'CZ qb1 qb2': ['Y90 qb1', 'CX qb1 qb2', 'mY90 qb1'],
         'CZ qb3 qb4': ['CZ qb4 qb3']}
    :param preps:
    :param upload:
    :param prep_params:
    :param cal_points:
    :param analyze:
    :param exp_metadata:
    :param label:
    :param detector:
    :return:
    """

    qubits = [ancilla_qubit] + data_qubits
    qb_names = [qb.name for qb in qubits]
    for qb in qubits:
        qb.prepare(drive='timedomain')

    if label is None:
        label = 'Parity-1-round_'+'-'.join([qb.name for qb in qubits])

    if prep_params is None:
        prep_params = get_multi_qubit_prep_params(
            [qb.preparation_params() for qb in qubits])

    if cal_points is None:
        cal_points = CalibrationPoints.multi_qubit(qb_names, 'ge')

    if preps is None:
        preps = [''.join(s)
            for s in itertools.product(*len(data_qubits)*['ge'])]

    MC = ancilla_qubit.instr_mc.get_instr()

    seq, sweep_points = mqs.parity_single_round_seq(
            ancilla_qubit.name, [qb.name for qb in data_qubits], CZ_map,
            preps=preps, cal_points=cal_points, prep_params=prep_params,
            operation_dict=get_operation_dict(qubits), upload=False)

    MC.set_sweep_function(awg_swf.SegmentHardSweep(
            sequence=seq, upload=upload, parameter_name='Preparation'))
    MC.set_sweep_points(sweep_points)

    MC.set_detector_function(
        get_multiplexed_readout_detector_functions(
            qubits,
            nr_averages=ancilla_qubit.acq_averages(),
            nr_shots=ancilla_qubit.acq_shots(),
        )[detector])
    if exp_metadata is None:
        exp_metadata = {}
    exp_metadata.update(
        {'sweep_name': 'Preparation',
         'preparations': preps,
         'CZ_map': CZ_map,
         'cal_points': repr(cal_points),
         'rotate': True,
         'cal_states_rotations':
             {qbn: {'g': 0, 'e': 1} for qbn in qb_names},
         'data_to_fit': {qbn: 'pe' for qbn in qb_names},
         'preparation_params': prep_params,
         'hard_sweep_params': {'preps': {'values': np.arange(0, len(preps)),
                                         'unit': ''}}
        })

    MC.run(label, exp_metadata=exp_metadata)

    if analyze:
        channel_map = {
            qb.name: qb.int_log_det.value_names[0] + ' ' + qb.instr_uhf() for qb in
            qubits}
        tda.MultiQubit_TimeDomain_Analysis(qb_names=qb_names)#, options_dict=dict(
            #     channel_map=channel_map
            # ))


def measure_parity_single_round_dd(ancilla_qubit, data_qubits, CZ_map,
                                  preps=None, upload=True, prep_params=None,
                                  cal_points=None, analyze=True,
                                  exp_metadata=None, label=None,
                                  DD_map=None, detector='int_avg_det'):
    """

    :param ancilla_qubit:
    :param data_qubits:
    :param CZ_map: example:
        {'CZ qb1 qb2': ['Y90 qb1', 'CX qb1 qb2', 'mY90 qb1'],
         'CZ qb3 qb4': ['CZ qb4 qb3']}
    :param preps:
    :param upload:
    :param prep_params:
    :param cal_points:
    :param analyze:
    :param exp_metadata:
    :param label:
    :param detector:
    :return:
    """

    qubits = [ancilla_qubit] + data_qubits
    qb_names = [qb.name for qb in qubits]
    for qb in qubits:
        qb.prepare(drive='timedomain')

    if label is None:
        label = 'Parity-1-round_dd_' + '-'.join([qb.name for qb in qubits])

    if prep_params is None:
        prep_params = get_multi_qubit_prep_params(
            [qb.preparation_params() for qb in qubits])

    if cal_points is None:
        cal_points = CalibrationPoints.multi_qubit(qb_names, 'ge')

    if preps is None:
        preps = [''.join(s)
                 for s in itertools.product(*len(data_qubits) * ['ge'])]

    MC = ancilla_qubit.instr_mc.get_instr()

    seq, sweep_points = mqs.parity_single_round_spec_dd_seq(
        ancilla_qubit.name, [qb.name for qb in data_qubits], CZ_map,
        preps=preps, cal_points=cal_points, prep_params=prep_params,
        operation_dict=get_operation_dict(qubits), DD_map=DD_map, upload=False)

    MC.set_sweep_function(awg_swf.SegmentHardSweep(
        sequence=seq, upload=upload, parameter_name='Preparation'))
    MC.set_sweep_points(sweep_points)

    MC.set_detector_function(
        get_multiplexed_readout_detector_functions(
            qubits,
            nr_averages=ancilla_qubit.acq_averages(),
            nr_shots=ancilla_qubit.acq_shots(),
        )[detector])
    if exp_metadata is None:
        exp_metadata = {}
    exp_metadata.update(
        {'sweep_name': 'Preparation',
         'preparations': preps,
         'CZ_map': CZ_map,
         'DD_map': DD_map,
         'cal_points': repr(cal_points),
         'rotate': True,
         'cal_states_rotations':
             {qbn: {'g': 0, 'e': 1} for qbn in qb_names},
         'data_to_fit': {qbn: 'pe' for qbn in qb_names},
         'preparation_params': prep_params,
         'hard_sweep_params': {'preps': {'values': np.arange(0, len(preps)),
                                         'unit': ''}}
         })

    MC.run(label, exp_metadata=exp_metadata)

    if analyze:
        # channel_map = {
        #     qb.name: qb.int_log_det.value_names[0] + ' ' + qb.instr_uhf() for qb in
        #     qubits}
        tda.MultiQubit_TimeDomain_Analysis(qb_names=qb_names)
                                           # options_dict=dict(channel_map=channel_map))


def measure_parity_single_round_phases(ancilla_qubit, data_qubits, CZ_map,
                                       phases=np.linspace(0, 2*np.pi, 7),
                                       prep_anc='g', upload=True,
                                       prep_params=None,
                                       cal_points=None, analyze=True,
                                       exp_metadata=None, label=None,
                                       detector='int_avg_det'):
    """

    :param ancilla_qubit:
    :param data_qubits:
    :param CZ_map: example:
        {'CZ qb1 qb2': ['Y90 qb1', 'CX qb1 qb2', 'mY90 qb1'],
         'CZ qb3 qb4': ['CZ qb4 qb3']}
    :param preps:
    :param upload:
    :param prep_params:
    :param cal_points:
    :param analyze:
    :param exp_metadata:
    :param label:
    :param detector:
    :return:
    """

    qubits = [ancilla_qubit] + data_qubits
    qb_names = [qb.name for qb in qubits]
    for qb in qubits:
        qb.prepare(drive='timedomain')

    if label is None:
        label = 'Parity-1-round_phases_' + '-'.join([qb.name for qb in qubits])

    if prep_params is None:
        prep_params = get_multi_qubit_prep_params(
            [qb.preparation_params() for qb in qubits])

    if cal_points is None:
        cal_points = CalibrationPoints.multi_qubit(qb_names, 'ge')

    MC = ancilla_qubit.instr_mc.get_instr()

    seq, sweep_points = mqs.parity_single_round__phases_seq(
        ancilla_qubit.name, [qb.name for qb in data_qubits], CZ_map,
        phases=phases,
        prep_anc=prep_anc, cal_points=cal_points, prep_params=prep_params,
        operation_dict=get_operation_dict(qubits), upload=False)

    MC.set_sweep_function(awg_swf.SegmentHardSweep(
        sequence=seq, upload=upload, parameter_name='Preparation'))
    MC.set_sweep_points(sweep_points)

    MC.set_detector_function(
        get_multiplexed_readout_detector_functions(
            qubits,
            nr_averages=ancilla_qubit.acq_averages(),
            nr_shots=ancilla_qubit.acq_shots(),
        )[detector])
    if exp_metadata is None:
        exp_metadata = {}
    exp_metadata.update(
        {'sweep_name': 'Phases',
         'preparations': phases,
         'cal_points': repr(cal_points),
         'rotate': True,
         'cal_states_rotations':
             {qbn: {'g': 0, 'e': 1} for qbn in qb_names},
         'data_to_fit': {qbn: 'pe' for qbn in qb_names},
         'preparation_params': prep_params,
         'hard_sweep_params': {'phases': {'values': phases,
                                         'unit': 'rad'}}
         })

    MC.run(label, exp_metadata=exp_metadata)

    if analyze:
        channel_map = {
            qb.name: qb.int_log_det.value_names[0] + ' ' + qb.instr_uhf() for qb in
            qubits}
        tda.MultiQubit_TimeDomain_Analysis(qb_names=qb_names, options_dict=dict(
            channel_map=channel_map
        ))


def measure_tomography(dev, qubits, prep_sequence, state_name,
                       rots_basis=tomo.DEFAULT_BASIS_ROTS,
                       operation_dict=None,
                       use_cal_points=True,
                       preselection=True,
                       rho_target=None,
                       shots=4096,
                       ro_spacing=1e-6,
                       thresholded=False,
                       liveplot=True, run=True,
                       upload=True):
    exp_metadata = {}

    MC = dev.instr_mc.get_instr()

    qubits = [dev.get_qb(qb) if isinstance(qb, str) else qb for qb in qubits]

    for qb in qubits:
        qb.prepare(drive='timedomain')

    if operation_dict is None:
        operation_dict = dev.get_operation_dict()

    qubit_names = [qb.name for qb in qubits]
    if preselection:
        label = '{}_tomography_ssro_preselection_{}'.format(state_name, '-'.join(
            [qb.name for qb in qubits]))
    else:
        label = '{}_tomography_ssro_{}'.format(state_name, '-'.join(
            [qb.name for qb in qubits]))

    seq_tomo, seg_list_tomo = mqs.n_qubit_tomo_seq(
        qubit_names, operation_dict, prep_sequence=prep_sequence,
        rots_basis=rots_basis, return_seq=True, upload=False,
        preselection=preselection, ro_spacing=ro_spacing)
    seg_list = seg_list_tomo

    if use_cal_points:
        seq_cal, seg_list_cal = mqs.n_qubit_ref_all_seq(
            qubit_names, operation_dict, return_seq=True, upload=False,
            preselection=preselection, ro_spacing=ro_spacing)
        seg_list += seg_list_cal

    seq = sequence.Sequence(label)
    for seg in seg_list:
        seq.add(seg)

    # reuse sequencer memory by repeating readout pattern
    for qbn in qubit_names:
        seq.repeat_ro(f"RO {qbn}", operation_dict)

    n_segments = seq.n_acq_elements()
    sf = awg_swf2.n_qubit_seq_sweep(seq_len=n_segments)
    if shots > 1048576:
        shots = 1048576 - 1048576 % n_segments
    if thresholded:
        df = get_multiplexed_readout_detector_functions(
            qubits, nr_shots=shots)['dig_log_det']
    else:
        df = get_multiplexed_readout_detector_functions(
            qubits, nr_shots=shots)['int_log_det']

    # get channel map
    channel_map = get_meas_obj_value_names_map(qubits, df)
    # the above function returns channels in a list, but the state tomo analysis
    # expects a single string as values, not list
    for qb in qubits:
        if len(channel_map[qb.name]) == 1:
            channel_map[qb.name] = channel_map[qb.name][0]

    # todo Calibration point description code should be a reusable function
    #   but where?
    if use_cal_points:
        # calibration definition for all combinations
        cal_defs = []
        for i, name in enumerate(itertools.product("ge", repeat=len(qubits))):
            cal_defs.append({})
            for qb in qubits:
                if preselection:
                    cal_defs[i][channel_map[qb.name]] = \
                        [2 * len(seg_list) + 2 * i + 1]
                else:
                    cal_defs[i][channel_map[qb.name]] = \
                        [len(seg_list) + i]
    else:
        cal_defs = None

    exp_metadata["n_segments"] = n_segments
    exp_metadata["rots_basis"] = rots_basis
    if rho_target is not None:
        exp_metadata["rho_target"] = rho_target
    exp_metadata["cal_points"] = cal_defs
    exp_metadata["channel_map"] = channel_map
    exp_metadata["use_preselection"] = preselection

    if upload:
        ps.Pulsar.get_instance().program_awgs(seq)

    MC.live_plot_enabled(liveplot)
    MC.soft_avg(1)
    MC.set_sweep_function(sf)
    MC.set_sweep_points(np.arange(n_segments))
    # MC.set_sweep_function_2D(swf.None_Sweep())
    # MC.set_sweep_points_2D(np.arange(nreps))
    MC.set_detector_function(df)
    if run:
        MC.run(label, exp_metadata=exp_metadata)


def measure_two_qubit_randomized_benchmarking(
        dev, qb1, qb2, cliffords,
        nr_seeds, cz_pulse_name,
        character_rb=False, net_clifford=0,
        clifford_decomposition_name='HZ', interleaved_gate=None,
        n_cal_points_per_state=2, cal_states=tuple(),
        label=None, prep_params=None, upload=True, analyze_RB=True,
        classified=True, correlated=False, thresholded=True, averaged=True):

    # check whether qubits are connected
    dev.check_connection(qb1, qb2)

    if isinstance(qb1, str):
        qb1 = dev.get_qb(qb1)
    if isinstance(qb2, str):
        qb2 = dev.get_qb(qb2)

    qb1n = qb1.name
    qb2n = qb2.name
    qubits = [qb1, qb2]

    if label is None:
        if interleaved_gate is None:
            label = 'RB_{}_{}_seeds_{}_cliffords_{}{}'.format(
                clifford_decomposition_name, nr_seeds, cliffords[-1],
                qb1n, qb2n)
        else:
            label = 'IRB_{}_{}_{}_seeds_{}_cliffords_{}{}'.format(
                interleaved_gate, clifford_decomposition_name, nr_seeds,
                cliffords[-1], qb1n, qb2n)

    MC = dev.instr_mc.get_instr()

    for qb in qubits:
        qb.prepare(drive='timedomain')

    if prep_params is None:
        prep_params = dev.get_prep_params([qb1, qb2])

    cal_states = CalibrationPoints.guess_cal_states(cal_states)
    cp = CalibrationPoints.multi_qubit([qb1n, qb2n], cal_states,
                                       n_per_state=n_cal_points_per_state)

    operation_dict = dev.get_operation_dict()
    sequences, hard_sweep_points, soft_sweep_points = \
        mqs.two_qubit_randomized_benchmarking_seqs(
            qb1n=qb1n, qb2n=qb2n, operation_dict=operation_dict,
            cliffords=cliffords, nr_seeds=np.arange(nr_seeds),
            max_clifford_idx=24 ** 2 if character_rb else 11520,
            cz_pulse_name=cz_pulse_name + f' {qb1n} {qb2n}', net_clifford=net_clifford,
            clifford_decomposition_name=clifford_decomposition_name,
            interleaved_gate=interleaved_gate, upload=False,
            cal_points=cp, prep_params=prep_params)

    hard_sweep_func = awg_swf.SegmentHardSweep(
        sequence=sequences[0], upload=upload,
        parameter_name='Nr. Cliffords', unit='')
    MC.set_sweep_function(hard_sweep_func)
    MC.set_sweep_points(hard_sweep_points if classified else
                        hard_sweep_points * max(qb.acq_shots() for qb in qubits))

    MC.set_sweep_function_2D(awg_swf.SegmentSoftSweep(
        hard_sweep_func, sequences, 'Nr. Seeds', ''))
    MC.set_sweep_points_2D(soft_sweep_points)
    det_get_values_kws = {'classified': classified,
                          'correlated': correlated,
                          'thresholded': thresholded,
                          'averaged': averaged}
    if classified:
        det_type = 'int_avg_classif_det'
        nr_shots = max(qb.acq_averages() for qb in qubits)
    else:
        det_type = 'int_log_det'
        nr_shots = max(qb.acq_shots() for qb in qubits)
    det_func = get_multiplexed_readout_detector_functions(
        qubits, nr_averages=max(qb.acq_averages() for qb in qubits),
        nr_shots=nr_shots, det_get_values_kws=det_get_values_kws)[det_type]
    MC.set_detector_function(det_func)

    # create sweep points
    sp = SweepPoints('nr_seeds', np.arange(nr_seeds), '', 'Nr. Seeds')
    sp.add_sweep_dimension()
    sp.add_sweep_parameter('cliffords', cliffords, '',
                           'Number of applied Cliffords, $m$')

    # create analysis pipeline object
    meas_obj_value_names_map = get_meas_obj_value_names_map(qubits, det_func)
    mobj_names = list(meas_obj_value_names_map)
    pp = ProcessingPipeline(meas_obj_value_names_map)
    for i, mobjn in enumerate(mobj_names):
        pp.add_node(
            'average_data', keys_in='raw',
            shape=(len(cliffords), nr_seeds), meas_obj_names=[mobjn])
        pp.add_node(
            'get_std_deviation', keys_in='raw',
            shape=(len(cliffords), nr_seeds), meas_obj_names=[mobjn])
        pp.add_node(
            'SingleQubitRBAnalysis', keys_in='previous average_data',
            std_keys='previous get_std_deviation',
            meas_obj_names=[mobjn], plot_T1_lim=False, d=4)
    # create experimental metadata
    exp_metadata = {'preparation_params': prep_params,
                    'cal_points': repr(cp),
                    'sweep_points': sp,
                    'meas_obj_sweep_points_map':
                        {qbn: ['nr_seeds', 'cliffords'] for qbn in mobj_names},
                    'meas_obj_value_names_map': meas_obj_value_names_map,
                    'processing_pipe': pp}
    MC.run_2D(name=label, exp_metadata=exp_metadata)

    if analyze_RB:
        pla.PipelineDataAnalysis()


def measure_n_qubit_simultaneous_randomized_benchmarking(
        qubits, f_LO,
        nr_cliffords=None, nr_seeds=50,
        gate_decomp='HZ', interleaved_gate=None,
        cal_points=False, nr_averages=None,
        thresholded=True,
        experiment_channels=None,
        soft_avgs=1, analyze_RB=True,
        MC=None, UHFQC=None, pulsar=None,
        label=None, verbose=False, run=True):
    '''
    Performs a simultaneous randomized benchmarking experiment on n qubits.
    type(nr_cliffords) == array
    type(nr_seeds) == int

    Args:
        qubits (list): list of qubit objects to perfomr RB on
        f_LO (float): readout LO frequency
        nr_cliffords (numpy.ndarray): numpy.arange(max_nr_cliffords), where
            max_nr_cliffords is the number of Cliffords in the longest seqeunce
            in the RB experiment
        nr_seeds (int): the number of times to repeat each Clifford sequence of
            length nr_cliffords[i]
        gate_decomposition (str): 'HZ' or 'XY'
        interleaved_gate (str): used for regular single qubit Clifford IRB
            string referring to one of the gates in the single qubit
            Clifford group
        thresholded (bool): whether to use the thresholding feature
            of the UHFQC
        experiment_channels (list or tuple): all the qb UHFQC RO channels used
            in the experiment. Not always just the RO channels for the qubits
            passed in to this function. The user might be running an n qubit
            experiment but is now only measuring a subset of them. This function
            should not use the channels for the unused qubits as correlation
            channels because this will change the settings of that channel.
        soft_avgs (int): number of soft averages to use
        MC: MeasurementControl object
        UHFQC: UHFQC object
        pulsar: pulsar object or AWG object
        label (str): measurement label
        verbose (bool): print runtime info
    '''

    if nr_cliffords is None:
        raise ValueError("Unspecified nr_cliffords.")
    if UHFQC is None:
        UHFQC = qubits[0].UHFQC
        log.warning("Unspecified UHFQC instrument. Using qubits[0].UHFQC.")
    if pulsar is None:
        pulsar = qubits[0].AWG
        log.warning("Unspecified pulsar instrument. Using qubits[0].AWG.")
    if MC is None:
        MC = qubits[0].MC
        log.warning("Unspecified MC object. Using qubits[0].MC.")
    if experiment_channels is None:
        experiment_channels = []
        for qb in qubits:
            experiment_channels += [qb.RO_acq_weight_function_I()]
        log.warning('experiment_channels is None. Using only the channels '
                    'in the qubits RO_acq_weight_function_I parameters.')
    if label is None:
        label = 'SRB_{}_{}_seeds_{}_cliffords_qubits{}'.format(
            gate_decomp, nr_seeds, nr_cliffords[-1] if
            hasattr(nr_cliffords, '__iter__') else nr_cliffords,
            ''.join([qb.name[-1] for qb in qubits]))

    key = 'int'
    if thresholded:
        key = 'dig'
        log.warning('Make sure you have set them!.')
        label += '_thresh'

    if nr_averages is None:
        nr_averages = max(qb.RO_acq_averages() for qb in qubits)
    operation_dict = get_operation_dict(qubits)
    qubit_names_list = [qb.name for qb in qubits]
    for qb in qubits:
        qb.prepare_for_timedomain(multiplexed=True)
    multiplexed_pulse(qubits, f_LO, upload=True)

    if len(qubits) == 2:
        if not hasattr(nr_cliffords, '__iter__'):
            raise ValueError('For a two qubit experiment, nr_cliffords must '
                             'be an array of sequence lengths.')

        correlations = [(qubits[0].RO_acq_weight_function_I(),
                         qubits[1].RO_acq_weight_function_I())]
        det_func = get_multiplexed_readout_detector_functions(
            qubits, nr_averages=nr_averages, used_channels=experiment_channels,
            correlations=correlations)[key + '_corr_det']
        hard_sweep_points = np.arange(nr_seeds)
        hard_sweep_func = \
            awg_swf2.n_qubit_Simultaneous_RB_fixed_length(
                qubit_names_list=qubit_names_list,
                operation_dict=operation_dict,
                nr_cliffords_value=nr_cliffords[0],
                nr_seeds_array=np.arange(nr_seeds),
                # clifford_sequence_list=clifford_sequence_list,
                upload=False,
                gate_decomposition=gate_decomp,
                interleaved_gate=interleaved_gate,
                verbose=verbose, cal_points=cal_points)
        soft_sweep_points = nr_cliffords
        soft_sweep_func = \
            awg_swf2.n_qubit_Simultaneous_RB_sequence_lengths(
                n_qubit_RB_sweepfunction=hard_sweep_func)

    else:
        nr_shots = nr_averages * nr_seeds
        det_func = get_multiplexed_readout_detector_functions(
            qubits, nr_shots=nr_shots)[key + '_log_det']

        hard_sweep_points = np.tile(np.arange(nr_seeds), nr_averages)
        # hard_sweep_points = np.arange(nr_shots)
        hard_sweep_func = \
            awg_swf2.n_qubit_Simultaneous_RB_fixed_length(
                qubit_names_list=qubit_names_list,
                operation_dict=operation_dict,
                nr_cliffords_value=nr_cliffords[0],
                nr_seeds_array=np.arange(nr_seeds),
                # clifford_sequence_list=clifford_sequence_list,
                upload=False,
                gate_decomposition=gate_decomp,
                interleaved_gate=interleaved_gate,
                verbose=verbose, cal_points=cal_points)
        soft_sweep_points = nr_cliffords
        soft_sweep_func = \
            awg_swf2.n_qubit_Simultaneous_RB_sequence_lengths(
                n_qubit_RB_sweepfunction=hard_sweep_func)

    if cal_points:
        step = np.abs(hard_sweep_points[-1] - hard_sweep_points[-2])
        hard_sweep_points_to_use = np.concatenate(
            [hard_sweep_points,
             [hard_sweep_points[-1] + step, hard_sweep_points[-1] + 2 * step]])
    else:
        hard_sweep_points_to_use = hard_sweep_points

    MC.soft_avg(soft_avgs)
    MC.set_sweep_function(hard_sweep_func)
    MC.set_sweep_points(hard_sweep_points_to_use)

    MC.set_sweep_function_2D(soft_sweep_func)
    MC.set_sweep_points_2D(soft_sweep_points)

    MC.set_detector_function(det_func)
    if run:
        MC.run_2D(label)

    if len(qubits) == 2:
        ma.MeasurementAnalysis(label=label, TwoD=True, close_file=True)

        if analyze_RB:
            rbma.Simultaneous_RB_Analysis(
                qb_names=[qb.name for qb in qubits],
                use_latest_data=True,
                gate_decomp=gate_decomp,
                add_correction=True)

    return MC


def cphase_gate_tuneup_predictive(qbc, qbt, qbr, initial_values: list,
                                  std_deviations: list = [20e-9, 0.02],
                                  phases=None, MC=None,
                                  estimator='GRNN_neupy',
                                  hyper_parameter_dict: dict = None,
                                  sampling_numbers: list = [70, 30],
                                  max_measurements=2,
                                  tol=[0.016, 0.05],
                                  timestamps: list = None,
                                  update=False, full_output=True,
                                  fine_tune=True, fine_tune_minmax=None):
    '''
    Args:
        qb_control (QuDev_Transmon): control qubit (with flux pulses)
        qb_target (QuDev_Transmon): target qubit
        phases (numpy array): phases used in the Ramsey measurement
        timestamps (list): measurement history. Enables collecting
                           datapoints from existing measurements and add them
                           to the training set. If there are existing timestamps,
                           cphases and population losses will be extracted from
                           all timestamps in the list. It will be optimized for
                           the combined data then and a cphase measurement will
                           be run with the optimal parameters. Possibly more data
                           will be taken after the first optimization round.
    Returns:
        pulse_length_best_value, pulse_amplitude_best_value

    '''
    ############## CHECKING INPUT #######################
    if not update:
        log.warning("Does not automatically update the CZ pulse length "
                    "and amplitude. "
                    "Set update=True if you want this!")
    if not (isinstance(sampling_numbers, list) or
            isinstance(sampling_numbers, np.ndarray)):
        sampling_numbers = [sampling_numbers]
    if max_measurements != len(sampling_numbers):
        log.warning('Did not provide sampling number for each iteration '
                    'step! Additional iterations will be carried out with the'
                    'last value in sampling numbers ')
    if len(initial_values) != 2:
        logging.error('Incorrect number of input mean values for Gaussian '
                      'sampling provided!')
    if len(std_deviations) != 2:
        logging.error('Incorrect number of standard deviations for Gaussian '
                      'sampling provided!')
    if hyper_parameter_dict is None:
        log.warning('\n No hyperparameters passed to predictive mixer '
                    'calibration routine. Default values for the estimator'
                    'will be used!\n')

        hyper_parameter_dict = {'cv_n_fold': 10,
                                'std_scaling': [0.4, 0.4]}

    if phases is None:
        phases = np.linspace(0, 2 * np.pi, 16, endpoint=False)
    phases = np.concatenate((phases, phases))

    if MC is None:
        MC = qbc.MC

    if not isinstance(timestamps, list):
        if timestamps is None:
            timestamps = []
        else:
            timestamps = [timestamps]
    timestamps_iter = copy.deepcopy(timestamps)
    target_value_names = [r"$|\phi_c/\pi - 1| [a.u]$", 'Population Loss [%]']
    std_factor = 0.2

    ################## START ROUTINE ######################

    pulse_length_best = initial_values[0]
    pulse_amplitude_best = initial_values[1]
    std_length = std_deviations[0]
    std_amp = std_deviations[1]
    iteration = 0

    cphase_testing_agent = Averaged_Cphase_Measurement(qbc, qbt, qbr, 32, MC,
                                                       n_average=5, tol=tol)

    while not cphase_testing_agent.converged:
        training_grid = None
        target_values = None

        for i, t in enumerate(timestamps_iter):

            flux_pulse_ma = ma.Fluxpulse_Ramsey_2D_Analysis_Predictive(
                timestamp=t,
                label='CPhase_measurement_{}_{}'.format(qbc.name, qbt.name),
                qb_name=qbc.name, cal_points=False, plot=False,
                save_plot=False,
                reference_measurements=True, only_cos_fits=True)

            cphases = flux_pulse_ma.cphases
            population_losses = flux_pulse_ma.population_losses

            target_phases = np.abs(np.abs(cphases / np.pi) - 1.)
            target_pops = np.abs(population_losses)

            new_train_values = np.array([flux_pulse_ma.sweep_points_2D[0][::2],
                                         flux_pulse_ma.sweep_points_2D[1][::2]]).T
            new_target_values = np.array([target_phases, target_pops]).T
            training_grid, target_values = generate_new_training_set(
                new_train_values,
                new_target_values,
                training_grid=training_grid,
                target_values=target_values)

            if iteration == 0:
                log.info('Added {} training samples from timestamp {}!' \
                      .format(np.shape(new_train_values)[0], t))

        data_size = 0 if training_grid is None else np.shape(training_grid)[0]

        # if not (iteration == 0 and timestamps_iter):
        log.info('\n{} samples before Iteration {}'.format(data_size,
                                                        iteration))
        if iteration >= len(sampling_numbers):
            sampling_number = sampling_numbers[-1]
        else:
            sampling_number = sampling_numbers[iteration]
        if iteration > 0:
            std_length *= std_factor  # rescale std deviations for next round
            std_amp *= std_factor

        new_flux_lengths = np.random.normal(pulse_length_best,
                                            std_length,
                                            sampling_number)
        new_flux_lengths = np.abs(new_flux_lengths)
        new_flux_amps = np.random.normal(pulse_amplitude_best,
                                         std_amp,
                                         sampling_number)
        log.info('measuring {} samples in iteration {} \n'. \
              format(sampling_number, iteration))

        cphases, population_losses, flux_pulse_ma = \
            measure_cphase(qbc, qbt, qbr,
                           new_flux_lengths, new_flux_amps,
                           phases=phases,
                           plot=False,
                           MC=MC)

        target_phases = np.abs(np.abs(cphases / np.pi) - 1.)
        target_pops = np.abs(population_losses)
        new_train_values = np.array([flux_pulse_ma.sweep_points_2D[0][::2],
                                     flux_pulse_ma.sweep_points_2D[1][::2]]).T
        new_target_values = np.array([target_phases, target_pops]).T

        training_grid, target_values = generate_new_training_set(
            new_train_values,
            new_target_values,
            training_grid=training_grid,
            target_values=target_values)
        new_timestamp = flux_pulse_ma.timestamp_string

        # train and test
        target_norm = np.sqrt(target_values[:, 0] ** 2 + target_values[:, 1] ** 2)
        min_ind = np.argmin(target_norm)
        x_init = [training_grid[min_ind, 0], training_grid[min_ind, 1]]
        a_pred = ma.OptimizationAnalysis_Predictive2D(training_grid,
                                                      target_values,
                                                      flux_pulse_ma,
                                                      x_init=x_init,
                                                      estimator=estimator,
                                                      hyper_parameter_dict=hyper_parameter_dict,
                                                      target_value_names=target_value_names)
        pulse_length_best = a_pred.optimization_result[0]
        pulse_amplitude_best = a_pred.optimization_result[1]
        cphase_testing_agent.lengths_opt.append(pulse_length_best)
        cphase_testing_agent.amps_opt.append(pulse_amplitude_best)

        # Get cphase with optimized values
        cphase_opt, population_loss_opt = cphase_testing_agent. \
            yield_new_measurement()

        if fine_tune:
            log.info('optimized flux parameters good enough for finetuning.\n'
                  'Finetuning amplitude with 6 values at fixed flux length!')
            if fine_tune_minmax is None:
                lower_amp = pulse_amplitude_best - std_amp
                higher_amp = pulse_amplitude_best + std_amp
            else:
                lower_amp = pulse_amplitude_best - fine_tune_minmax
                higher_amp = pulse_amplitude_best + fine_tune_minmax

            finetune_amps = np.linspace(lower_amp, higher_amp, 6)
            pulse_amplitude_best = cphase_finetune_parameters(
                qbc, qbt, qbr,
                pulse_length_best,
                finetune_amps, phases, MC)
            cphase_testing_agent.lengths_opt.append(pulse_length_best)
            cphase_testing_agent.amps_opt.append(pulse_amplitude_best)
            cphase_testing_agent.yield_new_measurement()

        # check success of iteration step
        if cphase_testing_agent.converged:
            log.info('Cphase optimization converged in iteration {}.'. \
                  format(iteration))

        elif iteration + 1 >= max_measurements:
            cphase_testing_agent.converged = True
            log.warning('\n maximum iterations exceeded without hitting'
                        ' specified tolerance levels for optimization!\n')
        else:
            log.info('Iteration {} finished. Not converged with cphase {}*pi and '
                  'population recovery {} %' \
                  .format(iteration, cphase_testing_agent.cphases[-1],
                          np.abs(1. - cphase_testing_agent.pop_losses[-1]) * 100))

            log.info('Running Iteration {} of {} ...'.format(iteration + 1,
                                                          max_measurements))

        if len(cphase_testing_agent.cphases) >= 2:
            cphases1 = cphase_testing_agent.cphases[-1]
            cphases2 = cphase_testing_agent.cphases[-2]
            if cphases1 > cphases2:
                std_factor = 1.5

        if new_timestamp is not None:
            timestamps_iter.append(new_timestamp)
        iteration += 1

    cphase_opt = cphase_testing_agent.cphases[-1]
    population_recovery_opt = np.abs(
        1. - cphase_testing_agent.pop_losses[-1]) * 100
    pulse_length_best = cphase_testing_agent.lengths_opt[-1]
    pulse_amplitude_best = cphase_testing_agent.amps_opt[-1]
    std_cphase = cphase_testing_agent.cphase_std

    log.info('CPhase optimization finished with optimal values: \n',
          'Controlled Phase QBc={} Qb Target={}: '.format(qbc.name, qbt.name),
          cphase_opt, r" ($ \pm $", std_cphase, ' )', r"$\pi$", '\n',
          'Population Recovery |e> Qb Target: {}% \n' \
          .format(population_recovery_opt),
          '@ flux pulse Paramters: \n',
          'Pulse Length: {:0.1f} ns \n'.format(pulse_length_best * 1e9),
          'Pulse Ampllitude: {:0.4f} V \n'.format(pulse_amplitude_best))
    if update:
        qbc.set('CZ_{}_amp'.format(qbt.name), pulse_amplitude_best)
        qbc.set('CZ_{}_length'.format(qbt.name), pulse_length_best)
    if full_output:
        return pulse_length_best, pulse_amplitude_best, \
               [population_recovery_opt, cphase_opt], [std_cphase]
    else:
        return pulse_length_best, pulse_amplitude_best


def cphase_finetune_parameters(qbc, qbt, qbr, flux_length, flux_amplitudes,
                               phases, MC, save_fig=True, show=True):
    """
    measures cphases for a single slice of chevron with fixed flux length.
    Returns the best amplitude in flux_amplitudes for a cphase of pi.
    """
    flux_lengths = len(flux_amplitudes) * [flux_length]
    cphases, population_losses, ma_ram2D = \
        measure_cphase(qbc, qbt, qbr,
                       flux_lengths,
                       flux_amplitudes,
                       phases=phases,
                       plot=True,
                       MC=MC,
                       fit_statistics=False)
    cphases %= 2 * np.pi
    fit_res = lmfit.Model(lambda x, m, b: m * np.tan(x / 2 - np.pi / 2) + b).fit(
        x=cphases, data=flux_amplitudes, m=1, b=np.mean(flux_amplitudes))
    best_amp = fit_res.model.func(np.pi, **fit_res.best_values)
    amps_model = fit_res.model.func(cphases, **fit_res.best_values)
    fig, ax = plt.subplots()
    ax.plot(cphases * 180 / np.pi, flux_amplitudes / 1e-3, 'o-')
    ax.plot(cphases * 180 / np.pi, amps_model / 1e-3, '-r')
    ax.hlines(best_amp / 1e-3, cphases[0] * 180 / np.pi, cphases[-1] * 180 / np.pi)
    ax.vlines(180, flux_amplitudes.min() / 1e-3, flux_amplitudes.max() / 1e-3)
    ax.set_ylabel('Flux pulse amplitude (mV)')
    ax.set_xlabel('Conditional phase (rad)')
    ax.set_title('CZ {}-{}'.format(qbc.name, qbt.name))

    ax.text(0.5, 0.95, 'Best amp = {:.6f} V'.format(best_amp),
            horizontalalignment='center', verticalalignment='top',
            transform=ax.transAxes)

    if save_fig:
        fig_title = 'CPhase_amp_sweep_{}_{}'.format(qbc.name, qbt.name)
        fig_title = '{}--{:%Y%m%d_%H%M%S}'.format(
            fig_title, datetime.datetime.now())
        save_folder = ma_ram2D.folder
        filename = os.path.abspath(os.path.join(save_folder, fig_title + '.png'))
        fig.savefig(filename, bbox_inches='tight')
    if show:
        plt.show()

    return best_amp


def measure_measurement_induced_dephasing(qb_dephased, qb_targeted, phases, amps,
                                          readout_separation, nr_readouts=1,
                                          label=None, n_cal_points_per_state=1,
                                          cal_states='auto', prep_params=None,
                                          exp_metadata=None, analyze=True,
                                          upload=True, **kw):
    classified = kw.get('classified', False)
    predictive_label = kw.pop('predictive_label', False)
    if prep_params is None:
        prep_params = get_multi_qubit_prep_params(
            [qb.preparation_params() for qb in qb_dephased])

    if label is None:
        label = 'measurement_induced_dephasing_x{}_{}_{}'.format(
            nr_readouts,
            ''.join([qb.name for qb in qb_dephased]),
            ''.join([qb.name for qb in qb_targeted]))

    hard_sweep_params = {
        'phase': {'unit': 'deg',
            'values': np.tile(phases, len(amps))},
        'ro_amp_scale': {'unit': 'deg',
            'values': np.repeat(amps, len(phases))}
    }

    for qb in set(qb_targeted) | set(qb_dephased):
        MC = qb.instr_mc.get_instr()
        qb.prepare(drive='timedomain')

    cal_states = CalibrationPoints.guess_cal_states(cal_states)
    cp = CalibrationPoints.multi_qubit([qb.name for qb in qb_dephased], cal_states,
                                       n_per_state=n_cal_points_per_state)

    operation_dict = get_operation_dict(list(set(qb_dephased + qb_targeted)))
    seq, sweep_points = mqs.measurement_induced_dephasing_seq(
        [qb.name for qb in qb_targeted], [qb.name for qb in qb_dephased], operation_dict,
        amps, phases, pihalf_spacing=readout_separation, prep_params=prep_params,
        cal_points=cp, upload=False, sequence_name=label)

    hard_sweep_func = awg_swf.SegmentHardSweep(
        sequence=seq, upload=upload,
        parameter_name='readout_idx', unit='')
    MC.set_sweep_function(hard_sweep_func)
    MC.set_sweep_points(sweep_points)

    det_name = 'int_avg{}_det'.format('_classif' if classified else '')
    det_func = get_multiplexed_readout_detector_functions(
        qb_dephased, nr_averages=max(qb.acq_averages() for qb in qb_dephased)
    )[det_name]
    MC.set_detector_function(det_func)

    if exp_metadata is None:
        exp_metadata = {}
    exp_metadata.update({'qb_dephased': [qb.name for qb in qb_dephased],
                         'qb_targeted': [qb.name for qb in qb_targeted],
                         'preparation_params': prep_params,
                         'cal_points': repr(cp),
                         'classified_ro': classified,
                         'rotate': len(cal_states) != 0 and not classified,
                         'data_to_fit': {qb.name: 'pe' for qb in qb_dephased},
                         'hard_sweep_params': hard_sweep_params})

    MC.run(label, exp_metadata=exp_metadata)

    tda.MeasurementInducedDephasingAnalysis(qb_names=[qb.name for qb in qb_dephased])


def calibrate_n_qubits(qubits, f_LO, sweep_points_dict, sweep_params=None,
                       artificial_detuning=None,
                       cal_points=True, no_cal_points=4, upload=True,
                       MC=None, soft_avgs=1, n_rabi_pulses=1,
                       thresholded=False,  # analyses can't do thresholded=True!
                       analyze=True, update=False,
                       UHFQC=None, pulsar=None, **kw):
    """
    Args:
        qubits: list of qubits
        f_LO: multiplexed RO LO freq
        sweep_points_dict:  dict of the form {msmt_name: sweep_points_array}
            where msmt_name must be one of the following:
            ['rabi', 'n_rabi', 'ramsey', 'qscale', 'T1', 'T2'}
        sweep_params: this function defines this variable for each msmt. But
            see the seqeunce function mqs.general_multi_qubit_seq for details
        artificial_detuning: for ramsey and T2 (echo) measurements. It is
            ignored for the other measurements
        cal_points: whether to prepare cal points or not
        no_cal_points: how many cal points to prepare
        upload: whether to upload to AWGs
        MC: MC object
        soft_avgs:  soft averages
        n_rabi_pulses: for the n_rabi measurement
        thresholded: whether to threshold the results (NOT IMPLEMENTED)
        analyze: whether to analyze
        update: whether to update relevant parameters based on analysis
        UHFQC: UHFQC object
        pulsar: pulsar

    Kwargs:
        This function can also add dynamical decoupling (DD) pulses with the
        following parameters:

        nr_echo_pulses (int, default=0): number of DD pulses; if 0 then this
            function will not add DD pulses
        UDD_scheme (bool, default=True): if True, it uses the Uhrig DD scheme,
            else it uses the CPMG scheme
        idx_DD_start (int, default:-1): index of the first DD pulse in the
            waveform for a single qubit. For example, is we have n=3 qubits,
            and have 4 pulses per qubit, and we want to inset DD pulses
            between the first and second pulse, then idx_DD_start = 1.
            For a Ramsey experiment (2 pulses per qubit), idx_DD_start = -1
            (default value) and the DD pulses are inserted between the
            two pulses.

        You can also add the kwargs used in the standard TD analysis functions.
    """

    if MC is None:
        MC = qubits[0].MC
    if UHFQC is None:
        UHFQC = qubits[0].UHFQC
    if pulsar is None:
        pulsar = qubits[0].AWG
    artificial_detuning_echo = kw.pop('artificial_detuning_echo', None)

    qubit_names = [qb.name for qb in qubits]
    if len(qubit_names) == 1:
        msmt_suffix = qubits[0].msmt_suffix
    elif len(qubit_names) > 5:
        msmt_suffix = '_{}qubits'.format(len(qubit_names))
    else:
        msmt_suffix = '_qbs{}'.format(''.join([i[-1] for i in qubit_names]))

    sweep_points_dict = deepcopy(sweep_points_dict)
    for key, spts in sweep_points_dict.items():
        if spts is None:
            if key == 'n_rabi':
                sweep_points_dict[key] = {}
                for qb in qubits:
                    sweep_points_dict[key][qb.name] = \
                        np.linspace(
                            (n_rabi_pulses - 1) * qb.amp180() / n_rabi_pulses,
                            min((n_rabi_pulses + 1) * qb.amp180() / n_rabi_pulses,
                                0.9), 41)
            else:
                raise ValueError('Sweep points for {} measurement are not '
                                 'defined.'.format(key))

    if cal_points:
        sweep_points_dict = deepcopy(sweep_points_dict)
        for key, spts in sweep_points_dict.items():
            if not isinstance(spts, dict):
                if key == 'qscale':
                    temp_array = np.zeros(3 * spts.size)
                    np.put(temp_array, list(range(0, temp_array.size, 3)), spts)
                    np.put(temp_array, list(range(1, temp_array.size, 3)), spts)
                    np.put(temp_array, list(range(2, temp_array.size, 3)), spts)
                    spts = temp_array
                    step = np.abs(spts[-1] - spts[-4])
                else:
                    step = np.abs(spts[-1] - spts[-2])
                if no_cal_points == 4:
                    sweep_points_dict[key] = np.concatenate(
                        [spts, [spts[-1] + step, spts[-1] + 2 * step,
                                spts[-1] + 3 * step, spts[-1] + 4 * step]])
                elif no_cal_points == 2:
                    sweep_points_dict[key] = np.concatenate(
                        [spts, [spts[-1] + step, spts[-1] + 2 * step]])
                else:
                    sweep_points_dict[key] = spts
            else:
                for k in spts:
                    if key == 'qscale':
                        temp_array = np.zeros(3 * spts[k].size)
                        np.put(temp_array, list(range(0, temp_array.size, 3)),
                               spts[k])
                        np.put(temp_array, list(range(1, temp_array.size, 3)),
                               spts[k])
                        np.put(temp_array, list(range(2, temp_array.size, 3)),
                               spts[k])
                        spts[k] = temp_array
                        step = np.abs(spts[k][-1] - spts[k][-4])
                    else:
                        step = np.abs(spts[k][-1] - spts[k][-2])
                    if no_cal_points == 4:
                        sweep_points_dict[key][k] = np.concatenate(
                            [spts[k], [spts[k][-1] + step, spts[k][-1] + 2 * step,
                                       spts[k][-1] + 3 * step,
                                       spts[k][-1] + 4 * step]])
                    elif no_cal_points == 2:
                        sweep_points_dict[key][k] = np.concatenate(
                            [spts[k],
                             [spts[k][-1] + step, spts[k][-1] + 2 * step]])
                    else:
                        sweep_points_dict[key][k] = spts[k]

    # set up multiplexed readout
    multiplexed_pulse(qubits, f_LO, upload=True)
    operation_dict = get_operation_dict(qubits)
    if thresholded:
        key = 'dig'
    else:
        key = 'int'

    nr_averages = max([qb.RO_acq_averages() for qb in qubits])
    df = get_multiplexed_readout_detector_functions(
        qubits, nr_averages=nr_averages)[key + '_avg_det']

    for qb in qubits:
        qb.prepare_for_timedomain(multiplexed=True)

    # Do measurements
    # RABI
    if 'rabi' in sweep_points_dict:
        exp_metadata = {}
        sweep_points = sweep_points_dict['rabi']

        if sweep_params is None:
            sweep_params = (
                ('X180', {'pulse_pars': {'amplitude': (lambda sp: sp)},
                          'repeat': 1}),
            )

        sf = awg_swf2.calibrate_n_qubits(sweep_params=sweep_params,
                                         sweep_points=sweep_points,
                                         qubit_names=qubit_names,
                                         operation_dict=operation_dict,
                                         cal_points=cal_points,
                                         upload=upload,
                                         parameter_name='amplitude',
                                         unit='V', **kw)

        MC.soft_avg(soft_avgs)
        MC.set_sweep_function(sf)
        MC.set_sweep_points(sweep_points)
        MC.set_detector_function(df)
        label = 'Rabi' + msmt_suffix
        if isinstance(sweep_points, dict):
            exp_metadata = {'sweep_points_dict': sweep_points}
        MC.run(label, exp_metadata=exp_metadata)
        sweep_params = None

        if analyze:
            rabi_ana = tda.RabiAnalysis(qb_names=qubit_names)
            if update:
                for qb in qubits:
                    try:
                        qb.amp180(rabi_ana.proc_data_dict[
                                      'analysis_params_dict'][qb.name]['piPulse'])
                        qb.amp90_scale(0.5)
                    except AttributeError as e:
                        log.warning('%s. This parameter will not be '
                                    'updated.' % e)

    # N-RABI
    if 'n_rabi' in sweep_points_dict:
        exp_metadata = {}
        sweep_points = sweep_points_dict['n_rabi']
        if sweep_params is None:
            sweep_params = (
                ('X180', {'pulse_pars': {'amplitude': (lambda sp: sp)},
                          'repeat': n_rabi_pulses}),
            )

        sf = awg_swf2.calibrate_n_qubits(sweep_params=sweep_params,
                                         sweep_points=sweep_points,
                                         qubit_names=qubit_names,
                                         operation_dict=operation_dict,
                                         cal_points=cal_points,
                                         upload=upload,
                                         parameter_name='amplitude',
                                         unit='V', **kw)

        MC.soft_avg(soft_avgs)
        MC.set_sweep_function(sf)
        MC.set_sweep_points(sweep_points[list(sweep_points)[0]])
        MC.set_detector_function(df)
        label = 'Rabi-n{}'.format(n_rabi_pulses) + msmt_suffix
        if isinstance(sweep_points, dict):
            exp_metadata = {'sweep_points_dict': sweep_points}
        MC.run(label, exp_metadata=exp_metadata)
        sweep_params = None

        if analyze:
            rabi_ana = tda.RabiAnalysis(qb_names=qubit_names)
            if update:
                for qb in qubits:
                    try:
                        qb.amp180(rabi_ana.proc_data_dict[
                                      'analysis_params_dict'][qb.name]['piPulse'])
                        qb.amp90_scale(0.5)
                    except AttributeError as e:
                        log.warning('%s. This parameter will not be '
                                    'updated.' % e)

    # RAMSEY
    if 'ramsey' in sweep_points_dict:
        exp_metadata = {}
        if artificial_detuning is None:
            raise ValueError('Specify an artificial_detuning for the Ramsey '
                             'measurement.')
        sweep_points = sweep_points_dict['ramsey']
        drag_pulse_length = qubits[0].nr_sigma() * qubits[0].gauss_sigma()
        zz_coupling = 470e3
        if sweep_params is None:
            sweep_params = (
                ('X90', {}),
                ('X90', {
                    'pulse_pars': {
                        'refpoint': 'start',
                        'pulse_delay': (lambda sp: sp),
                        'phase': (lambda sp:
                                  ((sp - sweep_points[0]) * artificial_detuning *
                                   360) % 360),
                        # 'basis_rotation': (lambda sp: 2*np.pi*zz_coupling *
                        #                   (sp+drag_pulse_length)*180/np.pi)
                    }}),

            )
        sf = awg_swf2.calibrate_n_qubits(sweep_params=sweep_params,
                                         sweep_points=sweep_points,
                                         qubit_names=qubit_names,
                                         operation_dict=operation_dict,
                                         cal_points=cal_points,
                                         upload=upload,
                                         parameter_name='time',
                                         unit='s', **kw)

        MC.soft_avg(soft_avgs)
        MC.set_sweep_function(sf)
        MC.set_sweep_points(sweep_points)
        MC.set_detector_function(df)
        label = 'Ramsey' + msmt_suffix
        if isinstance(sweep_points, dict):
            exp_metadata = {'sweep_points_dict': sweep_points}
        exp_metadata['artificial_detuning'] = artificial_detuning
        MC.run(label, exp_metadata=exp_metadata)
        sweep_params = None

        if analyze:
            ramsey_ana = tda.RamseyAnalysis(qb_names=qubit_names)
            if update:
                for qb in qubits:
                    try:
                        qb.f_qubit(ramsey_ana.proc_data_dict[
                                       'analysis_params_dict'][qb.name][
                                       'exp_decay_' + qb.name]['new_qb_freq'])
                    except AttributeError as e:
                        log.warning('%s. This parameter will not be '
                                    'updated.' % e)
                    try:
                        qb.T2_star(ramsey_ana.proc_data_dict[
                                       'analysis_params_dict'][qb.name][
                                       'exp_decay_' + qb.name]['T2_star'])
                    except AttributeError as e:
                        log.warning('%s. This parameter will not be '
                                    'updated.' % e)

    # QSCALE
    if 'qscale' in sweep_points_dict:
        exp_metadata = {}
        sweep_points = sweep_points_dict['qscale']

        if sweep_params is None:
            sweep_params = (
                ('X90', {'pulse_pars': {'motzoi': (lambda sp: sp)},
                         'condition': (lambda i: i % 3 == 0)}),
                ('X180', {'pulse_pars': {'motzoi': (lambda sp: sp)},
                          'condition': (lambda i: i % 3 == 0)}),
                ('X90', {'pulse_pars': {'motzoi': (lambda sp: sp)},
                         'condition': (lambda i: i % 3 == 1)}),
                ('Y180', {'pulse_pars': {'motzoi': (lambda sp: sp)},
                          'condition': (lambda i: i % 3 == 1)}),
                ('X90', {'pulse_pars': {'motzoi': (lambda sp: sp)},
                         'condition': (lambda i: i % 3 == 2)}),
                ('mY180', {'pulse_pars': {'motzoi': (lambda sp: sp)},
                           'condition': (lambda i: i % 3 == 2)}),
                ('RO', {})
            )

        sf = awg_swf2.calibrate_n_qubits(sweep_params=sweep_params,
                                         sweep_points=sweep_points,
                                         qubit_names=qubit_names,
                                         operation_dict=operation_dict,
                                         cal_points=cal_points,
                                         upload=upload,
                                         parameter_name='qscale_factor',
                                         unit='', **kw)

        MC.soft_avg(soft_avgs)
        MC.set_sweep_function(sf)
        MC.set_sweep_points(sweep_points)
        MC.set_detector_function(df)
        label = 'QScale' + msmt_suffix
        if isinstance(sweep_points, dict):
            exp_metadata = {'sweep_points_dict': sweep_points}
        MC.run(label, exp_metadata=exp_metadata)
        sweep_params = None

        if analyze:
            qscale_ana = tda.QScaleAnalysis(qb_names=qubit_names)
            if update:
                for qb in qubits:
                    try:
                        qb.motzoi(qscale_ana.proc_data_dict[
                                      'analysis_params_dict'][qb.name]['qscale'])
                    except AttributeError as e:
                        log.warning('%s. This parameter will not be '
                                    'updated.' % e)

    # T1
    if 'T1' in sweep_points_dict:
        exp_metadata = {}
        sweep_points = sweep_points_dict['T1']
        if sweep_params is None:
            sweep_params = (
                ('X180', {}),
                ('RO mux', {'pulse_pars': {'pulse_delay': (lambda sp: sp)}})
            )

        sf = awg_swf2.calibrate_n_qubits(sweep_params=sweep_params,
                                         sweep_points=sweep_points,
                                         qubit_names=qubit_names,
                                         operation_dict=operation_dict,
                                         cal_points=cal_points,
                                         upload=upload,
                                         parameter_name='time',
                                         unit='s', **kw)

        MC.soft_avg(soft_avgs)
        MC.set_sweep_function(sf)
        MC.set_sweep_points(sweep_points)
        MC.set_detector_function(df)
        label = 'T1' + msmt_suffix
        if isinstance(sweep_points, dict):
            exp_metadata = {'sweep_points_dict': sweep_points}
        MC.run(label, exp_metadata=exp_metadata)
        sweep_params = None

        if analyze:
            T1_ana = tda.T1Analysis(qb_names=qubit_names)
            if update:
                for qb in qubits:
                    try:
                        qb.T1(T1_ana.proc_data_dict['analysis_params_dict'][
                                  qb.name]['T1'])
                    except AttributeError as e:
                        log.warning('%s. This parameter will not be '
                                    'updated.' % e)
    # T2 ECHO
    if 'T2' in sweep_points_dict:
        exp_metadata = {}
        sweep_points = sweep_points_dict['T2']
        if sweep_params is None:
            sweep_params = (
                ('X90', {}),
                ('X180', {'pulse_pars': {'refpoint': 'start',
                                         'pulse_delay': (lambda sp: sp / 2)}}),
                ('X90', {'pulse_pars': {
                    'refpoint': 'start',
                    'pulse_delay': (lambda sp: sp / 2)}})
            )

        if artificial_detuning_echo is not None:
            sweep_params[-1][1]['pulse_pars']['phase'] = \
                lambda sp: ((sp - sweep_points[0]) *
                            artificial_detuning_echo * 360) % 360

        sf = awg_swf2.calibrate_n_qubits(sweep_params=sweep_params,
                                         sweep_points=sweep_points,
                                         qubit_names=qubit_names,
                                         operation_dict=operation_dict,
                                         cal_points=cal_points,
                                         upload=upload,
                                         parameter_name='time',
                                         unit='s', **kw)

        MC.soft_avg(soft_avgs)
        MC.set_sweep_function(sf)
        MC.set_sweep_points(sweep_points)
        MC.set_detector_function(df)
        label = 'T2_echo' + msmt_suffix
        if isinstance(sweep_points, dict):
            exp_metadata = {'sweep_points_dict': sweep_points,
                            'artificial_detuning': artificial_detuning_echo}
        MC.run(label, exp_metadata=exp_metadata)
        sweep_params = None

        if analyze:
            echo_ana = tda.EchoAnalysis(
                qb_names=qubit_names,
                options_dict={'artificial_detuning': artificial_detuning_echo})
            if update:
                for qb in qubits:
                    try:
                        qb.T2(echo_ana.proc_data_dict[
                                  'analysis_params_dict'][qb.name]['T2_echo'])
                    except AttributeError as e:
                        log.warning('%s. This parameter will not be '
                                    'updated.' % e)


def measure_chevron(dev, qbc, qbt, hard_sweep_params, soft_sweep_params,
                    cz_pulse_name, upload=True, label=None, qbr=None,
                    classified=False, n_cal_points_per_state=2,
                    num_cz_gates=1, cal_states='auto', prep_params=None,
                    exp_metadata=None, analyze=True, return_seq=False,
                    channels_to_upload=None):

    if isinstance(qbc, str):
        qbc = dev.get_qb(qbc)
    if isinstance(qbt, str):
        qbt = dev.get_qb(qbt)

    if qbr is None:
        qbr = qbt
    elif isinstance(qbr, str):
        qbr = dev.get_qb(qbr)

    if qbr != qbc and qbr != qbt:
        raise ValueError('Only target or control qubit can be read out!')

    # check whether qubits are connected
    dev.check_connection(qbc, qbt)

    if len(list(soft_sweep_params)) > 1:
        log.warning('There is more than one soft sweep parameter.')
    if label is None:
        label = 'Chevron_{}{}'.format(qbc.name, qbt.name)
    MC = dev.find_instrument('MC')
    for qb in [qbc, qbt]:
        qb.prepare(drive='timedomain')

    cal_states = CalibrationPoints.guess_cal_states(cal_states)
    cp = CalibrationPoints.single_qubit(qbr.name, cal_states,
                                        n_per_state=n_cal_points_per_state)

    if prep_params is None:
        prep_params = dev.get_prep_params([qbc, qbt])

    operation_dict = dev.get_operation_dict()

    sequences, hard_sweep_points, soft_sweep_points = \
        fsqs.chevron_seqs(
            qbc_name=qbc.name, qbt_name=qbt.name, qbr_name=qbr.name,
            hard_sweep_dict=hard_sweep_params,
            soft_sweep_dict=soft_sweep_params,
            operation_dict=operation_dict,
            cz_pulse_name=cz_pulse_name,
            num_cz_gates=num_cz_gates,
            cal_points=cp, upload=False, prep_params=prep_params)

    if return_seq:
        return sequences

    hard_sweep_func = awg_swf.SegmentHardSweep(
        sequence=sequences[0], upload=upload,
        parameter_name=list(hard_sweep_params)[0],
        unit=list(hard_sweep_params.values())[0]['unit'])
    MC.set_sweep_function(hard_sweep_func)
    MC.set_sweep_points(hard_sweep_points)

    # sweep over flux pulse amplitude of qbc
    if channels_to_upload is None:
        channels_to_upload = [qbc.flux_pulse_channel(),
                              qbt.flux_pulse_channel()]

    MC.set_sweep_function_2D(awg_swf.SegmentSoftSweep(
        hard_sweep_func, sequences,
        list(soft_sweep_params)[0], list(soft_sweep_params.values())[0]['unit'],
        channels_to_upload=channels_to_upload))
    MC.set_sweep_points_2D(soft_sweep_points)
    MC.set_detector_function(qbr.int_avg_classif_det if classified
                             else qbr.int_avg_det)
    if exp_metadata is None:
        exp_metadata = {}
    exp_metadata.update({'preparation_params': prep_params,
                         'cal_points': repr(cp),
                         'rotate': len(cal_states) != 0,
                         'data_to_fit': {qbr.name: 'pe'},
                         'hard_sweep_params': hard_sweep_params,
                         'soft_sweep_params': soft_sweep_params})
    MC.run_2D(name=label, exp_metadata=exp_metadata)

    if analyze:
        tda.MultiQubit_TimeDomain_Analysis(qb_names=[qbr.name],
                                           options_dict={'TwoD': True})


def measure_cphase(dev, qbc, qbt, soft_sweep_params, cz_pulse_name,
                   hard_sweep_params=None, max_flux_length=None,
                   num_cz_gates=1, n_cal_points_per_state=1, cal_states='auto',
                   prep_params=None, exp_metadata=None, label=None,
                   prepend_pulse_dicts=None,
                   analyze=True, upload=True, for_ef=True, **kw):
    '''
    method to measure the leakage and the phase acquired during a flux pulse
    conditioned on the state of the control qubit (qbc).
    In this measurement, the phase from two Ramsey type measurements
    on qb_target is measured, once with the control qubit in the excited state
    and once in the ground state. The conditional phase is calculated as the
    difference.

    Args:
        dev (Device)
        qbc (QuDev_transmon, str): control qubit
        qbt (QuDev_transmon, str): target qubit
        FIXME: add further args
        prepend_pulse_dicts: (list) list of pulse dictionaries to prepend
            to each segment. Each dictionary must contain a key 'op_code'
            to specify a pulse from the operation dictionary. The other keys
            are interpreted as pulse parameters.
        compression_seg_lim (int): Default: None. If speficied, it activates the
            compression of a 2D sweep (see Sequence.compress_2D_sweep) with the given
            limit on the maximal number of segments per sequence.
    '''

    if isinstance(qbc, str):
        qbc = dev.get_qb(qbc)
    if isinstance(qbt, str):
        qbt = dev.get_qb(qbt)

    # check whether qubits are connected
    dev.check_connection(qbc, qbt)

    MC = dev.instr_mc.get_instr()

    plot_all_traces = kw.get('plot_all_traces', True)
    plot_all_probs = kw.get('plot_all_probs', True)
    classified = kw.get('classified', False)
    predictive_label = kw.pop('predictive_label', False)

    if qbss is None:
        qbss = []

    if prep_params is None:
        prep_params = dev.get_prep_params([qbc, qbt])

    if label is None:
        if predictive_label:
            label = 'Predictive_cphase_measurement'
        else:

            label = f'CPhase_measurement'
        if len(qbss) > 0:
            label += '_withSpectator' + ('' if len(qbss) == 1 else 's')
        if classified:
            label += '_classified'
        if 'active' in prep_params['preparation_type']:
            label += '_reset'
        if num_cz_gates > 1:
            label += f'_{num_cz_gates}_gates'
        label += f'_{qbc.name}_{qbt.name}'

    if hard_sweep_params is None:
        hard_sweep_params = {
            'phase': {'values': np.tile(np.linspace(0, 2 * np.pi, 6) * 180 / np.pi, 2),
                      'unit': 'deg'}
        }

    for qb in ([qbc, qbt] + qbss):
        qb.prepare(drive='timedomain')

    cal_states = CalibrationPoints.guess_cal_states(cal_states,
                                                    for_ef=for_ef)
    cp = CalibrationPoints.multi_qubit([qbc.name, qbt.name], cal_states,
                                       n_per_state=n_cal_points_per_state)

    if max_flux_length is not None:
        log.debug(f'max_flux_length = {max_flux_length * 1e9:.2f} ns, set by user')
    operation_dict = dev.get_operation_dict()

    sequences, hard_sweep_points, soft_sweep_points = \
        fsqs.cphase_seqs(
            hard_sweep_dict=hard_sweep_params,
            soft_sweep_dict=soft_sweep_params,
            qbc_name=qbc.name, qbt_name=qbt.name,
            cz_pulse_name=cz_pulse_name + f' {qbc.name} {qbt.name}',
            operation_dict=operation_dict,
            cal_points=cp, upload=False, prep_params=prep_params,
            max_flux_length=max_flux_length,
            num_cz_gates=num_cz_gates,
<<<<<<< HEAD
            qbs_operations=qbs_operations)
=======
            prepend_pulse_dicts=prepend_pulse_dicts)
>>>>>>> ba2ece31
    # compress 2D sweep
    if kw.get('compression_seg_lim', None) is not None:
        sequences, hard_sweep_points, soft_sweep_points, cf = \
            sequences[0].compress_2D_sweep(sequences,
                                           kw.get("compression_seg_lim"))
        exp_metadata.update({'compression_factor': cf})
        
    hard_sweep_func = awg_swf.SegmentHardSweep(
        sequence=sequences[0], upload=upload,
        parameter_name=list(hard_sweep_params)[0],
        unit=list(hard_sweep_params.values())[0]['unit'])
    MC.set_sweep_function(hard_sweep_func)
    MC.set_sweep_points(hard_sweep_points)

    channels_to_upload = [operation_dict[cz_pulse_name +
                                         f' {qbc.name} {qbt.name}']['channel']]
    MC.set_sweep_function_2D(awg_swf.SegmentSoftSweep(
        hard_sweep_func, sequences,
        list(soft_sweep_params)[0], list(soft_sweep_params.values())[0]['unit'],
        channels_to_upload=channels_to_upload))
    MC.set_sweep_points_2D(soft_sweep_points)

    det_get_values_kws = {'classified': classified,
                          'correlated': False,
                          'thresholded': True,
                          'averaged': True}
    det_name = 'int_avg{}_det'.format('_classif' if classified else '')
    det_func = get_multiplexed_readout_detector_functions(
        [qbc, qbt], nr_averages=max(qb.acq_averages() for qb in [qbc, qbt]),
        det_get_values_kws=det_get_values_kws)[det_name]
    MC.set_detector_function(det_func)

    if exp_metadata is None:
        exp_metadata = {}
    exp_metadata.update({'leakage_qbname': qbc.name,
                         'cphase_qbname': qbt.name,
                         'sectator_qbname': [qbs.name for qbs in qbss],
                         'preparation_params': prep_params,
                         'cal_points': repr(cp),
                         'classified_ro': classified,
                         'rotate': len(cal_states) != 0 and not classified,
                         'cal_states_rotations':
                             {qbc.name: {'g': 0, 'e': 1, 'f': 2},
                              qbt.name: {'g': 0, 'e': 1}} if
                             (len(cal_states) != 0 and not classified) else None,
                         'data_to_fit': {qbc.name: 'pf', qbt.name: 'pe'},
                         'hard_sweep_params': hard_sweep_params,
                         'soft_sweep_params': soft_sweep_params,
                         'prepend_pulse_dicts': prepend_pulse_dicts})
    exp_metadata.update(kw)
    MC.run_2D(label, exp_metadata=exp_metadata)
    if analyze:
        if classified:
            channel_map = {qb.name: [vn + ' ' +
                                     qb.instr_uhf() for vn in
                                     qb.int_avg_classif_det.value_names]
                           for qb in [qbc, qbt]}
        else:
            channel_map = {qb.name: [vn + ' ' +
                                     qb.instr_uhf() for vn in
                                     qb.int_avg_det.value_names]
                           for qb in [qbc, qbt]}
        flux_pulse_tdma = tda.CPhaseLeakageAnalysis(
            qb_names=[qbc.name, qbt.name],
            options_dict={'TwoD': True, 'plot_all_traces': plot_all_traces,
                          'plot_all_probs': plot_all_probs,
                          'interleaved_msmts': False,
                          'channel_map': channel_map})
        cphases = flux_pulse_tdma.proc_data_dict[
            'analysis_params_dict']['cphase']['val']
        population_losses = flux_pulse_tdma.proc_data_dict[
            'analysis_params_dict']['population_loss']['val']
        leakage = flux_pulse_tdma.proc_data_dict[
            'analysis_params_dict']['leakage']['val']
        return cphases, population_losses, leakage, flux_pulse_tdma
    else:
        return


def measure_cphase_fluxed_spectators(qbc, qbt, qbs, soft_sweep_params,
                                     cz_pulse_name, qbs_operations=None,
                                     hard_sweep_params=None, max_flux_length=None,
                                     num_cz_gates=1, n_cal_points_per_state=1,
                                     cal_states='auto', prep_params=None,
                                     exp_metadata=None, label=None,
                                     analyze=True, upload=True, for_ef=True, **kw):

    '''
    method to measure the leakage and the phase acquired during a flux pulse
    conditioned on the state of the control qubit (self).
    In this measurement, the phase from two Ramsey type measurements
    on qb_target is measured, once with the control qubit in the excited state
    and once in the ground state. The conditional phase is calculated as the
    difference.

    !!!  soft_sweep_params are now for the spectator qubit (qbs) flux pulse
    operation (FP)

    Args:
        qbc (QuDev_transmon): control qubit / fluxed qubit
        qbt (QuDev_transmon): target qubit / non-fluxed qubit
    '''
    plot_all_traces = kw.get('plot_all_traces', True)
    plot_all_probs = kw.get('plot_all_probs', True)
    classified = kw.get('classified', False)

    if prep_params is None:
        prep_params = get_multi_qubit_prep_params(
            [qb.preparation_params() for qb in ([qbc, qbt, qbs])])

    if label is None:
        label = 'CPhase_spectators_measurement'
        if classified:
            label += '_classified'
        if 'active' in prep_params['preparation_type']:
            label += '_reset'
        if num_cz_gates > 1:
            label += f'_{num_cz_gates}_gates'
        label += f'_{qbc.name}_{qbt.name}'

    if hard_sweep_params is None:
        hard_sweep_params = {
            'phase': {'values': np.tile(np.linspace(0, 2*np.pi, 12)*180/np.pi, 2),
                      'unit': 'deg'}
        }

    for qb in ([qbc, qbt, qbs]):
        MC = qb.instr_mc.get_instr()
        qb.prepare(drive='timedomain')

    cal_states = CalibrationPoints.guess_cal_states(cal_states,
                                                    for_ef=for_ef)
    cp = CalibrationPoints.multi_qubit([qbc.name, qbt.name], cal_states,
                                        n_per_state=n_cal_points_per_state)

    if max_flux_length is not None:
        log.debug(f'max_flux_length = {max_flux_length*1e9:.2f} ns, set by user')
    operation_dict = get_operation_dict([qbc, qbt, qbs])
    sequences, hard_sweep_points, soft_sweep_points = \
        fsqs.cphase_fluxed_spectators_seqs(
            hard_sweep_dict=hard_sweep_params,
            soft_sweep_dict=soft_sweep_params,
            qbc_name=qbc.name, qbt_name=qbt.name, qbs_name=qbs.name,
            cz_pulse_name=cz_pulse_name,
            operation_dict=operation_dict,
            cal_points=cp, upload=False, prep_params=prep_params,
            max_flux_length=max_flux_length,
            num_cz_gates=num_cz_gates,
            qbs_operations=qbs_operations)

    hard_sweep_func = awg_swf.SegmentHardSweep(
        sequence=sequences[0], upload=upload,
        parameter_name=list(hard_sweep_params)[0],
        unit=list(hard_sweep_params.values())[0]['unit'])
    MC.set_sweep_function(hard_sweep_func)
    MC.set_sweep_points(hard_sweep_points)

    channels_to_upload = [operation_dict[cz_pulse_name]['channel']]
    MC.set_sweep_function_2D(awg_swf.SegmentSoftSweep(
        hard_sweep_func, sequences,
        list(soft_sweep_params)[0], list(soft_sweep_params.values())[0]['unit'],
        channels_to_upload=channels_to_upload))
    MC.set_sweep_points_2D(soft_sweep_points)

    det_get_values_kws = {'classified': classified,
                          'correlated': False,
                          'thresholded': False,
                          'averaged': True}
    det_name = 'int_avg{}_det'.format('_classif' if classified else '')
    det_func = get_multiplexed_readout_detector_functions(
        [qbc, qbt], nr_averages=max(qb.acq_averages() for qb in [qbc, qbt]),
        det_get_values_kws=det_get_values_kws)[det_name]
    MC.set_detector_function(det_func)

    if exp_metadata is None:
        exp_metadata = {}
    exp_metadata.update({'leakage_qbname': qbc.name,
                         'cphase_qbname': qbt.name,
                         'spectator_qbname': qbs.name,
                         'preparation_params': prep_params,
                         'cal_points': repr(cp),
                         'classified_ro': classified,
                         'rotate': len(cal_states) != 0 and not classified,
                         'cal_states_rotations':
                             {qbc.name: {'g': 0, 'f': 1},
                              qbt.name: {'g': 0, 'e': 1}} if
                             (len(cal_states) != 0 and not classified) else None,
                         'data_to_fit': {qbc.name: 'pf', qbt.name: 'pe'},
                         'hard_sweep_params': hard_sweep_params,
                         'soft_sweep_params': soft_sweep_params})
    MC.run_2D(label, exp_metadata=exp_metadata)
    if analyze:
        if classified:
            channel_map = {qb.name: [vn + ' ' +
                                     qb.instr_uhf() for vn in
                                     qb.int_avg_classif_det.value_names]
                           for qb in [qbc, qbt]}
        else:
            channel_map = {qb.name: [vn + ' ' +
                                     qb.instr_uhf() for vn in
                                     qb.int_avg_det.value_names]
                           for qb in [qbc, qbt]}
        flux_pulse_tdma = tda.CPhaseLeakageAnalysis(
            qb_names=[qbc.name, qbt.name],
            options_dict={'TwoD': True, 'plot_all_traces': plot_all_traces,
                          'plot_all_probs': plot_all_probs,
                          'interleaved_msmts': False,
                          'channel_map': channel_map})
        cphases = flux_pulse_tdma.proc_data_dict[
            'analysis_params_dict']['cphase']['val']
        population_losses = flux_pulse_tdma.proc_data_dict[
            'analysis_params_dict']['population_loss']['val']
        leakage = flux_pulse_tdma.proc_data_dict[
            'analysis_params_dict']['leakage']['val']
        return cphases, population_losses, leakage, flux_pulse_tdma
    else:
        return


def measure_cphase_interleaved_fluxed_spectators(
        qbc, qbt, qbs_list, qbdd_list, soft_sweep_params_list,
        cz_pulse_name, qbs_operations=None,
        hard_sweep_params=None, max_flux_length=None,
        num_cz_gates=1, n_cal_points_per_state=1,
        cal_states='auto', prep_params=None,
        exp_metadata=None, label=None, det_get_values_kws=None,
        analyze=True, upload=True, for_ef=True, **kw):

    '''
    method to measure the leakage and the phase acquired during a flux pulse
    conditioned on the state of the control qubit (self).
    In this measurement, the phase from two Ramsey type measurements
    on qb_target is measured, once with the control qubit in the excited state
    and once in the ground state. The conditional phase is calculated as the
    difference.

    !!!  soft_sweep_params are now for the spectator qubit (qbs) flux pulse
    operation (FP)
    ATTENTION! The soft_sweep_dicts in soft_sweep_dict_list is assumed to
    correspond to the qubits in the order given in qbs_names.

    Args:
        qbc (QuDev_transmon): control qubit / fluxed qubit
        qbt (QuDev_transmon): target qubit / non-fluxed qubit
    '''
    plot_all_traces = kw.get('plot_all_traces', True)
    plot_all_probs = kw.get('plot_all_probs', True)
    classified = kw.get('classified', False)
    qbs_names = [qb.name for qb in qbs_list]
    qbdd_names = [qb.name for qb in qbdd_list]

    for qbs in qbs_list:
        opdict = qbs.get_operation_dict()
        if f'FP {qbs.name}' not in opdict:
            raise ValueError(f'{qbs.name} has no flux pulse operation.')

    if prep_params is None:
        prep_params = get_multi_qubit_prep_params(
            [qb.preparation_params() for qb in ([qbc, qbt] + qbs_list + \
                                                qbdd_list)])

    if label is None:
        label = 'CPhase_spectators_measurement'
        if classified:
            label += '_classified'
        if 'active' in prep_params['preparation_type']:
            label += '_reset'
        if num_cz_gates > 1:
            label += f'_{num_cz_gates}_gates'
        label += f'_{qbc.name}_{qbt.name}'

    if hard_sweep_params is None:
        hard_sweep_params = {
            'phase': {'values': np.tile(np.linspace(0, 2*np.pi, 6)*180/np.pi, 4),
                      'unit': 'deg'}
        }

    for qb in ([qbc, qbt] + qbs_list + qbdd_list):
        MC = qb.instr_mc.get_instr()
        qb.prepare(drive='timedomain')

    cal_states = CalibrationPoints.guess_cal_states(cal_states,
                                                    for_ef=for_ef)
    cp = CalibrationPoints.multi_qubit([qbc.name, qbt.name], cal_states,
                                        n_per_state=n_cal_points_per_state)

    if max_flux_length is not None:
        log.debug(f'max_flux_length = {max_flux_length*1e9:.2f} ns, set by user')
    operation_dict = get_operation_dict([qbc, qbt] + qbs_list + qbdd_list)
    sequences, hard_sweep_points, soft_sweep_points = \
        fsqs.cphase_interleaved_fluxed_spectators_seqs(
            hard_sweep_dict=hard_sweep_params,
            soft_sweep_dict_list=soft_sweep_params_list,
            qbc_name=qbc.name, qbt_name=qbt.name, qbs_names=qbs_names,
            qbdd_names=qbdd_names,
            cz_pulse_name=cz_pulse_name,
            operation_dict=operation_dict,
            cal_points=cp, upload=False, prep_params=prep_params,
            max_flux_length=max_flux_length,
            num_cz_gates=num_cz_gates,
            qbs_operations=qbs_operations)

    hard_sweep_func = awg_swf.SegmentHardSweep(
        sequence=sequences[0], upload=upload,
        parameter_name=list(hard_sweep_params)[0],
        unit=list(hard_sweep_params.values())[0]['unit'])
    MC.set_sweep_function(hard_sweep_func)
    MC.set_sweep_points(hard_sweep_points)

    channels_to_upload = [operation_dict[cz_pulse_name]['channel']]
    MC.set_sweep_function_2D(awg_swf.SegmentSoftSweep(
        hard_sweep_func, sequences,
        list(soft_sweep_params_list[0])[0],
        list(soft_sweep_params_list[0].values())[0]['unit'],
        channels_to_upload=channels_to_upload))
    MC.set_sweep_points_2D(soft_sweep_points)

    det_get_values_kws_to_set = {'classified': classified,
                                 'correlated': False,
                                 'thresholded': False,
                                 'averaged': True,
                                 'ro_corrected_stored_mtx': False,
                                 'ro_corrected_seq_cal_mtx': False}
    if det_get_values_kws is None:
        det_get_values_kws = {}
    det_get_values_kws_to_set.update(det_get_values_kws)
    print(det_get_values_kws_to_set)
    det_name = 'int_avg{}_det'.format('_classif' if classified else '')
    det_func = get_multiplexed_readout_detector_functions(
        [qbc, qbt], nr_averages=max(qb.acq_averages() for qb in [qbc, qbt]),
        det_get_values_kws=det_get_values_kws_to_set)[det_name]
    MC.set_detector_function(det_func)

    if exp_metadata is None:
        exp_metadata = {}
    exp_metadata.update({'leakage_qbname': qbc.name,
                         'cphase_qbname': qbt.name,
                         'spectator_qbnames': qbs_names,
                         # 'dyn_decoupling': dyn_decoupling,
                         'dyn_decoupling_qbnames': qbdd_names,
                         'preparation_params': prep_params,
                         'det_get_values_kws': det_get_values_kws_to_set,
                         'cal_points': repr(cp),
                         'classified_ro': classified,
                         'rotate': len(cal_states) != 0 and not classified,
                         'cal_states_rotations':
                             {qbc.name: {'g': 0, 'f': 1},
                              qbt.name: {'g': 0, 'e': 1}} if
                             (len(cal_states) != 0 and not classified) else None,
                         'data_to_fit': {qbc.name: 'pf', qbt.name: 'pe'},
                         'hard_sweep_params': hard_sweep_params,
                         'soft_sweep_params_list': soft_sweep_params_list,
                         'soft_sweep_params': soft_sweep_params_list[0]})
    MC.run_2D(label, exp_metadata=exp_metadata)
    if analyze:
        if classified:
            channel_map = {qb.name: [vn + ' ' +
                                     qb.instr_uhf() for vn in
                                     qb.int_avg_classif_det.value_names]
                           for qb in [qbc, qbt]}
        else:
            channel_map = {qb.name: [vn + ' ' +
                                     qb.instr_uhf() for vn in
                                     qb.int_avg_det.value_names]
                           for qb in [qbc, qbt]}
        flux_pulse_tdma = tda.CPhaseLeakageAnalysis(
            qb_names=[qbc.name, qbt.name],
            options_dict={'TwoD': True, 'plot_all_traces': plot_all_traces,
                          'plot_all_probs': plot_all_probs,
                          'interleaved_msmts': True,
                          'channel_map': channel_map})
        cphases = flux_pulse_tdma.proc_data_dict[
            'analysis_params_dict']['cphase']['val']
        population_losses = flux_pulse_tdma.proc_data_dict[
            'analysis_params_dict']['population_loss']['val']
        leakage = flux_pulse_tdma.proc_data_dict[
            'analysis_params_dict']['leakage']['val']
        return cphases, population_losses, leakage, flux_pulse_tdma
    else:
        return


def measure_arbitrary_phase(qbc, qbt, target_phases, phase_func, cz_pulse_name,
        soft_sweep_params=dict(), measure_dynamic_phase=False,
        measure_conditional_phase=True, hard_sweep_params=None,
        num_cz_gates=1, n_cal_points_per_state=1, cal_states='auto',
        classified_ro=True, prep_params=None, exp_metadata=dict(), label=None,
        analyze=True, upload=True, for_ef=True, **kw):
    '''
    method to measure the leakage and the phase acquired during a flux pulse
    conditioned on the state of the control qubit (self).
    In this measurement, the phase from two Ramsey type measurements
    on qb_target is measured, once with the control qubit in the excited state
    and once in the ground state. The conditional phase is calculated as the
    difference.

    Args:
        qbc (QuDev_transmon): control qubit / fluxed qubit
        qbt (QuDev_transmon): target qubit / non-fluxed qubit
        phase_func (callable): function with input the target phase, returning
         (flux pulse amplitude, dyn_phase)
    '''

    if label is None:
        label = 'Arbitrary_Phase_{}_{}'.format(qbc.name, qbt.name)
    assert qbc.get_operation_dict()[cz_pulse_name]['pulse_type'] == \
        'BufferedCZPulseEffectiveTime', "Arbritrary phase measurement requires" \
            "'BufferedCZPulseEffectiveTime' pulse type but pulse type is '{}'" \
        .format(qbc.get_operation_dict()[cz_pulse_name]['pulse_type'])
    results = dict() #dictionary to store measurement results
    amplitudes, predicted_dyn_phase = phase_func(target_phases)
    soft_sweep_params['amplitude'] = dict(values=amplitudes, unit='V')
    exp_metadata.update(dict(target_phases=target_phases))
    if measure_conditional_phase:
        cphases, population_losses, leakage, flux_pulse_tdma = \
            measure_cphase(qbc=qbc, qbt=qbt, soft_sweep_params=soft_sweep_params,
                           cz_pulse_name=cz_pulse_name,
                           hard_sweep_params=hard_sweep_params,
                           num_cz_gates=num_cz_gates,
                           n_cal_points_per_state=n_cal_points_per_state,
                           cal_states=cal_states,
                           prep_params=prep_params, exp_metadata=exp_metadata,
                           label=label, analyze=True, upload=upload, for_ef=for_ef,
                           classified= classified_ro,
                           **kw)
        if analyze:
            # get folder to save figures.
            # FIXME: temporary while no proper analysis class is made
            a = ma.MeasurementAnalysis(auto=False)
            a.get_naming_and_values()
            save_folder = a.folder
            if kw.get("wrap_phase", True):
                tol = kw.get("wrap_tol", 0)
                cphases[cphases < 0 - tol] = cphases[cphases < 0 - tol] + 2 * np.pi
                cphases[cphases > 2 * np.pi + tol] = cphases[cphases > 2 * np.pi + tol] + \
                                                     2 * np.pi
                target_phases[target_phases < 0 - tol] = \
                    target_phases[target_phases < 0 - tol] + 2 * np.pi
                target_phases[target_phases > 2 * np.pi + tol] = \
                    target_phases[target_phases > 2 * np.pi + tol] + 2 * np.pi

            for param_name, values in soft_sweep_params.items():
                fig, ax = plt.subplots(2, sharex=True, figsize=(7, 8))
                ax[0].scatter(values['values'], target_phases * 180 / np.pi,
                              label='Target phase', marker='x')
                ax[0].scatter(values['values'], cphases * 180 / np.pi,
                              label='Measured phase', marker='x')
                ax[0].set_ylabel(f"Conditional Phase (deg)")
                ax[0].legend(prop=dict(size=12))

                diff_phases = ((cphases - target_phases + np.pi) %
                               (2 * np.pi) - np.pi) * 180 / np.pi

                ax[1].scatter(values['values'], diff_phases, label='Target - Measured')
                ax[1].set_xlabel(f"{param_name} ({values.get('unit', '')})")
                ax[1].set_ylabel(f"Conditional Phase (deg)")
                ax[1].plot([], [], color='w',
                           label=f"mean err: {np.mean(diff_phases):0.2f} $\pm$ "
                           f"{np.std(diff_phases):0.2f}°\n" \
                           f"median err: {np.median(diff_phases): 0.2f}°")
                ax[1].legend(prop=dict(size=12))
                fig.savefig(
                    os.path.join(save_folder,
                                 f"cphase_and_target_phase_vs_{param_name}.png"))
            results['cphases'] = cphases
            results['cphases_diff'] = diff_phases

    if measure_dynamic_phase:
        dyn_phases = []
        # FIXME: infering amplitude parameter from pulse name, but if naming
        #  protocol changes this might fail
        ampl_param_name = "_".join(cz_pulse_name.split(" ")[:-1] + ["amplitude"])
        for amp in amplitudes:
            with temporary_value(
                    (getattr(qbc, ampl_param_name), amp)):
                dyn_phases.append(
                    measure_dynamic_phases(qbc, qbt, cz_pulse_name, update=False,
                                           qubits_to_measure=[qbc],
                                           reset_phases_before_measurement=True))

        if analyze:
            a = ma.MeasurementAnalysis(auto=False)
            a.get_naming_and_values()
            save_folder = a.folder
            dyn_phases = np.array([d[qbc.name] for d in dyn_phases])

            if kw.get("wrap_phase", True):
                dyn_phases[dyn_phases < 0 ] = dyn_phases[dyn_phases < 0] + 360
                dyn_phases[dyn_phases > 360] = dyn_phases[dyn_phases > 360] + 360
            fig, ax = plt.subplots(2, sharex=True)
            ax[0].scatter(amplitudes, predicted_dyn_phase,
                          label='Predicted dynamic phase', marker='x')
            ax[0].scatter(amplitudes, dyn_phases, marker='x',
                          label='Measured dynamic phase')
            ax[0].set_ylabel(f"Dynamic Phase (deg)")
            ax[0].legend(prop=dict(size=12))

            # wrapping to get difference around 0 degree
            diff_dyn_phases = \
                (dyn_phases - predicted_dyn_phase + 180) % 360 - 180
            ax[1].scatter(amplitudes, diff_dyn_phases, label='Target - Measured')
            ax[1].set_xlabel(f"Amplitude (V)")
            ax[1].set_ylabel(f"Dynamic Phase (deg)")
            ax[1].legend(prop=dict(size=12))
            fig.savefig(os.path.join(save_folder, "dynamic_phase.png"))
            results['dphases'] = dyn_phases
            results['dphases_diff'] = diff_dyn_phases

    return results


def measure_dynamic_phases(dev, qbc, qbt, cz_pulse_name, hard_sweep_params=None,
                           qubits_to_measure=None,
                           analyze=True, upload=True, n_cal_points_per_state=1,
                           cal_states='auto', prep_params=None,
                           exp_metadata=None, classified=False, update=False,
                           reset_phases_before_measurement=True,
                           extract_only=False, simultaneous=False,
                           prepend_pulse_dicts=None, **kw):
    if isinstance(qbc, str):
        qbc = dev.get_qb(qbc)
    if isinstance(qbt, str):
        qbt = dev.get_qb(qbt)

<<<<<<< HEAD
    if qbss is None:
        qbss = []
=======
    """
    Function to calibrate the dynamic phases for a CZ gate.
    :param dev: (Device object)
    :param qbc: (QuDev_transmon object) one of the gate qubits,
        usually the qubit that goes to the f level
    :param qbt: (QuDev_transmon object) the other gate qubit,
        usually the qubit that does not go to f level
    :param cz_pulse_name: (str) name of the CZ pulse in the operation dict
    :param hard_sweep_params: (dict) specifies the sweep information for
        the hard sweep. If None, will default to
            hard_sweep_params['phase'] = {
                'values': np.tile(np.linspace(0, 2 * np.pi, 6) * 180 / np.pi, 2),
                'unit': 'deg'}
    :param qubits_to_measure: (list) list of QuDev_transmon objects to
        be measured
    :param analyze: (bool) whether to do analysis
    :param upload: (bool) whether to upload to AWGs
    :param n_cal_points_per_state: (int) how many cal points per cal state
    :param cal_states: (str or tuple of str) Depetermines which cal states are
        measured. Can be 'auto' or tuple of strings specifying qubit states
        (ex: ('g', 'e')).
    :prep_params: (dict) preparation parameters
    :param exp_metadata: (dict) experimental metadata dictionary
    :param classified: (bool) whether to use the UHFQC_classifier_detector
    :param update: (bool) whether to update the basis_rotation parameter with
        the measured dynamic phase(s)
    :param reset_phases_before_measurement: (bool) If True, resets the
        basis_rotation parameter to {} before measurement(s). If False, keeps
        the dict stored in this parameter and updates only the entries in
        this dict that were measured (specified by qubits_to_measure).
    :param simultaneous: (bool) whether to measure to do the measurement
        simultaneously on all qubits_to_measure
    :param extract_only: (bool) whether to only extract the data without 
        plotting it
    :param prepend_pulse_dicts: (list) list of pulse dictionaries to prepend
        to each segment. Each dictionary must contain a key 'op_code'
        to specify a pulse from the operation dictionary. The other keys
        are interpreted as pulse parameters.
    :param kw: keyword arguments

    """
>>>>>>> ba2ece31
    if qubits_to_measure is None:
        qubits_to_measure = [qbc, qbt]
    if hard_sweep_params is None:
        hard_sweep_params = {
            'phase': {
                'values': np.tile(np.linspace(0, 2 * np.pi, 6) * 180 / np.pi, 2),
                'unit': 'deg'}}

    basis_rot_par = dev.get_pulse_par(cz_pulse_name, qbc, qbt, 'basis_rotation')
    dyn_phases = {}
    if reset_phases_before_measurement:
        old_dyn_phases = {}
    else:
        old_dyn_phases = deepcopy(basis_rot_par())

    # check whether qubits are connected
    dev.check_connection(qbc, qbt)

    with temporary_value(basis_rot_par, old_dyn_phases):
        if not simultaneous:
            qubits_to_measure = [[qb] for qb in qubits_to_measure]
        else:
            qubits_to_measure = [qubits_to_measure]

<<<<<<< HEAD
    for qb in qubits_to_measure:
        label = f'Dynamic_phase_measurement_CZ{qbt.name}{qbc.name}'
        if len(qbss) > 0:
            label += '_withSpectator' + ('' if len(qbss) == 1 else 's')
            for qbs in qbss:
                qbs.prepare(drive='timedomain')
        label += f'-{qb.name}'
        qb.prepare(drive='timedomain')
        MC = qbc.instr_mc.get_instr()
=======
        for qbs in qubits_to_measure:
            assert (qbc not in qbs or qbt not in qbs), \
                "Dynamic phases of control and target qubit cannot be " \
                "measured simultaneously."
>>>>>>> ba2ece31

            label = f'Dynamic_phase_measurement_CZ{qbt.name}{qbc.name}-' + \
                    ''.join([qb.name for qb in qbs])
            for qb in qbs:
                qb.prepare(drive='timedomain')
            MC = qbc.instr_mc.get_instr()

            cal_states = CalibrationPoints.guess_cal_states(cal_states)
            cp = CalibrationPoints.multi_qubit(
                [qb.name for qb in qbs], cal_states,
                n_per_state=n_cal_points_per_state)

<<<<<<< HEAD
        MC.set_sweep_function(awg_swf.SegmentHardSweep(
            sequence=seq, upload=upload,
            parameter_name=list(hard_sweep_params)[0],
            unit=list(hard_sweep_params.values())[0]['unit']))
        MC.set_sweep_points(hard_sweep_points)
        MC.set_detector_function(qb.int_avg_classif_det if classified
                                 else qb.int_avg_det)
        if exp_metadata is None:
            exp_metadata = {}
        exp_metadata.update({'use_cal_points': cal_points,
                             'preparation_params': prep_params,
                             'cal_points': repr(cp),
                             'rotate': cal_points,
                             'data_to_fit': {qb.name: 'pe'},
                             'cal_states_rotations':
                                 {qb.name: {'g': 0, 'e': 1}},
                             'sectator_qbname': [qbs.name for qbs in qbss],
                             'hard_sweep_params': hard_sweep_params})
        MC.run(label, exp_metadata=exp_metadata)
=======
            if prep_params is not None:
                current_prep_params = prep_params
            else:
                current_prep_params = dev.get_prep_params(qbs)

            seq, hard_sweep_points = \
                fsqs.dynamic_phase_seq(
                    qb_names=[qb.name for qb in qbs],
                    hard_sweep_dict=hard_sweep_params,
                    operation_dict=dev.get_operation_dict(),
                    cz_pulse_name=cz_pulse_name + f' {qbc.name} {qbt.name}',
                    cal_points=cp,
                    upload=False, prep_params=current_prep_params,
                    prepend_pulse_dicts=prepend_pulse_dicts)

            MC.set_sweep_function(awg_swf.SegmentHardSweep(
                sequence=seq, upload=upload,
                parameter_name=list(hard_sweep_params)[0],
                unit=list(hard_sweep_params.values())[0]['unit']))
            MC.set_sweep_points(hard_sweep_points)
            det_get_values_kws = {'classified': classified,
                                  'correlated': False,
                                  'thresholded': True,
                                  'averaged': True}
            det_name = 'int_avg{}_det'.format('_classif' if classified else '')
            MC.set_detector_function(get_multiplexed_readout_detector_functions(
                qbs, nr_averages=max(qb.acq_averages() for qb in qbs),
                det_get_values_kws=det_get_values_kws)[det_name])

            if exp_metadata is None:
                exp_metadata = {}
            exp_metadata.update({'preparation_params': prep_params,
                                 'cal_points': repr(cp),
                                 'rotate': False if classified else
                                    len(cp.states) != 0,
                                 'data_to_fit': {qb.name: 'pe' for qb in qbs},
                                 'cal_states_rotations':
                                     {qb.name: {'g': 0, 'e': 1} for qb in qbs},
                                 'hard_sweep_params': hard_sweep_params,
                                 'prepend_pulse_dicts': prepend_pulse_dicts})
            MC.run(label, exp_metadata=exp_metadata)

            if analyze:
                MA = tda.CZDynamicPhaseAnalysis(
                    qb_names=[qb.name for qb in qbs],
                    options_dict={
                    'flux_pulse_length': dev.get_pulse_par(cz_pulse_name,
                                                            qbc, qbt,
                                                            'pulse_length')(),
                    'flux_pulse_amp': dev.get_pulse_par(cz_pulse_name,
                                                         qbc, qbt,
                                                         'amplitude')(),
                        'save_figs': ~extract_only}, extract_only=extract_only)
                for qb in qbs:
                    dyn_phases[qb.name] = \
                        MA.proc_data_dict['analysis_params_dict'][qb.name][
                            'dynamic_phase']['val'] * 180 / np.pi
>>>>>>> ba2ece31

    if update:
        if reset_phases_before_measurement:
            basis_rot_par(dyn_phases)
        else:
            basis_rot_par().update(dyn_phases)
            not_updated = {k: v for k, v in old_dyn_phases.items()
                           if k not in dyn_phases}
            if len(not_updated) > 0:
                log.warning(f'Not all basis_rotations stored in the pulse '
                            f'settings have been measured. Keeping the '
                            f'following old value(s): {not_updated}')
    return dyn_phases


def measure_dynamic_phases_from_spec(qbc, qbt, qbdd_list, cz_pulse_name,
                                     num_cz_gates=1, hard_sweep_params=None,
                                     flux1=True, flux2=True,
                           qubits_to_measure=None, cal_points=True, qbss=None,
                           analyze=True, upload=True, n_cal_points_per_state=1,
                           cal_states='auto', prep_params=None,
                           exp_metadata=None, classified=False, update=False,
                           reset_phases_before_measurement=True,
                           qbs_operations=None, basis_rot_par=None,
                           prepend_n_cz=0):

    if qbss is None:
        qbss = []
    if qubits_to_measure is None:
        qubits_to_measure = [qbc, qbt]
    qbdd_names = [qb.name for qb in qbdd_list]
    if hard_sweep_params is None:
        hard_sweep_params = {
            'phase': {
                'values': np.tile(np.linspace(0, 2*np.pi, 8)*180/np.pi, 2),
                'unit': 'deg'}}

    if basis_rot_par is None:
        basis_rot_par = f'{cz_pulse_name[:-8]}_{qbt.name}_basis_rotation'

    if reset_phases_before_measurement:
        dyn_phases = {qb.name: 0 for qb in qubits_to_measure}
        qbc.set(basis_rot_par, dyn_phases)
    else:
        dyn_phases = deepcopy(qbc.get(basis_rot_par))

    for qb in qubits_to_measure:
        label = f'Dynamic_phase_measurement_CZ{qbt.name}{qbc.name}'
        if len(qbss) > 0:
            label += '_withSpectator' + ('' if len(qbss) == 1 else 's')
            for qbs in qbss:
                qbs.prepare(drive='timedomain')
        if len(qbdd_list) > 0:
            label += '_withDD' + ('' if len(qbdd_list) == 1 else 's')
            for qbdd in qbdd_list:
                qbdd.prepare(drive='timedomain')
        label += f'-{qb.name}'
        qb.prepare(drive='timedomain')
        MC = qbc.instr_mc.get_instr()

        if cal_points:
            cal_states = CalibrationPoints.guess_cal_states(cal_states)
            cp = CalibrationPoints.single_qubit(
                qb.name, cal_states, n_per_state=n_cal_points_per_state)
        else:
            cp = None

        if prep_params is None:
            prep_params = qb.preparation_params()
        seq, hard_sweep_points = \
            fsqs.dynamic_phase_from_spec_seq(
                qb_name=qb.name,
                qbdd_names=qbdd_names, hard_sweep_dict=hard_sweep_params,
                flux1=flux1, flux2=flux2,
                operation_dict=get_operation_dict(
                    [qbc, qbt] + qubits_to_measure + qbss + qbdd_list),
                cz_pulse_name=cz_pulse_name, num_cz_gates=num_cz_gates,
                cal_points=cp,
                prepend_n_cz=prepend_n_cz, qbs_operations=qbs_operations,
                upload=False, prep_params=prep_params)

        MC.set_sweep_function(awg_swf.SegmentHardSweep(
            sequence=seq, upload=upload,
            parameter_name=list(hard_sweep_params)[0],
            unit=list(hard_sweep_params.values())[0]['unit']))
        MC.set_sweep_points(hard_sweep_points)
        MC.set_detector_function(qb.int_avg_classif_det if classified
                                 else qb.int_avg_det)
        if exp_metadata is None:
            exp_metadata = {}
        exp_metadata.update({'use_cal_points': cal_points,
                             'preparation_params': prep_params,
                             'cal_points': repr(cp),
                             'rotate': cal_points,
                             'data_to_fit': {qb.name: 'pe'},
                             'cal_states_rotations':
                                 {qb.name: {'g': 0, 'e': 1}},
                             'sectator_qbname': [qbs.name for qbs in qbss],
                             'hard_sweep_params': hard_sweep_params})
        MC.run(label, exp_metadata=exp_metadata)

        if analyze:
            flux_pulse_amp = None
            if 'amplitude' in qbc.get_operation_dict()[cz_pulse_name]:
                flux_pulse_amp = qbc.get_operation_dict()[cz_pulse_name]['amplitude']
            MA = tda.CZDynamicPhaseAnalysis(qb_names=[qb.name], options_dict={
                'flux_pulse_length': qbc.get_operation_dict()[cz_pulse_name][
                    'pulse_length'],
                'flux_pulse_amp': flux_pulse_amp})
            dyn_phases[qb.name] = \
                MA.proc_data_dict['analysis_params_dict'][qb.name][
                    'dynamic_phase']['val']*180/np.pi/num_cz_gates
    if update and reset_phases_before_measurement:
        qbc.set(basis_rot_par, dyn_phases)
    return dyn_phases


def measure_J_coupling(dev, qbm, qbs, freqs, cz_pulse_name,
                       label=None, cal_points=False, prep_params=None,
                       cal_states='auto', n_cal_points_per_state=1,
                       freq_s=None, f_offset=0, exp_metadata=None,
                       upload=True, analyze=True):

    """
    Measure the J coupling between the qubits qbm and qbs at the interaction
    frequency freq.

    :param qbm:
    :param qbs:
    :param freq:
    :param cz_pulse_name:
    :param label:
    :param cal_points:
    :param prep_params:
    :return:
    """

    # check whether qubits are connected
    dev.check_connection(qbm, qbs)

    if isinstance(qbm, str):
        qbm = dev.get_qb(qbm)
    if isinstance(qbs, str):
        qbs = dev.get_qb(qbs)

    if label is None:
        label = f'J_coupling_{qbm.name}{qbs.name}'
    MC = dev.instr_mc.get_instr()

    for qb in [qbm, qbs]:
        qb.prepare(drive='timedomain')

    if cal_points:
        cal_states = CalibrationPoints.guess_cal_states(cal_states)
        cp = CalibrationPoints.single_qubit(
            qbm.name, cal_states, n_per_state=n_cal_points_per_state)
    else:
        cp = None
    if prep_params is None:
        prep_params = dev.get_prep_params([qbm, qbs])

    operation_dict = dev.get_operation_dict()

    # Adjust amplitude of stationary qubit
    if freq_s is None:
        freq_s = freqs.mean()

    amp_s = fms.Qubit_freq_to_dac(freq_s,
                                  **qbs.fit_ge_freq_from_flux_pulse_amp())

    fit_paras = qbm.fit_ge_freq_from_flux_pulse_amp()

    amplitudes = fms.Qubit_freq_to_dac(freqs,
                                       **fit_paras)

    amplitudes = np.array(amplitudes)

    if np.any((amplitudes > abs(fit_paras['V_per_phi0']) / 2)):
        amplitudes -= fit_paras['V_per_phi0']
    elif np.any((amplitudes < -abs(fit_paras['V_per_phi0']) / 2)):
        amplitudes += fit_paras['V_per_phi0']

    for [qb1, qb2] in [[qbm, qbs], [qbs, qbm]]:
        operation_dict[cz_pulse_name + f' {qb1.name} {qb2.name}'] \
            ['amplitude2'] = amp_s

    freqs += f_offset

    cz_pulse_name += f' {qbm.name} {qbs.name}'

    seq, sweep_points, sweep_points_2D = \
        fsqs.fluxpulse_amplitude_sequence(
            amplitudes=amplitudes, freqs=freqs, qb_name=qbm.name,
            operation_dict=operation_dict,
            cz_pulse_name=cz_pulse_name, cal_points=cp,
            prep_params=prep_params, upload=False)

    MC.set_sweep_function(awg_swf.SegmentHardSweep(
        sequence=seq, upload=upload, parameter_name='Amplitude', unit='V'))

    MC.set_sweep_points(sweep_points)
    MC.set_sweep_function_2D(swf.Offset_Sweep(
        qbm.instr_ge_lo.get_instr().frequency,
        -qbm.ge_mod_freq(),
        name='Drive frequency',
        parameter_name='Drive frequency', unit='Hz'))
    MC.set_sweep_points_2D(sweep_points_2D)
    MC.set_detector_function(qbm.int_avg_det)
    if exp_metadata is None:
        exp_metadata = {}
    exp_metadata.update({'sweep_points_dict': {qbm.name: amplitudes},
                         'sweep_points_dict_2D': {qbm.name: freqs},
                         'use_cal_points': cal_points,
                         'preparation_params': prep_params,
                         'cal_points': repr(cp),
                         'rotate': cal_points,
                         'data_to_fit': {qbm.name: 'pe'},
                         "sweep_name": "Amplitude",
                         "sweep_unit": "V",
                         "global_PCA": True})
    MC.run_2D(label, exp_metadata=exp_metadata)

    if analyze:
        ma.MeasurementAnalysis(TwoD=True)


def measure_ramsey_with_flux_pulse(qb, cz_pulse_name, hard_sweep_params=None,
                           qb_freq=None,
                           artificial_detunings=20e6,
                           cal_points=True,
                           analyze=True, upload=True, n_cal_points_per_state=2,
                           cal_states='auto', prep_params=None,
                           exp_metadata=None, classified=False):

    if hard_sweep_params is None:
        hard_sweep_params = {
            'Delay': {
                'values': np.linspace(0, 200e-9, 31),
                'unit': 's'}}
    label = f'Ramsey_flux_pulse-{qb.name}'


    if qb_freq is None:
        qb_freq = qb.ge_freq()

    with temporary_value(qb.ge_freq, qb_freq):
        qb.prepare(drive='timedomain')
        MC = qb.instr_mc.get_instr()

        if cal_points:
            cal_states = CalibrationPoints.guess_cal_states(cal_states)
            cp = CalibrationPoints.single_qubit(
                qb.name, cal_states, n_per_state=n_cal_points_per_state)
        else:
            cp = None

        if prep_params is None:
            prep_params = qb.preparation_params()

        operation_dict = get_operation_dict([qb])

        seq, hard_sweep_points = fsqs.Ramsey_time_with_flux_seq(qb.name,
                                                                hard_sweep_params,
                                                                operation_dict,
                                                                cz_pulse_name,
                                                                artificial_detunings=artificial_detunings,
                                                                cal_points=cp,
                                                                upload=False,
                                                                prep_params=prep_params)

        MC.set_sweep_function(awg_swf.SegmentHardSweep(
            sequence=seq, upload=upload,
            parameter_name=list(hard_sweep_params)[0],
            unit=list(hard_sweep_params.values())[0]['unit']))
        MC.set_sweep_points(hard_sweep_points)
        MC.set_detector_function(qb.int_avg_classif_det if classified
                                 else qb.int_avg_det)
        if exp_metadata is None:
            exp_metadata = {}
        exp_metadata.update({'sweep_points_dict': {qb.name: hard_sweep_params[
            'Delay']['values']},
                             'sweep_name': 'Delay',
                             'sweep_unit': 's',
                             'artificial_detuning': artificial_detunings,
                             'preparation_params': prep_params,
                             'cal_points': repr(cp),
                             'rotate': True,
                             'cal_states_rotations': {qb.name: []},
                             'data_to_fit': {qb.name: 'pe'},
                            })
        MC.run(label, exp_metadata=exp_metadata)

    ramsey_ana = None
    if analyze:
        ramsey_ana = tda.RamseyAnalysis(
            qb_names=[qb.name], options_dict=dict(
                fit_gaussian_decay=True))
        new_qubit_freq = ramsey_ana.proc_data_dict[
            'analysis_params_dict'][qb.name]['exp_decay_' + qb.name][
            'new_qb_freq']
        T2_star = ramsey_ana.proc_data_dict[
            'analysis_params_dict'][qb.name]['exp_decay_' + qb.name][
            'T2_star']
    return new_qubit_freq, T2_star


def measure_cz_bleed_through(qb, CZ_separation_times, phases, CZ_pulse_name,
                             label=None, upload=True, cal_points=True,
                             oneCZ_msmt=False, soft_avgs=1, nr_cz_gates=1,
                             TwoD=True, analyze=True, MC=None):
    if MC is None:
        MC = qb.MC

    exp_metadata = {'CZ_pulse_name': CZ_pulse_name,
                    'cal_points': cal_points,
                    'oneCZ_msmt': oneCZ_msmt,
                    'nr_cz_gates': nr_cz_gates}

    qb.prepare_for_timedomain()

    if cal_points:
        step = np.abs(phases[-1] - phases[-2])
        phases = np.concatenate(
            [phases, [phases[-1] + step, phases[-1] + 2 * step,
                      phases[-1] + 3 * step, phases[-1] + 4 * step]])

    operation_dict = qb.get_operation_dict()

    s1 = awg_swf.CZ_bleed_through_phase_hard_sweep(
        qb_name=qb.name,
        CZ_pulse_name=CZ_pulse_name,
        CZ_separation=CZ_separation_times[0],
        operation_dict=operation_dict,
        oneCZ_msmt=oneCZ_msmt,
        nr_cz_gates=nr_cz_gates,
        verbose=False,
        upload=(False if TwoD else upload),
        return_seq=False,
        cal_points=cal_points)

    MC.set_sweep_function(s1)
    MC.set_sweep_points(phases)
    if TwoD:
        if len(CZ_separation_times) != 1:
            s2 = awg_swf.CZ_bleed_through_separation_time_soft_sweep(
                s1, upload=upload)
            MC.set_sweep_function_2D(s2)
            MC.set_sweep_points_2D(CZ_separation_times)
        elif nr_cz_gates > 1:
            exp_metadata['CZ_separation_time'] = CZ_separation_times[0]
            s2 = awg_swf.CZ_bleed_through_nr_cz_gates_soft_sweep(
                s1, upload=upload)
            MC.set_sweep_function_2D(s2)
            MC.set_sweep_points_2D(1 + np.arange(0, nr_cz_gates, 2))
    MC.set_detector_function(qb.int_avg_det)
    MC.soft_avg(soft_avgs)

    if label is None:
        idx = CZ_pulse_name.index('q')
        if oneCZ_msmt:
            label = 'CZ_phase_msmt_{}{}'.format(CZ_pulse_name[idx:idx + 3],
                                                qb.msmt_suffix)
        else:
            label = str(nr_cz_gates)
            label += 'CZ_bleed_through_{}{}'.format(CZ_pulse_name[idx:idx + 3],
                                                    qb.msmt_suffix)
    MC.run(label, mode=('2D' if TwoD else '1D'), exp_metadata=exp_metadata)

    if analyze:
        tda.MultiQubit_TimeDomain_Analysis(qb_names=[qb.name],
                                           options_dict={'TwoD': TwoD})


def measure_ramsey_add_pulse(measured_qubit, pulsed_qubit, times=None,
                             artificial_detuning=0, label='', analyze=True,
                             cal_states="auto", n_cal_points_per_state=2,
                             n=1, upload=True,  last_ge_pulse=False, for_ef=False,
                             classified_ro=False, prep_params=None,
                             exp_metadata=None):
    if times is None:
        raise ValueError("Unspecified times for measure_ramsey")
    if artificial_detuning is None:
        log.warning('Artificial detuning is 0.')
    if np.abs(artificial_detuning) < 1e3:
        log.warning('The artificial detuning is too small. The units'
                    'should be Hz.')
    if np.any(times > 1e-3):
        log.warning('The values in the times array might be too large.'
                    'The units should be seconds.')

    for qb in [pulsed_qubit, measured_qubit]:
        qb.prepare(drive='timedomain')
    MC = measured_qubit.instr_mc.get_instr()
    if prep_params is None:
        prep_params = measured_qubit.preparation_params()

    # Define the measurement label
    if label == '':
        label = 'Ramsey_add_pulse_{}'.format(pulsed_qubit.name) + \
                measured_qubit.msmt_suffix

    # create cal points
    cal_states = CalibrationPoints.guess_cal_states(cal_states, for_ef)
    cp = CalibrationPoints.single_qubit(measured_qubit.name, cal_states,
                                        n_per_state=n_cal_points_per_state)
    # create sequence
    seq, sweep_points = mqs.ramsey_add_pulse_seq_active_reset(
        times=times, measured_qubit_name=measured_qubit.name,
        pulsed_qubit_name=pulsed_qubit.name,
        operation_dict=get_operation_dict([measured_qubit, pulsed_qubit]),
        cal_points=cp, n=n, artificial_detunings=artificial_detuning,
        upload=False, for_ef=for_ef, last_ge_pulse=False, prep_params=prep_params)

    MC.set_sweep_function(awg_swf.SegmentHardSweep(
        sequence=seq, upload=upload, parameter_name='Delay', unit='s'))
    MC.set_sweep_points(sweep_points)

    MC.set_detector_function(
        measured_qubit.int_avg_classif_det if classified_ro else
        measured_qubit.int_avg_det)

    if exp_metadata is None:
        exp_metadata = {}
    exp_metadata.update(
        {'sweep_points_dict': {measured_qubit.name: times},
         'sweep_name': 'Delay',
         'sweep_unit': 's',
         'cal_points': repr(cp),
         'preparation_params': prep_params,
         'last_ge_pulses': [last_ge_pulse],
         'artificial_detuning': artificial_detuning,
         'rotate': len(cp.states) != 0,
         'data_to_fit': {measured_qubit.name: 'pf' if for_ef else 'pe'},
         'measured_qubit': measured_qubit.name,
         'pulsed_qubit': pulsed_qubit.name})

    MC.run(label, exp_metadata=exp_metadata)

    if analyze:
        tda.RamseyAddPulseAnalysis(qb_names=[measured_qubit.name])


def measure_ramsey_add_pulse_sweep_phase(
        measured_qubit, pulsed_qubit, phases,
        interleave=True, label='', MC=None,
        analyze=True, close_fig=True,
        cal_points=True, upload=True):
    for qb in [pulsed_qubit, measured_qubit]:
        qb.prepare_for_timedomain()
    if MC is None:
        MC = measured_qubit.MC

    # Define the measurement label
    if label == '':
        label = 'Ramsey_add_pulse_{}_Sweep_phases'.format(pulsed_qubit.name) + \
                measured_qubit.msmt_suffix

    step = np.abs(phases[1] - phases[0])
    if interleave:
        phases = np.repeat(phases, 2)

    if cal_points:
        sweep_points = np.concatenate(
            [phases, [phases[-1] + step, phases[-1] + 2 * step,
                      phases[-1] + 3 * step, phases[-1] + 4 * step]])
    else:
        sweep_points = phases

    Rams_swf = awg_swf2.Ramsey_add_pulse_sweep_phase_swf(
        measured_qubit_name=measured_qubit.name,
        pulsed_qubit_name=pulsed_qubit.name,
        operation_dict=get_operation_dict([measured_qubit, pulsed_qubit]),
        cal_points=cal_points,
        upload=upload)
    MC.set_sweep_function(Rams_swf)
    MC.set_sweep_points(sweep_points)
    MC.set_detector_function(measured_qubit.int_avg_det)
    MC.run(label, exp_metadata={'measured_qubit': measured_qubit.name,
                                'pulsed_qubit': pulsed_qubit.name})

    if analyze:
        ma.MeasurementAnalysis(auto=True, close_fig=close_fig,
                               qb_name=measured_qubit.name)


def measure_pygsti(qubits, f_LO, pygsti_gateset=None,
                   upload=True, nr_shots_per_seg=2 ** 12,
                   thresholded=True, analyze_shots=True, analyze_pygsti=True,
                   preselection=True, ro_spacing=1e-6, label=None,
                   MC=None, UHFQC=None, pulsar=None, run=True, **kw):
    if UHFQC is None:
        UHFQC = qubits[0].UHFQC
        log.warning("Unspecified UHFQC instrument. Using {}.UHFQC.".format(
            qubits[0].name))
    if pulsar is None:
        pulsar = qubits[0].AWG
        log.warning("Unspecified pulsar instrument. Using {}.AWG.".format(
            qubits[0].name))
    if MC is None:
        MC = qubits[0].MC
        log.warning("Unspecified MC object. Using {}.MC.".format(
            qubits[0].name))

    if len(qubits) == 2:
        log.warning('Make sure the first qubit in the list is the '
                    'control qubit!')
    # Generate list of experiments with pyGSTi
    qb_names = [qb.name for qb in qubits]

    maxLengths = kw.pop('maxLengths', [1, 2])
    linear_GST = kw.pop('linear_GST', True)
    if pygsti_gateset is not None:
        prep_fiducials = pygsti_gateset.prepStrs
        meas_fiducials = pygsti_gateset.effectStrs
        germs = pygsti_gateset.germs
        gs_target = pygsti_gateset.gs_target
        if linear_GST:
            listOfExperiments = pygsti.construction.list_lgst_gatestrings(
                prep_fiducials, meas_fiducials, gs_target)
        else:
            listOfExperiments = constr.make_lsgst_experiment_list(
                gs_target, prep_fiducials, meas_fiducials, germs, maxLengths)
    else:
        prep_fiducials = kw.pop('prep_fiducials', None)
        meas_fiducials = kw.pop('meas_fiducials', None)
        germs = kw.pop('germs', None)
        gs_target = kw.pop('gs_target', None)
        listOfExperiments = kw.pop('listOfExperiments', None)
        # if np.any(np.array([prep_fiducials, meas_fiducials, germs,
        #                     gs_target]) == None):
        #     raise ValueError('Please provide either pyGSTi gate set or the '
        #                      'kwargs "prep_fiducials", "meas_fiducials", '
        #                      '"germs", "gs_target".')
        # listOfExperiments = constr.make_lsgst_experiment_list(
        #     gs_target, prep_fiducials, meas_fiducials, germs, maxLengths)

    nr_exp = len(listOfExperiments)

    # Set label
    if label is None:
        label = ''
        if pygsti_gateset is not None:
            if linear_GST:
                label += 'Linear'
            else:
                label += 'LongSeq'
        if len(qubits) == 1:
            label += 'GST_{}{}'.format(
                '-'.join([s[1::] for s in gs_target.gates]),
                qubits[0].msmt_suffix)
        else:
            label += 'GST_{}_qbs{}'.format(
                '-'.join([s[1::] for s in gs_target.gates]),
                ''.join([qb.name[-1] for qb in qubits]))

    # Set detector function
    key = 'int'
    if thresholded:
        key = 'dig'
        log.warning('This is a thresholded measurement. Make sure you '
              'have set the threshold values!')
        label += '_thresh'

    # Prepare qubits and readout pulse
    for qb in qubits:
        qb.prepare_for_timedomain(multiplexed=True)
    multiplexed_pulse(qubits, f_LO, upload=True)

    MC_run_mode = '1D'
    # Check if there are too many experiments to do
    max_exp_len = kw.pop('max_exp_len', 800)
    if nr_exp > max_exp_len:
        nr_subexp = nr_exp // max_exp_len
        pygsti_sublistOfExperiments = [listOfExperiments[
                                       i * max_exp_len:(i + 1) * max_exp_len] for
                                       i in range(nr_subexp)]
        remaining_exps = nr_exp - max_exp_len * nr_subexp
        if remaining_exps > 0:
            pygsti_sublistOfExperiments += [listOfExperiments[-remaining_exps::]]
        # Set detector function
        nr_shots = nr_shots_per_seg * max_exp_len * (2 if preselection else 1)
        det_func = get_multiplexed_readout_detector_functions(
            qubits, nr_shots=nr_shots, values_per_point=2,
            values_per_point_suffex=['_presel', '_measure'])[key + '_log_det']

        # Define hard sweep
        # hard_sweep_points = np.repeat(np.arange(max_exp_len),
        #                             nr_shots_per_seg*(2 if preselection else 1))
        hard_sweep_points = np.arange(max_exp_len * nr_shots_per_seg *
                                      (2 if preselection else 1))

        hard_sweep_func = \
            awg_swf2.GST_swf(qb_names,
                             pygsti_listOfExperiments=
                             pygsti_sublistOfExperiments[0],
                             operation_dict=get_operation_dict(qubits),
                             preselection=preselection,
                             ro_spacing=ro_spacing,
                             upload=False)

        # Define hard sweep
        soft_sweep_points = np.arange(len(pygsti_sublistOfExperiments))
        soft_sweep_func = awg_swf2.GST_experiment_sublist_swf(
            hard_sweep_func,
            pygsti_sublistOfExperiments)
        MC_run_mode = '2D'
    else:
        # Set detector function
        nr_shots = nr_shots_per_seg * nr_exp * (2 if preselection else 1)
        det_func = get_multiplexed_readout_detector_functions(
            qubits, nr_shots=nr_shots, values_per_point=2,
            values_per_point_suffex=['_presel', '_measure'])[key + '_log_det']
        # Define hard sweep
        # hard_sweep_points = np.repeat(np.arange(nr_exp),
        #                             nr_shots_per_seg*(2 if preselection else 1))
        hard_sweep_points = np.arange(max_exp_len * nr_shots_per_seg *
                                      (2 if preselection else 1))
        hard_sweep_func = \
            awg_swf2.GST_swf(qb_names,
                             pygsti_listOfExperiments=listOfExperiments,
                             operation_dict=get_operation_dict(qubits),
                             preselection=preselection,
                             ro_spacing=ro_spacing,
                             upload=upload)

    MC.set_sweep_function(hard_sweep_func)
    MC.set_sweep_points(hard_sweep_points)
    if MC_run_mode == '2D':
        MC.set_sweep_function_2D(soft_sweep_func)
        MC.set_sweep_points_2D(soft_sweep_points)
    MC.set_detector_function(det_func)

    exp_metadata = {'pygsti_gateset': pygsti_gateset,
                    'linear_GST': linear_GST,
                    'preselection': preselection,
                    'thresholded': thresholded,
                    'nr_shots_per_seg': nr_shots_per_seg,
                    'nr_exp': nr_exp}
    reduction_type = kw.pop('reduction_type', None)
    if reduction_type is not None:
        exp_metadata.update({'reduction_type': reduction_type})
    if nr_exp > max_exp_len:
        exp_metadata.update({'max_exp_len': max_exp_len})
    if not linear_GST:
        exp_metadata.update({'maxLengths': maxLengths})
    if preselection:
        exp_metadata.update({'ro_spacing': ro_spacing})
    if run:
        MC.run(name=label, mode=MC_run_mode, exp_metadata=exp_metadata)

    # Analysis
    if analyze_shots:
        if thresholded:
            MA = ma.MeasurementAnalysis(TwoD=(MC_run_mode == '2D'))
        else:
            thresholds = {qb.name: 1.5 * UHFQC.get(
                'qas_0_thresholds_{}_level'.format(
                    qb.RO_acq_weight_function_I())) for qb in qubits}
            channel_map = {qb.name: det_func.value_names[0] for qb in qubits}
            MA = ra.MultiQubit_SingleShot_Analysis(options_dict=dict(
                TwoD=(MC_run_mode == '2D'),
                n_readouts=(2 if preselection else 1) * nr_exp,
                thresholds=thresholds,
                channel_map=channel_map
            ))

        if analyze_pygsti:
            # Create experiment dataset
            basis_states = [''.join(s) for s in
                            list(itertools.product(['0', '1'],
                                                   repeat=len(qubits)))]
            dataset = pygsti.objects.DataSet(outcomeLabels=basis_states)
            if thresholded:
                if len(qubits) == 1:
                    shots = MA.measured_values[0]
                    if preselection:
                        shots = shots[1::2]
                    for i, gs in enumerate(listOfExperiments):
                        gs_shots = shots[i::nr_exp]
                        dataset[gs] = {'0': len(gs_shots[gs_shots == 0]),
                                       '1': len(gs_shots[gs_shots == 1])}
            else:
                nr_shots_MA = len(MA.proc_data_dict[
                                      'shots_thresholded'][qb_names[0]])
                shots = MA.proc_data_dict['probability_table'] * nr_shots_MA
                if preselection:
                    shots = shots[1::2]
                for i, gs in enumerate(listOfExperiments):
                    for j, state in enumerate(basis_states):
                        dataset[gs].update({basis_states[j]: shots[i, j]})

            dataset.done_adding_data()
            # Get results
            if linear_GST:
                results = pygsti.do_linear_gst(dataset, gs_target,
                                               prep_fiducials, meas_fiducials,
                                               verbosity=3)
            else:
                results = pygsti.do_long_sequence_gst(dataset, gs_target,
                                                      prep_fiducials,
                                                      meas_fiducials,
                                                      germs, maxLengths,
                                                      verbosity=3)
            # Save analysis report
            filename = os.path.abspath(os.path.join(
                MA.folder, label))
            pygsti.report.create_standard_report(
                results,
                filename=filename,
                title=label, verbosity=2)

    return MC


def measure_multi_parity_multi_round(ancilla_qubits, data_qubits,
                                     parity_map, CZ_map,
                                     prep=None, upload=True, prep_params=None,
                                     mode='tomo',
                                     parity_seperation=1100e-9,
                                     rots_basis=('I', 'Y90', 'X90'),
                                     parity_loops = 1,
                                     cal_points=None, analyze=True,
                                     exp_metadata=None, label=None,
                                     detector='int_log_det'):
    """

    :param ancilla_qubit:
    :param data_qubits:
    :param CZ_map: example:
        {'CZ qb1 qb2': ['Y90 qb1', 'CX qb1 qb2', 'mY90 qb1'],
         'CZ qb3 qb4': ['CZ qb4 qb3']}
    :param preps:
    :param upload:
    :param prep_params:
    :param cal_points:
    :param analyze:
    :param exp_metadata:
    :param label:
    :param detector:
    :return:
    """

    qubits = ancilla_qubits + data_qubits
    qb_names = [qb.name for qb in qubits]
    for qb in qubits:
        qb.prepare(drive='timedomain')

    if label is None:
        label = 'S7-rounds_' + str(parity_loops) + '_' + '-'.join(rots_basis) + \
                '_' + '-'.join([qb.name for qb in qubits])

    if prep_params is None:
        prep_params = get_multi_qubit_prep_params(
            [qb.preparation_params() for qb in qubits])

    # if cal_points is None:
    #     cal_points = CalibrationPoints.multi_qubit(qb_names, 'ge')

    if prep is None:
        prep = 'g'*len(data_qubits)

    MC = ancilla_qubits[0].instr_mc.get_instr()

    seq, sweep_points = mqs.multi_parity_multi_round_seq(
                                 [qb.name for qb in ancilla_qubits],
                                 [qb.name for qb in data_qubits],
                                 parity_map,
                                 CZ_map,
                                 prep,
                                 operation_dict=get_operation_dict(qubits),
                                 mode=mode,
                                 parity_seperation=parity_seperation,
                                 rots_basis=rots_basis,
                                 parity_loops=parity_loops,
                                 cal_points=cal_points,
                                 prep_params=prep_params,
                                 upload=upload)

    MC.set_sweep_function(awg_swf.SegmentHardSweep(
        sequence=seq, upload=False, parameter_name='Tomography'))
    MC.set_sweep_points(sweep_points)

    rounds = 0
    for k in range(len(parity_map)):
        if parity_map[k]['round'] > rounds:
            rounds = parity_map[k]['round']
    rounds += 1

    MC.set_detector_function(
        get_multiplexed_readout_detector_functions(
            qubits,
            nr_averages=ancilla_qubits[0].acq_averages(),
            nr_shots=ancilla_qubits[0].acq_shots(),
        )[detector])
    if exp_metadata is None:
        exp_metadata = {}
    exp_metadata.update(
        {'sweep_name': 'Tomography',
         'preparation_params': prep_params,
         'hard_sweep_params': {'tomo': {'values': np.arange(0, len(sweep_points)),
                                         'unit': ''}},
         'parity_map': parity_map
         })

    MC.run(label, exp_metadata=exp_metadata)

    if analyze:
        tda.MultiQubit_TimeDomain_Analysis(qb_names=qb_names)


def measure_ro_dynamic_phases(pulsed_qubit, measured_qubits,
                              hard_sweep_params=None, exp_metadata=None,
                              pulse_separation=None, init_state='g',
                              upload=True, n_cal_points_per_state=1,
                              cal_states='auto', classified=False,
                              prep_params=None):
    if not hasattr(measured_qubits, '__iter__'):
        measured_qubits = [measured_qubits]
    qubits = measured_qubits + [pulsed_qubit]

    if pulse_separation is None:
        pulse_separation = max([qb.acq_length() for qb in qubits])

    for qb in qubits:
        MC = qb.instr_mc.get_instr()
        qb.prepare(drive='timedomain')

    if hard_sweep_params is None:
        hard_sweep_params = {
            'phase': {'values': np.tile(np.linspace(0, 2*np.pi, 6)*180/np.pi, 2),
                      'unit': 'deg'}
        }

    cal_states = CalibrationPoints.guess_cal_states(cal_states,
                                                    for_ef=False)
    cp = CalibrationPoints.multi_qubit([qb.name for qb in qubits], cal_states,
                                       n_per_state=n_cal_points_per_state)

    if prep_params is None:
        prep_params = measured_qubits[0].preparation_params()
    operation_dict = get_operation_dict(qubits)
    sequences, hard_sweep_points = \
        mqs.ro_dynamic_phase_seq(
            hard_sweep_dict=hard_sweep_params,
            qbp_name=pulsed_qubit.name, qbr_names=[qb.name for qb in
                                                   measured_qubits],
            operation_dict=operation_dict,
            pulse_separation=pulse_separation,
            init_state = init_state, prep_params=prep_params,
            cal_points=cp, upload=False)

    hard_sweep_func = awg_swf.SegmentHardSweep(
        sequence=sequences, upload=upload,
        parameter_name=list(hard_sweep_params)[0],
        unit=list(hard_sweep_params.values())[0]['unit'])
    MC.set_sweep_function(hard_sweep_func)
    MC.set_sweep_points(hard_sweep_points)

    det_name = 'int_avg{}_det'.format('_classif' if classified else '')
    det_func = get_multiplexed_readout_detector_functions(
        measured_qubits, nr_averages=max(qb.acq_averages() for qb in measured_qubits)
    )[det_name]
    MC.set_detector_function(det_func)

    if exp_metadata is None:
        exp_metadata = {}

    hard_sweep_params = {
        'phase': {'values': np.repeat(np.tile(np.linspace(0, 2 * np.pi, 6) * 180 /
                                         np.pi,
                                     2), 2),
                  'unit': 'deg'}
    }
    exp_metadata.update({'qbnames': [qb.name for qb in qubits],
                         'preparation_params': prep_params,
                         'cal_points': repr(cp),
                         'rotate': len(cal_states) != 0,
                         'cal_states_rotations':
                             {qb.name: {'g': 0, 'e': 1} for qb in qubits} if
                             len(cal_states) != 0 else None,
                         'data_to_fit': {qb.name: 'pe' for qb in qubits},
                         'hard_sweep_params': hard_sweep_params})
    MC.run('RO_DynamicPhase_{}{}'.format(
        pulsed_qubit.name, ''.join([qb.name for qb in qubits])),
        exp_metadata=exp_metadata)
    tda.MultiQubit_TimeDomain_Analysis(qb_names=[qb.name for qb in measured_qubits])


def get_multi_qubit_msmt_suffix(qubits):
    """
    Function to get measurement label suffix from the measured qubit names.
    :param qubits: list of QuDev_transmon instances.
    :return: string with the measurement label suffix
    """
    qubit_names = [qb.name for qb in qubits]
    if len(qubit_names) == 1:
        msmt_suffix = qubits[0].msmt_suffix
    elif len(qubit_names) > 5:
        msmt_suffix = '_{}qubits'.format(len(qubit_names))
    else:
        msmt_suffix = '_{}'.format(''.join([qbn for qbn in qubit_names]))
    return msmt_suffix

## Multi-qubit time-domain measurements ##

def measure_n_qubit_rabi(qubits, sweep_points=None, amps=None, prep_params=None,
                         n_cal_points_per_state=1, cal_states='auto',
                         n=1, for_ef=False, last_ge_pulse=False,
                         upload=True, update=False, analyze=True, label=None,
                         exp_metadata=None, det_type='int_avg_det', **kw):
    """
    Performs an n-qubit Rabi measurement.
    :param qubits: list of QuDev_transmon objects
    :param sweep_points: SweepPoints object. If None, creates SweepPoints
        from amps (assumes all qubits use the same sweep points)
    :param amps: array of amplitudes to sweep
    :param prep_params: qubits preparation parameters
    :param n_cal_points_per_state: number of cal_points per cal_state
    :param cal_states: which cal states to measure. Can be 'auto', or any
        combination of 'g', 'e', 'f', 'ge', 'ef', 'gf', 'gef'.
    :param n: number of rabi pulses per sweep point
    :param for_ef: whether to do rabi between ef
    :param last_ge_pulse: whether to use a ge pulse at the end of each segment
           for a rabi between ef transition
    :param upload: whether to upload to AWGs
    :param update: whether to update the qubits ge_amp180 (or ef_amp180)
        parameters
    :param analyze: whether to analyze data
    :param label: measurement label
    :param exp_metadata: experiment metadata
    :param det_type: detector function type. None, or one of 'int_log_det',
        'dig_log_det', 'int_avg_det', 'dig_avg_det', 'inp_avg_det',
        'int_avg_classif_det', 'int_corr_det', 'dig_corr_det'.
    :param kw: keyword arguments. Are used in
        get_multiplexed_readout_detector_functions
    """
    qubit_names = [qb.name for qb in qubits]
    if sweep_points is None:
        if amps is None:
            raise ValueError('Both "amps" and "sweep_points" cannot be None.')
        else:
            sweep_points = SweepPoints()
            for qbn in qubit_names:
                sweep_points.add_sweep_parameter(
                    param_name=f'amps_{qbn}', values=amps,
                    unit='V', label='Pulse Amplitude')

    if prep_params is None:
        prep_params = get_multi_qubit_prep_params(
            [qb.preparation_params() for qb in qubits])

    if label is None:
        label = 'Rabi_ef' if for_ef else 'Rabi'
        if n != 1:
            label += f'-n{n}'
        if 'classif' in det_type:
            label += '_classified'
        if 'active' in prep_params['preparation_type']:
            label += '_reset'
        label += get_multi_qubit_msmt_suffix(qubits)

    for qb in qubits:
        MC = qb.instr_mc.get_instr()
        qb.prepare(drive='timedomain')

    cal_states = CalibrationPoints.guess_cal_states(cal_states,
                                                    for_ef=for_ef)
    cp = CalibrationPoints.multi_qubit(qubit_names, cal_states,
                                       n_per_state=n_cal_points_per_state)
    seq, sp = mqs.n_qubit_rabi_seq(
        qubit_names, get_operation_dict(qubits), sweep_points, cp,
        upload=False, n=n, for_ef=for_ef, last_ge_pulse=last_ge_pulse,
        prep_params=prep_params)
    MC.set_sweep_function(awg_swf.SegmentHardSweep(
        sequence=seq, upload=upload,
        parameter_name=list(sweep_points[0].values())[0][2],
        unit=list(sweep_points[0].values())[0][1]))
    MC.set_sweep_points(sp)

    det_func = get_multiplexed_readout_detector_functions(
        qubits, **kw)[det_type]
    MC.set_detector_function(det_func)

    if exp_metadata is None:
        exp_metadata = {}
    exp_metadata.update({'preparation_params': prep_params,
                         'cal_points': repr(cp),
                         'sweep_points': sweep_points,
                         'meas_obj_sweep_points_map':
                             sweep_points.get_meas_obj_sweep_points_map(
                                 qubit_names),
                         'meas_obj_value_names_map':
                             get_meas_obj_value_names_map(qubits, det_func),
                         'rotate': len(cp.states) != 0 and
                                   'classif' not in det_type,
                         'last_ge_pulses': [last_ge_pulse],
                         'data_to_fit': {qbn: 'pf' if for_ef else 'pe' for qbn
                                         in qubit_names}})
    MC.run(label, exp_metadata=exp_metadata)

    # Analyze this measurement
    if analyze:
        rabi_ana = tda.RabiAnalysis(qb_names=qubit_names)
        if update:
            for qb in qubits:
                amp180 = rabi_ana.proc_data_dict['analysis_params_dict'][
                    qb.name]['piPulse']
                if not for_ef:
                    qb.ge_amp180(amp180)
                    qb.ge_amp90_scale(0.5)
                else:
                    qb.ef_amp180(amp180)
                    qb.ef_amp90_scale(0.5)


def measure_n_qubit_ramsey(qubits, sweep_points=None, delays=None,
                           artificial_detuning=0, prep_params=None,
                           n_cal_points_per_state=1, cal_states='auto',
                           for_ef=False, last_ge_pulse=False,
                           upload=True, update=False, analyze=True, label=None,
                           exp_metadata=None, det_type='int_avg_det', **kw):
    """
    Performs an n-qubit Ramsey measurement.
    :param qubits: list of QuDev_transmon objects
    :param sweep_points: SweepPoints object. If None, creates SweepPoints
        from delays (assumes all qubits use the same sweep points)
    :param delays: array of ramsey delays to sweep
    :param artificial_detuning: detuning of second pi-half pulse.
    :param prep_params: qubits preparation parameters
    :param n_cal_points_per_state: number of cal_points per cal_state
    :param cal_states: which cal states to measure. Can be 'auto', or any
        combination of 'g', 'e', 'f', 'ge', 'ef', 'gf', 'gef'.
    :param for_ef: whether to do ramsey between ef
    :param last_ge_pulse: whether to use a ge pulse at the end of each segment
           for a ramsey between ef transition
    :param upload: whether to upload to AWGs
    :param update: whether to update the qubits ge_amp180 (or ef_amp180)
        parameters
    :param analyze: whether to analyze data
    :param label: measurement label
    :param exp_metadata: experiment metadata
    :param det_type: detector function type. None, or one of 'int_log_det',
        'dig_log_det', 'int_avg_det', 'dig_avg_det', 'inp_avg_det',
        'int_avg_classif_det', 'int_corr_det', 'dig_corr_det'.
    :param kw: keyword arguments. Are used in
        get_multiplexed_readout_detector_functions
    """
    qubit_names = [qb.name for qb in qubits]
    if sweep_points is None:
        if delays is None:
            raise ValueError('Both "delays" and "sweep_points" cannot be None.')
        else:
            sweep_points = SweepPoints()
            for qbn in qubit_names:
                sweep_points.add_sweep_parameter(
                    param_name=f'delays_{qbn}', values=delays,
                    unit='s', label=r'Second $\pi$-half pulse delay')

    if prep_params is None:
        prep_params = get_multi_qubit_prep_params(
            [qb.preparation_params() for qb in qubits])

    if label is None:
        label = 'Ramsey_ef' if for_ef else 'Ramsey'
        if 'classif' in det_type:
            label += '_classified'
        if 'active' in prep_params['preparation_type']:
            label += '_reset'
        label += get_multi_qubit_msmt_suffix(qubits)

    for qb in qubits:
        MC = qb.instr_mc.get_instr()
        qb.prepare(drive='timedomain')

    cal_states = CalibrationPoints.guess_cal_states(cal_states,
                                                    for_ef=for_ef)
    cp = CalibrationPoints.multi_qubit(qubit_names, cal_states,
                                       n_per_state=n_cal_points_per_state)
    seq, sp = mqs.n_qubit_ramsey_seq(
        qubit_names, get_operation_dict(qubits), sweep_points, cp,
        artificial_detuning=artificial_detuning, upload=False, for_ef=for_ef,
        last_ge_pulse=last_ge_pulse, prep_params=prep_params)
    MC.set_sweep_function(awg_swf.SegmentHardSweep(
        sequence=seq, upload=upload,
        parameter_name=list(sweep_points[0].values())[0][2],
        unit=list(sweep_points[0].values())[0][1]))
    MC.set_sweep_points(sp)

    fit_gaussian_decay = kw.pop('fit_gaussian_decay', True)  # used in analysis
    det_func = get_multiplexed_readout_detector_functions(
        qubits, **kw)[det_type]
    MC.set_detector_function(det_func)

    if exp_metadata is None:
        exp_metadata = {}
    exp_metadata.update({'preparation_params': prep_params,
                         'cal_points': repr(cp),
                         'sweep_points': sweep_points,
                         'artificial_detuning': artificial_detuning,
                         'meas_obj_sweep_points_map':
                             sweep_points.get_meas_obj_sweep_points_map(
                                 qubit_names),
                         'meas_obj_value_names_map':
                             get_meas_obj_value_names_map(qubits, det_func),
                         'rotate': len(cp.states) != 0 and
                                   'classif' not in det_type,
                         'last_ge_pulses': [last_ge_pulse],
                         'data_to_fit': {qbn: 'pf' if for_ef else 'pe' for qbn
                                         in qubit_names}})
    MC.run(label, exp_metadata=exp_metadata)

    # Analyze this measurement
    if analyze:
        ramsey_ana = tda.RamseyAnalysis(
            qb_names=qubit_names, options_dict=dict(
                fit_gaussian_decay=fit_gaussian_decay))
        if update:
            for qb in qubits:
                new_qubit_freq = ramsey_ana.proc_data_dict[
                    'analysis_params_dict'][qb.name]['exp_decay_' + qb.name][
                    'new_qb_freq']
                T2_star = ramsey_ana.proc_data_dict[
                    'analysis_params_dict'][qb.name]['exp_decay_' + qb.name][
                    'T2_star']
                if update:
                    if for_ef:
                        qb.ef_freq(new_qubit_freq)
                        qb.T2_star_ef(T2_star)
                    else:
                        qb.ge_freq(new_qubit_freq)
                        qb.T2_star(T2_star)


def measure_n_qubit_qscale(qubits, sweep_points=None, qscales=None,
                           prep_params=None, for_ef=False, last_ge_pulse=False,
                           n_cal_points_per_state=1, cal_states='auto',
                           upload=True, update=False, analyze=True, label=None,
                           exp_metadata=None, det_type='int_avg_det', **kw):
    """
    Performs an n-qubit Rabi measurement.
    :param qubits: list of QuDev_transmon objects
    :param sweep_points: SweepPoints object. If None, creates SweepPoints
        from qscales (assumes all qubits use the same sweep points)
    :param qscales: array of qscales to sweep
    :param prep_params: qubits preparation parameters
    :param n_cal_points_per_state: number of cal_points per cal_state
    :param cal_states: which cal states to measure. Can be 'auto', or any
        combination of 'g', 'e', 'f', 'ge', 'ef', 'gf', 'gef'.
    :param for_ef: whether to calibrate DRAG parameter for ef transition
    :param last_ge_pulse: whether to use a ge pulse at the end of each segment
           for a calibration of the ef transition
    :param upload: whether to upload to AWGs
    :param update: whether to update the qubits ge_amp180 (or ef_amp180)
        parameters
    :param analyze: whether to analyze data
    :param label: measurement label
    :param exp_metadata: experiment metadata
    :param det_type: detector function type. None, or one of 'int_log_det',
        'dig_log_det', 'int_avg_det', 'dig_avg_det', 'inp_avg_det',
        'int_avg_classif_det', 'int_corr_det', 'dig_corr_det'.
    :param kw: keyword arguments. Are used in
        get_multiplexed_readout_detector_functions
    """
    qubit_names = [qb.name for qb in qubits]
    if sweep_points is None:
        if qscales is None:
            raise ValueError('Both "qscales" and "sweep_points" '
                             'cannot be None.')
        else:
            sweep_points = SweepPoints()
            for qbn in qubit_names:
                sweep_points.add_sweep_parameter(
                    param_name=f'qscales_{qbn}', values=qscales,
                    unit='', label='DRAG q-scale')

    if prep_params is None:
        prep_params = get_multi_qubit_prep_params(
            [qb.preparation_params() for qb in qubits])

    if label is None:
        label = 'Qscale_ef' if for_ef else 'Qscale'
        if 'classif' in det_type:
            label += '_classified'
        if 'active' in prep_params['preparation_type']:
            label += '_reset'
        label += get_multi_qubit_msmt_suffix(qubits)

    for qb in qubits:
        MC = qb.instr_mc.get_instr()
        qb.prepare(drive='timedomain')

    cal_states = CalibrationPoints.guess_cal_states(cal_states,
                                                    for_ef=for_ef)
    cp = CalibrationPoints.multi_qubit(qubit_names, cal_states,
                                       n_per_state=n_cal_points_per_state)
    seq, sp = mqs.n_qubit_qscale_seq(
        qubit_names, get_operation_dict(qubits), sweep_points, cp,
        upload=False, for_ef=for_ef, last_ge_pulse=last_ge_pulse,
        prep_params=prep_params)
    MC.set_sweep_function(awg_swf.SegmentHardSweep(
        sequence=seq, upload=upload,
        parameter_name=list(sweep_points[0].values())[0][2],
        unit=list(sweep_points[0].values())[0][1]))
    MC.set_sweep_points(sp)

    det_func = get_multiplexed_readout_detector_functions(
        qubits, **kw)[det_type]
    MC.set_detector_function(det_func)

    if exp_metadata is None:
        exp_metadata = {}
    exp_metadata.update({'preparation_params': prep_params,
                         'cal_points': repr(cp),
                         'sweep_points': sweep_points,
                         'meas_obj_sweep_points_map':
                             sweep_points.get_meas_obj_sweep_points_map(
                                 qubit_names),
                         'meas_obj_value_names_map':
                             get_meas_obj_value_names_map(qubits, det_func),
                         'rotate': len(cp.states) != 0 and
                                   'classif' not in det_type,
                         'last_ge_pulses': [last_ge_pulse],
                         'data_to_fit': {qbn: 'pf' if for_ef else 'pe' for qbn
                                         in qubit_names}})
    MC.run(label, exp_metadata=exp_metadata)

    # Analyze this measurement
    if analyze:
        qscale_ana = tda.QScaleAnalysis(qb_names=qubit_names)
        if update:
            for qb in qubits:
                qscale = qscale_ana.proc_data_dict['analysis_params_dict'][
                    qb.name]['qscale']
                if for_ef:
                    qb.ef_motzoi(qscale)
                else:
                    qb.ge_motzoi(qscale)


def measure_n_qubit_t1(qubits, sweep_points=None, delays=None,
                       prep_params=None, for_ef=False, last_ge_pulse=False,
                       n_cal_points_per_state=1, cal_states='auto',
                       upload=True, update=False, analyze=True, label=None,
                       exp_metadata=None, det_type='int_avg_det', **kw):
    """
    Performs an n-qubit Rabi measurement.
    :param qubits: list of QuDev_transmon objects
    :param sweep_points: SweepPoints object. If None, creates SweepPoints
        from delays (assumes all qubits use the same sweep points)
    :param delays: array of delays to sweep
    :param prep_params: qubits preparation parameters
    :param n_cal_points_per_state: number of cal_points per cal_state
    :param cal_states: which cal states to measure. Can be 'auto', or any
        combination of 'g', 'e', 'f', 'ge', 'ef', 'gf', 'gef'.
    :param for_ef: whether to measure T1 for ef transition
    :param last_ge_pulse: whether to use a ge pulse at the end of each segment
           for a measurement of T1 for the ef transition
    :param upload: whether to upload to AWGs
    :param update: whether to update the qubits ge_amp180 (or ef_amp180)
        parameters
    :param analyze: whether to analyze data
    :param label: measurement label
    :param exp_metadata: experiment metadata
    :param det_type: detector function type. None, or one of 'int_log_det',
        'dig_log_det', 'int_avg_det', 'dig_avg_det', 'inp_avg_det',
        'int_avg_classif_det', 'int_corr_det', 'dig_corr_det'.
    :param kw: keyword arguments. Are used in
        get_multiplexed_readout_detector_functions
    """
    qubit_names = [qb.name for qb in qubits]
    if sweep_points is None:
        if delays is None:
            raise ValueError('Both "delays" and "sweep_points" cannot be None.')
        else:
            sweep_points = SweepPoints()
            for qbn in qubit_names:
                sweep_points.add_sweep_parameter(
                    param_name=f'delays_{qbn}', values=delays,
                    unit='s', label='Pulse Delay')

    if prep_params is None:
        prep_params = get_multi_qubit_prep_params(
            [qb.preparation_params() for qb in qubits])

    if label is None:
        label = 'T1_ef' if for_ef else 'T1'
        if 'classif' in det_type:
            label += '_classified'
        if 'active' in prep_params['preparation_type']:
            label += '_reset'
        label += get_multi_qubit_msmt_suffix(qubits)

    for qb in qubits:
        MC = qb.instr_mc.get_instr()
        qb.prepare(drive='timedomain')

    cal_states = CalibrationPoints.guess_cal_states(cal_states,
                                                    for_ef=for_ef)
    cp = CalibrationPoints.multi_qubit(qubit_names, cal_states,
                                       n_per_state=n_cal_points_per_state)
    seq, sp = mqs.n_qubit_t1_seq(
        qubit_names, get_operation_dict(qubits), sweep_points, cp,
        upload=False, for_ef=for_ef, last_ge_pulse=last_ge_pulse,
        prep_params=prep_params)
    MC.set_sweep_function(awg_swf.SegmentHardSweep(
        sequence=seq, upload=upload,
        parameter_name=list(sweep_points[0].values())[0][2],
        unit=list(sweep_points[0].values())[0][1]))
    MC.set_sweep_points(sp)

    det_func = get_multiplexed_readout_detector_functions(
        qubits, **kw)[det_type]
    MC.set_detector_function(det_func)

    if exp_metadata is None:
        exp_metadata = {}
    exp_metadata.update({'preparation_params': prep_params,
                         'cal_points': repr(cp),
                         'sweep_points': sweep_points,
                         'meas_obj_sweep_points_map':
                             sweep_points.get_meas_obj_sweep_points_map(
                                 qubit_names),
                         'meas_obj_value_names_map':
                             get_meas_obj_value_names_map(qubits, det_func),
                         'rotate': len(cp.states) != 0 and
                                   'classif' not in det_type,
                         'last_ge_pulses': [last_ge_pulse],
                         'data_to_fit': {qbn: 'pf' if for_ef else 'pe' for qbn
                                         in qubit_names}})
    MC.run(label, exp_metadata=exp_metadata)

    # Analyze this measurement
    if analyze:
        t1_ana = tda.T1Analysis(qb_names=qubit_names)
        if update:
            for qb in qubits:
                T1 = t1_ana.proc_data_dict['analysis_params_dict'][
                    qb.name]['T1']
                if for_ef:
                    qb.T1_ef(T1)
                else:
                    qb.T1(T1)


def measure_n_qubit_echo(qubits, sweep_points=None, delays=None,
                         artificial_detuning=0, prep_params=None,
                         n_cal_points_per_state=1, cal_states='auto',
                         for_ef=False, last_ge_pulse=False,
                         upload=True, update=False, analyze=True, label=None,
                         exp_metadata=None, det_type='int_avg_det', **kw):
    """
    Performs an n-qubit Ramsey measurement.
    :param qubits: list of QuDev_transmon objects
    :param sweep_points: SweepPoints object
    :param delays: array of echo delays to sweep. If None, creates SweepPoints
        from delays (assumes all qubits use the same sweep points)
    :param artificial_detuning: detuning of second pi-half pulse.
    :param prep_params: qubits preparation parameters
    :param n_cal_points_per_state: number of cal_points per cal_state
    :param cal_states: which cal states to measure. Can be 'auto', or any
        combination of 'g', 'e', 'f', 'ge', 'ef', 'gf', 'gef'.
    :param for_ef: whether to do echo between ef
    :param last_ge_pulse: whether to use a ge pulse at the end of each segment
           for an echo between ef transition
    :param upload: whether to upload to AWGs
    :param update: whether to update the qubits ge_amp180 (or ef_amp180)
        parameters
    :param analyze: whether to analyze data
    :param label: measurement label
    :param exp_metadata: experiment metadata
    :param det_type: detector function type. None, or one of 'int_log_det',
        'dig_log_det', 'int_avg_det', 'dig_avg_det', 'inp_avg_det',
        'int_avg_classif_det', 'int_corr_det', 'dig_corr_det'.
    :param kw: keyword arguments. Are used in
        get_multiplexed_readout_detector_functions
    """
    qubit_names = [qb.name for qb in qubits]
    if sweep_points is None:
        if delays is None:
            raise ValueError('Both "delays" and "sweep_points" cannot be None.')
        else:
            sweep_points = SweepPoints()
            for qbn in qubit_names:
                sweep_points.add_sweep_parameter(
                    param_name=f'delays_{qbn}', values=delays,
                    unit='s', label=r'Echo delay')

    if prep_params is None:
        prep_params = get_multi_qubit_prep_params(
            [qb.preparation_params() for qb in qubits])

    if label is None:
        label = 'Echo_ef' if for_ef else 'Echo'
        if 'classif' in det_type:
            label += '_classified'
        if 'active' in prep_params['preparation_type']:
            label += '_reset'
        label += get_multi_qubit_msmt_suffix(qubits)

    for qb in qubits:
        MC = qb.instr_mc.get_instr()
        qb.prepare(drive='timedomain')

    cal_states = CalibrationPoints.guess_cal_states(cal_states,
                                                    for_ef=for_ef)
    cp = CalibrationPoints.multi_qubit(qubit_names, cal_states,
                                       n_per_state=n_cal_points_per_state)
    seq, sp = mqs.n_qubit_echo_seq(
        qubit_names, get_operation_dict(qubits), sweep_points, cp,
        artificial_detuning=artificial_detuning, upload=False, for_ef=for_ef,
        last_ge_pulse=last_ge_pulse, prep_params=prep_params)
    MC.set_sweep_function(awg_swf.SegmentHardSweep(
        sequence=seq, upload=upload,
        parameter_name=list(sweep_points[0].values())[0][2],
        unit=list(sweep_points[0].values())[0][1]))
    MC.set_sweep_points(sp)

    fit_gaussian_decay = kw.pop('fit_gaussian_decay', True)  # used in analysis
    det_func = get_multiplexed_readout_detector_functions(
        qubits, **kw)[det_type]
    MC.set_detector_function(det_func)

    if exp_metadata is None:
        exp_metadata = {}
    exp_metadata.update({'preparation_params': prep_params,
                         'cal_points': repr(cp),
                         'sweep_points': sweep_points,
                         'meas_obj_sweep_points_map':
                             sweep_points.get_meas_obj_sweep_points_map(
                                 qubit_names),
                         'meas_obj_value_names_map':
                             get_meas_obj_value_names_map(qubits, det_func),
                         'rotate': len(cp.states) != 0 and
                                   'classif' not in det_type,
                         'last_ge_pulses': [last_ge_pulse],
                         'data_to_fit': {qbn: 'pf' if for_ef else 'pe' for qbn
                                         in qubit_names}})
    MC.run(label, exp_metadata=exp_metadata)

    # Analyze this measurement
    if analyze:
        echo_ana = tda.EchoAnalysis(
            qb_names=qubit_names,
            options_dict={'artificial_detuning': artificial_detuning,
                          'fit_gaussian_decay': fit_gaussian_decay})
        if update:
            for qb in qubits:
                T2_echo = echo_ana.proc_data_dict[
                    'analysis_params_dict'][qb.name]['T2_echo']
                qb.T2(T2_echo)<|MERGE_RESOLUTION|>--- conflicted
+++ resolved
@@ -2455,7 +2455,6 @@
                    hard_sweep_params=None, max_flux_length=None,
                    num_cz_gates=1, n_cal_points_per_state=1, cal_states='auto',
                    prep_params=None, exp_metadata=None, label=None,
-                   prepend_pulse_dicts=None,
                    analyze=True, upload=True, for_ef=True, **kw):
     '''
     method to measure the leakage and the phase acquired during a flux pulse
@@ -2470,10 +2469,6 @@
         qbc (QuDev_transmon, str): control qubit
         qbt (QuDev_transmon, str): target qubit
         FIXME: add further args
-        prepend_pulse_dicts: (list) list of pulse dictionaries to prepend
-            to each segment. Each dictionary must contain a key 'op_code'
-            to specify a pulse from the operation dictionary. The other keys
-            are interpreted as pulse parameters.
         compression_seg_lim (int): Default: None. If speficied, it activates the
             compression of a 2D sweep (see Sequence.compress_2D_sweep) with the given
             limit on the maximal number of segments per sequence.
@@ -2533,7 +2528,6 @@
     if max_flux_length is not None:
         log.debug(f'max_flux_length = {max_flux_length * 1e9:.2f} ns, set by user')
     operation_dict = dev.get_operation_dict()
-
     sequences, hard_sweep_points, soft_sweep_points = \
         fsqs.cphase_seqs(
             hard_sweep_dict=hard_sweep_params,
@@ -2544,11 +2538,7 @@
             cal_points=cp, upload=False, prep_params=prep_params,
             max_flux_length=max_flux_length,
             num_cz_gates=num_cz_gates,
-<<<<<<< HEAD
             qbs_operations=qbs_operations)
-=======
-            prepend_pulse_dicts=prepend_pulse_dicts)
->>>>>>> ba2ece31
     # compress 2D sweep
     if kw.get('compression_seg_lim', None) is not None:
         sequences, hard_sweep_points, soft_sweep_points, cf = \
@@ -2596,9 +2586,7 @@
                              (len(cal_states) != 0 and not classified) else None,
                          'data_to_fit': {qbc.name: 'pf', qbt.name: 'pe'},
                          'hard_sweep_params': hard_sweep_params,
-                         'soft_sweep_params': soft_sweep_params,
-                         'prepend_pulse_dicts': prepend_pulse_dicts})
-    exp_metadata.update(kw)
+                         'soft_sweep_params': soft_sweep_params})
     MC.run_2D(label, exp_metadata=exp_metadata)
     if analyze:
         if classified:
@@ -3061,64 +3049,19 @@
 
 
 def measure_dynamic_phases(dev, qbc, qbt, cz_pulse_name, hard_sweep_params=None,
-                           qubits_to_measure=None,
+                           qubits_to_measure=None, cal_points=True,
                            analyze=True, upload=True, n_cal_points_per_state=1,
                            cal_states='auto', prep_params=None,
                            exp_metadata=None, classified=False, update=False,
                            reset_phases_before_measurement=True,
-                           extract_only=False, simultaneous=False,
-                           prepend_pulse_dicts=None, **kw):
+                           prepend_n_cz=0):
     if isinstance(qbc, str):
         qbc = dev.get_qb(qbc)
     if isinstance(qbt, str):
         qbt = dev.get_qb(qbt)
 
-<<<<<<< HEAD
     if qbss is None:
         qbss = []
-=======
-    """
-    Function to calibrate the dynamic phases for a CZ gate.
-    :param dev: (Device object)
-    :param qbc: (QuDev_transmon object) one of the gate qubits,
-        usually the qubit that goes to the f level
-    :param qbt: (QuDev_transmon object) the other gate qubit,
-        usually the qubit that does not go to f level
-    :param cz_pulse_name: (str) name of the CZ pulse in the operation dict
-    :param hard_sweep_params: (dict) specifies the sweep information for
-        the hard sweep. If None, will default to
-            hard_sweep_params['phase'] = {
-                'values': np.tile(np.linspace(0, 2 * np.pi, 6) * 180 / np.pi, 2),
-                'unit': 'deg'}
-    :param qubits_to_measure: (list) list of QuDev_transmon objects to
-        be measured
-    :param analyze: (bool) whether to do analysis
-    :param upload: (bool) whether to upload to AWGs
-    :param n_cal_points_per_state: (int) how many cal points per cal state
-    :param cal_states: (str or tuple of str) Depetermines which cal states are
-        measured. Can be 'auto' or tuple of strings specifying qubit states
-        (ex: ('g', 'e')).
-    :prep_params: (dict) preparation parameters
-    :param exp_metadata: (dict) experimental metadata dictionary
-    :param classified: (bool) whether to use the UHFQC_classifier_detector
-    :param update: (bool) whether to update the basis_rotation parameter with
-        the measured dynamic phase(s)
-    :param reset_phases_before_measurement: (bool) If True, resets the
-        basis_rotation parameter to {} before measurement(s). If False, keeps
-        the dict stored in this parameter and updates only the entries in
-        this dict that were measured (specified by qubits_to_measure).
-    :param simultaneous: (bool) whether to measure to do the measurement
-        simultaneously on all qubits_to_measure
-    :param extract_only: (bool) whether to only extract the data without 
-        plotting it
-    :param prepend_pulse_dicts: (list) list of pulse dictionaries to prepend
-        to each segment. Each dictionary must contain a key 'op_code'
-        to specify a pulse from the operation dictionary. The other keys
-        are interpreted as pulse parameters.
-    :param kw: keyword arguments
-
-    """
->>>>>>> ba2ece31
     if qubits_to_measure is None:
         qubits_to_measure = [qbc, qbt]
     if hard_sweep_params is None:
@@ -3127,23 +3070,20 @@
                 'values': np.tile(np.linspace(0, 2 * np.pi, 6) * 180 / np.pi, 2),
                 'unit': 'deg'}}
 
-    basis_rot_par = dev.get_pulse_par(cz_pulse_name, qbc, qbt, 'basis_rotation')
-    dyn_phases = {}
     if reset_phases_before_measurement:
-        old_dyn_phases = {}
+        dyn_phases = {qb.name: 0 for qb in qubits_to_measure}
+        dev.get_pulse_par(cz_pulse_name,
+                           qbc, qbt, 'basis_rotation')(dyn_phases)
     else:
-        old_dyn_phases = deepcopy(basis_rot_par())
+        dyn_phases = dev.get_pulse_par(cz_pulse_name,
+                                        qbc, qbt, 'basis_rotation')()
 
     # check whether qubits are connected
     dev.check_connection(qbc, qbt)
 
-    with temporary_value(basis_rot_par, old_dyn_phases):
-        if not simultaneous:
-            qubits_to_measure = [[qb] for qb in qubits_to_measure]
-        else:
-            qubits_to_measure = [qubits_to_measure]
-
-<<<<<<< HEAD
+    if prep_params is None:
+        prep_params = dev.get_prep_params([qbc, qbt])
+
     for qb in qubits_to_measure:
         label = f'Dynamic_phase_measurement_CZ{qbt.name}{qbc.name}'
         if len(qbss) > 0:
@@ -3153,25 +3093,23 @@
         label += f'-{qb.name}'
         qb.prepare(drive='timedomain')
         MC = qbc.instr_mc.get_instr()
-=======
-        for qbs in qubits_to_measure:
-            assert (qbc not in qbs or qbt not in qbs), \
-                "Dynamic phases of control and target qubit cannot be " \
-                "measured simultaneously."
->>>>>>> ba2ece31
-
-            label = f'Dynamic_phase_measurement_CZ{qbt.name}{qbc.name}-' + \
-                    ''.join([qb.name for qb in qbs])
-            for qb in qbs:
-                qb.prepare(drive='timedomain')
-            MC = qbc.instr_mc.get_instr()
-
+
+        if cal_points:
             cal_states = CalibrationPoints.guess_cal_states(cal_states)
-            cp = CalibrationPoints.multi_qubit(
-                [qb.name for qb in qbs], cal_states,
-                n_per_state=n_cal_points_per_state)
-
-<<<<<<< HEAD
+            cp = CalibrationPoints.single_qubit(
+                qb.name, cal_states, n_per_state=n_cal_points_per_state)
+        else:
+            cp = None
+
+        seq, hard_sweep_points = \
+            fsqs.dynamic_phase_seq(
+                qb_name=qb.name, hard_sweep_dict=hard_sweep_params,
+                operation_dict=dev.get_operation_dict(),
+                cz_pulse_name=cz_pulse_name + f' {qbc.name} {qbt.name}',
+                cal_points=cp,
+                prepend_n_cz=prepend_n_cz,
+                upload=False, prep_params=prep_params)
+
         MC.set_sweep_function(awg_swf.SegmentHardSweep(
             sequence=seq, upload=upload,
             parameter_name=list(hard_sweep_params)[0],
@@ -3191,77 +3129,21 @@
                              'sectator_qbname': [qbs.name for qbs in qbss],
                              'hard_sweep_params': hard_sweep_params})
         MC.run(label, exp_metadata=exp_metadata)
-=======
-            if prep_params is not None:
-                current_prep_params = prep_params
-            else:
-                current_prep_params = dev.get_prep_params(qbs)
-
-            seq, hard_sweep_points = \
-                fsqs.dynamic_phase_seq(
-                    qb_names=[qb.name for qb in qbs],
-                    hard_sweep_dict=hard_sweep_params,
-                    operation_dict=dev.get_operation_dict(),
-                    cz_pulse_name=cz_pulse_name + f' {qbc.name} {qbt.name}',
-                    cal_points=cp,
-                    upload=False, prep_params=current_prep_params,
-                    prepend_pulse_dicts=prepend_pulse_dicts)
-
-            MC.set_sweep_function(awg_swf.SegmentHardSweep(
-                sequence=seq, upload=upload,
-                parameter_name=list(hard_sweep_params)[0],
-                unit=list(hard_sweep_params.values())[0]['unit']))
-            MC.set_sweep_points(hard_sweep_points)
-            det_get_values_kws = {'classified': classified,
-                                  'correlated': False,
-                                  'thresholded': True,
-                                  'averaged': True}
-            det_name = 'int_avg{}_det'.format('_classif' if classified else '')
-            MC.set_detector_function(get_multiplexed_readout_detector_functions(
-                qbs, nr_averages=max(qb.acq_averages() for qb in qbs),
-                det_get_values_kws=det_get_values_kws)[det_name])
-
-            if exp_metadata is None:
-                exp_metadata = {}
-            exp_metadata.update({'preparation_params': prep_params,
-                                 'cal_points': repr(cp),
-                                 'rotate': False if classified else
-                                    len(cp.states) != 0,
-                                 'data_to_fit': {qb.name: 'pe' for qb in qbs},
-                                 'cal_states_rotations':
-                                     {qb.name: {'g': 0, 'e': 1} for qb in qbs},
-                                 'hard_sweep_params': hard_sweep_params,
-                                 'prepend_pulse_dicts': prepend_pulse_dicts})
-            MC.run(label, exp_metadata=exp_metadata)
-
-            if analyze:
-                MA = tda.CZDynamicPhaseAnalysis(
-                    qb_names=[qb.name for qb in qbs],
-                    options_dict={
-                    'flux_pulse_length': dev.get_pulse_par(cz_pulse_name,
-                                                            qbc, qbt,
-                                                            'pulse_length')(),
-                    'flux_pulse_amp': dev.get_pulse_par(cz_pulse_name,
-                                                         qbc, qbt,
-                                                         'amplitude')(),
-                        'save_figs': ~extract_only}, extract_only=extract_only)
-                for qb in qbs:
-                    dyn_phases[qb.name] = \
-                        MA.proc_data_dict['analysis_params_dict'][qb.name][
-                            'dynamic_phase']['val'] * 180 / np.pi
->>>>>>> ba2ece31
-
-    if update:
-        if reset_phases_before_measurement:
-            basis_rot_par(dyn_phases)
-        else:
-            basis_rot_par().update(dyn_phases)
-            not_updated = {k: v for k, v in old_dyn_phases.items()
-                           if k not in dyn_phases}
-            if len(not_updated) > 0:
-                log.warning(f'Not all basis_rotations stored in the pulse '
-                            f'settings have been measured. Keeping the '
-                            f'following old value(s): {not_updated}')
+
+        if analyze:
+            MA = tda.CZDynamicPhaseAnalysis(qb_names=[qb.name], options_dict={
+                'flux_pulse_length': dev.get_pulse_par(cz_pulse_name,
+                                                        qbc, qbt,
+                                                        'pulse_length')(),
+                'flux_pulse_amp': dev.get_pulse_par(cz_pulse_name,
+                                                     qbc, qbt,
+                                                     'amplitude')(), })
+            dyn_phases[qb.name] = \
+                MA.proc_data_dict['analysis_params_dict'][qb.name][
+                    'dynamic_phase']['val'] * 180 / np.pi
+    if update and reset_phases_before_measurement:
+        dev.get_pulse_par(cz_pulse_name,
+                           qbc, qbt, 'basis_rotation')(dyn_phases)
     return dyn_phases
 
 
