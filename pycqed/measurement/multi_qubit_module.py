

import numpy as np
import matplotlib.pyplot as plt
import logging

import pycqed.measurement.sweep_functions as swf
import pycqed.measurement.awg_sweep_functions as awg_swf
import pycqed.measurement.awg_sweep_functions_multi_qubit as awg_swf2
import pycqed.measurement.pulse_sequences.multi_qubit_tek_seq_elts as mqs
import pycqed.measurement.pulse_sequences.fluxing_sequences as fsqs
import pycqed.measurement.detector_functions as det
import pycqed.measurement.composite_detector_functions as cdet
import pycqed.analysis.measurement_analysis as ma
import pycqed.analysis.tomography as tomo
from pycqed.measurement.optimization import nelder_mead

import qcodes as qc
station = qc.station

def measure_two_qubit_AllXY(device, q0_name, q1_name,
                            sequence_type='sequential', MC=None):
    if MC is None:
        MC = qc.station.components['MC']
    q0 = station.components[q0_name]
    q1 = station.components[q1_name]
    # AllXY on Data top
    # FIXME: multiplexed RO should come from the device
    int_avg_det = det.UHFQC_integrated_average_detector(
        UHFQC=q0._acquisition_instr, AWG=q0.AWG,
        channels=[q1.RO_acq_weight_function_I(),
                  q0.RO_acq_weight_function_I()],
        nr_averages=q0.RO_acq_averages(),
        integration_length=q0.RO_acq_integration_length(),
        result_logging_mode='lin_trans')

    operation_dict = device.get_operation_dict()

    two_qubit_AllXY_sweep = awg_swf.awg_seq_swf(
        mqs.two_qubit_AllXY,
        awg_seq_func_kwargs={'operation_dict': operation_dict,
                             'q0': q0_name,
                             'q1': q1_name,
                             'RO_target': q0_name,
                             'sequence_type': sequence_type})

    MC.set_sweep_function(two_qubit_AllXY_sweep)
    MC.set_sweep_points(np.arange(42))
    MC.set_detector_function(int_avg_det)
    MC.run('2 qubit AllXY sequential')
    ma.MeasurementAnalysis()


def measure_SWAP_CZ_SWAP(device, qS_name, qCZ_name,
                         CZ_phase_corr_amps,
                         sweep_qubit,
                         excitations='both_cases',
                         MC=None, upload=True):
    if MC is None:
        MC = station.components['MC']
    if excitations == 'both_cases':
        CZ_phase_corr_amps = np.tile(CZ_phase_corr_amps, 2)
    amp_step = CZ_phase_corr_amps[1]-CZ_phase_corr_amps[0]
    swp_pts = np.concatenate([CZ_phase_corr_amps,
                              np.arange(4)*amp_step+CZ_phase_corr_amps[-1]])

    qS = device.qubits()[qS_name]
    qCZ = device.qubits()[qCZ_name]

    int_avg_det = det.UHFQC_integrated_average_detector(
        UHFQC=qS._acquisition_instr, AWG=qS.AWG,
        channels=[qCZ.RO_acq_weight_function_I(),
                  qS.RO_acq_weight_function_I()],
        nr_averages=qS.RO_acq_averages(),
        integration_length=qS.RO_acq_integration_length(),
        result_logging_mode='lin_trans')
    operation_dict = device.get_operation_dict()
    S_CZ_S_swf = awg_swf.awg_seq_swf(
        fsqs.SWAP_CZ_SWAP_phase_corr_swp,
        parameter_name='phase_corr_amps',
        unit='V',
        AWG=qS.AWG,
        fluxing_channels=[qS.fluxing_channel(), qCZ.fluxing_channel()],
        upload=upload,
        awg_seq_func_kwargs={'operation_dict': operation_dict,
                             'qS': qS.name,
                             'qCZ': qCZ.name,
                             'sweep_qubit': sweep_qubit,
                             'RO_target': qCZ.name,
                             'excitations': excitations,
                             'upload': upload,
                             'distortion_dict': qS.dist_dict()})

    MC.set_sweep_function(S_CZ_S_swf)
    MC.set_detector_function(int_avg_det)
    MC.set_sweep_points(swp_pts)
    # MC.set_sweep_points(phases)

    MC.run('SWAP_CP_SWAP_{}_{}'.format(qS_name, qCZ_name))
    ma.MeasurementAnalysis()  # N.B. you may want to run different analysis


def resonant_cphase(phases, low_qubit, high_qubit,
                    timings_dict, mmt_label='', MC=None, run=True):
    """
    Performs the fringe measurements of a resonant cphase gate between two qubits.
    low_qubit is gonna be swapped with the bus
    high_qubit is gonna be adiabatically pulsed
    """
    if MC is None:
        MC = station.MC
    cal_points = 8
    lengths_cal = phases[-1] + np.arange(1, 1+cal_points)*(phases[1]-phases[0])
    lengths_vec = np.concatenate((np.repeat(phases, 2), lengths_cal))

    q0_pulse_pars, RO_pars = low_qubit.get_pulse_pars()
    q1_pulse_pars, RO_pars = high_qubit.get_pulse_pars()
    swap_pars_q0 = low_qubit.get_flux_pars()[0]
    cphase_pars_q1 = high_qubit._cphase_pars
    swap_pars_q0.update({'pulse_type': 'SquarePulse'})
    # print(phases)
    cphase = awg_swf.cphase_fringes(phases=phases,
                                    q0_pulse_pars=q0_pulse_pars,
                                    q1_pulse_pars=q1_pulse_pars,
                                    RO_pars=RO_pars,
                                    swap_pars_q0=swap_pars_q0,
                                    cphase_pars_q1=cphase_pars_q1,
                                    timings_dict=timings_dict,
                                    dist_dict=dist_dict,
                                    upload=False,
                                    return_seq=True)

    station.AWG.ch3_amp(2.)
    station.AWG.ch4_amp(2.)
    cphase.pre_upload()

    MC.set_sweep_function(cphase)
    MC.set_sweep_points(lengths_vec)

    p = 'ch%d_amp' % high_qubit.fluxing_channel()
    station.AWG.set(p, high_qubit.SWAP_amp())
    p = 'ch%d_amp' % low_qubit.fluxing_channel()
    station.AWG.set(p, low_qubit.SWAP_amp())
    MC.set_detector_function(high_qubit.int_avg_det)
    if run:
        MC.run('CPHASE_Fringes_%s_%s_%s' %
               (low_qubit.name, high_qubit.name, mmt_label))
        # ma.TD_Analysis(auto=True,label='CPHASE_Fringes')
    return cphase.seq


def tomo2Q_cardinal(cardinal, qubit0, qubit1, timings_dict,
                    nr_shots=512, nr_rep=10, mmt_label='', MC=None, run=True):
    """
    Performs the fringe measurements of a resonant cphase gate between two qubits.
    low_qubit is gonna be swapped with the bus
    high_qubit is gonna be adiabatically pulsed
    """
    if MC is None:
        MC = station.MC
    cal_points = 28
    # sweep_points = np.arange(cal_points+36)
    sweep_points = np.arange(nr_shots*nr_rep*(36+cal_points))

    q0_pulse_pars, RO_pars = qubit0.get_pulse_pars()
    q1_pulse_pars, RO_pars = qubit1.get_pulse_pars()
    # print(phases)
    tomo = awg_swf.two_qubit_tomo_cardinal(cardinal=cardinal,
                                           q0_pulse_pars=q0_pulse_pars,
                                           q1_pulse_pars=q1_pulse_pars,
                                           RO_pars=RO_pars,
                                           timings_dict=timings_dict,
                                           upload=True,
                                           return_seq=False)

    # detector = det.UHFQC_integrated_average_detector(
    #     UHFQC=qubit0._acquisition_instr,
    #     AWG=station.AWG,
    #     channels=[qubit0.RO_acq_weight_function_I(),
    #               qubit1.RO_acq_weight_function_I()],
    #     nr_averages=qubit0.RO_acq_averages(),
    #     integration_length=qubit0.RO_acq_integration_length(),
    #     result_logging_mode='lin_trans')

    detector = det.UHFQC_integration_logging_det(
        UHFQC=qubit0._acquisition_instr,
        AWG=station.AWG,
        channels=[qubit0.RO_acq_weight_function_I(),
                  qubit1.RO_acq_weight_function_I()],
        nr_shots=256,
        integration_length=qubit0.RO_acq_integration_length(),
        result_logging_mode='lin_trans')

    MC.set_sweep_function(tomo)
    MC.set_sweep_points(sweep_points)
    MC.set_detector_function(detector)
    if run:
        MC.run('Tomo_%s_%s_%s_%s' % (cardinal,
                                     qubit0.name,
                                     qubit1.name,
                                     mmt_label))
    return tomo.seq


def tomo2Q_bell(bell_state, device, qS_name, qCZ_name, CPhase=True,
                nr_shots=256, nr_rep=1, mmt_label='',
                MLE=False,
                MC=None, run=True):
    """
    Performs the fringe measurements of a resonant cphase gate between two qubits.
    low_qubit is gonna be swapped with the bus
    high_qubit is gonna be adiabatically pulsed
    """
    if MC is None:
        MC = station.MC
    cal_points = 28
    sweep_points = np.arange(nr_shots*nr_rep*(36+cal_points))

    operation_dict = device.get_operation_dict()
    qS = device.qubits()[qS_name]
    qCZ = device.qubits()[qCZ_name]

    detector = det.UHFQC_integration_logging_det(
        UHFQC=qS._acquisition_instr,
        AWG=qS.AWG,
        channels=[qCZ.RO_acq_weight_function_I(),
                  qS.RO_acq_weight_function_I()],
        nr_shots=nr_shots,
        integration_length=qS.RO_acq_integration_length(),
        result_logging_mode='lin_trans')

    tomo_swf = awg_swf.awg_seq_swf(
        mqs.two_qubit_tomo_bell,
        # parameter_name='Pre-rotation',
        AWG=qS.AWG,
        fluxing_channels=[qS.fluxing_channel(), qCZ.fluxing_channel()],
        awg_seq_func_kwargs={'bell_state': bell_state,
                             'operation_dict': operation_dict,
                             'qS': qS.name,
                             'qCZ': qCZ.name,
                             'RO_target': qCZ.name,
                             'distortion_dict': qS.dist_dict()})
    MC.soft_avg(1) # Single shots cannot be averaged.
    MC.set_sweep_function(tomo_swf)
    MC.set_sweep_points(sweep_points)
    MC.set_detector_function(detector)
    if run:
        MC.run('BellTomo_%s_%s_%s_%s' % (bell_state,
                                         qS_name,
                                         qCZ_name,
                                         mmt_label))
    tomo.analyse_tomo(MLE=MLE, target_bell=bell_state%10)
    # return tomo_swf.seq


def rSWAP_scan(device, qS_name, qCZ_name,
               recovery_swap_amps, emulate_cross_driving=False,
               MC=None, upload=True):
    if MC is None:
        MC = station.components['MC']
    amp_step = recovery_swap_amps[1]-recovery_swap_amps[0]
    swp_pts = np.concatenate([recovery_swap_amps,
                              np.arange(4)*amp_step+recovery_swap_amps[-1]])

    qS = device.qubits()[qS_name]
    qCZ = device.qubits()[qCZ_name]

    int_avg_det = det.UHFQC_integrated_average_detector(
        UHFQC=qS._acquisition_instr, AWG=qS.AWG,
        channels=[qCZ.RO_acq_weight_function_I(),
                  qS.RO_acq_weight_function_I()],
        nr_averages=qS.RO_acq_averages(),
        integration_length=qS.RO_acq_integration_length(),
        result_logging_mode='lin_trans')
    operation_dict = device.get_operation_dict()
    rSWAP_swf = awg_swf.awg_seq_swf(
        fsqs.rSWAP_amp_sweep,
        parameter_name='rSWAP amplitude',
        unit=r'% dac resolution',
        AWG=qS.AWG,
        fluxing_channels=[qS.fluxing_channel(), qCZ.fluxing_channel()],
        upload=upload,
        awg_seq_func_kwargs={'operation_dict': operation_dict,
                             'qS': qS.name,
                             'qCZ': qCZ.name,
                             'recovery_swap_amps': swp_pts,
                             'RO_target': qCZ.name,
                             'emulate_cross_driving': emulate_cross_driving,
                             'upload': upload,
                             'distortion_dict': qS.dist_dict()})

    MC.set_sweep_function(rSWAP_swf)
    MC.set_detector_function(int_avg_det)
    MC.set_sweep_points(swp_pts)
    # MC.set_sweep_points(phases)

    MC.run('rSWAP_{}_{}'.format(qS_name, qCZ_name))
    ma.MeasurementAnalysis()  # N.B. you may want to run different analysis

def tomo2Q_cphase_cardinal(cardinal_state, device, qS_name, qCZ_name, CPhase=True,
                nr_shots=256, nr_rep=1, mmt_label='',
                MLE=False,
                MC=None, run=True):
    """
    Performs the fringe measurements of a resonant cphase gate between two qubits.
    low_qubit is gonna be swapped with the bus
    high_qubit is gonna be adiabatically pulsed
    """
    if MC is None:
        MC = station.MC
    cal_points = 28
    sweep_points = np.arange(nr_shots*nr_rep*(36+cal_points))

    operation_dict = device.get_operation_dict()
    qS = device.qubits()[qS_name]
    qCZ = device.qubits()[qCZ_name]

    detector = det.UHFQC_integration_logging_det(
        UHFQC=qS._acquisition_instr,
        AWG=qS.AWG,
        channels=[qCZ.RO_acq_weight_function_I(),
                  qS.RO_acq_weight_function_I()],
        nr_shots=nr_shots,
        integration_length=qS.RO_acq_integration_length(),
        result_logging_mode='lin_trans')

    tomo_swf = awg_swf.awg_seq_swf(
        mqs.two_qubit_tomo_cphase_cardinal,
        # parameter_name='Pre-rotation',
        AWG=qS.AWG,
        fluxing_channels=[qS.fluxing_channel(), qCZ.fluxing_channel()],
        awg_seq_func_kwargs={'cardinal_state': cardinal_state,
                             'operation_dict': operation_dict,
                             'qS': qS.name,
                             'qCZ': qCZ.name,
                             'RO_target': qCZ.name,
                             'distortion_dict': qS.dist_dict()})
    MC.soft_avg(1) # Single shots cannot be averaged.
    MC.set_sweep_function(tomo_swf)
    MC.set_sweep_points(sweep_points)
    MC.set_detector_function(detector)
    if run:
        MC.run('CPhaseTomo_%s_%s_%s_%s' % (cardinal_state,
                                         qS_name,
                                         qCZ_name,
                                         mmt_label))
    # return tomo_swf.seq


def multiplexed_pulse(qubits, f_LO, upload=True, plot_filename=None):
    """
    Sets up a frequency-multiplexed pulse on the awg-sequencer of the UHFQC.
    Updates the qubit ro_pulse_type parameter. This needs to be reverted if
    thq qubit object is to update its readout pulse later on.

    Args:
        qubits: A list of qubits to do a pulse for.
        f_LO: The LO frequency that will be used.
        upload: Whether to update the hardware instrument settings.
        plot_filename: The file to save the plot of the multiplexed pulse PSD. 
            If `None` or `True`, plot is only shown, and not saved. If `False`,
            no plot is generated.

    Returns:
        The generated pulse waveform.
    """

    fs = 1.8e9

    pulses = {}
    maxlen = 0

    for qb in qubits:
        qb.RO_pulse_type('Multiplexed_pulse_UHFQC')
        qb.f_RO_mod(qb.f_RO() - f_LO)
        samples = int(qb.RO_pulse_length() * fs)
        tbase = np.linspace(0, samples / fs, samples, endpoint=False)
        pulse = qb.RO_amp() * np.exp(
            -2j * np.pi * qb.f_RO_mod() * tbase + 0.25j * np.pi)
        pulses[qb.name] = pulse
        if pulse.size > maxlen:
            maxlen = pulse.size

    pulse = np.zeros(maxlen, dtype=np.complex)
    for p in pulses.values():
        pulse += np.pad(p, (0, maxlen - p.size), mode='constant',
                        constant_values=0)

    if plot_filename is not False:
        pulse_fft = np.fft.fft(
            np.pad(pulse, (1000, 1000), mode='constant', constant_values=0))
        pulse_fft = np.fft.fftshift(pulse_fft)
        fbase = np.fft.fftfreq(pulse_fft.size, 1 / fs)
        fbase = np.fft.fftshift(fbase)
        fbase = f_LO - fbase
        y = 20 * np.log10(np.abs(pulse_fft))
        plt.plot(fbase / 1e9, y, '-', lw=0.7)
        ymin, ymax = np.max(y) - 40, np.max(y) + 5
        plt.ylim(ymin, ymax)
        plt.vlines(f_LO / 1e9, ymin, ymax, colors='0.5', linestyles='dotted',
                   lw=0.7, )
        plt.text(f_LO / 1e9, ymax, 'LO', rotation=90, va='top', ha='right')
        for qb in qubits:
            plt.vlines([qb.f_RO() / 1e9, 2 * f_LO / 1e9 - qb.f_RO() / 1e9],
                       ymin, ymax, colors='0.5', linestyles=['solid', 'dotted'],
                       lw=0.7)
            plt.text(qb.f_RO() / 1e9, ymax, qb.name, rotation=90, va='top',
                     ha='right')
            plt.text(2 * f_LO / 1e9 - qb.f_RO() / 1e9, ymax, qb.name,
                     rotation=90, va='top', ha='right')

        plt.ylabel('power (dB)')
        plt.xlabel('frequency (GHz)')
        if isinstance(plot_filename, str):
            plt.savefig(plot_filename, bbox_inches='tight')
        plt.show()

    if upload:
        UHFQC = qubits[0].UHFQC
        UHFQC.awg_sequence_acquisition_and_pulse(np.real(pulse).copy(),
                                                 np.imag(pulse).copy(),
                                                 acquisition_delay=0)
        LO = qubits[0].readout_DC_LO
        LO.frequency(f_LO)


def get_multiplexed_readout_pulse_dictionary(qubits):
    """Takes the readout pulse parameters from the first qubit in `qubits`"""
    maxlen = 0
    for qb in qubits:
        if qb.RO_pulse_length() > maxlen:
            maxlen = qb.RO_pulse_length()
    return {'RO_pulse_marker_channel': qubits[0].RO_acq_marker_channel(),
            'acq_marker_channel': qubits[0].RO_acq_marker_channel(),
            'acq_marker_delay': qubits[0].RO_acq_marker_delay(),
            'amplitude': 0.0,
            'length': maxlen,
            'operation_type': 'RO',
            'phase': 0,
            'pulse_delay': qubits[0].RO_pulse_delay(),
            'pulse_type': 'Multiplexed_UHFQC_pulse',
            'target_qubit': ','.join([qb.name for qb in qubits])}

def get_multiplexed_readout_detector_functions(qubits, nr_averages=2**10,
                                               nr_shots=4095, UHFQC=None,
                                               pulsar=None, correlations=None):
    max_int_len = 0
    for qb in qubits:
        if qb.RO_acq_integration_length() > max_int_len:
            max_int_len = qb.RO_acq_integration_length()
    channels = []
    for qb in qubits:
        channels += [qb.RO_acq_weight_function_I()]
        if qb.ro_acq_weight_type() in ['SSB', 'DSB']:
            if qb.RO_acq_weight_function_Q() is not None:
                channels += [qb.RO_acq_weight_function_Q()]

    for qb in qubits:
        if UHFQC is None:
            UHFQC = qb.UHFQC
        if pulsar is None:
            pulsar = qb.AWG
        break
    return {
        'int_log_det': det.UHFQC_integration_logging_det(
            UHFQC=UHFQC, AWG=pulsar, channels=channels,
            integration_length=max_int_len, nr_shots=nr_shots,
            result_logging_mode='raw'),
        'dig_log_det': det.UHFQC_integration_logging_det(
            UHFQC=UHFQC, AWG=pulsar, channels=channels,
            integration_length=max_int_len, nr_shots=nr_shots,
            result_logging_mode='digitized'),
        'int_avg_det': det.UHFQC_integrated_average_detector(
            UHFQC=UHFQC, AWG=pulsar, channels=channels,
            integration_length=max_int_len, nr_averages=nr_averages),
        'inp_avg_det': det.UHFQC_input_average_detector(
            UHFQC=UHFQC, AWG=pulsar, nr_averages=nr_averages, nr_samples=4096),
        'int_corr_det': det.UHFQC_correlation_detector(
            UHFQC=UHFQC, AWG=pulsar, channels=channels,
            integration_length=max_int_len, nr_averages=nr_averages,
            correlations=correlations),
        'dig_corr_det': det.UHFQC_correlation_detector(
            UHFQC=UHFQC, AWG=pulsar, channels=channels,
            integration_length=max_int_len, nr_averages=nr_averages,
            correlations=correlations, thresholding=True),
    }

def calculate_minimal_readout_spacing(qubits, ro_slack=10e-9, drive_pulses=0):
    UHFQC = None
    for qb in qubits:
        UHFQC = qb.UHFQC
        break
    drive_pulse_len = None
    max_ro_len = 0
    max_int_length = 0
    for qb in qubits:
        if drive_pulse_len is not None:
            if drive_pulse_len != qb.gauss_sigma()*qb.nr_sigma() and \
                            drive_pulses != 0:
                logging.warning('Caution! Not all qubit drive pulses are the '
                                'same length. This might cause trouble in the '
                                'sequence.')
            drive_pulse_len = max(drive_pulse_len,
                                  qb.gauss_sigma()*qb.nr_sigma())
        else:
            drive_pulse_len = qb.gauss_sigma()*qb.nr_sigma()
        max_ro_len = max(max_ro_len, qb.RO_pulse_length())
        max_int_length = max(max_int_length, qb.RO_acq_integration_length())

    ro_spacing = 2 * UHFQC.quex_wint_delay() / 1.8e9
    ro_spacing += max_int_length
    ro_spacing += ro_slack
    ro_spacing -= drive_pulse_len
    ro_spacing -= max_ro_len
    return ro_spacing

def measure_multiplexed_readout(qubits, f_LO, nreps=4, liveplot=False,
                                ro_spacing=None, preselection=True, MC=None,
                                plot_filename=False, ro_slack=10e-9):

    multiplexed_pulse(qubits, f_LO, upload=True, plot_filename=plot_filename)

    for qb in qubits:
        if MC is None:
            MC = qb.MC
        else:
            break

    if ro_spacing is None:
        ro_spacing = calculate_minimal_readout_spacing(qubits, ro_slack,
                                                       drive_pulses=1)

    sf = awg_swf2.n_qubit_off_on(
        [qb.get_drive_pars() for qb in qubits],
        get_multiplexed_readout_pulse_dictionary(qubits),
        preselection=preselection,
        parallel_pulses=True,
        RO_spacing=ro_spacing)

    m = 2 ** (len(qubits))
    if preselection:
        m *= 2
    shots = 4094 - 4094 % m
    df = get_multiplexed_readout_detector_functions(qubits, nr_shots=shots) \
        ['int_log_det']

    for qb in qubits:
        qb.prepare_for_timedomain()

    MC.live_plot_enabled(liveplot)
    MC.soft_avg(1)
    MC.set_sweep_function(sf)
    MC.set_sweep_points(np.arange(shots))
    MC.set_sweep_function_2D(swf.None_Sweep())
    MC.set_sweep_points_2D(np.arange(nreps))
    MC.set_detector_function(df)
    MC.run_2D('{}_multiplexed_ssro'.format('-'.join(
        [qb.name for qb in qubits])))


def measure_active_reset(qubits, feedback_delay, nr_resets=1, nreps=1,
                         MC=None, upload=True, sequence='reset_g',
                         readout_delay=None):
    """possible sequences: 'reset_g', 'reset_e', 'idle', 'flip'"""
    for qb in qubits:
        if MC is None:
            MC = qb.MC
        else:
            break

    # if readout_delay is None:
    #     readout_delay = calculate_minimal_readout_spacing(qubits,
    #                                                       drive_pulses=0)

    sf = awg_swf2.n_qubit_reset(
        pulse_pars_list=[qb.get_drive_pars() for qb in qubits],
        RO_pars=get_multiplexed_readout_pulse_dictionary(qubits),
        feedback_delay=feedback_delay,
        readout_delay=readout_delay,
        #sequence=sequence,
        nr_resets=nr_resets,
        upload=upload)

    m = 2 ** (len(qubits))
    m *= (nr_resets + 1)
    shots = 4094 - 4094 % m
    df = get_multiplexed_readout_detector_functions(qubits, nr_shots=shots) \
        ['int_log_det']

    prev_avg = MC.soft_avg()
    MC.soft_avg(1)

    for qb in qubits:
        qb.prepare_for_timedomain()

    MC.set_sweep_function(sf)
    MC.set_sweep_points(np.arange(shots))
    MC.set_sweep_function_2D(swf.None_Sweep())
    MC.set_sweep_points_2D(np.arange(nreps))
    MC.set_detector_function(df)

    MC.run_2D(name='active_reset_{}_{}'.format(sequence, '-'.join(
        [qb.name for qb in qubits])))

    MC.soft_avg(prev_avg)


<<<<<<< HEAD










def cphase_gate_tuneup(qb_control, qb_target,
                       initial_values_dict=None,
                       initial_step_dict=None,
                       MC_optimization=None,
                       MC_detector=None,
                       maxiter=50,
                       name='cphase_tuneup',
                       cal_points=False,
                       spacing=10e-9,
                       ramsey_phases=None,
                       distorted=False,
                       distortion_dict=None):

    '''
    function that runs the nelder mead algorithm to optimize the CPhase gate
    parameters (pulse lengths and pulse amplitude)

    Args:
        qb_control: control qubit (with flux pulses)
        qb_target: target qubit
        initial_values_dict:
        initial_step_dict:
        MC_optimization:
        MC_detector:
        name:


    Returns:

    '''
    if MC_optimization is None:
        MC_optimization = station.MC

    if initial_values_dict is None:
        pulse_length_init = qb_control.CZ_pulse_length()
        pulse_amplitude_init = qb_control.CZ_pulse_amp()
    else:
        pulse_length_init = initial_values_dict['length']
        pulse_amplitude_init = initial_values_dict['amplitude']

    if initial_step_dict is None:
        init_step_length = 1.0e-9
        init_step_amplitude = 1.0e-3
    else:
        init_step_length = initial_step_dict['step_length']
        init_step_amplitude = initial_step_dict['step_length']

    d = cdet.CPhase_optimization(qb_control=qb_control,qb_target=qb_target,
                                 MC=MC_detector,
                                 ramsey_phases=ramsey_phases)


    S1 = d.flux_pulse_length
    S2 = d.flux_pulse_amp

    # S1_dummy = awg_swf.Flux_pulse_CPhase_meas_hard_swf(qb_control,qb_target,
    #                                              sweep_mode='length',
    #                                              spacing=spacing,
    #                                              cal_points=False,
    #                                              distorted=False,
    #                                              distortion_dict=None,
    #                                              upload=False)
    #
    # S1 = awg_swf.Flux_pulse_CPhase_meas_2D(qb_control,qb_target, S1_dummy,
    #                                        sweep_mode='length',
    #                                        measurement_mode='excited_state')
    # S2 = awg_swf.Flux_pulse_CPhase_meas_2D(qb_control,qb_target, S1_dummy,
    #                                        sweep_mode='amplitude',
    #                                        measurement_mode='excited_state')

    ad_func_pars = {'adaptive_function': nelder_mead,
                    'x0': [pulse_length_init,pulse_amplitude_init],
                    'initial_step': [init_step_length, init_step_amplitude],
                    'no_improv_break': 12,
                    'minimize': True,
                    'maxiter': maxiter}

    MC_optimization.set_sweep_functions([S2, S1])
    MC_optimization.set_detector_function(d)
    MC_optimization.set_adaptive_function_parameters(ad_func_pars)
    MC_optimization.run(name=name, mode='adaptive')
    a = ma.OptimizationAnalysis_v2()
    pulse_length_best_value = a.a.optimization_result[0][0]
    pulse_amplitude_best_value = a.a.optimization_result[0][1]

    return pulse_length_best_value, pulse_amplitude_best_value


=======
def measure_n_qubit_simultaneous_randomized_benchmarking(
        qubits, f_LO,
        CxC_RB=True, idx_for_RB=0, nr_seeds=50, nr_cliffords=None,
        nr_averages=1024, thresholding=True,
        V_th_a=None, #list with SCALED thresh level for each qubit
        gate_decomp='HZ', interleaved_gate=None,
        MC=None, UHFQC=None, pulsar=None, soft_avgs=1,
        label=None, verbose=False):

    '''
    Performs a simultaneous randomized benchmarking experiment on n qubits.
    type(nr_cliffords) == array
    type(nr_seeds) == int
    '''

    if nr_cliffords is None:
        raise ValueError("Unspecified nr_cliffords.")
    if UHFQC is None:
        UHFQC = qubits[0].UHFQC
        logging.warning("Unspecified UHFQC instrument. Using qubits[0].UHFQC.")
    if pulsar is None:
        # CHECK THIS!!!!
        pulsar = qubits[0].AWG
        logging.warning("Unspecified pulsar instrument. Using qubits[0].AWG.")
    if MC is None:
        MC = qubits[0].MC
        logging.warning("Unspecified MC object. Using qubits[0].MC.")

    if label is None:
        if CxC_RB:
            label = '{}-qubit_CxC_RB_{}_{}_seeds_{}_cliffords'.format(
                len(qubits), gate_decomp, nr_seeds, nr_cliffords[-1])
        else:
            label = '{}-qubit_CxI_IxC_{}_RB_{}_{}_seeds_{}_cliffords'.format(
                len(qubits), idx_for_RB, gate_decomp,
                nr_seeds, nr_cliffords[-1])

    key = 'int'
    if thresholding:
        if V_th_a is None:
            raise ValueError('Unknown threshold values.')
        else:
            label += '_thresh'
            key = 'dig'
            for thresh_level, qb in zip(V_th_a, qubits):
                UHFQC.set('quex_thres_{}_level'.format(
                    qb.RO_acq_weight_function_I()), thresh_level)

    pulse_pars_list = [qb.get_drive_pars() for qb in qubits]
    for qb in qubits:
        qb.prepare_for_timedomain(multiplexed=True)

    multiplexed_pulse(qubits, f_LO, upload=True, plot_filename=True)
    RO_pars = get_multiplexed_readout_pulse_dictionary(qubits)

    if len(qubits) == 2:
        if len(nr_cliffords)==1:
            raise ValueError('For a two qubit experiment, nr_cliffords must '
                             'be an array of sequence lengths.')

        correlations = [(qubits[0].RO_acq_weight_function_I(),
                         qubits[1].RO_acq_weight_function_I())]

        det_func = get_multiplexed_readout_detector_functions(
            qubits, nr_averages=nr_averages, UHFQC=UHFQC,
            pulsar=pulsar, correlations=correlations)[key+'_corr_det']

        hard_sweep_points = np.arange(nr_seeds)
        hard_sweep_func = \
            awg_swf2.two_qubit_Simultaneous_RB_fixed_length(
                pulse_pars_list=pulse_pars_list, RO_pars=RO_pars,
                nr_cliffords_value=nr_cliffords[0], CxC_RB=CxC_RB,
                idx_for_RB=idx_for_RB, upload=False,
                gate_decomposition=gate_decomp,
                interleaved_gate=interleaved_gate,
                verbose=verbose)

        soft_sweep_points = nr_cliffords
        soft_sweep_func = \
            awg_swf2.two_qubit_Simultaneous_RB_sequence_lengths(
            n_qubit_RB_sweepfunction=hard_sweep_func)

    else:
        if not isinstance(nr_cliffords, float) or \
                not isinstance(nr_cliffords, int):
                    raise ValueError('For an experiment with more than two '
                                     'qubits, nr_cliffords must int or float.')

        det_func = get_multiplexed_readout_detector_functions(
            qubits,UHFQC=UHFQC, pulsar=pulsar,
            nr_shots=nr_averages)[key+'_log_det']

        hard_sweep_points = np.arange(nr_averages)
        hard_sweep_func = \
            awg_swf2.two_qubit_Simultaneous_RB_fixed_length(
                pulse_pars_list=pulse_pars_list, RO_pars=RO_pars,
                nr_cliffords_value=nr_cliffords, CxC_RB=CxC_RB,
                idx_for_RB=idx_for_RB, upload=True,
                gate_decomposition=gate_decomp,
                interleaved_gate=interleaved_gate,
                verbose=verbose)

        soft_sweep_points = np.arange(nr_seeds)
        soft_sweep_func = swf.None_Sweep()

    MC.soft_avg(soft_avgs)
    MC.set_sweep_function(hard_sweep_func)
    MC.set_sweep_points(hard_sweep_points)

    MC.set_sweep_function_2D(soft_sweep_func)
    MC.set_sweep_points_2D(soft_sweep_points)

    MC.set_detector_function(det_func)
    MC.run_2D(label)


def measure_two_qubit_tomo_Bell(bell_state, qb_c, qb_t, f_LO, num_flux_pulses=0,
                                distortion_dict=None, nr_averages=1024,
                                upload=True, label=None, run=True, soft_avgs=1,
                                cal_points_with_flux_pulses=False,
                                MC=None, UHFQC=None, pulsar=None):

    qubits = [qb_c, qb_t]
    for qb in qubits:
        qb.prepare_for_timedomain(multiplexed=True)

    if UHFQC is None:
        UHFQC = qb_c.UHFQC
        logging.warning("Unspecified UHFQC instrument. Using qb_c.UHFQC.")
    if pulsar is None:
        # CHECK THIS!!!!
        pulsar = qb_c.AWG
        logging.warning("Unspecified pulsar instrument. Using qb_c.AWG.")
    if MC is None:
        MC = qb_c.MC
        logging.warning("Unspecified MC object. Using qb_c.MC.")

    Bell_state_dict = {'0':'phiMinus', '1':'phiPlus',
                       '2':'psiMinus', '3':'psiPlus'}
    if label is None:
        label = '{}_tomo_Bell_{}_{}'.format(
            Bell_state_dict[str(bell_state)], qb_c.name, qb_t.name)

    if not cal_points_with_flux_pulses:
        label += '_CalPts_wo_FluxPulses'
    if num_flux_pulses!=0:
        label += '_' + str(num_flux_pulses) + 'preFluxPulses'

    multiplexed_pulse(qubits, f_LO, upload=True, plot_filename=True)
    RO_pars = get_multiplexed_readout_pulse_dictionary(qubits)

    correlations = [(qubits[0].RO_acq_weight_function_I(),
                     qubits[1].RO_acq_weight_function_I())]

    corr_det = get_multiplexed_readout_detector_functions(
        qubits, nr_averages=nr_averages, UHFQC=UHFQC,
        pulsar=pulsar, correlations=correlations)['int_corr_det']

    tomo_Bell_swf_func = awg_swf2.tomo_Bell(
        bell_state=bell_state, qb_c=qb_c, qb_t=qb_t,
        RO_pars=RO_pars, num_flux_pulses=num_flux_pulses,
        distortion_dict=distortion_dict,
        cal_points_with_flux_pulses=cal_points_with_flux_pulses,
        upload=upload)

    MC.soft_avg(soft_avgs)
    MC.set_sweep_function(tomo_Bell_swf_func)
    MC.set_sweep_points(np.arange(64))
    MC.set_detector_function(corr_det)
    if run:
        MC.run(label)
>>>>>>> e08547ef
<|MERGE_RESOLUTION|>--- conflicted
+++ resolved
@@ -605,15 +605,177 @@
     MC.soft_avg(prev_avg)
 
 
-<<<<<<< HEAD
-
-
-
-
-
-
-
-
+def measure_n_qubit_simultaneous_randomized_benchmarking(
+        qubits, f_LO,
+        CxC_RB=True, idx_for_RB=0, nr_seeds=50, nr_cliffords=None,
+        nr_averages=1024, thresholding=True,
+        V_th_a=None, #list with SCALED thresh level for each qubit
+        gate_decomp='HZ', interleaved_gate=None,
+        MC=None, UHFQC=None, pulsar=None, soft_avgs=1,
+        label=None, verbose=False):
+
+    '''
+    Performs a simultaneous randomized benchmarking experiment on n qubits.
+    type(nr_cliffords) == array
+    type(nr_seeds) == int
+    '''
+
+    if nr_cliffords is None:
+        raise ValueError("Unspecified nr_cliffords.")
+    if UHFQC is None:
+        UHFQC = qubits[0].UHFQC
+        logging.warning("Unspecified UHFQC instrument. Using qubits[0].UHFQC.")
+    if pulsar is None:
+        # CHECK THIS!!!!
+        pulsar = qubits[0].AWG
+        logging.warning("Unspecified pulsar instrument. Using qubits[0].AWG.")
+    if MC is None:
+        MC = qubits[0].MC
+        logging.warning("Unspecified MC object. Using qubits[0].MC.")
+
+    if label is None:
+        if CxC_RB:
+            label = '{}-qubit_CxC_RB_{}_{}_seeds_{}_cliffords'.format(
+                len(qubits), gate_decomp, nr_seeds, nr_cliffords[-1])
+        else:
+            label = '{}-qubit_CxI_IxC_{}_RB_{}_{}_seeds_{}_cliffords'.format(
+                len(qubits), idx_for_RB, gate_decomp,
+                nr_seeds, nr_cliffords[-1])
+
+    key = 'int'
+    if thresholding:
+        if V_th_a is None:
+            raise ValueError('Unknown threshold values.')
+        else:
+            label += '_thresh'
+            key = 'dig'
+            for thresh_level, qb in zip(V_th_a, qubits):
+                UHFQC.set('quex_thres_{}_level'.format(
+                    qb.RO_acq_weight_function_I()), thresh_level)
+
+    pulse_pars_list = [qb.get_drive_pars() for qb in qubits]
+    for qb in qubits:
+        qb.prepare_for_timedomain(multiplexed=True)
+
+    multiplexed_pulse(qubits, f_LO, upload=True, plot_filename=True)
+    RO_pars = get_multiplexed_readout_pulse_dictionary(qubits)
+
+    if len(qubits) == 2:
+        if len(nr_cliffords)==1:
+            raise ValueError('For a two qubit experiment, nr_cliffords must '
+                             'be an array of sequence lengths.')
+
+        correlations = [(qubits[0].RO_acq_weight_function_I(),
+                         qubits[1].RO_acq_weight_function_I())]
+
+        det_func = get_multiplexed_readout_detector_functions(
+            qubits, nr_averages=nr_averages, UHFQC=UHFQC,
+            pulsar=pulsar, correlations=correlations)[key+'_corr_det']
+
+        hard_sweep_points = np.arange(nr_seeds)
+        hard_sweep_func = \
+            awg_swf2.two_qubit_Simultaneous_RB_fixed_length(
+                pulse_pars_list=pulse_pars_list, RO_pars=RO_pars,
+                nr_cliffords_value=nr_cliffords[0], CxC_RB=CxC_RB,
+                idx_for_RB=idx_for_RB, upload=False,
+                gate_decomposition=gate_decomp,
+                interleaved_gate=interleaved_gate,
+                verbose=verbose)
+
+        soft_sweep_points = nr_cliffords
+        soft_sweep_func = \
+            awg_swf2.two_qubit_Simultaneous_RB_sequence_lengths(
+            n_qubit_RB_sweepfunction=hard_sweep_func)
+
+    else:
+        if not isinstance(nr_cliffords, float) or \
+                not isinstance(nr_cliffords, int):
+                    raise ValueError('For an experiment with more than two '
+                                     'qubits, nr_cliffords must int or float.')
+
+        det_func = get_multiplexed_readout_detector_functions(
+            qubits,UHFQC=UHFQC, pulsar=pulsar,
+            nr_shots=nr_averages)[key+'_log_det']
+
+        hard_sweep_points = np.arange(nr_averages)
+        hard_sweep_func = \
+            awg_swf2.two_qubit_Simultaneous_RB_fixed_length(
+                pulse_pars_list=pulse_pars_list, RO_pars=RO_pars,
+                nr_cliffords_value=nr_cliffords, CxC_RB=CxC_RB,
+                idx_for_RB=idx_for_RB, upload=True,
+                gate_decomposition=gate_decomp,
+                interleaved_gate=interleaved_gate,
+                verbose=verbose)
+
+        soft_sweep_points = np.arange(nr_seeds)
+        soft_sweep_func = swf.None_Sweep()
+
+    MC.soft_avg(soft_avgs)
+    MC.set_sweep_function(hard_sweep_func)
+    MC.set_sweep_points(hard_sweep_points)
+
+    MC.set_sweep_function_2D(soft_sweep_func)
+    MC.set_sweep_points_2D(soft_sweep_points)
+
+    MC.set_detector_function(det_func)
+    MC.run_2D(label)
+
+
+def measure_two_qubit_tomo_Bell(bell_state, qb_c, qb_t, f_LO, num_flux_pulses=0,
+                                distortion_dict=None, nr_averages=1024,
+                                upload=True, label=None, run=True, soft_avgs=1,
+                                cal_points_with_flux_pulses=False,
+                                MC=None, UHFQC=None, pulsar=None):
+
+    qubits = [qb_c, qb_t]
+    for qb in qubits:
+        qb.prepare_for_timedomain(multiplexed=True)
+
+    if UHFQC is None:
+        UHFQC = qb_c.UHFQC
+        logging.warning("Unspecified UHFQC instrument. Using qb_c.UHFQC.")
+    if pulsar is None:
+        # CHECK THIS!!!!
+        pulsar = qb_c.AWG
+        logging.warning("Unspecified pulsar instrument. Using qb_c.AWG.")
+    if MC is None:
+        MC = qb_c.MC
+        logging.warning("Unspecified MC object. Using qb_c.MC.")
+
+    Bell_state_dict = {'0':'phiMinus', '1':'phiPlus',
+                       '2':'psiMinus', '3':'psiPlus'}
+    if label is None:
+        label = '{}_tomo_Bell_{}_{}'.format(
+            Bell_state_dict[str(bell_state)], qb_c.name, qb_t.name)
+
+    if not cal_points_with_flux_pulses:
+        label += '_CalPts_wo_FluxPulses'
+    if num_flux_pulses!=0:
+        label += '_' + str(num_flux_pulses) + 'preFluxPulses'
+
+    multiplexed_pulse(qubits, f_LO, upload=True, plot_filename=True)
+    RO_pars = get_multiplexed_readout_pulse_dictionary(qubits)
+
+    correlations = [(qubits[0].RO_acq_weight_function_I(),
+                     qubits[1].RO_acq_weight_function_I())]
+
+    corr_det = get_multiplexed_readout_detector_functions(
+        qubits, nr_averages=nr_averages, UHFQC=UHFQC,
+        pulsar=pulsar, correlations=correlations)['int_corr_det']
+
+    tomo_Bell_swf_func = awg_swf2.tomo_Bell(
+        bell_state=bell_state, qb_c=qb_c, qb_t=qb_t,
+        RO_pars=RO_pars, num_flux_pulses=num_flux_pulses,
+        distortion_dict=distortion_dict,
+        cal_points_with_flux_pulses=cal_points_with_flux_pulses,
+        upload=upload)
+
+    MC.soft_avg(soft_avgs)
+    MC.set_sweep_function(tomo_Bell_swf_func)
+    MC.set_sweep_points(np.arange(64))
+    MC.set_detector_function(corr_det)
+    if run:
+        MC.run(label)
 
 
 def cphase_gate_tuneup(qb_control, qb_target,
@@ -701,179 +863,4 @@
     pulse_length_best_value = a.a.optimization_result[0][0]
     pulse_amplitude_best_value = a.a.optimization_result[0][1]
 
-    return pulse_length_best_value, pulse_amplitude_best_value
-
-
-=======
-def measure_n_qubit_simultaneous_randomized_benchmarking(
-        qubits, f_LO,
-        CxC_RB=True, idx_for_RB=0, nr_seeds=50, nr_cliffords=None,
-        nr_averages=1024, thresholding=True,
-        V_th_a=None, #list with SCALED thresh level for each qubit
-        gate_decomp='HZ', interleaved_gate=None,
-        MC=None, UHFQC=None, pulsar=None, soft_avgs=1,
-        label=None, verbose=False):
-
-    '''
-    Performs a simultaneous randomized benchmarking experiment on n qubits.
-    type(nr_cliffords) == array
-    type(nr_seeds) == int
-    '''
-
-    if nr_cliffords is None:
-        raise ValueError("Unspecified nr_cliffords.")
-    if UHFQC is None:
-        UHFQC = qubits[0].UHFQC
-        logging.warning("Unspecified UHFQC instrument. Using qubits[0].UHFQC.")
-    if pulsar is None:
-        # CHECK THIS!!!!
-        pulsar = qubits[0].AWG
-        logging.warning("Unspecified pulsar instrument. Using qubits[0].AWG.")
-    if MC is None:
-        MC = qubits[0].MC
-        logging.warning("Unspecified MC object. Using qubits[0].MC.")
-
-    if label is None:
-        if CxC_RB:
-            label = '{}-qubit_CxC_RB_{}_{}_seeds_{}_cliffords'.format(
-                len(qubits), gate_decomp, nr_seeds, nr_cliffords[-1])
-        else:
-            label = '{}-qubit_CxI_IxC_{}_RB_{}_{}_seeds_{}_cliffords'.format(
-                len(qubits), idx_for_RB, gate_decomp,
-                nr_seeds, nr_cliffords[-1])
-
-    key = 'int'
-    if thresholding:
-        if V_th_a is None:
-            raise ValueError('Unknown threshold values.')
-        else:
-            label += '_thresh'
-            key = 'dig'
-            for thresh_level, qb in zip(V_th_a, qubits):
-                UHFQC.set('quex_thres_{}_level'.format(
-                    qb.RO_acq_weight_function_I()), thresh_level)
-
-    pulse_pars_list = [qb.get_drive_pars() for qb in qubits]
-    for qb in qubits:
-        qb.prepare_for_timedomain(multiplexed=True)
-
-    multiplexed_pulse(qubits, f_LO, upload=True, plot_filename=True)
-    RO_pars = get_multiplexed_readout_pulse_dictionary(qubits)
-
-    if len(qubits) == 2:
-        if len(nr_cliffords)==1:
-            raise ValueError('For a two qubit experiment, nr_cliffords must '
-                             'be an array of sequence lengths.')
-
-        correlations = [(qubits[0].RO_acq_weight_function_I(),
-                         qubits[1].RO_acq_weight_function_I())]
-
-        det_func = get_multiplexed_readout_detector_functions(
-            qubits, nr_averages=nr_averages, UHFQC=UHFQC,
-            pulsar=pulsar, correlations=correlations)[key+'_corr_det']
-
-        hard_sweep_points = np.arange(nr_seeds)
-        hard_sweep_func = \
-            awg_swf2.two_qubit_Simultaneous_RB_fixed_length(
-                pulse_pars_list=pulse_pars_list, RO_pars=RO_pars,
-                nr_cliffords_value=nr_cliffords[0], CxC_RB=CxC_RB,
-                idx_for_RB=idx_for_RB, upload=False,
-                gate_decomposition=gate_decomp,
-                interleaved_gate=interleaved_gate,
-                verbose=verbose)
-
-        soft_sweep_points = nr_cliffords
-        soft_sweep_func = \
-            awg_swf2.two_qubit_Simultaneous_RB_sequence_lengths(
-            n_qubit_RB_sweepfunction=hard_sweep_func)
-
-    else:
-        if not isinstance(nr_cliffords, float) or \
-                not isinstance(nr_cliffords, int):
-                    raise ValueError('For an experiment with more than two '
-                                     'qubits, nr_cliffords must int or float.')
-
-        det_func = get_multiplexed_readout_detector_functions(
-            qubits,UHFQC=UHFQC, pulsar=pulsar,
-            nr_shots=nr_averages)[key+'_log_det']
-
-        hard_sweep_points = np.arange(nr_averages)
-        hard_sweep_func = \
-            awg_swf2.two_qubit_Simultaneous_RB_fixed_length(
-                pulse_pars_list=pulse_pars_list, RO_pars=RO_pars,
-                nr_cliffords_value=nr_cliffords, CxC_RB=CxC_RB,
-                idx_for_RB=idx_for_RB, upload=True,
-                gate_decomposition=gate_decomp,
-                interleaved_gate=interleaved_gate,
-                verbose=verbose)
-
-        soft_sweep_points = np.arange(nr_seeds)
-        soft_sweep_func = swf.None_Sweep()
-
-    MC.soft_avg(soft_avgs)
-    MC.set_sweep_function(hard_sweep_func)
-    MC.set_sweep_points(hard_sweep_points)
-
-    MC.set_sweep_function_2D(soft_sweep_func)
-    MC.set_sweep_points_2D(soft_sweep_points)
-
-    MC.set_detector_function(det_func)
-    MC.run_2D(label)
-
-
-def measure_two_qubit_tomo_Bell(bell_state, qb_c, qb_t, f_LO, num_flux_pulses=0,
-                                distortion_dict=None, nr_averages=1024,
-                                upload=True, label=None, run=True, soft_avgs=1,
-                                cal_points_with_flux_pulses=False,
-                                MC=None, UHFQC=None, pulsar=None):
-
-    qubits = [qb_c, qb_t]
-    for qb in qubits:
-        qb.prepare_for_timedomain(multiplexed=True)
-
-    if UHFQC is None:
-        UHFQC = qb_c.UHFQC
-        logging.warning("Unspecified UHFQC instrument. Using qb_c.UHFQC.")
-    if pulsar is None:
-        # CHECK THIS!!!!
-        pulsar = qb_c.AWG
-        logging.warning("Unspecified pulsar instrument. Using qb_c.AWG.")
-    if MC is None:
-        MC = qb_c.MC
-        logging.warning("Unspecified MC object. Using qb_c.MC.")
-
-    Bell_state_dict = {'0':'phiMinus', '1':'phiPlus',
-                       '2':'psiMinus', '3':'psiPlus'}
-    if label is None:
-        label = '{}_tomo_Bell_{}_{}'.format(
-            Bell_state_dict[str(bell_state)], qb_c.name, qb_t.name)
-
-    if not cal_points_with_flux_pulses:
-        label += '_CalPts_wo_FluxPulses'
-    if num_flux_pulses!=0:
-        label += '_' + str(num_flux_pulses) + 'preFluxPulses'
-
-    multiplexed_pulse(qubits, f_LO, upload=True, plot_filename=True)
-    RO_pars = get_multiplexed_readout_pulse_dictionary(qubits)
-
-    correlations = [(qubits[0].RO_acq_weight_function_I(),
-                     qubits[1].RO_acq_weight_function_I())]
-
-    corr_det = get_multiplexed_readout_detector_functions(
-        qubits, nr_averages=nr_averages, UHFQC=UHFQC,
-        pulsar=pulsar, correlations=correlations)['int_corr_det']
-
-    tomo_Bell_swf_func = awg_swf2.tomo_Bell(
-        bell_state=bell_state, qb_c=qb_c, qb_t=qb_t,
-        RO_pars=RO_pars, num_flux_pulses=num_flux_pulses,
-        distortion_dict=distortion_dict,
-        cal_points_with_flux_pulses=cal_points_with_flux_pulses,
-        upload=upload)
-
-    MC.soft_avg(soft_avgs)
-    MC.set_sweep_function(tomo_Bell_swf_func)
-    MC.set_sweep_points(np.arange(64))
-    MC.set_detector_function(corr_det)
-    if run:
-        MC.run(label)
->>>>>>> e08547ef
+    return pulse_length_best_value, pulse_amplitude_best_value