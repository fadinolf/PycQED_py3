--- conflicted
+++ resolved
@@ -823,12 +823,8 @@
 
 
 def measure_tomography(qubits, prep_sequence, state_name,
-<<<<<<< HEAD
-                       rots_basis=('I', 'X180', 'Y90', 'mY90', 'X90', 'mX90'),
+                       rots_basis=tomo.DEFAULT_BASIS_ROTS,
                        operation_dict=None,
-=======
-                       rots_basis=tomo.DEFAULT_BASIS_ROTS,
->>>>>>> 298af226
                        use_cal_points=True,
                        preselection=True,
                        rho_target=None,
