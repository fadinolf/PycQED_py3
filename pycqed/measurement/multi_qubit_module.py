--- conflicted
+++ resolved
@@ -462,7 +462,6 @@
     MC.soft_avg(prev_avg)
 
 
-<<<<<<< HEAD
 def measure_two_qubit_parity(qb0, qb1, qb2, feedback_delay, f_LO, upload=True,
                              MC=None, nr_averages=2**10, prep_sequence=None,
                              tomography_basis=(
@@ -501,7 +500,9 @@
 
     MC.run(name='two_qubit_parity-{}'.format('_'.join([qb.name for qb in
                                                        qubits])))
-=======
+
+
+
 def measure_n_qubit_simultaneous_randomized_benchmarking(
         qubits, f_LO,
         CxC_RB=True, idx_for_RB=0, nr_seeds=50, nr_cliffords=None,
@@ -672,5 +673,4 @@
     MC.set_sweep_points(np.arange(64))
     MC.set_detector_function(corr_det)
     if run:
-        MC.run(label)
->>>>>>> babf8168
+        MC.run(label)