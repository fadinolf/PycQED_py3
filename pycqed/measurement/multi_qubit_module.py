--- conflicted
+++ resolved
@@ -154,33 +154,6 @@
     return operation_dict
 
 
-<<<<<<< HEAD
-def get_multiplexed_readout_detector_function(qubits, det_type, **kw):
-    # only used by classifier detector
-    det_get_values_kws = {'classified': kw.pop('classified', False),
-                          'correlated': kw.pop('correlated', False),
-                          'thresholded': kw.pop('thresholded', True),
-                          'averaged': kw.pop('averaged', True)}
-    nr_averages = max(qb.acq_averages() for qb in qubits)
-    nr_shots = max(qb.acq_shots() for qb in qubits)
-    correlations = kw.pop('correlations', None)
-    if correlations is None and 'corr' in det_type:
-        if kw.pop('self_correlated', False):
-            correlations = list(itertools.combinations_with_replacement(
-                [qb.acq_I_channel() for qb in qubits], r=2))
-        else:
-            correlations = list(itertools.combinations(
-                [qb.acq_I_channel() for qb in qubits], r=2))
-
-    return get_multiplexed_readout_detector_functions(
-        qubits, nr_averages=nr_averages, nr_shots=nr_shots,
-        correlations=correlations,
-        det_get_values_kws=det_get_values_kws, **kw)[det_type]
-
-
-def get_multiplexed_readout_detector_functions(qubits, nr_averages=2**10,
-                                               nr_shots=4095,
-=======
 def get_correlation_channels(qubits, self_correlated, **kw):
     """
     Creates the correlations input parameter for the UHFQC_correlation_detector.
@@ -199,7 +172,6 @@
 
 def get_multiplexed_readout_detector_functions(qubits, nr_averages=None,
                                                nr_shots=None,
->>>>>>> ff896b85
                                                used_channels=None,
                                                correlations=None,
                                                add_channels=None,
@@ -3343,25 +3315,18 @@
 
 
 def get_multi_qubit_msmt_suffix(qubits):
-<<<<<<< HEAD
-=======
     """
     Function to get measurement label suffix from the measured qubit names.
     :param qubits: list of QuDev_transmon instances.
     :return: string with the measurement label suffix
     """
->>>>>>> ff896b85
     qubit_names = [qb.name for qb in qubits]
     if len(qubit_names) == 1:
         msmt_suffix = qubits[0].msmt_suffix
     elif len(qubit_names) > 5:
         msmt_suffix = '_{}qubits'.format(len(qubit_names))
     else:
-<<<<<<< HEAD
-        msmt_suffix = '_qbs{}'.format(''.join([i[-1] for i in qubit_names]))
-=======
         msmt_suffix = '_{}'.format(''.join([qbn for qbn in qubit_names]))
->>>>>>> ff896b85
     return msmt_suffix
 
 ## Multi-qubit time-domain measurements ##
@@ -3395,11 +3360,7 @@
         'dig_log_det', 'int_avg_det', 'dig_avg_det', 'inp_avg_det',
         'int_avg_classif_det', 'int_corr_det', 'dig_corr_det'.
     :param kw: keyword arguments. Are used in
-<<<<<<< HEAD
-        get_multiplexed_readout_detector_function
-=======
         get_multiplexed_readout_detector_functions
->>>>>>> ff896b85
     """
     qubit_names = [qb.name for qb in qubits]
     if sweep_points is None:
@@ -3444,13 +3405,8 @@
         unit=list(sweep_points[0].values())[0][1]))
     MC.set_sweep_points(sp)
 
-<<<<<<< HEAD
-    det_func = get_multiplexed_readout_detector_function(
-        qubits, det_type=det_type, **kw)
-=======
     det_func = get_multiplexed_readout_detector_functions(
         qubits, **kw)[det_type]
->>>>>>> ff896b85
     MC.set_detector_function(det_func)
 
     if exp_metadata is None:
@@ -3459,12 +3415,8 @@
                          'cal_points': repr(cp),
                          'sweep_points': sweep_points,
                          'meas_obj_sweep_points_map':
-<<<<<<< HEAD
-                             sweep_points.get_sweep_points_map(qubit_names),
-=======
                              sweep_points.get_meas_obj_sweep_points_map(
                                  qubit_names),
->>>>>>> ff896b85
                          'meas_obj_value_names_map':
                              get_meas_obj_value_names_map(qubits, det_func),
                          'rotate': len(cp.states) != 0 and
@@ -3519,11 +3471,7 @@
         'dig_log_det', 'int_avg_det', 'dig_avg_det', 'inp_avg_det',
         'int_avg_classif_det', 'int_corr_det', 'dig_corr_det'.
     :param kw: keyword arguments. Are used in
-<<<<<<< HEAD
-        get_multiplexed_readout_detector_function
-=======
         get_multiplexed_readout_detector_functions
->>>>>>> ff896b85
     """
     qubit_names = [qb.name for qb in qubits]
     if sweep_points is None:
@@ -3567,13 +3515,8 @@
     MC.set_sweep_points(sp)
 
     fit_gaussian_decay = kw.pop('fit_gaussian_decay', True)  # used in analysis
-<<<<<<< HEAD
-    det_func = get_multiplexed_readout_detector_function(
-        qubits, det_type=det_type, **kw)
-=======
     det_func = get_multiplexed_readout_detector_functions(
         qubits, **kw)[det_type]
->>>>>>> ff896b85
     MC.set_detector_function(det_func)
 
     if exp_metadata is None:
@@ -3583,12 +3526,8 @@
                          'sweep_points': sweep_points,
                          'artificial_detuning': artificial_detuning,
                          'meas_obj_sweep_points_map':
-<<<<<<< HEAD
-                             sweep_points.get_sweep_points_map(qubit_names),
-=======
                              sweep_points.get_meas_obj_sweep_points_map(
                                  qubit_names),
->>>>>>> ff896b85
                          'meas_obj_value_names_map':
                              get_meas_obj_value_names_map(qubits, det_func),
                          'rotate': len(cp.states) != 0 and
@@ -3648,11 +3587,7 @@
         'dig_log_det', 'int_avg_det', 'dig_avg_det', 'inp_avg_det',
         'int_avg_classif_det', 'int_corr_det', 'dig_corr_det'.
     :param kw: keyword arguments. Are used in
-<<<<<<< HEAD
-        get_multiplexed_readout_detector_function
-=======
         get_multiplexed_readout_detector_functions
->>>>>>> ff896b85
     """
     qubit_names = [qb.name for qb in qubits]
     if sweep_points is None:
@@ -3696,13 +3631,8 @@
         unit=list(sweep_points[0].values())[0][1]))
     MC.set_sweep_points(sp)
 
-<<<<<<< HEAD
-    det_func = get_multiplexed_readout_detector_function(
-        qubits, det_type=det_type, **kw)
-=======
     det_func = get_multiplexed_readout_detector_functions(
         qubits, **kw)[det_type]
->>>>>>> ff896b85
     MC.set_detector_function(det_func)
 
     if exp_metadata is None:
@@ -3711,12 +3641,8 @@
                          'cal_points': repr(cp),
                          'sweep_points': sweep_points,
                          'meas_obj_sweep_points_map':
-<<<<<<< HEAD
-                             sweep_points.get_sweep_points_map(qubit_names),
-=======
                              sweep_points.get_meas_obj_sweep_points_map(
                                  qubit_names),
->>>>>>> ff896b85
                          'meas_obj_value_names_map':
                              get_meas_obj_value_names_map(qubits, det_func),
                          'rotate': len(cp.states) != 0 and
@@ -3767,11 +3693,7 @@
         'dig_log_det', 'int_avg_det', 'dig_avg_det', 'inp_avg_det',
         'int_avg_classif_det', 'int_corr_det', 'dig_corr_det'.
     :param kw: keyword arguments. Are used in
-<<<<<<< HEAD
-        get_multiplexed_readout_detector_function
-=======
         get_multiplexed_readout_detector_functions
->>>>>>> ff896b85
     """
     qubit_names = [qb.name for qb in qubits]
     if sweep_points is None:
@@ -3814,13 +3736,8 @@
         unit=list(sweep_points[0].values())[0][1]))
     MC.set_sweep_points(sp)
 
-<<<<<<< HEAD
-    det_func = get_multiplexed_readout_detector_function(
-        qubits, det_type=det_type, **kw)
-=======
     det_func = get_multiplexed_readout_detector_functions(
         qubits, **kw)[det_type]
->>>>>>> ff896b85
     MC.set_detector_function(det_func)
 
     if exp_metadata is None:
@@ -3829,12 +3746,8 @@
                          'cal_points': repr(cp),
                          'sweep_points': sweep_points,
                          'meas_obj_sweep_points_map':
-<<<<<<< HEAD
-                             sweep_points.get_sweep_points_map(qubit_names),
-=======
                              sweep_points.get_meas_obj_sweep_points_map(
                                  qubit_names),
->>>>>>> ff896b85
                          'meas_obj_value_names_map':
                              get_meas_obj_value_names_map(qubits, det_func),
                          'rotate': len(cp.states) != 0 and
@@ -3887,11 +3800,7 @@
         'dig_log_det', 'int_avg_det', 'dig_avg_det', 'inp_avg_det',
         'int_avg_classif_det', 'int_corr_det', 'dig_corr_det'.
     :param kw: keyword arguments. Are used in
-<<<<<<< HEAD
-        get_multiplexed_readout_detector_function
-=======
         get_multiplexed_readout_detector_functions
->>>>>>> ff896b85
     """
     qubit_names = [qb.name for qb in qubits]
     if sweep_points is None:
@@ -3935,13 +3844,8 @@
     MC.set_sweep_points(sp)
 
     fit_gaussian_decay = kw.pop('fit_gaussian_decay', True)  # used in analysis
-<<<<<<< HEAD
-    det_func = get_multiplexed_readout_detector_function(
-        qubits, det_type=det_type, **kw)
-=======
     det_func = get_multiplexed_readout_detector_functions(
         qubits, **kw)[det_type]
->>>>>>> ff896b85
     MC.set_detector_function(det_func)
 
     if exp_metadata is None:
@@ -3950,12 +3854,8 @@
                          'cal_points': repr(cp),
                          'sweep_points': sweep_points,
                          'meas_obj_sweep_points_map':
-<<<<<<< HEAD
-                             sweep_points.get_sweep_points_map(qubit_names),
-=======
                              sweep_points.get_meas_obj_sweep_points_map(
                                  qubit_names),
->>>>>>> ff896b85
                          'meas_obj_value_names_map':
                              get_meas_obj_value_names_map(qubits, det_func),
                          'rotate': len(cp.states) != 0 and
