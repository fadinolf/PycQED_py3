import numpy as np
import matplotlib.pyplot as plt
import itertools
import copy
import datetime
import os
import lmfit
from copy import deepcopy
import pygsti
import logging
log = logging.getLogger(__name__)

import pycqed.measurement.sweep_functions as swf
import pycqed.measurement.awg_sweep_functions as awg_swf
import pycqed.measurement.awg_sweep_functions_multi_qubit as awg_swf2
import pycqed.measurement.pulse_sequences.multi_qubit_tek_seq_elts as mqs
import pycqed.measurement.pulse_sequences.fluxing_sequences as fsqs
import pycqed.measurement.detector_functions as det
from pycqed.measurement.sweep_points import SweepPoints
from pycqed.measurement.calibration_points import CalibrationPoints
from pycqed.analysis_v3.processing_pipeline import ProcessingPipeline
from pycqed.analysis import analysis_toolbox as a_tools
from pycqed.measurement.waveform_control import pulsar as ps
import pycqed.analysis.measurement_analysis as ma
import pycqed.analysis.randomized_benchmarking_analysis as rbma
from pycqed.analysis_v3 import pipeline_analysis as pla
import pycqed.analysis_v2.readout_analysis as ra
import pycqed.analysis_v2.timedomain_analysis as tda
from pycqed.analysis_v3 import helper_functions as hlp_mod
import pycqed.measurement.waveform_control.sequence as sequence
from pycqed.utilities import cphase_calib
from pycqed.utilities.general import temporary_value
import sys

try:
    import \
        pycqed.instrument_drivers.physical_instruments.ZurichInstruments.UHFQuantumController as uhfqc
except ModuleNotFoundError:
    log.warning('"UHFQuantumController" not imported.')

from pycqed.measurement.optimization import generate_new_training_set
from pygsti import construction as constr


def multiplexed_pulse(readouts, f_LO, upload=True):
    """
    Sets up a frequency-multiplexed pulse on the awg-sequencer of the UHFQC.
    Updates the qubit ro_pulse_type parameter. This needs to be reverted if
    thq qubit object is to update its readout pulse later on.

    Args:
        readouts: A list of different readouts. For each readout the list
                  contains the qubit objects that are read out in that readout.
        f_LO: The LO frequency that will be used.
        upload: Whether to update the hardware instrument settings.
        plot_filename: The file to save the plot of the multiplexed pulse PSD.
            If `None` or `True`, plot is only shown, and not saved. If `False`,
            no plot is generated.

    Returns:
        The generated pulse waveform.
    """
    if not hasattr(readouts[0], '__iter__'):
        readouts = [readouts]
    fs = 1.8e9

    readout_pulses = []
    for qubits in readouts:
        qb_pulses = {}
        maxlen = 0

        for qb in qubits:
            # qb.RO_pulse_type('Multiplexed_pulse_UHFQC')
            qb.f_RO_mod(qb.f_RO() - f_LO)
            samples = int(qb.RO_pulse_length() * fs)

            pulse = qb.RO_amp() * np.ones(samples)
            tbase = np.linspace(0, len(pulse) / fs, len(pulse), endpoint=False)

            if qb.ro_pulse_shape() == 'gaussian_filtered':
                filter_sigma = qb.ro_pulse_filter_sigma()
                nr_sigma = qb.ro_pulse_nr_sigma()
                filter_samples = int(filter_sigma * nr_sigma * fs)
                filter_sample_idxs = np.arange(filter_samples)
                filter = np.exp(
                    -0.5 * (filter_sample_idxs - filter_samples / 2) ** 2 /
                    (filter_sigma * fs) ** 2)
                filter /= filter.sum()
                pulse = np.convolve(pulse, filter, mode='full')
            elif qb.ro_pulse_shape() == 'gaussian_filtered_flip':
                pulse = pulse * (
                            np.ones(samples) - np.cos(2 * np.pi * 200e6 * tbase))

                filter_sigma = qb.ro_pulse_filter_sigma()
                nr_sigma = qb.ro_pulse_nr_sigma()
                filter_samples = int(filter_sigma * nr_sigma * fs)
                filter_sample_idxs = np.arange(filter_samples)
                filter = np.exp(
                    -0.5 * (filter_sample_idxs - filter_samples / 2) ** 2 /
                    (filter_sigma * fs) ** 2)
                filter /= filter.sum()
                pulse = np.convolve(pulse, filter, mode='full')
            elif qb.ro_pulse_shape() == 'CLEAR':
                filter_sigma = qb.ro_pulse_filter_sigma()
                nr_sigma = qb.ro_pulse_nr_sigma()
                filter_samples = int(filter_sigma * nr_sigma * fs)
                filter_sample_idxs = np.arange(filter_samples)
                filter = np.exp(
                    -0.5 * (filter_sample_idxs - filter_samples / 2) ** 2 /
                    (filter_sigma * fs) ** 2)
                filter /= filter.sum()
                pulse = uhfqc.CLEAR_shape(qb.RO_amp(), qb.RO_pulse_length(),
                                          qb.ro_CLEAR_delta_amp_segment(),
                                          qb.ro_CLEAR_segment_length(),
                                          sampling_rate=fs)

                pulse = np.convolve(pulse, filter, mode='full')
            elif qb.ro_pulse_shape() == 'square':
                pass
            else:
                raise ValueError('Unsupported pulse type for {}: {}' \
                                 .format(qb.name, qb.ro_pulse_shape()))

            tbase = np.linspace(0, len(pulse) / fs, len(pulse), endpoint=False)
            pulse = pulse * np.exp(-2j * np.pi * qb.f_RO_mod() * tbase)

            qb_pulses[qb.name] = pulse
            if pulse.size > maxlen:
                maxlen = pulse.size

        pulse = np.zeros(maxlen, dtype=np.complex)
        for p in qb_pulses.values():
            pulse += np.pad(p, (0, maxlen - p.size), mode='constant',
                            constant_values=0)
        readout_pulses.append(pulse)

    if upload:
        UHFQC = readouts[0][0].UHFQC
        if len(readout_pulses) == 1:
            UHFQC.awg_sequence_acquisition_and_pulse(
                Iwave=np.real(pulse).copy(), Qwave=np.imag(pulse).copy())
        else:
            UHFQC.awg_sequence_acquisition_and_pulse_multi_segment(readout_pulses)
        DC_LO = readouts[0][0].readout_DC_LO
        UC_LO = readouts[0][0].readout_UC_LO
        DC_LO.frequency(f_LO)
        UC_LO.frequency(f_LO)


def get_operation_dict(qubits):
    operation_dict = dict()
    for qb in qubits:
        operation_dict.update(qb.get_operation_dict())
    return operation_dict


def get_multiplexed_readout_detector_functions(qubits, nr_averages=2**10,
                                               nr_shots=4095,
                                               used_channels=None,
                                               correlations=None,
                                               add_channels=None,
                                               det_get_values_kws=None,
                                               **kw):
    uhfs = set()
    uhf_instances = {}
    max_int_len = {}
    channels = {}
    acq_classifier_params = {}
    acq_state_prob_mtxs = {}
    for qb in qubits:
        uhf = qb.instr_uhf()
        uhfs.add(uhf)
        uhf_instances[uhf] = qb.instr_uhf.get_instr()

        if uhf not in max_int_len:
            max_int_len[uhf] = 0
        max_int_len[uhf] = max(max_int_len[uhf], qb.acq_length())

        if uhf not in channels:
            channels[uhf] = []
        channels[uhf] += [qb.acq_I_channel()]
        if qb.acq_weights_type() in ['SSB', 'DSB', 'optimal_qutrit']:
            if qb.acq_Q_channel() is not None:
                channels[uhf] += [qb.acq_Q_channel()]

        if uhf not in acq_classifier_params:
            acq_classifier_params[uhf] = []
        acq_classifier_params[uhf] += [qb.acq_classifier_params()]
        if uhf not in acq_state_prob_mtxs:
            acq_state_prob_mtxs[uhf] = []
        acq_state_prob_mtxs[uhf] += [qb.acq_state_prob_mtx()]

    if det_get_values_kws is None:
        det_get_values_kws = {}
        det_get_values_kws_in = None
    else:
        det_get_values_kws_in = deepcopy(det_get_values_kws)
        for uhf in acq_state_prob_mtxs:
            det_get_values_kws_in.pop(uhf, False)
    for uhf in acq_state_prob_mtxs:
        if uhf not in det_get_values_kws:
            det_get_values_kws[uhf] = {}
        det_get_values_kws[uhf].update({
            'classifier_params': acq_classifier_params[uhf],
            'state_prob_mtx': acq_state_prob_mtxs[uhf]})
        if det_get_values_kws_in is not None:
            det_get_values_kws[uhf].update(det_get_values_kws_in)
    if add_channels is None:
        add_channels = {uhf: [] for uhf in uhfs}
    elif isinstance(add_channels, list):
        add_channels = {uhf: add_channels for uhf in uhfs}
    else:  # is a dict
        pass
    for uhf in add_channels:
        channels[uhf] += add_channels[uhf]

    if correlations is None:
        correlations = {uhf: [] for uhf in uhfs}
    elif isinstance(correlations, list):
        correlations = {uhf: correlations for uhf in uhfs}
    else:  # is a dict
        for uhf in uhfs:
            if uhf not in correlations:
                correlations[uhf] = []

    if used_channels is None:
        used_channels = {uhf: None for uhf in uhfs}
    elif isinstance(used_channels, list):
        used_channels = {uhf: used_channels for uhf in uhfs}
    else:  # is a dict
        for uhf in uhfs:
            if uhf not in used_channels:
                used_channels[uhf] = None

    AWG = None
    for qb in qubits:
        qbAWG = qb.instr_pulsar.get_instr()
        if AWG is not None and qbAWG is not AWG:
            raise Exception('Multi qubit detector can not be created with '
                            'multiple pulsar instances')
        AWG = qbAWG

    individual_detectors = {uhf: {
            'int_log_det': det.UHFQC_integration_logging_det(
                UHFQC=uhf_instances[uhf], AWG=AWG, channels=channels[uhf],
                integration_length=max_int_len[uhf], nr_shots=nr_shots,
                result_logging_mode='raw', **kw),
            'dig_log_det': det.UHFQC_integration_logging_det(
                UHFQC=uhf_instances[uhf], AWG=AWG, channels=channels[uhf],
                integration_length=max_int_len[uhf], nr_shots=nr_shots,
                result_logging_mode='digitized', **kw),
            'int_avg_det': det.UHFQC_integrated_average_detector(
                UHFQC=uhf_instances[uhf], AWG=AWG, channels=channels[uhf],
                integration_length=max_int_len[uhf], nr_averages=nr_averages, **kw),
            'int_avg_classif_det': det.UHFQC_classifier_detector(
                UHFQC=uhf_instances[uhf], AWG=AWG, channels=channels[uhf],
                integration_length=max_int_len[uhf], nr_shots=nr_shots,
                get_values_function_kwargs=det_get_values_kws[uhf],
                result_logging_mode='raw', **kw),
            'dig_avg_det': det.UHFQC_integrated_average_detector(
                UHFQC=uhf_instances[uhf], AWG=AWG, channels=channels[uhf],
                integration_length=max_int_len[uhf], nr_averages=nr_averages,
                result_logging_mode='digitized', **kw),
            'inp_avg_det': det.UHFQC_input_average_detector(
                UHFQC=uhf_instances[uhf], AWG=AWG, nr_averages=nr_averages,
                nr_samples=4096,
                **kw),
            'int_corr_det': det.UHFQC_correlation_detector(
                UHFQC=uhf_instances[uhf], AWG=AWG, channels=channels[uhf],
                used_channels=used_channels[uhf],
                integration_length=max_int_len[uhf], nr_averages=nr_averages,
                correlations=correlations[uhf], **kw),
            'dig_corr_det': det.UHFQC_correlation_detector(
                UHFQC=uhf_instances[uhf], AWG=AWG, channels=channels[uhf],
                used_channels=used_channels[uhf],
                integration_length=max_int_len[uhf], nr_averages=nr_averages,
                correlations=correlations[uhf], thresholding=True, **kw),
        } for uhf in uhfs}

    combined_detectors = {det_type: det.UHFQC_multi_detector([
        individual_detectors[uhf][det_type] for uhf in uhfs])
        for det_type in ['int_log_det', 'dig_log_det',
                         'int_avg_det', 'dig_avg_det', 'inp_avg_det',
                         'int_avg_classif_det', 'int_corr_det', 'dig_corr_det']}

    return combined_detectors


def get_multi_qubit_prep_params(prep_params_list):
    if len(prep_params_list) == 0:
        raise ValueError('prep_params_list is empty.')

    thresh_map = {}
    for prep_params in prep_params_list:
        if 'threshold_mapping' in prep_params:
            thresh_map.update(prep_params['threshold_mapping'])

    prep_params = deepcopy(prep_params_list[0])
    prep_params['threshold_mapping'] = thresh_map
    return prep_params


def get_meas_obj_value_names_map(mobjs, multi_uhf_det_func):
    # we cannot just use the value_names from the qubit detector functions
    # because the UHF_multi_detector function adds suffixes

    if multi_uhf_det_func.detectors[0].name == 'raw_UHFQC_classifier_det':
        meas_obj_value_names_map = {
            qb.name: hlp_mod.get_sublst_with_all_strings_of_list(
                multi_uhf_det_func.value_names,
                qb.int_avg_classif_det.value_names)
            for qb in mobjs}
    elif multi_uhf_det_func.detectors[0].name == 'UHFQC_input_average_detector':
        meas_obj_value_names_map = {
            qb.name: hlp_mod.get_sublst_with_all_strings_of_list(
                multi_uhf_det_func.value_names, qb.inp_avg_det.value_names)
            for qb in mobjs}
    else:
        meas_obj_value_names_map = {
            qb.name: hlp_mod.get_sublst_with_all_strings_of_list(
                multi_uhf_det_func.value_names, qb.int_avg_det.value_names)
            for qb in mobjs}

    meas_obj_value_names_map.update({
        name: [name] for name in
        [vn for vn in multi_uhf_det_func.value_names if vn not in
         hlp_mod.flatten_list(list(meas_obj_value_names_map.values()))]})

    return meas_obj_value_names_map


def calculate_minimal_readout_spacing(qubits, ro_slack=10e-9, drive_pulses=0):
    """

    Args:
        qubits:
        ro_slack: minimal time needed between end of wint and next RO trigger
        drive_pulses:

    Returns:

    """
    UHFQC = None
    for qb in qubits:
        UHFQC = qb.UHFQC
        break
    drive_pulse_len = None
    max_ro_len = 0
    max_int_length = 0
    for qb in qubits:
        if drive_pulse_len is not None:
            if drive_pulse_len != qb.gauss_sigma() * qb.nr_sigma() and \
                    drive_pulses != 0:
                log.warning('Caution! Not all qubit drive pulses are the '
                            'same length. This might cause trouble in the '
                            'sequence.')
            drive_pulse_len = max(drive_pulse_len,
                                  qb.gauss_sigma() * qb.nr_sigma())
        else:
            drive_pulse_len = qb.gauss_sigma() * qb.nr_sigma()
        max_ro_len = max(max_ro_len, qb.RO_pulse_length())
        max_int_length = max(max_int_length, qb.RO_acq_integration_length())

    ro_spacing = 2 * UHFQC.qas_0_delay() / 1.8e9
    ro_spacing += max_int_length
    ro_spacing += ro_slack
    ro_spacing -= drive_pulse_len
    ro_spacing -= max_ro_len
    return ro_spacing


def measure_multiplexed_readout(qubits, liveplot=False,
                                shots=5000,
                                RO_spacing=None, preselection=True,
                                thresholds=None, thresholded=False,
                                analyse=True):
    for qb in qubits:
        MC = qb.instr_mc.get_instr()

    for qb in qubits:
        qb.prepare(drive='timedomain')

    if RO_spacing is None:
        UHFQC = qubits[0].instr_uhf.get_instr()
        RO_spacing = UHFQC.qas_0_delay() * 2 / 1.8e9
        RO_spacing += UHFQC.qas_0_integration_length() / 1.8e9
        RO_spacing += 50e-9  # for slack
        RO_spacing = np.ceil(RO_spacing * 225e6 / 3) / 225e6 * 3

    sf = awg_swf2.n_qubit_off_on(
        [qb.get_ge_pars() for qb in qubits],
        [qb.get_ro_pars() for qb in qubits],
        preselection=preselection,
        parallel_pulses=True,
        RO_spacing=RO_spacing)

    m = 2 ** (len(qubits))
    if preselection:
        m *= 2
    if thresholded:
        df = get_multiplexed_readout_detector_functions(qubits,
                                                        nr_shots=shots)[
            'dig_log_det']
    else:
        df = get_multiplexed_readout_detector_functions(qubits,
                                                        nr_shots=shots)[
            'int_log_det']

    MC.live_plot_enabled(liveplot)
    MC.soft_avg(1)
    MC.set_sweep_function(sf)
    MC.set_sweep_points(np.arange(m))
    MC.set_detector_function(df)
    MC.run('{}_multiplexed_ssro'.format('-'.join(
        [qb.name for qb in qubits])))

    if analyse and thresholds is not None:
        channel_map = {qb.name: qb.int_log_det.value_names[0]+' '+qb.instr_uhf() for qb in qubits}
        ra.Multiplexed_Readout_Analysis(options_dict=dict(
            n_readouts=(2 if preselection else 1) * 2 ** len(qubits),
            thresholds=thresholds,
            channel_map=channel_map,
            use_preselection=preselection
        ))


def measure_active_reset(qubits, shots=5000,
                         qutrit=False, upload=True, label=None,
                         detector='int_log_det'):
    MC = qubits[0].instr_mc.get_instr()
    trig = qubits[0].instr_trigger.get_instr()

    # combine operations and preparation dictionaries
    operation_dict = get_operation_dict(qubits)
    qb_names = [qb.name for qb in qubits]
    prep_params = \
        get_multi_qubit_prep_params([qb.preparation_params() for qb in qubits])

    # sequence
    seq, swp = mqs.n_qubit_reset(qb_names, operation_dict, prep_params,
                                upload=False, states='gef' if qutrit else 'ge')
    # create sweep points
    sp = SweepPoints('reset_reps', swp, '', 'Nr. Reset Repetitions')

    df = get_multiplexed_readout_detector_functions(qubits,
                                                    nr_shots=shots)[detector]

    for qb in qubits:
        qb.prepare(drive='timedomain')

    MC.set_sweep_function(awg_swf.SegmentHardSweep(sequence=seq, upload=upload))
    MC.set_sweep_points(swp)
    MC.set_detector_function(df)
    if label is None:
        label = 'active_reset_{}_x{}_{}'.format('ef' if qutrit else 'e',
                                                prep_params['reset_reps'],
                                                ','.join(qb_names))
    exp_metadata = {'preparation_params': prep_params,
                    'sweep_points': sp,
                    'shots': shots}
    temp_values = [(qb.acq_shots, shots) for qb in qubits]
    temp_values += [(MC.soft_avg, 1)]
    with temporary_value(*temp_values):
        MC.run(name=label,  exp_metadata=exp_metadata)

def measure_arbitrary_sequence(qubits, sequence=None, sequence_function=None,
                               sequence_args=None, drive='timedomain', label=None,
                               detector_function=None, df_kwargs=None,
                               sweep_function=awg_swf.SegmentHardSweep,
                               sweep_points=None, temporary_values=(),
                               exp_metadata=None, upload=True,
                               analyze=True):
    """
    Measures arbitrary sequence provided in input.
    Args:
        qubits (list): qubits on which the sequence is performed
        sequence (Sequence): sequence to measure. Optionally,
            the path of the sequence can be provided (eg. sqs.active_reset) as
            sequence_function.
        sequence_function (callable): sequence function which creates a sequences using
            sequence_args. Should return (sequence, sweep_points).
        sequence_args (dict): arguments used to build the sequence
        drive (string): drive method. Defaults to timedomain
        label (string): measurement label. Defaults to sequence.name.
        detector_function (string): detector function string. eg.
            'int_avg_detector'. Built using multi_uhf get_multiplexed_readout_detector_functions
        df_kwargs (dict): detector function kwargs
        sweep_function (callable): sweep function. Defaults to segment hard sweep.
        sweep_points (list or array): list of sweep points. Required only if
            argument sequence is used.
        temporary_values (tuple): list of tuple pairs with qcode param and its
            temporary value. eg [(qb1.acq_shots, 10000),(MC.soft_avg, 1)]
        exp_metadata:
        upload:
        analyze:

    Returns:

    """
    if sequence is None and sequence_function is None:
        raise ValueError("Either Sequence or sequence name must be given.")

    MC = qubits[0].instr_mc.get_instr()

    # combine preparation dictionaries
    qb_names = [qb.name for qb in qubits]
    prep_params = \
        get_multi_qubit_prep_params([qb.preparation_params() for qb in qubits])

    # sequence
    if sequence is not None:
        if sweep_points is None:
            raise ValueError("Sweep points must be specified if sequence object"
                             "is given")
    else:
        if sequence_args is None:
            sequence_args = {}
        sequence, sweep_points = sequence_function(**sequence_args)

    # create sweep points
    if df_kwargs is None:
        df_kwargs = {}
    df = get_multiplexed_readout_detector_functions(qubits, **df_kwargs)[
        detector_function]

    for qb in qubits:
        qb.prepare(drive=drive)

    MC.set_sweep_function(sweep_function(sequence=sequence, upload=upload))
    MC.set_sweep_points(sweep_points)
    MC.set_detector_function(df)

    if label is None:
        label = f'{sequence.name}_{",".join(qb_names)}'

    if exp_metadata is None:
        exp_metadata = {}

    exp_metadata.update({'preparation_params': prep_params,
                    # 'sweep_points': ,
                    })
    if len(temporary_values) > 0:
        with temporary_value(*temporary_values):
            MC.run(name=label, exp_metadata=exp_metadata)
    else:
        MC.run(name=label, exp_metadata=exp_metadata)

    if analyze:
        return ma.MeasurementAnalysis()

def measure_parity_correction(qb0, qb1, qb2, feedback_delay, f_LO,
                              CZ_pulses, nreps=1, parity_op='ZZ',
                              upload=True, MC=None, prep_sequence=None,
                              nr_dd_pulses=0, dd_scheme=None,
                              nr_shots=5000, nr_parity_measurements=1,
                              tomography_basis=(
                                      'I', 'X180', 'Y90', 'mY90', 'X90', 'mX90'),
                              reset=True, preselection=False, ro_spacing=1e-6,
                              skip_n_initial_parity_checks=0, skip_elem='RO',
                              add_channels=None):
    """
    Important things to check when running the experiment:
        Is the readout separation commensurate with 225 MHz?

    Args:
        parity_op: 'ZZ', 'XX', 'XX,ZZ' or 'ZZ,XX' specifies the type of parity
                   measurement
    """
    exp_metadata = {'feedback_delay': feedback_delay,
                    'CZ_pulses': CZ_pulses,
                    'nr_parity_measurements': nr_parity_measurements,
                    'ro_spacing': ro_spacing,
                    'nr_dd_pulses': nr_dd_pulses,
                    'dd_scheme': dd_scheme,
                    'parity_op': parity_op,
                    'prep_sequence': prep_sequence,
                    'skip_n_initial_parity_checks':
                        skip_n_initial_parity_checks,
                    'skip_elem': skip_elem}

    if reset == 'simple':
        nr_parity_measurements = 1

    nr_ancilla_readouts = nr_parity_measurements
    if skip_elem == 'RO':
        nr_ancilla_readouts -= skip_n_initial_parity_checks
    if preselection:
        if prep_sequence == 'mixed':
            multiplexed_pulse([(qb0, qb1, qb2), (qb0, qb2)] +
                              [(qb1,)] * nr_ancilla_readouts +
                              [(qb0, qb1, qb2)], f_LO)
        else:
            multiplexed_pulse([(qb0, qb1, qb2)] +
                              [(qb1,)] * nr_ancilla_readouts +
                              [(qb0, qb1, qb2)], f_LO)
    else:
        if prep_sequence == 'mixed':
            multiplexed_pulse([(qb0, qb2)] +
                              [(qb1,)] * nr_ancilla_readouts +
                              [(qb0, qb1, qb2)], f_LO)
        else:
            multiplexed_pulse([(qb1,)] * nr_ancilla_readouts +
                              [(qb0, qb1, qb2)], f_LO)

    qubits = [qb0, qb1, qb2]
    for qb in qubits:
        if MC is None:
            MC = qb.MC
        else:
            break

    for qb in qubits:
        qb.prepare_for_timedomain(multiplexed=True)

    sf = awg_swf2.parity_correction(
        qb0.name, qb1.name, qb2.name,
        operation_dict=get_operation_dict(qubits), CZ_pulses=CZ_pulses,
        feedback_delay=feedback_delay, prep_sequence=prep_sequence,
        reset=reset, nr_parity_measurements=nr_parity_measurements,
        parity_op=parity_op,
        tomography_basis=tomography_basis,
        preselection=preselection,
        ro_spacing=ro_spacing,
        dd_scheme=dd_scheme,
        nr_dd_pulses=nr_dd_pulses,
        skip_n_initial_parity_checks=skip_n_initial_parity_checks,
        skip_elem=skip_elem,
        upload=upload, verbose=False)

    nr_readouts = 1 + nr_ancilla_readouts + (1 if preselection else 0) \
                  + (1 if prep_sequence == 'mixed' else 0)
    nr_readouts *= len(tomography_basis) ** 2

    nr_shots *= nr_readouts
    df = get_multiplexed_readout_detector_functions(
        qubits, nr_shots=nr_shots, add_channels=add_channels)['int_log_det']

    MC.set_sweep_function(sf)
    MC.set_sweep_points(np.arange(nr_shots))
    MC.set_sweep_function_2D(swf.Delayed_None_Sweep(mode='set_delay', delay=5))
    MC.set_sweep_points_2D(np.arange(nreps))
    MC.set_detector_function(df)

    if skip_n_initial_parity_checks == 0:
        skip_str = ''
    else:
        skip_str = 'skip' + str(skip_n_initial_parity_checks)
        skip_str += skip_elem.replace(' ', '')

    MC.run_2D(name='two_qubit_parity_{}_x{}{}{}{}-{}'.format(
        parity_op, nr_parity_measurements, skip_str,
        prep_sequence if prep_sequence == 'mixed' else '',
        '' if reset else '_noreset', '_'.join([qb.name for qb in qubits])),
        exp_metadata=exp_metadata)

def measure_parity_single_round(ancilla_qubit, data_qubits, CZ_map, 
                                preps=None, upload=True, prep_params=None, 
                                cal_points=None, analyze=True,
                                exp_metadata=None, label=None, 
                                detector='int_avg_det'):
    """

    :param ancilla_qubit:
    :param data_qubits:
    :param CZ_map: example:
        {'CZ qb1 qb2': ['Y90 qb1', 'CX qb1 qb2', 'mY90 qb1'],
         'CZ qb3 qb4': ['CZ qb4 qb3']}
    :param preps:
    :param upload:
    :param prep_params:
    :param cal_points:
    :param analyze:
    :param exp_metadata:
    :param label:
    :param detector:
    :return:
    """

    qubits = [ancilla_qubit] + data_qubits
    qb_names = [qb.name for qb in qubits]
    for qb in qubits:
        qb.prepare(drive='timedomain')
    
    if label is None:
        label = 'Parity-1-round_'+'-'.join([qb.name for qb in qubits])
    
    if prep_params is None:
        prep_params = get_multi_qubit_prep_params(
            [qb.preparation_params() for qb in qubits])

    if cal_points is None:
        cal_points = CalibrationPoints.multi_qubit(qb_names, 'ge')

    if preps is None:
        preps = [''.join(s) 
            for s in itertools.product(*len(data_qubits)*['ge'])]

    MC = ancilla_qubit.instr_mc.get_instr()

    seq, sweep_points = mqs.parity_single_round_seq(
            ancilla_qubit.name, [qb.name for qb in data_qubits], CZ_map,
            preps=preps, cal_points=cal_points, prep_params=prep_params,
            operation_dict=get_operation_dict(qubits), upload=False)

    MC.set_sweep_function(awg_swf.SegmentHardSweep(
            sequence=seq, upload=upload, parameter_name='Preparation'))
    MC.set_sweep_points(sweep_points)

    MC.set_detector_function(
        get_multiplexed_readout_detector_functions(
            qubits, 
            nr_averages=ancilla_qubit.acq_averages(), 
            nr_shots=ancilla_qubit.acq_shots(),
        )[detector])
    if exp_metadata is None:
        exp_metadata = {}
    exp_metadata.update(
        {'sweep_name': 'Preparation',
         'preparations': preps,
         'cal_points': repr(cal_points),
         'rotate': True,
         'cal_states_rotations':
             {qbn: {'g': 0, 'e': 1} for qbn in qb_names},
         'data_to_fit': {qbn: 'pe' for qbn in qb_names},
         'preparation_params': prep_params,
         'hard_sweep_params': {'preps': {'values': np.arange(0, len(preps)),
                                         'unit': ''}}
        })

    MC.run(label, exp_metadata=exp_metadata)

    if analyze:
        channel_map = {
            qb.name: qb.int_log_det.value_names[0] + ' ' + qb.instr_uhf() for qb in
            qubits}
        tda.MultiQubit_TimeDomain_Analysis(qb_names=qb_names, options_dict=dict(
                channel_map=channel_map
            ))


def measure_parity_single_round_phases(ancilla_qubit, data_qubits, CZ_map,
                                       phases = np.linspace(0,2*np.pi,7),
                                       prep_anc='g', upload=True,
                                       prep_params=None,
                                       cal_points=None, analyze=True,
                                       exp_metadata=None, label=None,
                                       detector='int_avg_det'):
    """

    :param ancilla_qubit:
    :param data_qubits:
    :param CZ_map: example:
        {'CZ qb1 qb2': ['Y90 qb1', 'CX qb1 qb2', 'mY90 qb1'],
         'CZ qb3 qb4': ['CZ qb4 qb3']}
    :param preps:
    :param upload:
    :param prep_params:
    :param cal_points:
    :param analyze:
    :param exp_metadata:
    :param label:
    :param detector:
    :return:
    """

    qubits = [ancilla_qubit] + data_qubits
    qb_names = [qb.name for qb in qubits]
    for qb in qubits:
        qb.prepare(drive='timedomain')

    if label is None:
        label = 'Parity-1-round_phases_' + '-'.join([qb.name for qb in qubits])

    if prep_params is None:
        prep_params = get_multi_qubit_prep_params(
            [qb.preparation_params() for qb in qubits])

    if cal_points is None:
        cal_points = CalibrationPoints.multi_qubit(qb_names, 'ge')

    MC = ancilla_qubit.instr_mc.get_instr()

    seq, sweep_points = mqs.parity_single_round__phases_seq(
        ancilla_qubit.name, [qb.name for qb in data_qubits], CZ_map,
        phases=phases,
        prep_anc=prep_anc, cal_points=cal_points, prep_params=prep_params,
        operation_dict=get_operation_dict(qubits), upload=False)

    MC.set_sweep_function(awg_swf.SegmentHardSweep(
        sequence=seq, upload=upload, parameter_name='Preparation'))
    MC.set_sweep_points(sweep_points)

    MC.set_detector_function(
        get_multiplexed_readout_detector_functions(
            qubits,
            nr_averages=ancilla_qubit.acq_averages(),
            nr_shots=ancilla_qubit.acq_shots(),
        )[detector])
    if exp_metadata is None:
        exp_metadata = {}
    exp_metadata.update(
        {'sweep_name': 'Phases',
         'preparations': phases,
         'cal_points': repr(cal_points),
         'rotate': True,
         'cal_states_rotations':
             {qbn: {'g': 0, 'e': 1} for qbn in qb_names},
         'data_to_fit': {qbn: 'pe' for qbn in qb_names},
         'preparation_params': prep_params,
         'hard_sweep_params': {'phases': {'values': phases,
                                         'unit': 'rad'}}
         })

    MC.run(label, exp_metadata=exp_metadata)

    if analyze:
        channel_map = {
            qb.name: qb.int_log_det.value_names[0] + ' ' + qb.instr_uhf() for qb in
            qubits}
        tda.MultiQubit_TimeDomain_Analysis(qb_names=qb_names, options_dict=dict(
            channel_map=channel_map
        ))


def measure_tomography(qubits, prep_sequence, state_name,
                       rots_basis=('I', 'X180', 'Y90', 'mY90', 'X90', 'mX90'),
                       use_cal_points=True,
                       preselection=True,
                       rho_target=None,
                       shots=4096,
                       ro_spacing=1e-6,
                       ro_slack=10e-9,
                       thresholded=False,
                       liveplot=True,
                       nreps=1, run=True,
                       upload=True):
    exp_metadata = {}

    for qb in qubits:
        MC = qb.instr_mc.get_instr()

    for qb in qubits:
        qb.prepare(drive='timedomain')

    if ro_spacing is None:
        ro_spacing = calculate_minimal_readout_spacing(qubits, ro_slack,
                                                       drive_pulses=1)

    qubit_names = [qb.name for qb in qubits]
    if preselection:
        label = '{}_tomography_ssro_preselection_{}'.format(state_name, '-'.join(
            [qb.name for qb in qubits]))
    else:
        label = '{}_tomography_ssro_{}'.format(state_name, '-'.join(
            [qb.name for qb in qubits]))

    operation_dict = get_operation_dict(qubits)
    seq_tomo, seg_list_tomo = mqs.n_qubit_tomo_seq(
        qubit_names, operation_dict, prep_sequence=prep_sequence,
        rots_basis=rots_basis, return_seq=True, upload=False,
        preselection=preselection, ro_spacing=ro_spacing)
    seg_list = seg_list_tomo

    if use_cal_points:
        seq_cal, seg_list_cal = mqs.n_qubit_ref_all_seq(
            qubit_names, operation_dict, return_seq=True, upload=False,
            preselection=preselection, ro_spacing=ro_spacing)
        seg_list += seg_list_cal

    seq = sequence.Sequence(label)
    for seg in seg_list:
        seq.add(seg)

    # reuse sequencer memory by repeating readout pattern
    for qbn in qubit_names:
        seq.repeat_ro(f"RO {qbn}", operation_dict)

    n_segments = seq.n_acq_elements()
    sf = awg_swf2.n_qubit_seq_sweep(seq_len=n_segments)
    if shots > 1048576:
        shots = 1048576 - 1048576 % n_segments
    if thresholded:
        df = get_multiplexed_readout_detector_functions(
            qubits, nr_shots=shots)['dig_log_det']
    else:
        df = get_multiplexed_readout_detector_functions(
            qubits, nr_shots=shots)['int_log_det']

    # get channel map
    channel_map = get_meas_obj_value_names_map(qubits, df)
    # the above function returns channels in a list, but the state tomo analysis
    # expects a single string as values, not list
    for qb in qubits:
        if len(channel_map[qb.name]) == 1:
            channel_map[qb.name] = channel_map[qb.name][0]

    # todo Calibration point description code should be a reusable function
    #   but where?
    if use_cal_points:
        # calibration definition for all combinations
        cal_defs = []
        for i, name in enumerate(itertools.product("ge", repeat=len(qubits))):
            cal_defs.append({})
            for qb in qubits:
                if preselection:
                    cal_defs[i][channel_map[qb.name]] = \
                        [2 * len(seg_list) + 2 * i + 1]
                else:
                    cal_defs[i][channel_map[qb.name]] = \
                        [len(seg_list) + i]
    else:
        cal_defs = None

    exp_metadata["n_segments"] = n_segments
    exp_metadata["rots_basis"] = rots_basis
    if rho_target is not None:
        exp_metadata["rho_target"] = rho_target
    exp_metadata["cal_points"] = cal_defs
    exp_metadata["channel_map"] = channel_map
    exp_metadata["use_preselection"] = preselection

    if upload:
        ps.Pulsar.get_instance().program_awgs(seq)

    MC.live_plot_enabled(liveplot)
    MC.soft_avg(1)
    MC.set_sweep_function(sf)
    MC.set_sweep_points(np.arange(n_segments))
    MC.set_sweep_function_2D(swf.None_Sweep())
    MC.set_sweep_points_2D(np.arange(nreps))
    MC.set_detector_function(df)
    if run:
        MC.run_2D(label, exp_metadata=exp_metadata)


def measure_two_qubit_randomized_benchmarking(
        qb1, qb2, cliffords, nr_seeds, cz_pulse_name,
        character_rb=False, net_clifford=0,
        clifford_decomposition_name='HZ', interleaved_gate=None,
        n_cal_points_per_state=2, cal_states=tuple(),
        label=None, prep_params=None, upload=True, analyze_RB=True,
        classified=True, correlated=False, thresholded=True, averaged=True):

    qb1n = qb1.name
    qb2n = qb2.name
    qubits = [qb1, qb2]

    if label is None:
        if interleaved_gate is None:
            label = 'RB_{}_{}_seeds_{}_cliffords_{}{}'.format(
                clifford_decomposition_name, nr_seeds, cliffords[-1],
                qb1n, qb2n)
        else:
            label = 'IRB_{}_{}_{}_seeds_{}_cliffords_{}{}'.format(
                interleaved_gate, clifford_decomposition_name, nr_seeds,
                cliffords[-1], qb1n, qb2n)

    for qb in qubits:
        MC = qb.instr_mc.get_instr()
        qb.prepare(drive='timedomain')

    if prep_params is None:
        prep_params = get_multi_qubit_prep_params(
            [qb.preparation_params() for qb in [qb1, qb2]])

    cal_states = CalibrationPoints.guess_cal_states(cal_states)
    cp = CalibrationPoints.multi_qubit([qb1n, qb2n], cal_states,
                                       n_per_state=n_cal_points_per_state)

    operation_dict = get_operation_dict(qubits)
    sequences, hard_sweep_points, soft_sweep_points = \
        mqs.two_qubit_randomized_benchmarking_seqs(
            qb1n=qb1n, qb2n=qb2n, operation_dict=operation_dict,
            cliffords=cliffords, nr_seeds=np.arange(nr_seeds),
            max_clifford_idx=24**2 if character_rb else 11520,
            cz_pulse_name=cz_pulse_name, net_clifford=net_clifford,
            clifford_decomposition_name=clifford_decomposition_name,
            interleaved_gate=interleaved_gate, upload=False,
            cal_points=cp, prep_params=prep_params)

    hard_sweep_func = awg_swf.SegmentHardSweep(
        sequence=sequences[0], upload=upload,
        parameter_name='Nr. Cliffords', unit='')
    MC.set_sweep_function(hard_sweep_func)
    MC.set_sweep_points(hard_sweep_points if classified else
                        hard_sweep_points*max(qb.acq_shots() for qb in qubits))

    MC.set_sweep_function_2D(awg_swf.SegmentSoftSweep(
        hard_sweep_func, sequences, 'Nr. Seeds', ''))
    MC.set_sweep_points_2D(soft_sweep_points)
    det_get_values_kws = {'classified': classified,
                          'correlated': correlated,
                          'thresholded': thresholded,
                          'averaged': averaged}
    if classified:
        det_type = 'int_avg_classif_det'
        nr_shots = max(qb.acq_averages() for qb in qubits)
    else:
        det_type = 'int_log_det'
        nr_shots = max(qb.acq_shots() for qb in qubits)
    det_func = get_multiplexed_readout_detector_functions(
        qubits, nr_averages=max(qb.acq_averages() for qb in qubits),
        nr_shots=nr_shots, det_get_values_kws=det_get_values_kws)[det_type]
    MC.set_detector_function(det_func)

    # create sweep points
    sp = SweepPoints('nr_seeds', np.arange(nr_seeds), '', 'Nr. Seeds')
    sp.add_sweep_dimension()
    sp.add_sweep_parameter('cliffords', cliffords, '',
                           'Number of applied Cliffords, $m$')

    # create analysis pipeline object
    meas_obj_value_names_map = get_meas_obj_value_names_map(qubits, det_func)
    mobj_names = list(meas_obj_value_names_map)
    pp = ProcessingPipeline(meas_obj_value_names_map)
    for i, mobjn in enumerate(mobj_names):
        pp.add_node(
            'average_data', keys_in='raw',
            shape=(len(cliffords), nr_seeds), meas_obj_names=[mobjn])
        pp.add_node(
            'get_std_deviation', keys_in='raw',
            shape=(len(cliffords), nr_seeds), meas_obj_names=[mobjn])
        pp.add_node(
            'SingleQubitRBAnalysis', keys_in='previous average_data',
            std_keys='previous get_std_deviation',
            meas_obj_names=[mobjn], plot_T1_lim=False, d=4)
    # create experimental metadata
    exp_metadata = {'preparation_params': prep_params,
                    'cal_points': repr(cp),
                    'sweep_points': sp,
                    'meas_obj_sweep_points_map':
                       {qbn: ['nr_seeds', 'cliffords'] for qbn in mobj_names},
                    'meas_obj_value_names_map': meas_obj_value_names_map,
                    'processing_pipe': pp}
    MC.run_2D(name=label, exp_metadata=exp_metadata)

    if analyze_RB:
        pla.PipelineDataAnalysis()


def measure_n_qubit_simultaneous_randomized_benchmarking(
        qubits, f_LO,
        nr_cliffords=None, nr_seeds=50,
        gate_decomp='HZ', interleaved_gate=None,
        cal_points=False, nr_averages=None,
        thresholded=True,
        experiment_channels=None,
        soft_avgs=1, analyze_RB=True,
        MC=None, UHFQC=None, pulsar=None,
        label=None, verbose=False, run=True):
    '''
    Performs a simultaneous randomized benchmarking experiment on n qubits.
    type(nr_cliffords) == array
    type(nr_seeds) == int

    Args:
        qubits (list): list of qubit objects to perfomr RB on
        f_LO (float): readout LO frequency
        nr_cliffords (numpy.ndarray): numpy.arange(max_nr_cliffords), where
            max_nr_cliffords is the number of Cliffords in the longest seqeunce
            in the RB experiment
        nr_seeds (int): the number of times to repeat each Clifford sequence of
            length nr_cliffords[i]
        gate_decomposition (str): 'HZ' or 'XY'
        interleaved_gate (str): used for regular single qubit Clifford IRB
            string referring to one of the gates in the single qubit
            Clifford group
        thresholded (bool): whether to use the thresholding feature
            of the UHFQC
        experiment_channels (list or tuple): all the qb UHFQC RO channels used
            in the experiment. Not always just the RO channels for the qubits
            passed in to this function. The user might be running an n qubit
            experiment but is now only measuring a subset of them. This function
            should not use the channels for the unused qubits as correlation
            channels because this will change the settings of that channel.
        soft_avgs (int): number of soft averages to use
        MC: MeasurementControl object
        UHFQC: UHFQC object
        pulsar: pulsar object or AWG object
        label (str): measurement label
        verbose (bool): print runtime info
    '''

    if nr_cliffords is None:
        raise ValueError("Unspecified nr_cliffords.")
    if UHFQC is None:
        UHFQC = qubits[0].UHFQC
        log.warning("Unspecified UHFQC instrument. Using qubits[0].UHFQC.")
    if pulsar is None:
        pulsar = qubits[0].AWG
        log.warning("Unspecified pulsar instrument. Using qubits[0].AWG.")
    if MC is None:
        MC = qubits[0].MC
        log.warning("Unspecified MC object. Using qubits[0].MC.")
    if experiment_channels is None:
        experiment_channels = []
        for qb in qubits:
            experiment_channels += [qb.RO_acq_weight_function_I()]
        log.warning('experiment_channels is None. Using only the channels '
                    'in the qubits RO_acq_weight_function_I parameters.')
    if label is None:
        label = 'SRB_{}_{}_seeds_{}_cliffords_qubits{}'.format(
            gate_decomp, nr_seeds, nr_cliffords[-1] if
            hasattr(nr_cliffords, '__iter__') else nr_cliffords,
            ''.join([qb.name[-1] for qb in qubits]))

    key = 'int'
    if thresholded:
        key = 'dig'
        log.warning('Make sure you have set them!.')
        label += '_thresh'

    if nr_averages is None:
        nr_averages = max(qb.RO_acq_averages() for qb in qubits)
    operation_dict = get_operation_dict(qubits)
    qubit_names_list = [qb.name for qb in qubits]
    for qb in qubits:
        qb.prepare_for_timedomain(multiplexed=True)
    multiplexed_pulse(qubits, f_LO, upload=True)

    if len(qubits) == 2:
        if not hasattr(nr_cliffords, '__iter__'):
            raise ValueError('For a two qubit experiment, nr_cliffords must '
                             'be an array of sequence lengths.')

        correlations = [(qubits[0].RO_acq_weight_function_I(),
                         qubits[1].RO_acq_weight_function_I())]
        det_func = get_multiplexed_readout_detector_functions(
            qubits, nr_averages=nr_averages, used_channels=experiment_channels,
            correlations=correlations)[key + '_corr_det']
        hard_sweep_points = np.arange(nr_seeds)
        hard_sweep_func = \
            awg_swf2.n_qubit_Simultaneous_RB_fixed_length(
                qubit_names_list=qubit_names_list,
                operation_dict=operation_dict,
                nr_cliffords_value=nr_cliffords[0],
                nr_seeds_array=np.arange(nr_seeds),
                # clifford_sequence_list=clifford_sequence_list,
                upload=False,
                gate_decomposition=gate_decomp,
                interleaved_gate=interleaved_gate,
                verbose=verbose, cal_points=cal_points)
        soft_sweep_points = nr_cliffords
        soft_sweep_func = \
            awg_swf2.n_qubit_Simultaneous_RB_sequence_lengths(
                n_qubit_RB_sweepfunction=hard_sweep_func)

    else:
        nr_shots = nr_averages * nr_seeds
        det_func = get_multiplexed_readout_detector_functions(
            qubits, nr_shots=nr_shots)[key + '_log_det']

        hard_sweep_points = np.tile(np.arange(nr_seeds), nr_averages)
        # hard_sweep_points = np.arange(nr_shots)
        hard_sweep_func = \
            awg_swf2.n_qubit_Simultaneous_RB_fixed_length(
                qubit_names_list=qubit_names_list,
                operation_dict=operation_dict,
                nr_cliffords_value=nr_cliffords[0],
                nr_seeds_array=np.arange(nr_seeds),
                # clifford_sequence_list=clifford_sequence_list,
                upload=False,
                gate_decomposition=gate_decomp,
                interleaved_gate=interleaved_gate,
                verbose=verbose, cal_points=cal_points)
        soft_sweep_points = nr_cliffords
        soft_sweep_func = \
            awg_swf2.n_qubit_Simultaneous_RB_sequence_lengths(
                n_qubit_RB_sweepfunction=hard_sweep_func)

    if cal_points:
        step = np.abs(hard_sweep_points[-1] - hard_sweep_points[-2])
        hard_sweep_points_to_use = np.concatenate(
            [hard_sweep_points,
             [hard_sweep_points[-1] + step, hard_sweep_points[-1] + 2 * step]])
    else:
        hard_sweep_points_to_use = hard_sweep_points

    MC.soft_avg(soft_avgs)
    MC.set_sweep_function(hard_sweep_func)
    MC.set_sweep_points(hard_sweep_points_to_use)

    MC.set_sweep_function_2D(soft_sweep_func)
    MC.set_sweep_points_2D(soft_sweep_points)

    MC.set_detector_function(det_func)
    if run:
        MC.run_2D(label)

    if len(qubits) == 2:
        ma.MeasurementAnalysis(label=label, TwoD=True, close_file=True)

        if analyze_RB:
            rbma.Simultaneous_RB_Analysis(
                qb_names=[qb.name for qb in qubits],
                use_latest_data=True,
                gate_decomp=gate_decomp,
                add_correction=True)

    return MC


def cphase_gate_tuneup_predictive(qbc, qbt, qbr, initial_values: list,
                                  std_deviations: list = [20e-9, 0.02],
                                  phases=None, MC=None,
                                  estimator='GRNN_neupy',
                                  hyper_parameter_dict: dict = None,
                                  sampling_numbers: list = [70, 30],
                                  max_measurements=2,
                                  tol=[0.016, 0.05],
                                  timestamps: list = None,
                                  update=False, full_output=True,
                                  fine_tune=True, fine_tune_minmax=None):
    '''
    Args:
        qb_control (QuDev_Transmon): control qubit (with flux pulses)
        qb_target (QuDev_Transmon): target qubit
        phases (numpy array): phases used in the Ramsey measurement
        timestamps (list): measurement history. Enables collecting
                           datapoints from existing measurements and add them
                           to the training set. If there are existing timestamps,
                           cphases and population losses will be extracted from
                           all timestamps in the list. It will be optimized for
                           the combined data then and a cphase measurement will
                           be run with the optimal parameters. Possibly more data
                           will be taken after the first optimization round.
    Returns:
        pulse_length_best_value, pulse_amplitude_best_value

    '''
    ############## CHECKING INPUT #######################
    if not update:
        log.warning("Does not automatically update the CZ pulse length "
                    "and amplitude. "
                    "Set update=True if you want this!")
    if not (isinstance(sampling_numbers, list) or
            isinstance(sampling_numbers, np.ndarray)):
        sampling_numbers = [sampling_numbers]
    if max_measurements != len(sampling_numbers):
        log.warning('Did not provide sampling number for each iteration '
                    'step! Additional iterations will be carried out with the'
                    'last value in sampling numbers ')
    if len(initial_values) != 2:
        logging.error('Incorrect number of input mean values for Gaussian '
                      'sampling provided!')
    if len(std_deviations) != 2:
        logging.error('Incorrect number of standard deviations for Gaussian '
                      'sampling provided!')
    if hyper_parameter_dict is None:
        log.warning('\n No hyperparameters passed to predictive mixer '
                    'calibration routine. Default values for the estimator'
                    'will be used!\n')

        hyper_parameter_dict = {'cv_n_fold': 10,
                                'std_scaling': [0.4, 0.4]}

    if phases is None:
        phases = np.linspace(0, 2 * np.pi, 16, endpoint=False)
    phases = np.concatenate((phases, phases))

    if MC is None:
        MC = qbc.MC

    if not isinstance(timestamps, list):
        if timestamps is None:
            timestamps = []
        else:
            timestamps = [timestamps]
    timestamps_iter = copy.deepcopy(timestamps)
    target_value_names = [r"$|\phi_c/\pi - 1| [a.u]$", 'Population Loss [%]']
    std_factor = 0.2

    ################## START ROUTINE ######################

    pulse_length_best = initial_values[0]
    pulse_amplitude_best = initial_values[1]
    std_length = std_deviations[0]
    std_amp = std_deviations[1]
    iteration = 0

    cphase_testing_agent = Averaged_Cphase_Measurement(qbc, qbt, qbr, 32, MC,
                                                       n_average=5, tol=tol)

    while not cphase_testing_agent.converged:
        training_grid = None
        target_values = None

        for i, t in enumerate(timestamps_iter):

            flux_pulse_ma = ma.Fluxpulse_Ramsey_2D_Analysis_Predictive(
                timestamp=t,
                label='CPhase_measurement_{}_{}'.format(qbc.name, qbt.name),
                qb_name=qbc.name, cal_points=False, plot=False,
                save_plot=False,
                reference_measurements=True, only_cos_fits=True)

            cphases = flux_pulse_ma.cphases
            population_losses = flux_pulse_ma.population_losses

            target_phases = np.abs(np.abs(cphases / np.pi) - 1.)
            target_pops = np.abs(population_losses)

            new_train_values = np.array([flux_pulse_ma.sweep_points_2D[0][::2],
                                         flux_pulse_ma.sweep_points_2D[1][::2]]).T
            new_target_values = np.array([target_phases, target_pops]).T
            training_grid, target_values = generate_new_training_set(
                new_train_values,
                new_target_values,
                training_grid=training_grid,
                target_values=target_values)

            if iteration == 0:
                log.info('Added {} training samples from timestamp {}!' \
                      .format(np.shape(new_train_values)[0], t))

        data_size = 0 if training_grid is None else np.shape(training_grid)[0]

        # if not (iteration == 0 and timestamps_iter):
        log.info('\n{} samples before Iteration {}'.format(data_size,
                                                        iteration))
        if iteration >= len(sampling_numbers):
            sampling_number = sampling_numbers[-1]
        else:
            sampling_number = sampling_numbers[iteration]
        if iteration > 0:
            std_length *= std_factor  # rescale std deviations for next round
            std_amp *= std_factor

        new_flux_lengths = np.random.normal(pulse_length_best,
                                            std_length,
                                            sampling_number)
        new_flux_lengths = np.abs(new_flux_lengths)
        new_flux_amps = np.random.normal(pulse_amplitude_best,
                                         std_amp,
                                         sampling_number)
        log.info('measuring {} samples in iteration {} \n'. \
              format(sampling_number, iteration))

        cphases, population_losses, flux_pulse_ma = \
            measure_cphase(qbc, qbt, qbr,
                           new_flux_lengths, new_flux_amps,
                           phases=phases,
                           plot=False,
                           MC=MC)

        target_phases = np.abs(np.abs(cphases / np.pi) - 1.)
        target_pops = np.abs(population_losses)
        new_train_values = np.array([flux_pulse_ma.sweep_points_2D[0][::2],
                                     flux_pulse_ma.sweep_points_2D[1][::2]]).T
        new_target_values = np.array([target_phases, target_pops]).T

        training_grid, target_values = generate_new_training_set(
            new_train_values,
            new_target_values,
            training_grid=training_grid,
            target_values=target_values)
        new_timestamp = flux_pulse_ma.timestamp_string

        # train and test
        target_norm = np.sqrt(target_values[:, 0] ** 2 + target_values[:, 1] ** 2)
        min_ind = np.argmin(target_norm)
        x_init = [training_grid[min_ind, 0], training_grid[min_ind, 1]]
        a_pred = ma.OptimizationAnalysis_Predictive2D(training_grid,
                                                      target_values,
                                                      flux_pulse_ma,
                                                      x_init=x_init,
                                                      estimator=estimator,
                                                      hyper_parameter_dict=hyper_parameter_dict,
                                                      target_value_names=target_value_names)
        pulse_length_best = a_pred.optimization_result[0]
        pulse_amplitude_best = a_pred.optimization_result[1]
        cphase_testing_agent.lengths_opt.append(pulse_length_best)
        cphase_testing_agent.amps_opt.append(pulse_amplitude_best)

        # Get cphase with optimized values
        cphase_opt, population_loss_opt = cphase_testing_agent. \
            yield_new_measurement()

        if fine_tune:
            log.info('optimized flux parameters good enough for finetuning.\n'
                  'Finetuning amplitude with 6 values at fixed flux length!')
            if fine_tune_minmax is None:
                lower_amp = pulse_amplitude_best - std_amp
                higher_amp = pulse_amplitude_best + std_amp
            else:
                lower_amp = pulse_amplitude_best - fine_tune_minmax
                higher_amp = pulse_amplitude_best + fine_tune_minmax

            finetune_amps = np.linspace(lower_amp, higher_amp, 6)
            pulse_amplitude_best = cphase_finetune_parameters(
                qbc, qbt, qbr,
                pulse_length_best,
                finetune_amps, phases, MC)
            cphase_testing_agent.lengths_opt.append(pulse_length_best)
            cphase_testing_agent.amps_opt.append(pulse_amplitude_best)
            cphase_testing_agent.yield_new_measurement()

        # check success of iteration step
        if cphase_testing_agent.converged:
            log.info('Cphase optimization converged in iteration {}.'. \
                  format(iteration))

        elif iteration + 1 >= max_measurements:
            cphase_testing_agent.converged = True
            log.warning('\n maximum iterations exceeded without hitting'
                        ' specified tolerance levels for optimization!\n')
        else:
            log.info('Iteration {} finished. Not converged with cphase {}*pi and '
                  'population recovery {} %' \
                  .format(iteration, cphase_testing_agent.cphases[-1],
                          np.abs(1. - cphase_testing_agent.pop_losses[-1]) * 100))

            log.info('Running Iteration {} of {} ...'.format(iteration + 1,
                                                          max_measurements))

        if len(cphase_testing_agent.cphases) >= 2:
            cphases1 = cphase_testing_agent.cphases[-1]
            cphases2 = cphase_testing_agent.cphases[-2]
            if cphases1 > cphases2:
                std_factor = 1.5

        if new_timestamp is not None:
            timestamps_iter.append(new_timestamp)
        iteration += 1

    cphase_opt = cphase_testing_agent.cphases[-1]
    population_recovery_opt = np.abs(
        1. - cphase_testing_agent.pop_losses[-1]) * 100
    pulse_length_best = cphase_testing_agent.lengths_opt[-1]
    pulse_amplitude_best = cphase_testing_agent.amps_opt[-1]
    std_cphase = cphase_testing_agent.cphase_std

    log.info('CPhase optimization finished with optimal values: \n',
          'Controlled Phase QBc={} Qb Target={}: '.format(qbc.name, qbt.name),
          cphase_opt, r" ($ \pm $", std_cphase, ' )', r"$\pi$", '\n',
          'Population Recovery |e> Qb Target: {}% \n' \
          .format(population_recovery_opt),
          '@ flux pulse Paramters: \n',
          'Pulse Length: {:0.1f} ns \n'.format(pulse_length_best * 1e9),
          'Pulse Ampllitude: {:0.4f} V \n'.format(pulse_amplitude_best))
    if update:
        qbc.set('CZ_{}_amp'.format(qbt.name), pulse_amplitude_best)
        qbc.set('CZ_{}_length'.format(qbt.name), pulse_length_best)
    if full_output:
        return pulse_length_best, pulse_amplitude_best, \
               [population_recovery_opt, cphase_opt], [std_cphase]
    else:
        return pulse_length_best, pulse_amplitude_best


def cphase_finetune_parameters(qbc, qbt, qbr, flux_length, flux_amplitudes,
                               phases, MC, save_fig=True, show=True):
    """
    measures cphases for a single slice of chevron with fixed flux length.
    Returns the best amplitude in flux_amplitudes for a cphase of pi.
    """
    flux_lengths = len(flux_amplitudes) * [flux_length]
    cphases, population_losses, ma_ram2D = \
        measure_cphase(qbc, qbt, qbr,
                       flux_lengths,
                       flux_amplitudes,
                       phases=phases,
                       plot=True,
                       MC=MC,
                       fit_statistics=False)
    cphases %= 2 * np.pi
    fit_res = lmfit.Model(lambda x, m, b: m * np.tan(x / 2 - np.pi / 2) + b).fit(
        x=cphases, data=flux_amplitudes, m=1, b=np.mean(flux_amplitudes))
    best_amp = fit_res.model.func(np.pi, **fit_res.best_values)
    amps_model = fit_res.model.func(cphases, **fit_res.best_values)
    fig, ax = plt.subplots()
    ax.plot(cphases * 180 / np.pi, flux_amplitudes / 1e-3, 'o-')
    ax.plot(cphases * 180 / np.pi, amps_model / 1e-3, '-r')
    ax.hlines(best_amp / 1e-3, cphases[0] * 180 / np.pi, cphases[-1] * 180 / np.pi)
    ax.vlines(180, flux_amplitudes.min() / 1e-3, flux_amplitudes.max() / 1e-3)
    ax.set_ylabel('Flux pulse amplitude (mV)')
    ax.set_xlabel('Conditional phase (rad)')
    ax.set_title('CZ {}-{}'.format(qbc.name, qbt.name))

    ax.text(0.5, 0.95, 'Best amp = {:.6f} V'.format(best_amp),
            horizontalalignment='center', verticalalignment='top',
            transform=ax.transAxes)

    if save_fig:
        fig_title = 'CPhase_amp_sweep_{}_{}'.format(qbc.name, qbt.name)
        fig_title = '{}--{:%Y%m%d_%H%M%S}'.format(
            fig_title, datetime.datetime.now())
        save_folder = ma_ram2D.folder
        filename = os.path.abspath(os.path.join(save_folder, fig_title + '.png'))
        fig.savefig(filename, bbox_inches='tight')
    if show:
        plt.show()

    return best_amp


def measure_measurement_induced_dephasing(qb_dephased, qb_targeted, phases, amps,
                                          readout_separation, nr_readouts=1,
                                          label=None, n_cal_points_per_state=1,
                                          cal_states='auto', prep_params=None,
                                          exp_metadata=None, analyze=True,
                                          upload=True, **kw):
    classified = kw.get('classified', False)
    predictive_label = kw.pop('predictive_label', False)
    if prep_params is None:
        prep_params = get_multi_qubit_prep_params(
            [qb.preparation_params() for qb in qb_dephased])

    if label is None:
        label = 'measurement_induced_dephasing_x{}_{}_{}'.format(
            nr_readouts,
            ''.join([qb.name for qb in qb_dephased]),
            ''.join([qb.name for qb in qb_targeted]))

    hard_sweep_params = {
        'phase': {'unit': 'deg',
            'values': np.tile(phases, len(amps))},
        'ro_amp_scale': {'unit': 'deg',
            'values': np.repeat(amps, len(phases))}
    }

    for qb in set(qb_targeted) | set(qb_dephased):
        MC = qb.instr_mc.get_instr()
        qb.prepare(drive='timedomain')

    cal_states = CalibrationPoints.guess_cal_states(cal_states)
    cp = CalibrationPoints.multi_qubit([qb.name for qb in qb_dephased], cal_states,
                                       n_per_state=n_cal_points_per_state)

    operation_dict = get_operation_dict(list(set(qb_dephased + qb_targeted)))
    seq, sweep_points = mqs.measurement_induced_dephasing_seq(
        [qb.name for qb in qb_targeted], [qb.name for qb in qb_dephased], operation_dict,
        amps, phases, pihalf_spacing=readout_separation, prep_params=prep_params,
        cal_points=cp, upload=False, sequence_name=label)

    hard_sweep_func = awg_swf.SegmentHardSweep(
        sequence=seq, upload=upload,
        parameter_name='readout_idx', unit='')
    MC.set_sweep_function(hard_sweep_func)
    MC.set_sweep_points(sweep_points)

    det_name = 'int_avg{}_det'.format('_classif' if classified else '')
    det_func = get_multiplexed_readout_detector_functions(
        qb_dephased, nr_averages=max(qb.acq_averages() for qb in qb_dephased)
    )[det_name]
    MC.set_detector_function(det_func)

    if exp_metadata is None:
        exp_metadata = {}
    exp_metadata.update({'qb_dephased': [qb.name for qb in qb_dephased],
                         'qb_targeted': [qb.name for qb in qb_targeted],
                         'preparation_params': prep_params,
                         'cal_points': repr(cp),
                         'classified_ro': classified,
                         'rotate': len(cal_states) != 0 and not classified,
                         'data_to_fit': {qb.name: 'pe' for qb in qb_dephased},
                         'hard_sweep_params': hard_sweep_params})

    MC.run(label, exp_metadata=exp_metadata)

    tda.MeasurementInducedDephasingAnalysis(qb_names=[qb.name for qb in qb_dephased])


def calibrate_n_qubits(qubits, f_LO, sweep_points_dict, sweep_params=None,
                       artificial_detuning=None,
                       cal_points=True, no_cal_points=4, upload=True,
                       MC=None, soft_avgs=1, n_rabi_pulses=1,
                       thresholded=False,  # analyses can't do thresholded=True!
                       analyze=True, update=False,
                       UHFQC=None, pulsar=None, **kw):
    """
    Args:
        qubits: list of qubits
        f_LO: multiplexed RO LO freq
        sweep_points_dict:  dict of the form {msmt_name: sweep_points_array}
            where msmt_name must be one of the following:
            ['rabi', 'n_rabi', 'ramsey', 'qscale', 'T1', 'T2'}
        sweep_params: this function defines this variable for each msmt. But
            see the seqeunce function mqs.general_multi_qubit_seq for details
        artificial_detuning: for ramsey and T2 (echo) measurements. It is
            ignored for the other measurements
        cal_points: whether to prepare cal points or not
        no_cal_points: how many cal points to prepare
        upload: whether to upload to AWGs
        MC: MC object
        soft_avgs:  soft averages
        n_rabi_pulses: for the n_rabi measurement
        thresholded: whether to threshold the results (NOT IMPLEMENTED)
        analyze: whether to analyze
        update: whether to update relevant parameters based on analysis
        UHFQC: UHFQC object
        pulsar: pulsar

    Kwargs:
        This function can also add dynamical decoupling (DD) pulses with the
        following parameters:

        nr_echo_pulses (int, default=0): number of DD pulses; if 0 then this
            function will not add DD pulses
        UDD_scheme (bool, default=True): if True, it uses the Uhrig DD scheme,
            else it uses the CPMG scheme
        idx_DD_start (int, default:-1): index of the first DD pulse in the
            waveform for a single qubit. For example, is we have n=3 qubits,
            and have 4 pulses per qubit, and we want to inset DD pulses
            between the first and second pulse, then idx_DD_start = 1.
            For a Ramsey experiment (2 pulses per qubit), idx_DD_start = -1
            (default value) and the DD pulses are inserted between the
            two pulses.

        You can also add the kwargs used in the standard TD analysis functions.
    """

    if MC is None:
        MC = qubits[0].MC
    if UHFQC is None:
        UHFQC = qubits[0].UHFQC
    if pulsar is None:
        pulsar = qubits[0].AWG
    artificial_detuning_echo = kw.pop('artificial_detuning_echo', None)

    qubit_names = [qb.name for qb in qubits]
    if len(qubit_names) == 1:
        msmt_suffix = qubits[0].msmt_suffix
    elif len(qubit_names) > 5:
        msmt_suffix = '_{}qubits'.format(len(qubit_names))
    else:
        msmt_suffix = '_qbs{}'.format(''.join([i[-1] for i in qubit_names]))

    sweep_points_dict = deepcopy(sweep_points_dict)
    for key, spts in sweep_points_dict.items():
        if spts is None:
            if key == 'n_rabi':
                sweep_points_dict[key] = {}
                for qb in qubits:
                    sweep_points_dict[key][qb.name] = \
                        np.linspace(
                            (n_rabi_pulses - 1) * qb.amp180() / n_rabi_pulses,
                            min((n_rabi_pulses + 1) * qb.amp180() / n_rabi_pulses,
                                0.9), 41)
            else:
                raise ValueError('Sweep points for {} measurement are not '
                                 'defined.'.format(key))

    if cal_points:
        sweep_points_dict = deepcopy(sweep_points_dict)
        for key, spts in sweep_points_dict.items():
            if not isinstance(spts, dict):
                if key == 'qscale':
                    temp_array = np.zeros(3 * spts.size)
                    np.put(temp_array, list(range(0, temp_array.size, 3)), spts)
                    np.put(temp_array, list(range(1, temp_array.size, 3)), spts)
                    np.put(temp_array, list(range(2, temp_array.size, 3)), spts)
                    spts = temp_array
                    step = np.abs(spts[-1] - spts[-4])
                else:
                    step = np.abs(spts[-1] - spts[-2])
                if no_cal_points == 4:
                    sweep_points_dict[key] = np.concatenate(
                        [spts, [spts[-1] + step, spts[-1] + 2 * step,
                                spts[-1] + 3 * step, spts[-1] + 4 * step]])
                elif no_cal_points == 2:
                    sweep_points_dict[key] = np.concatenate(
                        [spts, [spts[-1] + step, spts[-1] + 2 * step]])
                else:
                    sweep_points_dict[key] = spts
            else:
                for k in spts:
                    if key == 'qscale':
                        temp_array = np.zeros(3 * spts[k].size)
                        np.put(temp_array, list(range(0, temp_array.size, 3)),
                               spts[k])
                        np.put(temp_array, list(range(1, temp_array.size, 3)),
                               spts[k])
                        np.put(temp_array, list(range(2, temp_array.size, 3)),
                               spts[k])
                        spts[k] = temp_array
                        step = np.abs(spts[k][-1] - spts[k][-4])
                    else:
                        step = np.abs(spts[k][-1] - spts[k][-2])
                    if no_cal_points == 4:
                        sweep_points_dict[key][k] = np.concatenate(
                            [spts[k], [spts[k][-1] + step, spts[k][-1] + 2 * step,
                                       spts[k][-1] + 3 * step,
                                       spts[k][-1] + 4 * step]])
                    elif no_cal_points == 2:
                        sweep_points_dict[key][k] = np.concatenate(
                            [spts[k],
                             [spts[k][-1] + step, spts[k][-1] + 2 * step]])
                    else:
                        sweep_points_dict[key][k] = spts[k]

    # set up multiplexed readout
    multiplexed_pulse(qubits, f_LO, upload=True)
    operation_dict = get_operation_dict(qubits)
    if thresholded:
        key = 'dig'
    else:
        key = 'int'

    nr_averages = max([qb.RO_acq_averages() for qb in qubits])
    df = get_multiplexed_readout_detector_functions(
        qubits, nr_averages=nr_averages)[key + '_avg_det']

    for qb in qubits:
        qb.prepare_for_timedomain(multiplexed=True)

    # Do measurements
    # RABI
    if 'rabi' in sweep_points_dict:
        exp_metadata = {}
        sweep_points = sweep_points_dict['rabi']

        if sweep_params is None:
            sweep_params = (
                ('X180', {'pulse_pars': {'amplitude': (lambda sp: sp)},
                          'repeat': 1}),
            )

        sf = awg_swf2.calibrate_n_qubits(sweep_params=sweep_params,
                                         sweep_points=sweep_points,
                                         qubit_names=qubit_names,
                                         operation_dict=operation_dict,
                                         cal_points=cal_points,
                                         upload=upload,
                                         parameter_name='amplitude',
                                         unit='V', **kw)

        MC.soft_avg(soft_avgs)
        MC.set_sweep_function(sf)
        MC.set_sweep_points(sweep_points)
        MC.set_detector_function(df)
        label = 'Rabi' + msmt_suffix
        if isinstance(sweep_points, dict):
            exp_metadata = {'sweep_points_dict': sweep_points}
        MC.run(label, exp_metadata=exp_metadata)
        sweep_params = None

        if analyze:
            rabi_ana = tda.RabiAnalysis(qb_names=qubit_names)
            if update:
                for qb in qubits:
                    try:
                        qb.amp180(rabi_ana.proc_data_dict[
                                      'analysis_params_dict'][qb.name]['piPulse'])
                        qb.amp90_scale(0.5)
                    except AttributeError as e:
                        log.warning('%s. This parameter will not be '
                                    'updated.' % e)

    # N-RABI
    if 'n_rabi' in sweep_points_dict:
        exp_metadata = {}
        sweep_points = sweep_points_dict['n_rabi']
        if sweep_params is None:
            sweep_params = (
                ('X180', {'pulse_pars': {'amplitude': (lambda sp: sp)},
                          'repeat': n_rabi_pulses}),
            )

        sf = awg_swf2.calibrate_n_qubits(sweep_params=sweep_params,
                                         sweep_points=sweep_points,
                                         qubit_names=qubit_names,
                                         operation_dict=operation_dict,
                                         cal_points=cal_points,
                                         upload=upload,
                                         parameter_name='amplitude',
                                         unit='V', **kw)

        MC.soft_avg(soft_avgs)
        MC.set_sweep_function(sf)
        MC.set_sweep_points(sweep_points[list(sweep_points)[0]])
        MC.set_detector_function(df)
        label = 'Rabi-n{}'.format(n_rabi_pulses) + msmt_suffix
        if isinstance(sweep_points, dict):
            exp_metadata = {'sweep_points_dict': sweep_points}
        MC.run(label, exp_metadata=exp_metadata)
        sweep_params = None

        if analyze:
            rabi_ana = tda.RabiAnalysis(qb_names=qubit_names)
            if update:
                for qb in qubits:
                    try:
                        qb.amp180(rabi_ana.proc_data_dict[
                                      'analysis_params_dict'][qb.name]['piPulse'])
                        qb.amp90_scale(0.5)
                    except AttributeError as e:
                        log.warning('%s. This parameter will not be '
                                    'updated.' % e)

    # RAMSEY
    if 'ramsey' in sweep_points_dict:
        exp_metadata = {}
        if artificial_detuning is None:
            raise ValueError('Specify an artificial_detuning for the Ramsey '
                             'measurement.')
        sweep_points = sweep_points_dict['ramsey']
        drag_pulse_length = qubits[0].nr_sigma() * qubits[0].gauss_sigma()
        zz_coupling = 470e3
        if sweep_params is None:
            sweep_params = (
                ('X90', {}),
                ('X90', {
                    'pulse_pars': {
                        'refpoint': 'start',
                        'pulse_delay': (lambda sp: sp),
                        'phase': (lambda sp:
                                  ((sp - sweep_points[0]) * artificial_detuning *
                                   360) % 360),
                        # 'basis_rotation': (lambda sp: 2*np.pi*zz_coupling *
                        #                   (sp+drag_pulse_length)*180/np.pi)
                    }}),

            )
        sf = awg_swf2.calibrate_n_qubits(sweep_params=sweep_params,
                                         sweep_points=sweep_points,
                                         qubit_names=qubit_names,
                                         operation_dict=operation_dict,
                                         cal_points=cal_points,
                                         upload=upload,
                                         parameter_name='time',
                                         unit='s', **kw)

        MC.soft_avg(soft_avgs)
        MC.set_sweep_function(sf)
        MC.set_sweep_points(sweep_points)
        MC.set_detector_function(df)
        label = 'Ramsey' + msmt_suffix
        if isinstance(sweep_points, dict):
            exp_metadata = {'sweep_points_dict': sweep_points}
        exp_metadata['artificial_detuning'] = artificial_detuning
        MC.run(label, exp_metadata=exp_metadata)
        sweep_params = None

        if analyze:
            ramsey_ana = tda.RamseyAnalysis(qb_names=qubit_names)
            if update:
                for qb in qubits:
                    try:
                        qb.f_qubit(ramsey_ana.proc_data_dict[
                                       'analysis_params_dict'][qb.name][
                                       'exp_decay_' + qb.name]['new_qb_freq'])
                    except AttributeError as e:
                        log.warning('%s. This parameter will not be '
                                    'updated.' % e)
                    try:
                        qb.T2_star(ramsey_ana.proc_data_dict[
                                       'analysis_params_dict'][qb.name][
                                       'exp_decay_' + qb.name]['T2_star'])
                    except AttributeError as e:
                        log.warning('%s. This parameter will not be '
                                    'updated.' % e)

    # QSCALE
    if 'qscale' in sweep_points_dict:
        exp_metadata = {}
        sweep_points = sweep_points_dict['qscale']

        if sweep_params is None:
            sweep_params = (
                ('X90', {'pulse_pars': {'motzoi': (lambda sp: sp)},
                         'condition': (lambda i: i % 3 == 0)}),
                ('X180', {'pulse_pars': {'motzoi': (lambda sp: sp)},
                          'condition': (lambda i: i % 3 == 0)}),
                ('X90', {'pulse_pars': {'motzoi': (lambda sp: sp)},
                         'condition': (lambda i: i % 3 == 1)}),
                ('Y180', {'pulse_pars': {'motzoi': (lambda sp: sp)},
                          'condition': (lambda i: i % 3 == 1)}),
                ('X90', {'pulse_pars': {'motzoi': (lambda sp: sp)},
                         'condition': (lambda i: i % 3 == 2)}),
                ('mY180', {'pulse_pars': {'motzoi': (lambda sp: sp)},
                           'condition': (lambda i: i % 3 == 2)}),
                ('RO', {})
            )

        sf = awg_swf2.calibrate_n_qubits(sweep_params=sweep_params,
                                         sweep_points=sweep_points,
                                         qubit_names=qubit_names,
                                         operation_dict=operation_dict,
                                         cal_points=cal_points,
                                         upload=upload,
                                         parameter_name='qscale_factor',
                                         unit='', **kw)

        MC.soft_avg(soft_avgs)
        MC.set_sweep_function(sf)
        MC.set_sweep_points(sweep_points)
        MC.set_detector_function(df)
        label = 'QScale' + msmt_suffix
        if isinstance(sweep_points, dict):
            exp_metadata = {'sweep_points_dict': sweep_points}
        MC.run(label, exp_metadata=exp_metadata)
        sweep_params = None

        if analyze:
            qscale_ana = tda.QScaleAnalysis(qb_names=qubit_names)
            if update:
                for qb in qubits:
                    try:
                        qb.motzoi(qscale_ana.proc_data_dict[
                                      'analysis_params_dict'][qb.name]['qscale'])
                    except AttributeError as e:
                        log.warning('%s. This parameter will not be '
                                    'updated.' % e)

    # T1
    if 'T1' in sweep_points_dict:
        exp_metadata = {}
        sweep_points = sweep_points_dict['T1']
        if sweep_params is None:
            sweep_params = (
                ('X180', {}),
                ('RO mux', {'pulse_pars': {'pulse_delay': (lambda sp: sp)}})
            )

        sf = awg_swf2.calibrate_n_qubits(sweep_params=sweep_params,
                                         sweep_points=sweep_points,
                                         qubit_names=qubit_names,
                                         operation_dict=operation_dict,
                                         cal_points=cal_points,
                                         upload=upload,
                                         parameter_name='time',
                                         unit='s', **kw)

        MC.soft_avg(soft_avgs)
        MC.set_sweep_function(sf)
        MC.set_sweep_points(sweep_points)
        MC.set_detector_function(df)
        label = 'T1' + msmt_suffix
        if isinstance(sweep_points, dict):
            exp_metadata = {'sweep_points_dict': sweep_points}
        MC.run(label, exp_metadata=exp_metadata)
        sweep_params = None

        if analyze:
            T1_ana = tda.T1Analysis(qb_names=qubit_names)
            if update:
                for qb in qubits:
                    try:
                        qb.T1(T1_ana.proc_data_dict['analysis_params_dict'][
                                  qb.name]['T1'])
                    except AttributeError as e:
                        log.warning('%s. This parameter will not be '
                                    'updated.' % e)
    # T2 ECHO
    if 'T2' in sweep_points_dict:
        exp_metadata = {}
        sweep_points = sweep_points_dict['T2']
        if sweep_params is None:
            sweep_params = (
                ('X90', {}),
                ('X180', {'pulse_pars': {'refpoint': 'start',
                                         'pulse_delay': (lambda sp: sp / 2)}}),
                ('X90', {'pulse_pars': {
                    'refpoint': 'start',
                    'pulse_delay': (lambda sp: sp / 2)}})
            )

        if artificial_detuning_echo is not None:
            sweep_params[-1][1]['pulse_pars']['phase'] = \
                lambda sp: ((sp - sweep_points[0]) *
                            artificial_detuning_echo * 360) % 360

        sf = awg_swf2.calibrate_n_qubits(sweep_params=sweep_params,
                                         sweep_points=sweep_points,
                                         qubit_names=qubit_names,
                                         operation_dict=operation_dict,
                                         cal_points=cal_points,
                                         upload=upload,
                                         parameter_name='time',
                                         unit='s', **kw)

        MC.soft_avg(soft_avgs)
        MC.set_sweep_function(sf)
        MC.set_sweep_points(sweep_points)
        MC.set_detector_function(df)
        label = 'T2_echo' + msmt_suffix
        if isinstance(sweep_points, dict):
            exp_metadata = {'sweep_points_dict': sweep_points,
                            'artificial_detuning': artificial_detuning_echo}
        MC.run(label, exp_metadata=exp_metadata)
        sweep_params = None

        if analyze:
            echo_ana = tda.EchoAnalysis(
                qb_names=qubit_names,
                options_dict={'artificial_detuning': artificial_detuning_echo})
            if update:
                for qb in qubits:
                    try:
                        qb.T2(echo_ana.proc_data_dict[
                                  'analysis_params_dict'][qb.name]['T2_echo'])
                    except AttributeError as e:
                        log.warning('%s. This parameter will not be '
                                    'updated.' % e)


def measure_chevron(qbc, qbt, qbr, hard_sweep_params, soft_sweep_params,
                    cz_pulse_name, upload=True, label=None,
                    classified=False, n_cal_points_per_state=2,
                    cal_states='auto', prep_params=None,
                    exp_metadata=None, analyze=True):

    if len(list(soft_sweep_params)) > 1:
        log.warning('There is more than one soft sweep parameter.')
    if label is None:
        label = 'Chevron_{}{}'.format(qbc.name, qbt.name)
    MC = qbr.instr_mc.get_instr()
    for qb in [qbc, qbt, qbr]:
        qb.prepare(drive='timedomain')

    cal_states = CalibrationPoints.guess_cal_states(cal_states)
    cp = CalibrationPoints.single_qubit(qbr.name, cal_states,
                                        n_per_state=n_cal_points_per_state)

    if prep_params is None:
        prep_params = \
            get_multi_qubit_prep_params([qb.preparation_params()
                                         for qb in [qbc, qbt]])
    sequences, hard_sweep_points, soft_sweep_points = \
        fsqs.chevron_seqs(
            qbc_name=qbc.name, qbt_name=qbt.name, qbr_name=qbr.name,
            hard_sweep_dict=hard_sweep_params,
            soft_sweep_dict=soft_sweep_params,
            operation_dict=get_operation_dict([qbc, qbt, qbr]),
            cz_pulse_name=cz_pulse_name,
            cal_points=cp, upload=False, prep_params=prep_params)

    hard_sweep_func = awg_swf.SegmentHardSweep(
        sequence=sequences[0], upload=upload,
        parameter_name=list(hard_sweep_params)[0],
        unit=list(hard_sweep_params.values())[0]['unit'])
    MC.set_sweep_function(hard_sweep_func)
    MC.set_sweep_points(hard_sweep_points)

    channels_to_upload = [qbc.get_operation_dict()[cz_pulse_name]['channel']]
    MC.set_sweep_function_2D(awg_swf.SegmentSoftSweep(
        hard_sweep_func, sequences,
        list(soft_sweep_params)[0], list(soft_sweep_params.values())[0]['unit'],
        channels_to_upload=channels_to_upload))
    MC.set_sweep_points_2D(soft_sweep_points)
    MC.set_detector_function(qbr.int_avg_classif_det if classified
                             else qbr.int_avg_det)
    if exp_metadata is None:
        exp_metadata = {}
    exp_metadata.update({'preparation_params': prep_params,
                         'cal_points': repr(cp),
                         'rotate': len(cal_states) != 0,
                         'data_to_fit': {qbr.name: 'pe'},
                         'hard_sweep_params': hard_sweep_params,
                         'soft_sweep_params': soft_sweep_params})
    MC.run_2D(name=label, exp_metadata=exp_metadata)

    if analyze:
        tda.MultiQubit_TimeDomain_Analysis(qb_names=[qbr.name],
                                           options_dict={'TwoD': True})


def measure_cphase(qbc, qbt, soft_sweep_params, cz_pulse_name,
                   hard_sweep_params=None, max_flux_length=None,
                   num_cz_gates=1, n_cal_points_per_state=1, cal_states='auto',
                   prep_params=None, exp_metadata=None, label=None,
                   leakage_qb=None, prepend_pulse_dicts=None,
                   analyze=True, upload=True, for_ef=True, **kw):
    '''
    method to measure the leakage and the phase acquired during a flux pulse
    conditioned on the state of the control qubit (self).
    In this measurement, the phase from two Ramsey type measurements
    on qb_target is measured, once with the control qubit in the excited state
    and once in the ground state. The conditional phase is calculated as the
    difference.

    Args:
        qbc (QuDev_transmon): control qubit / fluxed qubit
        qbt (QuDev_transmon): target qubit / non-fluxed qubit
<<<<<<< HEAD
        leakage qb: qubit which goes into the f level and therefore the leakage
=======
        leakage_qb: qubit which goes into the f level and therefore the leakage
>>>>>>> a6acfeea
            analysis is performed upon. defaults to qbc.
    '''
    plot_all_traces = kw.get('plot_all_traces', True)
    plot_all_probs = kw.get('plot_all_probs', True)
    classified = kw.get('classified', False)
    predictive_label = kw.pop('predictive_label', False)
    if prep_params is None:
        prep_params = get_multi_qubit_prep_params(
            [qb.preparation_params() for qb in [qbc, qbt]])

    if label is None:
        if predictive_label:
            label = 'Predictive_cphase_nz_measurement'
        else:
            label = 'CPhase_nz_measurement'
        if classified:
            label += '_classified'
        if 'active' in prep_params['preparation_type']:
            label += '_reset'
        if num_cz_gates > 1:
            label += f'_{num_cz_gates}_gates'
        label += f'_{qbc.name}_{qbt.name}'

    if hard_sweep_params is None:
        hard_sweep_params = {
            'phase': {'values': np.tile(np.linspace(0, 2*np.pi, 6)*180/np.pi, 2),
                      'unit': 'deg'}
        }

    for qb in [qbc, qbt]:
        MC = qb.instr_mc.get_instr()
        qb.prepare(drive='timedomain')

    if leakage_qb is None:
        leakage_qb = qbc # FIXME: assuming the leaking qb is the fluxed one.
                         #  How to have a better behavior?
        cphase_qb = qbt
    else:
        cphase_qb = (qbc if qbt == leakage_qb else qbt)
    cal_states = CalibrationPoints.guess_cal_states(cal_states,
                                                    for_ef=for_ef)
    cp = CalibrationPoints.multi_qubit([leakage_qb.name, cphase_qb.name], cal_states,
                                        n_per_state=n_cal_points_per_state)

    if max_flux_length is not None:
        log.debug(f'max_flux_length = {max_flux_length*1e9:.2f} ns, set by user')
    if prepend_pulse_dicts is None:
        prepend_pulse_dicts = []

    operation_dict = get_operation_dict([qbc, qbt] +
<<<<<<< HEAD
                                        [qb for pp in prepend_pulse_dicts
                                            for qb in pp['qbs']])
=======
                                        [pp['qb'] for pp in prepend_pulse_dicts])
>>>>>>> a6acfeea

    sequences, hard_sweep_points, soft_sweep_points = \
        fsqs.cphase_seqs(
            hard_sweep_dict=hard_sweep_params,
            soft_sweep_dict=soft_sweep_params,
            qbc_name=leakage_qb.name, qbt_name=cphase_qb.name,
            cz_pulse_name=cz_pulse_name,
            operation_dict=operation_dict,
            cal_points=cp, upload=False, prep_params=prep_params,
            max_flux_length=max_flux_length,
            num_cz_gates=num_cz_gates, prepend_pulse_dicts=prepend_pulse_dicts
        )
    hard_sweep_func = awg_swf.SegmentHardSweep(
        sequence=sequences[0], upload=upload,
        parameter_name=list(hard_sweep_params)[0],
        unit=list(hard_sweep_params.values())[0]['unit'])
    MC.set_sweep_function(hard_sweep_func)
    MC.set_sweep_points(hard_sweep_points)

    channels_to_upload = [operation_dict[cz_pulse_name]['channel']]
    MC.set_sweep_function_2D(awg_swf.SegmentSoftSweep(
        hard_sweep_func, sequences,
        list(soft_sweep_params)[0], list(soft_sweep_params.values())[0]['unit'],
        channels_to_upload=channels_to_upload))
    MC.set_sweep_points_2D(soft_sweep_points)

    det_get_values_kws = {'classified': classified,
                          'correlated': False,
                          'thresholded': True,
                          'averaged': True}
    det_name = 'int_avg{}_det'.format('_classif' if classified else '')
    det_func = get_multiplexed_readout_detector_functions(
        [qbc, qbt], nr_averages=max(qb.acq_averages() for qb in [qbc, qbt]),
        det_get_values_kws=det_get_values_kws)[det_name]
    MC.set_detector_function(det_func)

    if exp_metadata is None:
        exp_metadata = {}
    exp_metadata.update({'leakage_qbname': leakage_qb.name,
                         'cphase_qbname': cphase_qb.name,
                         'preparation_params': prep_params,
                         'cal_points': repr(cp),
                         'classified_ro': classified,
                         'rotate': len(cal_states) != 0 and not classified,
                         'cal_states_rotations':
                             {leakage_qb.name: {'g': 0, 'f': 1},
                              cphase_qb.name: {'g': 0, 'e': 1}} if
                             (len(cal_states) != 0 and not classified) else None,
                         'data_to_fit': {leakage_qb.name: 'pf', cphase_qb.name: 'pe'},
                         'hard_sweep_params': hard_sweep_params,
                         'soft_sweep_params': soft_sweep_params,
                         'prepend_pulse_dicts': str(prepend_pulse_dicts)})
    exp_metadata.update(kw)
    MC.run_2D(label, exp_metadata=exp_metadata)
    if analyze:
        if classified:
            channel_map = {qb.name: [vn + ' ' +
                                     qb.instr_uhf() for vn in
                                     qb.int_avg_classif_det.value_names]
                           for qb in [qbc, qbt]}
        else:
            channel_map = {qb.name: [vn + ' ' +
                                     qb.instr_uhf() for vn in
                                     qb.int_avg_det.value_names]
                           for qb in [qbc, qbt]}
        flux_pulse_tdma = tda.CPhaseLeakageAnalysis(
            qb_names=[leakage_qb.name, cphase_qb.name],
            options_dict={'TwoD': True, 'plot_all_traces': plot_all_traces,
                          'plot_all_probs': plot_all_probs,
                          'channel_map': channel_map})
        cphases = flux_pulse_tdma.proc_data_dict[
            'analysis_params_dict']['cphase']['val']
        population_losses = flux_pulse_tdma.proc_data_dict[
            'analysis_params_dict']['population_loss']['val']
        leakage = flux_pulse_tdma.proc_data_dict[
            'analysis_params_dict']['leakage']['val']
        return cphases, population_losses, leakage, flux_pulse_tdma
    else:
        return

def calibrate_arbitrary_phase(qbc, qbt, cz_pulse_name, measure_conditional_phase=True,
                              soft_sweep_params_cphase=None,
                              measure_dynamic_phase=False, chevron_params_dict=None,
                             qubits_to_measure=None,max_amps_per_meas=20, analyze=True,
                              update=True, classified_ro=True, **kw):
    """
    Calibration method of arbitrary phase gate. Allows to calibrate the conditional and
    dynamic phase separately.
    Args:
        qbc: contolled (fluxed) qubit
        qbt: target qubit
        cz_pulse_name (string): name of two qubit gate. Note that the code is not fully tested
            for pulse names different from 'upCZ_qbt qbc'
        measure_conditional_phase (bool):
        soft_sweep_params_cphase (dict): parameter of the conditional phase to sweep.
            assumes there is at
        measure_dynamic_phase (bool):
        chevron_params_dict (dict): parameters from chevron fitting, used to calculate the amplitudes
            to measure the dynamic phases. Keys are f'{qbt.name}{qbc.name}' and 'default'.
            values are dictionaries which should include 'dphi_dv', 'ej_correction_factor',
            'd' (squid asymmetry).
            Examples:
                chevron_params_dict = { 'default': { 'dphi_dv': 0.55,
                                                      'ej_correction_factor':1,
                                                      'd': 0.485 },
                                        'qb4qb2': {'dphi_dv': 0.7}}

        qubits_to_measure: qubites to measure the dynamic phase from
        max_amps_per_meas (int): max number of amplitudes measured in same
            sequence for dyn_phase calib
        analyze:
        classified_ro(bool): whether or not to use 3-level readout
        update (bool): whether or not to update the car_calib_dict
        **kw:
            amplitudes_dyn (array): used instead of the
            see measure_cphase and measure_dynamic_phase and

    Returns: calibration arrays

    """
    results = dict()
    cphase_calib_dict = qbc.get(f'upCZ_{qbt.name}_cphase_calib_dict')
    if measure_conditional_phase:
        label = f"CPhase_nz_measurement_{qbc.name}_{qbt.name}_ncz_{kw.get('n_cz_gates', 1)}"
        cphases, population_losses, leakage, flux_pulse_tdma = \
            measure_cphase(qbc=qbc, qbt=qbt, cz_pulse_name=cz_pulse_name,
                           soft_sweep_params=soft_sweep_params_cphase,
                           label=label, analyze=True, classified=classified_ro,
                           sort_phases_ascending_order=True, **kw)
        results['phase_amplitude_array'] = [cphases, soft_sweep_params_cphase['amplitude']['values']]
        if update:
            cphase_calib_dict['phase_amplitude_array'] =  results['phase_amplitude_array']

    if measure_dynamic_phase:
        # find minimum amplitudes from theoretical model
        ampl_cphase = soft_sweep_params_cphase["amplitude"]['values']
        amplitudes_dyn = kw.get('amplitudes_dyn',
                                cphase_calib.get_amplitudes_to_measure(qbc, qbt, (ampl_cphase[0], ampl_cphase[-1]),
                                                       cz_pulse_name, chevron_params_dict, **kw))

        # measure
        if kw.get('measure', True):
            assert qubits_to_measure is not None, "qubits_to_measure cannot be None if measuring dyn phase"
            dyn_phases = []
            for i, amps in enumerate(
                    np.array_split(amplitudes_dyn, np.ceil(len(amplitudes_dyn) / max_amps_per_meas))):
                hard_sweep_params = { 'upCZ_amplitude': amps,
                                      'phase': {
                                          'values': np.tile(np.linspace(0, 2 * np.pi, 6) * 180 / np.pi, 2),
                                            'unit': 'deg'} }

                dyn_phases.append(measure_dynamic_phases(
                    qbc, qbt, cz_pulse_name, update=False, qubits_to_measure=qubits_to_measure,
                    reset_phases_before_measurement=True, prepend_n_cz=0, extract_only=True, analyze=True,
                    hard_sweep_params=hard_sweep_params, simultaneous=kw.get('simultaneous', True)))

            # save
            folder = a_tools.get_folder()
            dyn_phases = np.asarray(dyn_phases)
            dph_qbm = {qbi.name: np.hstack(np.asarray([d[qbi.name] for d in dyn_phases]))
                       for qbi in qubits_to_measure}
            np.save(folder + "\\amplitudes.npy", amplitudes_dyn)
            for qb, dph in dph_qbm.items():
                np.save(folder + "\\dynamic_phases_{}.npy".format(qb), dph)

            if analyze:
                results['amplitude_dynphase_dict'] = {qbn: [amplitudes_dyn, dynph]
                                        for qbn, dynph in dph_qbm.items()}
                for qbn, dynph in dph_qbm.items():
                    plt.scatter(amplitudes_dyn,  np.unwrap(dynph / 180 * np.pi) * 180 / np.pi,
                                label=f"{qbn} measured", marker=".")
                plt.xlabel(r"Amplitude, $a$ (V)")
                plt.ylabel(r"Dynamic phase, $\phi_D$ (deg.)")
                plt.legend()
                plt.savefig(folder + "\\dyn_phase_calib.png")

                if update:
                    if cphase_calib_dict.get('amplitude_dynphase_dict', None) is None:
                        cphase_calib_dict['amplitude_dynphase_dict'] = dict()
                    cphase_calib_dict['amplitude_dynphase_dict'].update(results['amplitude_dynphase_dict'])
    return results

def test_arbitrary_phase(qbc, qbt, target_phases, cz_pulse_name, measure_dynamic_phase=False,
                         measure_conditional_phase=True,
                         classified_ro=True, analyze=True, **kw):
    '''
    method to measure the leakage and the phase acquired during a flux pulse
    conditioned on the state of the control qubit (self).
    In this measurement, the phase from two Ramsey type measurements
    on qb_target is measured, once with the control qubit in the excited state
    and once in the ground state. The conditional phase is calculated as the
    difference.

    Args:
        qbc (QuDev_transmon): control qubit / fluxed qubit
        qbt (QuDev_transmon): target qubit / non-fluxed qubit
        measure_dynamic_phase (bool/list): whether to measure or not the
            dynamic phase.
        qubits_to_measure (list):  measures  dynamic phase of qubits in
            the list. Defaults to [qbc]
        phase_func_str (string): string representation of function with input the target phase, returning
         (flux pulse amplitude, dyn_phase). Is called using eval(phase_func_str)
    Other arguments see mqm.measure_cphase and mqm.measure_dynamic_phase
    '''
    label = kw.get('label', 'Arbitrary_Phase_{}_{}'.format(qbc.name, qbt.name))
    gate_dict = get_operation_dict([qbc, qbt])[cz_pulse_name]
    allowed_pulse_types = ["BufferedCZPulse"]
    if gate_dict['pulse_type'] not in allowed_pulse_types:
        raise NotImplementedError("Arbitrary phase measurement requires "
                                  "'{}' pulse type but pulse type is '{}'"
                                    .format(allowed_pulse_types,
                                            gate_dict['pulse_type']))

    results = dict() #dictionary to store measurement results
    pulse_class = getattr(sys.modules['pycqed.measurement.waveform_control.pulse_library'],
                            gate_dict['pulse_type']) # get correct pulse class from type
    amplitudes, predicted_dyn_phase = \
        pulse_class.calc_cphase_params(target_phases, gate_dict['cphase_calib_dict'])
    soft_sweep_params = kw.get('soft_sweep_params', dict(cphase=dict(values=amplitudes, unit='V')))
    exp_metadata = kw.get('exp_metadata', {})
    exp_metadata.update(dict(target_phases=target_phases,
                             sort_phases_ascending_order=True))
    if measure_conditional_phase:
        cphases, population_losses, leakage, flux_pulse_tdma = \
            measure_cphase(qbc=qbc, qbt=qbt, soft_sweep_params=soft_sweep_params,
                           cz_pulse_name=cz_pulse_name, exp_metadata=exp_metadata,
                           label=label, analyze=True, classified=classified_ro,  **kw)
        if analyze:
            # get folder to save figures.
            # FIXME: temporary while no proper analysis class is made
            a = ma.MeasurementAnalysis(auto=False)
            a.get_naming_and_values()
            save_folder = a.folder
            if kw.get("wrap_phase", True):
                tol = kw.get("wrap_tol", 0)
                cphases[cphases < 0 - tol] = cphases[cphases < 0 - tol] + 2 * np.pi
                cphases[cphases > 2 * np.pi + tol] = cphases[cphases > 2 * np.pi + tol] + \
                                                     2 * np.pi
                target_phases[target_phases < 0 - tol] = \
                    target_phases[target_phases < 0 - tol] + 2 * np.pi
                target_phases[target_phases > 2 * np.pi + tol] = \
                    target_phases[target_phases > 2 * np.pi + tol] + 2 * np.pi

            for param_name, values in soft_sweep_params.items():
                fig, ax = plt.subplots(2, sharex=True, figsize=(7, 8))
                ax[0].scatter(values['values'], target_phases * 180 / np.pi,
                              label='Target phase', marker='x')
                ax[0].scatter(values['values'], cphases * 180 / np.pi,
                              label='Measured phase', marker='x')
                ax[0].set_ylabel(f"Conditional Phase (deg)")
                ax[0].legend(prop=dict(size=12))

                diff_phases = ((cphases - target_phases + np.pi) %
                               (2 * np.pi) - np.pi) * 180 / np.pi

                ax[1].scatter(values['values'], diff_phases, label='Target - Measured')
                ax[1].set_xlabel(f"{param_name} ({values.get('unit', '')})")
                ax[1].set_ylabel(f"Conditional Phase (deg)")
                ax[1].plot([], [], color='w',
                           label=f"mean err: {np.mean(diff_phases):0.2f} $\pm$ "
                           f"{np.std(diff_phases):0.2f}°\n" \
                           f"median err: {np.median(diff_phases): 0.2f}°")
                ax[1].legend(prop=dict(size=12))
                fig.savefig(
                    os.path.join(save_folder,
                                 f"cphase_and_target_phase_vs_{param_name}.png"))
            results['cphases'] = cphases
            results['cphases_diff'] = diff_phases

    if measure_dynamic_phase:
        qubits_to_measure = kw.get('qubits_to_measure', [qbc])
        dyn_phases_per_ampl = []
        max_amps_per_meas = kw.pop('max_amps_per_meas', 1)
        simultaneous = kw.pop('simultaneous', True)
        for i, amps in enumerate(np.array_split(amplitudes, np.ceil(
                len(amplitudes) / max_amps_per_meas))):
            dyn_hard_sweep_params = {
                'upCZ_amplitude': amps,
                'phase': 'default'}
            dyn_phases_per_ampl.append(
                measure_dynamic_phases(qbc, qbt, cz_pulse_name, update=False,
                                       qubits_to_measure=qubits_to_measure,
                                       reset_phases_before_measurement=True,
                                       extract_only=True, analyze=True,
                                       hard_sweep_params=dyn_hard_sweep_params,
                                       simultaneous=simultaneous, **kw))

        if analyze:
            save_folder = a_tools.latest_data()
            dyn_phases_per_qb = {
                qbi.name: np.hstack(np.asarray([d[qbi.name] for d in dyn_phases_per_ampl]))
                for qbi in qubits_to_measure}
            for qbn, dyn_phases in dyn_phases_per_qb.items():
                if kw.get("wrap_phase", True):
                    dyn_phases[dyn_phases < 0 ] = dyn_phases[dyn_phases < 0] + 360
                    dyn_phases[dyn_phases > 360] = dyn_phases[dyn_phases > 360] + 360
                fig, ax = plt.subplots(2, sharex=True)
                ax[0].scatter(amplitudes, predicted_dyn_phase[qbn],
                              label=f'Predicted dynamic phase {qbn}', marker='x')
                ax[0].scatter(amplitudes, dyn_phases, marker='x',
                              label=f'Measured dynamic phase {qbn}')
                ax[0].set_ylabel(f"Dynamic Phase (deg)")
                ax[0].legend(prop=dict(size=12))

                # wrapping to get difference around 0 degree
                diff_dyn_phases = \
                    (dyn_phases - predicted_dyn_phase[qbn] + 180) % 360 - 180
                ax[1].scatter(amplitudes, diff_dyn_phases, label='Target - Measured')
                ax[1].set_xlabel(f"Amplitude (V)")
                ax[1].set_ylabel(f"Dynamic Phase (deg)")
                ax[1].legend(prop=dict(size=12))
                fig.savefig(os.path.join(save_folder, f"dynamic_phase_{qbn}.png"))
                results['dphases'] = dyn_phases
                results['dphases_diff'] = diff_dyn_phases
            np.save(save_folder + "\\results.npy", [results] )
    return results


def measure_dynamic_phases(qbc, qbt, cz_pulse_name, hard_sweep_params=None,
                           qubits_to_measure=None, cal_points=True,
                           analyze=True, upload=True, n_cal_points_per_state=1,
                           cal_states='auto', prep_params=None,
                           exp_metadata=None, classified=False, update=False,
                           reset_phases_before_measurement=True,
                           basis_rot_par=None, prepend_n_cz=0,
                           extract_only=False, simultaneous=False, prepend_pulse_dicts=None, **kw):

    if qubits_to_measure is None:
        qubits_to_measure = [qbc, qbt]
    if hard_sweep_params is None:
        hard_sweep_params = {'phase': 'default'}
    if ('phase' in hard_sweep_params.keys()
            and hard_sweep_params['phase'] == 'default'):
        hard_sweep_params['phase'] = {
                'values': np.tile(np.linspace(0, 2 * np.pi, 6) * 180 / np.pi, 2),
                'unit': 'deg'}

    if basis_rot_par is None:
        basis_rot_par = f'{cz_pulse_name[:-8]}_{qbt.name}_basis_rotation'

    if reset_phases_before_measurement:
        dyn_phases = {qb.name: 0 for qb in qubits_to_measure}
    else:
        dyn_phases = deepcopy(qbc.get(basis_rot_par))

    with temporary_value(eval('qbc.'+basis_rot_par), deepcopy(dyn_phases)):
        if not simultaneous:
            qubits_to_measure = [[qb] for qb in qubits_to_measure]
        else:
            qubits_to_measure = [qubits_to_measure]

        for qbs in qubits_to_measure:
            assert (qbc not in qbs or qbt not in qbs), \
                "Dynamic phases of control and target qubit cannot be measured " + \
                "simultaneously."

            label = f'Dynamic_phase_measurement_CZ{qbt.name}{qbc.name}-' + ''.join([
                qb.name for qb in qbs])
            for qb in qbs:
                qb.prepare(drive='timedomain')
            MC = qbc.instr_mc.get_instr()

            if cal_points:
                cal_states = CalibrationPoints.guess_cal_states(cal_states)
                cp = CalibrationPoints.multi_qubit(
                    [qb.name for qb in qbs], cal_states,
                    n_per_state=n_cal_points_per_state)
            else:
                cp = None

            prep_params = get_multi_qubit_prep_params([qb.preparation_params() for
                                                       qb in qbs])

            # separate flux pulse sweep points from phases sweep points
            hard_sweep_dict_flux = deepcopy({k.replace("upCZ_", ""): v for k, v in
                                             hard_sweep_params.items() if
                                             k.startswith('upCZ_')})
            hard_sweep_dict_ramsey = deepcopy({k: v for k, v in
                                               hard_sweep_params.items() if not
                                               k.startswith('upCZ_')})
            if prepend_pulse_dicts is None:
                prepend_pulse_dicts = []

            operation_dict = get_operation_dict(qbs + [qbc, qbt] +
<<<<<<< HEAD
                                                [qb for pp in prepend_pulse_dicts
                                                 for qb in pp['qbs']])
=======
                                                [pp['qb'] for pp in prepend_pulse_dicts])
>>>>>>> a6acfeea

            seq, hard_sweep_points = \
                fsqs.dynamic_phase_seq(
                    qb_names=[qb.name for qb in qbs],
                    hard_sweep_dict_ramsey=hard_sweep_dict_ramsey,
                    hard_sweep_dict_flux=hard_sweep_dict_flux,
                    operation_dict=operation_dict,
                    cz_pulse_name=cz_pulse_name, cal_points=cp,
                    prepend_n_cz=prepend_n_cz,
                    upload=False, prep_params=prep_params,
                    prepend_pulse_dicts=prepend_pulse_dicts)

            MC.set_sweep_function(awg_swf.SegmentHardSweep(
                sequence=seq, upload=upload,
                parameter_name=list(hard_sweep_dict_ramsey)[0],
                unit=list(hard_sweep_dict_ramsey.values())[0]['unit']))
            MC.set_sweep_points(hard_sweep_points)
            det_get_values_kws = {'classified': classified,
                                  'correlated': False,
                                  'thresholded': True,
                                  'averaged': True}
            det_name = 'int_avg{}_det'.format('_classif' if classified else '')
            MC.set_detector_function(get_multiplexed_readout_detector_functions(
                qbs, nr_averages=max(qb.acq_averages() for qb in qbs),
                det_get_values_kws=det_get_values_kws)[det_name])

            if exp_metadata is None:
                exp_metadata = {}
            exp_metadata.update({'use_cal_points': cal_points,
                                 'preparation_params': prep_params,
                                 'cal_points': repr(cp),
                                 'rotate': cal_points,
                                 'data_to_fit': {qb.name: 'pe' for qb in qbs},
                                 'cal_states_rotations':
                                     {qb.name: {'g': 0, 'e': 1} for qb in qbs},
                                 'hard_sweep_params': hard_sweep_dict_ramsey,
                                 'hard_sweep_dict_flux': hard_sweep_dict_flux,
                                 'prepend_n_cz': prepend_n_cz,
                                 'prepend_pulse_dicts': str(prepend_pulse_dicts)})
            MC.run(label, exp_metadata=exp_metadata)

            if analyze:
                flux_pulse_amp = None
                if 'amplitude' in qbc.get_operation_dict()[cz_pulse_name]:
                    flux_pulse_amp = qbc.get_operation_dict()[cz_pulse_name]['amplitude']
                MA = tda.CZDynamicPhaseAnalysis(qb_names=[qb.name for qb in qbs], options_dict={
                    'flux_pulse_length': qbc.get_operation_dict()[cz_pulse_name][
                        'pulse_length'],
                    'flux_pulse_amp': flux_pulse_amp, 'save_figs': ~extract_only},
                                                extract_only=extract_only)
                for qb in qbs:
                    dyn_phases[qb.name] = \
                        MA.proc_data_dict['analysis_params_dict'][qb.name][
                            'dynamic_phase']['val']*180/np.pi
    if update and reset_phases_before_measurement:
        getattr(qbc,basis_rot_par)().update(dyn_phases)
    return dyn_phases


def measure_ramsey_with_flux_pulse(qb, cz_pulse_name, hard_sweep_params=None,
                           qb_freq=None,
                           artificial_detunings=20e6,
                           cal_points=True,
                           analyze=True, upload=True, n_cal_points_per_state=2,
                           cal_states='auto', prep_params=None,
                           exp_metadata=None, classified=False):

    if hard_sweep_params is None:
        hard_sweep_params = {
            'Delay': {
                'values': np.linspace(0, 200e-9, 31),
                'unit': 's'}}
    label = f'Ramsey_flux_pulse-{qb.name}'


    if qb_freq is None:
        qb_freq = qb.ge_freq()

    with temporary_value(qb.ge_freq, qb_freq):
        qb.prepare(drive='timedomain')
        MC = qb.instr_mc.get_instr()

        if cal_points:
            cal_states = CalibrationPoints.guess_cal_states(cal_states)
            cp = CalibrationPoints.single_qubit(
                qb.name, cal_states, n_per_state=n_cal_points_per_state)
        else:
            cp = None

        if prep_params is None:
            prep_params = qb.preparation_params()

        operation_dict = get_operation_dict([qb])

        seq, hard_sweep_points = fsqs.Ramsey_time_with_flux_seq(qb.name,
                                                                hard_sweep_params,
                                                                operation_dict,
                                                                cz_pulse_name,
                                                                artificial_detunings=artificial_detunings,
                                                                cal_points=cp,
                                                                upload=False,
                                                                prep_params=prep_params)

        MC.set_sweep_function(awg_swf.SegmentHardSweep(
            sequence=seq, upload=upload,
            parameter_name=list(hard_sweep_params)[0],
            unit=list(hard_sweep_params.values())[0]['unit']))
        MC.set_sweep_points(hard_sweep_points)
        MC.set_detector_function(qb.int_avg_classif_det if classified
                                 else qb.int_avg_det)
        if exp_metadata is None:
            exp_metadata = {}
        exp_metadata.update({'sweep_points_dict': {qb.name: hard_sweep_params[
            'Delay']['values']},
                             'sweep_name': 'Delay',
                             'sweep_unit': 's',
                             'artificial_detuning': artificial_detunings,
                             'preparation_params': prep_params,
                             'cal_points': repr(cp),
                             'rotate': True,
                             'cal_states_rotations': {qb.name: []},
                             'data_to_fit': {qb.name: 'pe'},
                            })
        MC.run(label, exp_metadata=exp_metadata)

    ramsey_ana = None
    if analyze:
        ramsey_ana = tda.RamseyAnalysis(
            qb_names=[qb.name], options_dict=dict(
                fit_gaussian_decay=True))
        new_qubit_freq = ramsey_ana.proc_data_dict[
            'analysis_params_dict'][qb.name]['exp_decay_' + qb.name][
            'new_qb_freq']
        T2_star = ramsey_ana.proc_data_dict[
            'analysis_params_dict'][qb.name]['exp_decay_' + qb.name][
            'T2_star']
    return new_qubit_freq, T2_star


def measure_cz_bleed_through(qb, CZ_separation_times, phases, CZ_pulse_name,
                             label=None, upload=True, cal_points=True,
                             oneCZ_msmt=False, soft_avgs=1, nr_cz_gates=1,
                             TwoD=True, analyze=True, MC=None):
    if MC is None:
        MC = qb.MC

    exp_metadata = {'CZ_pulse_name': CZ_pulse_name,
                    'cal_points': cal_points,
                    'oneCZ_msmt': oneCZ_msmt,
                    'nr_cz_gates': nr_cz_gates}

    qb.prepare_for_timedomain()

    if cal_points:
        step = np.abs(phases[-1] - phases[-2])
        phases = np.concatenate(
            [phases, [phases[-1] + step, phases[-1] + 2 * step,
                      phases[-1] + 3 * step, phases[-1] + 4 * step]])

    operation_dict = qb.get_operation_dict()

    s1 = awg_swf.CZ_bleed_through_phase_hard_sweep(
        qb_name=qb.name,
        CZ_pulse_name=CZ_pulse_name,
        CZ_separation=CZ_separation_times[0],
        operation_dict=operation_dict,
        oneCZ_msmt=oneCZ_msmt,
        nr_cz_gates=nr_cz_gates,
        verbose=False,
        upload=(False if TwoD else upload),
        return_seq=False,
        cal_points=cal_points)

    MC.set_sweep_function(s1)
    MC.set_sweep_points(phases)
    if TwoD:
        if len(CZ_separation_times) != 1:
            s2 = awg_swf.CZ_bleed_through_separation_time_soft_sweep(
                s1, upload=upload)
            MC.set_sweep_function_2D(s2)
            MC.set_sweep_points_2D(CZ_separation_times)
        elif nr_cz_gates > 1:
            exp_metadata['CZ_separation_time'] = CZ_separation_times[0]
            s2 = awg_swf.CZ_bleed_through_nr_cz_gates_soft_sweep(
                s1, upload=upload)
            MC.set_sweep_function_2D(s2)
            MC.set_sweep_points_2D(1 + np.arange(0, nr_cz_gates, 2))
    MC.set_detector_function(qb.int_avg_det)
    MC.soft_avg(soft_avgs)

    if label is None:
        idx = CZ_pulse_name.index('q')
        if oneCZ_msmt:
            label = 'CZ_phase_msmt_{}{}'.format(CZ_pulse_name[idx:idx + 3],
                                                qb.msmt_suffix)
        else:
            label = str(nr_cz_gates)
            label += 'CZ_bleed_through_{}{}'.format(CZ_pulse_name[idx:idx + 3],
                                                    qb.msmt_suffix)
    MC.run(label, mode=('2D' if TwoD else '1D'), exp_metadata=exp_metadata)

    if analyze:
        tda.MultiQubit_TimeDomain_Analysis(qb_names=[qb.name],
                                           options_dict={'TwoD': TwoD})


def measure_ramsey_add_pulse(measured_qubit, pulsed_qubit, times=None,
                             artificial_detuning=0, label='', analyze=True,
                             cal_states="auto", n_cal_points_per_state=2,
                             n=1, upload=True,  last_ge_pulse=False, for_ef=False,
                             classified_ro=False, prep_params=None,
                             exp_metadata=None):
    if times is None:
        raise ValueError("Unspecified times for measure_ramsey")
    if artificial_detuning is None:
        log.warning('Artificial detuning is 0.')
    if np.abs(artificial_detuning) < 1e3:
        log.warning('The artificial detuning is too small. The units'
                    'should be Hz.')
    if np.any(times > 1e-3):
        log.warning('The values in the times array might be too large.'
                    'The units should be seconds.')

    for qb in [pulsed_qubit, measured_qubit]:
        qb.prepare(drive='timedomain')
    MC = measured_qubit.instr_mc.get_instr()
    if prep_params is None:
        prep_params = measured_qubit.preparation_params()

    # Define the measurement label
    if label == '':
        label = 'Ramsey_add_pulse_{}'.format(pulsed_qubit.name) + \
                measured_qubit.msmt_suffix

    # create cal points
    cal_states = CalibrationPoints.guess_cal_states(cal_states, for_ef)
    cp = CalibrationPoints.single_qubit(measured_qubit.name, cal_states,
                                        n_per_state=n_cal_points_per_state)
    # create sequence
    seq, sweep_points = mqs.ramsey_add_pulse_seq_active_reset(
        times=times, measured_qubit_name=measured_qubit.name,
        pulsed_qubit_name=pulsed_qubit.name,
        operation_dict=get_operation_dict([measured_qubit, pulsed_qubit]),
        cal_points=cp, n=n, artificial_detunings=artificial_detuning,
        upload=False, for_ef=for_ef, last_ge_pulse=False, prep_params=prep_params)

    MC.set_sweep_function(awg_swf.SegmentHardSweep(
        sequence=seq, upload=upload, parameter_name='Delay', unit='s'))
    MC.set_sweep_points(sweep_points)

    MC.set_detector_function(
        measured_qubit.int_avg_classif_det if classified_ro else
        measured_qubit.int_avg_det)

    if exp_metadata is None:
        exp_metadata = {}
    exp_metadata.update(
        {'sweep_points_dict': {measured_qubit.name: times},
         'sweep_name': 'Delay',
         'sweep_unit': 's',
         'cal_points': repr(cp),
         'preparation_params': prep_params,
         'last_ge_pulses': [last_ge_pulse],
         'artificial_detuning': artificial_detuning,
         'rotate': len(cp.states) != 0,
         'data_to_fit': {measured_qubit.name: 'pf' if for_ef else 'pe'},
         'measured_qubit': measured_qubit.name,
         'pulsed_qubit': pulsed_qubit.name})

    MC.run(label, exp_metadata=exp_metadata)

    if analyze:
        tda.RamseyAddPulseAnalysis(qb_names=[measured_qubit.name])


def measure_ramsey_add_pulse_sweep_phase(
        measured_qubit, pulsed_qubit, phases,
        interleave=True, label='', MC=None,
        analyze=True, close_fig=True,
        cal_points=True, upload=True):
    for qb in [pulsed_qubit, measured_qubit]:
        qb.prepare_for_timedomain()
    if MC is None:
        MC = measured_qubit.MC

    # Define the measurement label
    if label == '':
        label = 'Ramsey_add_pulse_{}_Sweep_phases'.format(pulsed_qubit.name) + \
                measured_qubit.msmt_suffix

    step = np.abs(phases[1] - phases[0])
    if interleave:
        phases = np.repeat(phases, 2)

    if cal_points:
        sweep_points = np.concatenate(
            [phases, [phases[-1] + step, phases[-1] + 2 * step,
                      phases[-1] + 3 * step, phases[-1] + 4 * step]])
    else:
        sweep_points = phases

    Rams_swf = awg_swf2.Ramsey_add_pulse_sweep_phase_swf(
        measured_qubit_name=measured_qubit.name,
        pulsed_qubit_name=pulsed_qubit.name,
        operation_dict=get_operation_dict([measured_qubit, pulsed_qubit]),
        cal_points=cal_points,
        upload=upload)
    MC.set_sweep_function(Rams_swf)
    MC.set_sweep_points(sweep_points)
    MC.set_detector_function(measured_qubit.int_avg_det)
    MC.run(label, exp_metadata={'measured_qubit': measured_qubit.name,
                                'pulsed_qubit': pulsed_qubit.name})

    if analyze:
        ma.MeasurementAnalysis(auto=True, close_fig=close_fig,
                               qb_name=measured_qubit.name)


def measure_pygsti(qubits, f_LO, pygsti_gateset=None,
                   upload=True, nr_shots_per_seg=2 ** 12,
                   thresholded=True, analyze_shots=True, analyze_pygsti=True,
                   preselection=True, ro_spacing=1e-6, label=None,
                   MC=None, UHFQC=None, pulsar=None, run=True, **kw):
    if UHFQC is None:
        UHFQC = qubits[0].UHFQC
        log.warning("Unspecified UHFQC instrument. Using {}.UHFQC.".format(
            qubits[0].name))
    if pulsar is None:
        pulsar = qubits[0].AWG
        log.warning("Unspecified pulsar instrument. Using {}.AWG.".format(
            qubits[0].name))
    if MC is None:
        MC = qubits[0].MC
        log.warning("Unspecified MC object. Using {}.MC.".format(
            qubits[0].name))

    if len(qubits) == 2:
        log.warning('Make sure the first qubit in the list is the '
                    'control qubit!')
    # Generate list of experiments with pyGSTi
    qb_names = [qb.name for qb in qubits]

    maxLengths = kw.pop('maxLengths', [1, 2])
    linear_GST = kw.pop('linear_GST', True)
    if pygsti_gateset is not None:
        prep_fiducials = pygsti_gateset.prepStrs
        meas_fiducials = pygsti_gateset.effectStrs
        germs = pygsti_gateset.germs
        gs_target = pygsti_gateset.gs_target
        if linear_GST:
            listOfExperiments = pygsti.construction.list_lgst_gatestrings(
                prep_fiducials, meas_fiducials, gs_target)
        else:
            listOfExperiments = constr.make_lsgst_experiment_list(
                gs_target, prep_fiducials, meas_fiducials, germs, maxLengths)
    else:
        prep_fiducials = kw.pop('prep_fiducials', None)
        meas_fiducials = kw.pop('meas_fiducials', None)
        germs = kw.pop('germs', None)
        gs_target = kw.pop('gs_target', None)
        listOfExperiments = kw.pop('listOfExperiments', None)
        # if np.any(np.array([prep_fiducials, meas_fiducials, germs,
        #                     gs_target]) == None):
        #     raise ValueError('Please provide either pyGSTi gate set or the '
        #                      'kwargs "prep_fiducials", "meas_fiducials", '
        #                      '"germs", "gs_target".')
        # listOfExperiments = constr.make_lsgst_experiment_list(
        #     gs_target, prep_fiducials, meas_fiducials, germs, maxLengths)

    nr_exp = len(listOfExperiments)

    # Set label
    if label is None:
        label = ''
        if pygsti_gateset is not None:
            if linear_GST:
                label += 'Linear'
            else:
                label += 'LongSeq'
        if len(qubits) == 1:
            label += 'GST_{}{}'.format(
                '-'.join([s[1::] for s in gs_target.gates]),
                qubits[0].msmt_suffix)
        else:
            label += 'GST_{}_qbs{}'.format(
                '-'.join([s[1::] for s in gs_target.gates]),
                ''.join([qb.name[-1] for qb in qubits]))

    # Set detector function
    key = 'int'
    if thresholded:
        key = 'dig'
        log.warning('This is a thresholded measurement. Make sure you '
              'have set the threshold values!')
        label += '_thresh'

    # Prepare qubits and readout pulse
    for qb in qubits:
        qb.prepare_for_timedomain(multiplexed=True)
    multiplexed_pulse(qubits, f_LO, upload=True)

    MC_run_mode = '1D'
    # Check if there are too many experiments to do
    max_exp_len = kw.pop('max_exp_len', 800)
    if nr_exp > max_exp_len:
        nr_subexp = nr_exp // max_exp_len
        pygsti_sublistOfExperiments = [listOfExperiments[
                                       i * max_exp_len:(i + 1) * max_exp_len] for
                                       i in range(nr_subexp)]
        remaining_exps = nr_exp - max_exp_len * nr_subexp
        if remaining_exps > 0:
            pygsti_sublistOfExperiments += [listOfExperiments[-remaining_exps::]]
        # Set detector function
        nr_shots = nr_shots_per_seg * max_exp_len * (2 if preselection else 1)
        det_func = get_multiplexed_readout_detector_functions(
            qubits, nr_shots=nr_shots, values_per_point=2,
            values_per_point_suffex=['_presel', '_measure'])[key + '_log_det']

        # Define hard sweep
        # hard_sweep_points = np.repeat(np.arange(max_exp_len),
        #                             nr_shots_per_seg*(2 if preselection else 1))
        hard_sweep_points = np.arange(max_exp_len * nr_shots_per_seg *
                                      (2 if preselection else 1))

        hard_sweep_func = \
            awg_swf2.GST_swf(qb_names,
                             pygsti_listOfExperiments=
                             pygsti_sublistOfExperiments[0],
                             operation_dict=get_operation_dict(qubits),
                             preselection=preselection,
                             ro_spacing=ro_spacing,
                             upload=False)

        # Define hard sweep
        soft_sweep_points = np.arange(len(pygsti_sublistOfExperiments))
        soft_sweep_func = awg_swf2.GST_experiment_sublist_swf(
            hard_sweep_func,
            pygsti_sublistOfExperiments)
        MC_run_mode = '2D'
    else:
        # Set detector function
        nr_shots = nr_shots_per_seg * nr_exp * (2 if preselection else 1)
        det_func = get_multiplexed_readout_detector_functions(
            qubits, nr_shots=nr_shots, values_per_point=2,
            values_per_point_suffex=['_presel', '_measure'])[key + '_log_det']
        # Define hard sweep
        # hard_sweep_points = np.repeat(np.arange(nr_exp),
        #                             nr_shots_per_seg*(2 if preselection else 1))
        hard_sweep_points = np.arange(max_exp_len * nr_shots_per_seg *
                                      (2 if preselection else 1))
        hard_sweep_func = \
            awg_swf2.GST_swf(qb_names,
                             pygsti_listOfExperiments=listOfExperiments,
                             operation_dict=get_operation_dict(qubits),
                             preselection=preselection,
                             ro_spacing=ro_spacing,
                             upload=upload)

    MC.set_sweep_function(hard_sweep_func)
    MC.set_sweep_points(hard_sweep_points)
    if MC_run_mode == '2D':
        MC.set_sweep_function_2D(soft_sweep_func)
        MC.set_sweep_points_2D(soft_sweep_points)
    MC.set_detector_function(det_func)

    exp_metadata = {'pygsti_gateset': pygsti_gateset,
                    'linear_GST': linear_GST,
                    'preselection': preselection,
                    'thresholded': thresholded,
                    'nr_shots_per_seg': nr_shots_per_seg,
                    'nr_exp': nr_exp}
    reduction_type = kw.pop('reduction_type', None)
    if reduction_type is not None:
        exp_metadata.update({'reduction_type': reduction_type})
    if nr_exp > max_exp_len:
        exp_metadata.update({'max_exp_len': max_exp_len})
    if not linear_GST:
        exp_metadata.update({'maxLengths': maxLengths})
    if preselection:
        exp_metadata.update({'ro_spacing': ro_spacing})
    if run:
        MC.run(name=label, mode=MC_run_mode, exp_metadata=exp_metadata)

    # Analysis
    if analyze_shots:
        if thresholded:
            MA = ma.MeasurementAnalysis(TwoD=(MC_run_mode == '2D'))
        else:
            thresholds = {qb.name: 1.5 * UHFQC.get(
                'qas_0_thresholds_{}_level'.format(
                    qb.RO_acq_weight_function_I())) for qb in qubits}
            channel_map = {qb.name: det_func.value_names[0] for qb in qubits}
            MA = ra.MultiQubit_SingleShot_Analysis(options_dict=dict(
                TwoD=(MC_run_mode == '2D'),
                n_readouts=(2 if preselection else 1) * nr_exp,
                thresholds=thresholds,
                channel_map=channel_map
            ))

        if analyze_pygsti:
            # Create experiment dataset
            basis_states = [''.join(s) for s in
                            list(itertools.product(['0', '1'],
                                                   repeat=len(qubits)))]
            dataset = pygsti.objects.DataSet(outcomeLabels=basis_states)
            if thresholded:
                if len(qubits) == 1:
                    shots = MA.measured_values[0]
                    if preselection:
                        shots = shots[1::2]
                    for i, gs in enumerate(listOfExperiments):
                        gs_shots = shots[i::nr_exp]
                        dataset[gs] = {'0': len(gs_shots[gs_shots == 0]),
                                       '1': len(gs_shots[gs_shots == 1])}
            else:
                nr_shots_MA = len(MA.proc_data_dict[
                                      'shots_thresholded'][qb_names[0]])
                shots = MA.proc_data_dict['probability_table'] * nr_shots_MA
                if preselection:
                    shots = shots[1::2]
                for i, gs in enumerate(listOfExperiments):
                    for j, state in enumerate(basis_states):
                        dataset[gs].update({basis_states[j]: shots[i, j]})

            dataset.done_adding_data()
            # Get results
            if linear_GST:
                results = pygsti.do_linear_gst(dataset, gs_target,
                                               prep_fiducials, meas_fiducials,
                                               verbosity=3)
            else:
                results = pygsti.do_long_sequence_gst(dataset, gs_target,
                                                      prep_fiducials,
                                                      meas_fiducials,
                                                      germs, maxLengths,
                                                      verbosity=3)
            # Save analysis report
            filename = os.path.abspath(os.path.join(
                MA.folder, label))
            pygsti.report.create_standard_report(
                results,
                filename=filename,
                title=label, verbosity=2)

    return MC


def measure_multi_parity_multi_round(ancilla_qubits, data_qubits,
                                     parity_map, CZ_map,
                                     prep=None, upload=True, prep_params=None,
                                     mode='tomo',
                                     parity_seperation=1100e-9,
                                     rots_basis=('I', 'Y90', 'X90'),
                                     parity_loops = 1,
                                     cal_points=None, analyze=True,
                                     exp_metadata=None, label=None,
                                     detector='int_log_det'):
    """

    :param ancilla_qubit:
    :param data_qubits:
    :param CZ_map: example:
        {'CZ qb1 qb2': ['Y90 qb1', 'CX qb1 qb2', 'mY90 qb1'],
         'CZ qb3 qb4': ['CZ qb4 qb3']}
    :param preps:
    :param upload:
    :param prep_params:
    :param cal_points:
    :param analyze:
    :param exp_metadata:
    :param label:
    :param detector:
    :return:
    """

    qubits = ancilla_qubits + data_qubits
    qb_names = [qb.name for qb in qubits]
    for qb in qubits:
        qb.prepare(drive='timedomain')

    if label is None:
        label = 'S7-rounds_' + str(parity_loops) + '_' + '-'.join(rots_basis) + \
                '_' + '-'.join([qb.name for qb in qubits])

    if prep_params is None:
        prep_params = get_multi_qubit_prep_params(
            [qb.preparation_params() for qb in qubits])

    # if cal_points is None:
    #     cal_points = CalibrationPoints.multi_qubit(qb_names, 'ge')

    if prep is None:
        prep = 'g'*len(data_qubits)

    MC = ancilla_qubits[0].instr_mc.get_instr()

    seq, sweep_points = mqs.multi_parity_multi_round_seq(
                                 [qb.name for qb in ancilla_qubits],
                                 [qb.name for qb in data_qubits],
                                 parity_map,
                                 CZ_map,
                                 prep,
                                 operation_dict=get_operation_dict(qubits),
                                 mode=mode,
                                 parity_seperation=parity_seperation,
                                 rots_basis=rots_basis,
                                 parity_loops=parity_loops,
                                 cal_points=cal_points,
                                 prep_params=prep_params,
                                 upload=upload)

    MC.set_sweep_function(awg_swf.SegmentHardSweep(
        sequence=seq, upload=False, parameter_name='Tomography'))
    MC.set_sweep_points(sweep_points)

    rounds = 0
    for k in range(len(parity_map)):
        if parity_map[k]['round'] > rounds:
            rounds = parity_map[k]['round']
    rounds += 1

    MC.set_detector_function(
        get_multiplexed_readout_detector_functions(
            qubits,
            nr_averages=ancilla_qubits[0].acq_averages(),
            nr_shots=ancilla_qubits[0].acq_shots(),
        )[detector])
    if exp_metadata is None:
        exp_metadata = {}
    exp_metadata.update(
        {'sweep_name': 'Tomography',
         'preparation_params': prep_params,
         'hard_sweep_params': {'tomo': {'values': np.arange(0, len(sweep_points)),
                                         'unit': ''}},
         'parity_map': parity_map
         })

    MC.run(label, exp_metadata=exp_metadata)

    if analyze:
        tda.MultiQubit_TimeDomain_Analysis(qb_names=qb_names)


def measure_ro_dynamic_phases(pulsed_qubit, measured_qubits,
                              hard_sweep_params=None, exp_metadata=None,
                              pulse_separation=None, init_state='g',
                              upload=True, n_cal_points_per_state=1,
                              cal_states='auto', classified=False,
                              prep_params=None):
    if not hasattr(measured_qubits, '__iter__'):
        measured_qubits = [measured_qubits]
    qubits = measured_qubits + [pulsed_qubit]

    if pulse_separation is None:
        pulse_separation = max([qb.acq_length() for qb in qubits])

    for qb in qubits:
        MC = qb.instr_mc.get_instr()
        qb.prepare(drive='timedomain')

    if hard_sweep_params is None:
        hard_sweep_params = {
            'phase': {'values': np.tile(np.linspace(0, 2*np.pi, 6)*180/np.pi, 2),
                      'unit': 'deg'}
        }

    cal_states = CalibrationPoints.guess_cal_states(cal_states,
                                                    for_ef=False)
    cp = CalibrationPoints.multi_qubit([qb.name for qb in qubits], cal_states,
                                       n_per_state=n_cal_points_per_state)

    if prep_params is None:
        prep_params = measured_qubits[0].preparation_params()
    operation_dict = get_operation_dict(qubits)
    sequences, hard_sweep_points = \
        mqs.ro_dynamic_phase_seq(
            hard_sweep_dict=hard_sweep_params,
            qbp_name=pulsed_qubit.name, qbr_names=[qb.name for qb in
                                                   measured_qubits],
            operation_dict=operation_dict,
            pulse_separation=pulse_separation,
            init_state = init_state, prep_params=prep_params,
            cal_points=cp, upload=False)

    hard_sweep_func = awg_swf.SegmentHardSweep(
        sequence=sequences, upload=upload,
        parameter_name=list(hard_sweep_params)[0],
        unit=list(hard_sweep_params.values())[0]['unit'])
    MC.set_sweep_function(hard_sweep_func)
    MC.set_sweep_points(hard_sweep_points)

    det_name = 'int_avg{}_det'.format('_classif' if classified else '')
    det_func = get_multiplexed_readout_detector_functions(
        measured_qubits, nr_averages=max(qb.acq_averages() for qb in measured_qubits)
    )[det_name]
    MC.set_detector_function(det_func)

    if exp_metadata is None:
        exp_metadata = {}

    hard_sweep_params = {
        'phase': {'values': np.repeat(np.tile(np.linspace(0, 2 * np.pi, 6) * 180 /
                                         np.pi,
                                     2), 2),
                  'unit': 'deg'}
    }
    exp_metadata.update({'qbnames': [qb.name for qb in qubits],
                         'preparation_params': prep_params,
                         'cal_points': repr(cp),
                         'rotate': len(cal_states) != 0,
                         'cal_states_rotations':
                             {qb.name: {'g': 0, 'e': 1} for qb in qubits} if
                             len(cal_states) != 0 else None,
                         'data_to_fit': {qb.name: 'pe' for qb in qubits},
                         'hard_sweep_params': hard_sweep_params})
    MC.run('RO_DynamicPhase_{}{}'.format(
        pulsed_qubit.name, ''.join([qb.name for qb in qubits])),
        exp_metadata=exp_metadata)
    tda.MultiQubit_TimeDomain_Analysis(qb_names=[qb.name for qb in measured_qubits])<|MERGE_RESOLUTION|>--- conflicted
+++ resolved
@@ -2073,11 +2073,7 @@
     Args:
         qbc (QuDev_transmon): control qubit / fluxed qubit
         qbt (QuDev_transmon): target qubit / non-fluxed qubit
-<<<<<<< HEAD
-        leakage qb: qubit which goes into the f level and therefore the leakage
-=======
         leakage_qb: qubit which goes into the f level and therefore the leakage
->>>>>>> a6acfeea
             analysis is performed upon. defaults to qbc.
     '''
     plot_all_traces = kw.get('plot_all_traces', True)
@@ -2128,12 +2124,7 @@
         prepend_pulse_dicts = []
 
     operation_dict = get_operation_dict([qbc, qbt] +
-<<<<<<< HEAD
-                                        [qb for pp in prepend_pulse_dicts
-                                            for qb in pp['qbs']])
-=======
                                         [pp['qb'] for pp in prepend_pulse_dicts])
->>>>>>> a6acfeea
 
     sequences, hard_sweep_points, soft_sweep_points = \
         fsqs.cphase_seqs(
@@ -2518,12 +2509,7 @@
                 prepend_pulse_dicts = []
 
             operation_dict = get_operation_dict(qbs + [qbc, qbt] +
-<<<<<<< HEAD
-                                                [qb for pp in prepend_pulse_dicts
-                                                 for qb in pp['qbs']])
-=======
                                                 [pp['qb'] for pp in prepend_pulse_dicts])
->>>>>>> a6acfeea
 
             seq, hard_sweep_points = \
                 fsqs.dynamic_phase_seq(
