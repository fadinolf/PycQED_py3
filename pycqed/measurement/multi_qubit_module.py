import numpy as np
import matplotlib.pyplot as plt
import itertools
import time
import copy
import datetime
import os
import lmfit
from copy import deepcopy
import pygsti
import logging

from scipy import optimize

from pycqed.measurement import qaoa
from pycqed.utilities.general import temporary_value

log = logging.getLogger(__name__)


import pycqed.measurement.sweep_functions as swf
import pycqed.measurement.awg_sweep_functions as awg_swf
import pycqed.measurement.awg_sweep_functions_multi_qubit as awg_swf2
import pycqed.measurement.pulse_sequences.multi_qubit_tek_seq_elts as mqs
import pycqed.measurement.pulse_sequences.fluxing_sequences as fsqs
import pycqed.measurement.waveform_control.pulse_library as pl
import pycqed.measurement.qaoa_experiment_helpers as qh
import pycqed.measurement.detector_functions as det
from pycqed.measurement.sweep_points import SweepPoints
from pycqed.measurement.calibration_points import CalibrationPoints
from pycqed.analysis_v3.processing_pipeline import ProcessingPipeline
from pycqed.analysis_v2 import tomography_qudev as tomo
from pycqed.analysis import analysis_toolbox as a_tools
from pycqed.measurement.waveform_control import pulsar as ps
import pycqed.analysis.measurement_analysis as ma
import pycqed.analysis.randomized_benchmarking_analysis as rbma
from pycqed.analysis_v3 import pipeline_analysis as pla
import pycqed.analysis_v2.readout_analysis as ra
import pycqed.analysis_v2.timedomain_analysis as tda
from pycqed.analysis_v3 import helper_functions as hlp_mod
import pycqed.measurement.waveform_control.sequence as sequence
from pycqed.utilities.general import temporary_value
import sys

try:
    import \
        pycqed.instrument_drivers.physical_instruments.ZurichInstruments.UHFQuantumController as uhfqc
except ModuleNotFoundError:
    log.warning('"UHFQuantumController" not imported.')

from pycqed.measurement.optimization import nelder_mead, \
    generate_new_training_set
from pygsti import construction as constr


def multiplexed_pulse(readouts, f_LO, upload=True):
    """
    Sets up a frequency-multiplexed pulse on the awg-sequencer of the UHFQC.
    Updates the qubit ro_pulse_type parameter. This needs to be reverted if
    thq qubit object is to update its readout pulse later on.

    Args:
        readouts: A list of different readouts. For each readout the list
                  contains the qubit objects that are read out in that readout.
        f_LO: The LO frequency that will be used.
        upload: Whether to update the hardware instrument settings.
        plot_filename: The file to save the plot of the multiplexed pulse PSD.
            If `None` or `True`, plot is only shown, and not saved. If `False`,
            no plot is generated.

    Returns:
        The generated pulse waveform.
    """
    if not hasattr(readouts[0], '__iter__'):
        readouts = [readouts]
    fs = 1.8e9

    readout_pulses = []
    for qubits in readouts:
        qb_pulses = {}
        maxlen = 0

        for qb in qubits:
            # qb.RO_pulse_type('Multiplexed_pulse_UHFQC')
            qb.f_RO_mod(qb.f_RO() - f_LO)
            samples = int(qb.RO_pulse_length() * fs)

            pulse = qb.RO_amp() * np.ones(samples)
            tbase = np.linspace(0, len(pulse) / fs, len(pulse), endpoint=False)

            if qb.ro_pulse_shape() == 'gaussian_filtered':
                filter_sigma = qb.ro_pulse_filter_sigma()
                nr_sigma = qb.ro_pulse_nr_sigma()
                filter_samples = int(filter_sigma * nr_sigma * fs)
                filter_sample_idxs = np.arange(filter_samples)
                filter = np.exp(
                    -0.5 * (filter_sample_idxs - filter_samples / 2) ** 2 /
                    (filter_sigma * fs) ** 2)
                filter /= filter.sum()
                pulse = np.convolve(pulse, filter, mode='full')
            elif qb.ro_pulse_shape() == 'gaussian_filtered_flip':
                pulse = pulse * (
                            np.ones(samples) - np.cos(2 * np.pi * 200e6 * tbase))

                filter_sigma = qb.ro_pulse_filter_sigma()
                nr_sigma = qb.ro_pulse_nr_sigma()
                filter_samples = int(filter_sigma * nr_sigma * fs)
                filter_sample_idxs = np.arange(filter_samples)
                filter = np.exp(
                    -0.5 * (filter_sample_idxs - filter_samples / 2) ** 2 /
                    (filter_sigma * fs) ** 2)
                filter /= filter.sum()
                pulse = np.convolve(pulse, filter, mode='full')
            elif qb.ro_pulse_shape() == 'CLEAR':
                filter_sigma = qb.ro_pulse_filter_sigma()
                nr_sigma = qb.ro_pulse_nr_sigma()
                filter_samples = int(filter_sigma * nr_sigma * fs)
                filter_sample_idxs = np.arange(filter_samples)
                filter = np.exp(
                    -0.5 * (filter_sample_idxs - filter_samples / 2) ** 2 /
                    (filter_sigma * fs) ** 2)
                filter /= filter.sum()
                pulse = uhfqc.CLEAR_shape(qb.RO_amp(), qb.RO_pulse_length(),
                                          qb.ro_CLEAR_delta_amp_segment(),
                                          qb.ro_CLEAR_segment_length(),
                                          sampling_rate=fs)

                pulse = np.convolve(pulse, filter, mode='full')
            elif qb.ro_pulse_shape() == 'square':
                pass
            else:
                raise ValueError('Unsupported pulse type for {}: {}' \
                                 .format(qb.name, qb.ro_pulse_shape()))

            tbase = np.linspace(0, len(pulse) / fs, len(pulse), endpoint=False)
            pulse = pulse * np.exp(-2j * np.pi * qb.f_RO_mod() * tbase)

            qb_pulses[qb.name] = pulse
            if pulse.size > maxlen:
                maxlen = pulse.size

        pulse = np.zeros(maxlen, dtype=np.complex)
        for p in qb_pulses.values():
            pulse += np.pad(p, (0, maxlen - p.size), mode='constant',
                            constant_values=0)
        readout_pulses.append(pulse)

    if upload:
        UHFQC = readouts[0][0].UHFQC
        if len(readout_pulses) == 1:
            UHFQC.awg_sequence_acquisition_and_pulse(
                Iwave=np.real(pulse).copy(), Qwave=np.imag(pulse).copy())
        else:
            UHFQC.awg_sequence_acquisition_and_pulse_multi_segment(readout_pulses)
        DC_LO = readouts[0][0].readout_DC_LO
        UC_LO = readouts[0][0].readout_UC_LO
        DC_LO.frequency(f_LO)
        UC_LO.frequency(f_LO)


def get_operation_dict(qubits):
    operation_dict = dict()
    for qb in qubits:
        operation_dict.update(qb.get_operation_dict())
    return operation_dict


def get_multiplexed_readout_detector_functions(qubits, nr_averages=2**10,
                                               nr_shots=4095,
                                               used_channels=None,
                                               correlations=None,
                                               add_channels=None,
                                               det_get_values_kws=None,
                                               **kw):
    uhfs = set()
    uhf_instances = {}
    max_int_len = {}
    channels = {}
    acq_classifier_params = {}
    acq_state_prob_mtxs = {}
    for qb in qubits:
        uhf = qb.instr_uhf()
        uhfs.add(uhf)
        uhf_instances[uhf] = qb.instr_uhf.get_instr()

        if uhf not in max_int_len:
            max_int_len[uhf] = 0
        max_int_len[uhf] = max(max_int_len[uhf], qb.acq_length())

        if uhf not in channels:
            channels[uhf] = []
        channels[uhf] += [qb.acq_I_channel()]
        if qb.acq_weights_type() in ['SSB', 'DSB', 'optimal_qutrit']:
            if qb.acq_Q_channel() is not None:
                channels[uhf] += [qb.acq_Q_channel()]

        if uhf not in acq_classifier_params:
            acq_classifier_params[uhf] = []
        acq_classifier_params[uhf] += [qb.acq_classifier_params()]
        if uhf not in acq_state_prob_mtxs:
            acq_state_prob_mtxs[uhf] = []
        acq_state_prob_mtxs[uhf] += [qb.acq_state_prob_mtx()]

    if det_get_values_kws is None:
        det_get_values_kws = {}
        det_get_values_kws_in = None
    else:
        det_get_values_kws_in = deepcopy(det_get_values_kws)
        for uhf in acq_state_prob_mtxs:
            det_get_values_kws_in.pop(uhf, False)
    for uhf in acq_state_prob_mtxs:
        if uhf not in det_get_values_kws:
            det_get_values_kws[uhf] = {}
        det_get_values_kws[uhf].update({
            'classifier_params': acq_classifier_params[uhf],
            'state_prob_mtx': acq_state_prob_mtxs[uhf]})
        if det_get_values_kws_in is not None:
            det_get_values_kws[uhf].update(det_get_values_kws_in)
    if add_channels is None:
        add_channels = {uhf: [] for uhf in uhfs}
    elif isinstance(add_channels, list):
        add_channels = {uhf: add_channels for uhf in uhfs}
    else:  # is a dict
        pass
    for uhf in add_channels:
        channels[uhf] += add_channels[uhf]

    if correlations is None:
        correlations = {uhf: [] for uhf in uhfs}
    elif isinstance(correlations, list):
        correlations = {uhf: correlations for uhf in uhfs}
    else:  # is a dict
        for uhf in uhfs:
            if uhf not in correlations:
                correlations[uhf] = []

    if used_channels is None:
        used_channels = {uhf: None for uhf in uhfs}
    elif isinstance(used_channels, list):
        used_channels = {uhf: used_channels for uhf in uhfs}
    else:  # is a dict
        for uhf in uhfs:
            if uhf not in used_channels:
                used_channels[uhf] = None

    AWG = None
    for qb in qubits:
        qbAWG = qb.instr_pulsar.get_instr()
        if AWG is not None and qbAWG is not AWG:
            raise Exception('Multi qubit detector can not be created with '
                            'multiple pulsar instances')
        AWG = qbAWG

    individual_detectors = {uhf: {
            'int_log_det': det.UHFQC_integration_logging_det(
                UHFQC=uhf_instances[uhf], AWG=AWG, channels=channels[uhf],
                integration_length=max_int_len[uhf], nr_shots=nr_shots,
                result_logging_mode='raw', **kw),
            'dig_log_det': det.UHFQC_integration_logging_det(
                UHFQC=uhf_instances[uhf], AWG=AWG, channels=channels[uhf],
                integration_length=max_int_len[uhf], nr_shots=nr_shots,
                result_logging_mode='digitized', **kw),
            'int_avg_det': det.UHFQC_integrated_average_detector(
                UHFQC=uhf_instances[uhf], AWG=AWG, channels=channels[uhf],
                integration_length=max_int_len[uhf], nr_averages=nr_averages, **kw),
            'int_avg_classif_det': det.UHFQC_classifier_detector(
                UHFQC=uhf_instances[uhf], AWG=AWG, channels=channels[uhf],
                integration_length=max_int_len[uhf], nr_shots=nr_shots,
                get_values_function_kwargs=det_get_values_kws[uhf],
                result_logging_mode='raw', **kw),
            'dig_avg_det': det.UHFQC_integrated_average_detector(
                UHFQC=uhf_instances[uhf], AWG=AWG, channels=channels[uhf],
                integration_length=max_int_len[uhf], nr_averages=nr_averages,
                result_logging_mode='digitized', **kw),
            'inp_avg_det': det.UHFQC_input_average_detector(
                UHFQC=uhf_instances[uhf], AWG=AWG, nr_averages=nr_averages,
                nr_samples=4096,
                **kw),
            'int_corr_det': det.UHFQC_correlation_detector(
                UHFQC=uhf_instances[uhf], AWG=AWG, channels=channels[uhf],
                used_channels=used_channels[uhf],
                integration_length=max_int_len[uhf], nr_averages=nr_averages,
                correlations=correlations[uhf], **kw),
            'dig_corr_det': det.UHFQC_correlation_detector(
                UHFQC=uhf_instances[uhf], AWG=AWG, channels=channels[uhf],
                used_channels=used_channels[uhf],
                integration_length=max_int_len[uhf], nr_averages=nr_averages,
                correlations=correlations[uhf], thresholding=True, **kw),
        } for uhf in uhfs}

    combined_detectors = {det_type: det.UHFQC_multi_detector([
        individual_detectors[uhf][det_type] for uhf in uhfs])
        for det_type in ['int_log_det', 'dig_log_det',
                         'int_avg_det', 'dig_avg_det', 'inp_avg_det',
                         'int_avg_classif_det', 'int_corr_det', 'dig_corr_det']}

    return combined_detectors


def get_multi_qubit_prep_params(prep_params_list):
    if len(prep_params_list) == 0:
        raise ValueError('prep_params_list is empty.')

    thresh_map = {}
    for prep_params in prep_params_list:
        if 'threshold_mapping' in prep_params:
            thresh_map.update(prep_params['threshold_mapping'])

    prep_params = deepcopy(prep_params_list[0])
    prep_params['threshold_mapping'] = thresh_map
    return prep_params


def get_meas_obj_value_names_map(mobjs, multi_uhf_det_func):
    # we cannot just use the value_names from the qubit detector functions
    # because the UHF_multi_detector function adds suffixes

    if multi_uhf_det_func.detectors[0].name == 'raw_UHFQC_classifier_det':
        meas_obj_value_names_map = {
            qb.name: hlp_mod.get_sublst_with_all_strings_of_list(
                multi_uhf_det_func.value_names,
                qb.int_avg_classif_det.value_names)
            for qb in mobjs}
    elif multi_uhf_det_func.detectors[0].name == 'UHFQC_input_average_detector':
        meas_obj_value_names_map = {
            qb.name: hlp_mod.get_sublst_with_all_strings_of_list(
                multi_uhf_det_func.value_names, qb.inp_avg_det.value_names)
            for qb in mobjs}
    else:
        meas_obj_value_names_map = {
            qb.name: hlp_mod.get_sublst_with_all_strings_of_list(
                multi_uhf_det_func.value_names, qb.int_avg_det.value_names)
            for qb in mobjs}

    meas_obj_value_names_map.update({
        name: [name] for name in
        [vn for vn in multi_uhf_det_func.value_names if vn not in
         hlp_mod.flatten_list(list(meas_obj_value_names_map.values()))]})

    return meas_obj_value_names_map


def calculate_minimal_readout_spacing(qubits, ro_slack=10e-9, drive_pulses=0):
    """

    Args:
        qubits:
        ro_slack: minimal time needed between end of wint and next RO trigger
        drive_pulses:

    Returns:

    """
    UHFQC = None
    for qb in qubits:
        UHFQC = qb.UHFQC
        break
    drive_pulse_len = None
    max_ro_len = 0
    max_int_length = 0
    for qb in qubits:
        if drive_pulse_len is not None:
            if drive_pulse_len != qb.gauss_sigma() * qb.nr_sigma() and \
                    drive_pulses != 0:
                log.warning('Caution! Not all qubit drive pulses are the '
                            'same length. This might cause trouble in the '
                            'sequence.')
            drive_pulse_len = max(drive_pulse_len,
                                  qb.gauss_sigma() * qb.nr_sigma())
        else:
            drive_pulse_len = qb.gauss_sigma() * qb.nr_sigma()
        max_ro_len = max(max_ro_len, qb.RO_pulse_length())
        max_int_length = max(max_int_length, qb.RO_acq_integration_length())

    ro_spacing = 2 * UHFQC.qas_0_delay() / 1.8e9
    ro_spacing += max_int_length
    ro_spacing += ro_slack
    ro_spacing -= drive_pulse_len
    ro_spacing -= max_ro_len
    return ro_spacing


def measure_multiplexed_readout(qubits, liveplot=False,
                                shots=5000,
                                RO_spacing=None, preselection=True,
                                thresholds=None, thresholded=False,
                                analyse=True):
    for qb in qubits:
        MC = qb.instr_mc.get_instr()

    for qb in qubits:
        qb.prepare(drive='timedomain')

    if RO_spacing is None:
        UHFQC = qubits[0].instr_uhf.get_instr()
        RO_spacing = UHFQC.qas_0_delay() * 2 / 1.8e9
        RO_spacing += UHFQC.qas_0_integration_length() / 1.8e9
        RO_spacing += 50e-9  # for slack
        RO_spacing = np.ceil(RO_spacing * 225e6 / 3) / 225e6 * 3

    sf = awg_swf2.n_qubit_off_on(
        [qb.get_ge_pars() for qb in qubits],
        [qb.get_ro_pars() for qb in qubits],
        preselection=preselection,
        parallel_pulses=True,
        RO_spacing=RO_spacing)

    m = 2 ** (len(qubits))
    if preselection:
        m *= 2
    if thresholded:
        df = get_multiplexed_readout_detector_functions(qubits,
                                                        nr_shots=shots)[
            'dig_log_det']
    else:
        df = get_multiplexed_readout_detector_functions(qubits,
                                                        nr_shots=shots)[
            'int_log_det']

    MC.live_plot_enabled(liveplot)
    MC.soft_avg(1)
    MC.set_sweep_function(sf)
    MC.set_sweep_points(np.arange(m))
    MC.set_detector_function(df)
    MC.run('{}_multiplexed_ssro'.format('-'.join(
        [qb.name for qb in qubits])))

    if analyse and thresholds is not None:
        channel_map = {qb.name: qb.int_log_det.value_names[0]+' '+qb.instr_uhf() for qb in qubits}
        ra.Multiplexed_Readout_Analysis(options_dict=dict(
            n_readouts=(2 if preselection else 1) * 2 ** len(qubits),
            thresholds=thresholds,
            channel_map=channel_map,
            use_preselection=preselection
        ))

def measure_qaoa(qubits, gates_info, single_qb_terms=None,
                 maxfev=None, optimizer_method="Nelder-Mead",
                 optimizer_kwargs=None, betas=(np.pi,), gammas=(np.pi,),
                 problem_hamiltonian="ising", tomography=False, tomography_options=None,
                 analyze=True, exp_metadata=None, shots=15000,
                 init_state="+", cphase_implementation="hardware",
                 prep_params=None, upload=True, label=None,
                 custom_sequence=None):
    qb_names = [qb.name for qb in qubits]

    if label is None:
        label = f"QAOA_{qb_names}"

    if prep_params is None:
        prep_params = \
            get_multi_qubit_prep_params([qb.preparation_params() for qb in qubits])

    if exp_metadata is None:
        exp_metadata = {}

    if single_qb_terms is None:
        single_qb_terms =  {}
    if tomography_options is None:
        tomography_options = {}

    MC = qubits[0].instr_mc.get_instr()

    # prepare qubits
    for qb in qubits:
        qb.prepare(drive='timedomain')

    # sequence
    cp = None
    if tomography:
        cp = CalibrationPoints.multi_qubit(qb_names, 'ge', 1, True)
    seq, swp = qaoa.qaoa_sequence(qubits, betas, gammas, gates_info,
                                  init_state=init_state,
                                  cal_points=cp,
                                  tomography=tomography,
                                  tomo_basis=tomography_options.get("basis_rots",
                                                  tomo.DEFAULT_BASIS_ROTS),
                                  single_qb_terms=single_qb_terms,
                                  cphase_implementation=cphase_implementation,
                                  prep_params=prep_params, upload=False)
    if custom_sequence:
        seq, swp = custom_sequence
    # set detector and sweep functions
    det_get_values_kws = {'classified': True,
                          'correlated': False,
                          'thresholded': False,
                          'averaged': False}
    df = get_multiplexed_readout_detector_functions(
        qubits, nr_shots=shots,
        nr_averages=max(qb.acq_averages() for qb in qubits),
        det_get_values_kws=det_get_values_kws)['int_avg_classif_det']
    MC.set_sweep_function(awg_swf.SegmentHardSweep(sequence=seq, upload=upload))
    MC.set_sweep_points(swp)
    MC.set_detector_function(df)

    # metadata and run experiment
    exp_metadata.update({'preparation_params': prep_params,
                    'data_to_fit': {},
                    'rotate': False,
                    'betas': betas,
                    'gammas': gammas,
                    # 'iteration': iter,
                    # 'function_evaluation': feval,
                    'init': init_state,
                    'qb_names': str(qb_names),
                    'gates_info': str(gates_info),
                    'single_qb_terms': str(single_qb_terms),
                    'cphase_implementation': cphase_implementation,
                    # 'optimizer_method': optimizer_method,
                    'shots': shots})
    if tomography:
        exp_metadata.update(dict(basis_rots=tomography_options.get("basis_rots",
                                            tomo.DEFAULT_BASIS_ROTS)))
    temp_val = [(qb.acq_shots, shots) for qb in qubits]
    with temporary_value(*temp_val):
        MC.run(name=label, exp_metadata=exp_metadata)

    if analyze:
        # analyze
        channel_map = {qb.name: qb.int_avg_classif_det.value_names for qb in
                       qubits}
        options = dict(channel_map=channel_map, plot_proj_data=False,
                       plot_raw_data=False)
        a = tda.MultiQubit_TimeDomain_Analysis(
            qb_names=qb_names,
            options_dict=options,
            auto=False)
        a.extract_data()
        a.process_data()
        # additional processing
        qubit_states = []
        filter = np.ones(exp_metadata['shots'], dtype=bool)
        a.proc_data_dict['analysis_params_dict'] = {}
        a.proc_data_dict['analysis_params_dict']["leakage"] = {}
        leakage = a.proc_data_dict['analysis_params_dict']["leakage"]
        for qb in qb_names:
            qb_probs = \
                a.proc_data_dict['meas_results_per_qb'][qb].values()
            qb_probs = np.asarray(list(qb_probs)).T  # (n_shots, (pg,pe,pf))
            states = np.argmax(qb_probs, axis=1)
            qubit_states.append(states)
            leaked_shots = states == 2
            leakage.update({qb: np.sum(leaked_shots) / exp_metadata['shots']})
            filter = np.logical_and(filter, states != 2)
        a.proc_data_dict['qubit_states'] = np.array(qubit_states).T
        a.proc_data_dict['qubit_states_filtered'] = \
            np.array(qubit_states).T[filter]
        qb_states_filtered = a.proc_data_dict['qubit_states_filtered']
        a.data_file.close()
        a.save_processed_data()
        if tomography and tomography_options.get("analyze", True):
            # tomography analysis
            options = dict(
                n_readouts=len(seq.segments),  # number of segments
                data_type="singleshot",
                # give thresholded shots
                shots_thresholded={qbn: np.array(qubit_states[i])
                                   for i, qbn in enumerate(qb_names)},
                shot_filter=filter,  # filter specific shots out
                qb_names=qb_names,  # to construct channel map automatically
                basis_rots_str=
                tomography_options.get("basis_rots",
                                       tomo.DEFAULT_BASIS_ROTS),
                # filter cal points from data
                data_filter=lambda prob_table: prob_table[:-len(cp.states)],
                mle=tomography_options.get("mle", False))
            if not tomography_options.get("cal_points_correction", True):
                # ideal measurement operators
                meas_operators = []
                for i in range(2 ** len(qubits)):
                    basis_state = np.zeros(2 ** len(qubits))
                    basis_state[i] = 1
                    meas_operators.append(np.diag(basis_state))
                # overwrite if provided by user
                meas_operators = tomography_options.get("meas_operators",
                                                        meas_operators)
                options.update(dict(meas_operators=meas_operators))
            if tomography_options.get('analyze', True):
                ta = tda.StateTomographyAnalysis(options_dict=options)
                ta.save_processed_data('rho')
        else:
            # correlate
            c_info, coupl = \
                qaoa.QAOAHelper.get_corr_and_coupl_info(gates_info)
            correlations = qaoa.correlate_qubits(qb_states_filtered, c_info)
            a.proc_data_dict['correlations'] = {'names': c_info,
                                                'values': correlations}
            avg_sigmaz = qaoa.average_sigmaz(qb_states_filtered)
            a.proc_data_dict['avg_sigmaz'] = {str(i)+'_'+qbn: avg_sigmaz[i]
                                              for i, qbn in enumerate(qb_names)}
            if problem_hamiltonian == "ising":
                energy = qaoa.ProblemHamiltonians.ising(correlations, coupl)
            elif problem_hamiltonian == "ising_with_field":
                energy = qaoa.ProblemHamiltonians.ising_with_field(
                    correlations, avg_sigmaz, coupl,
                    [single_qb_terms[i] for i, qbn in enumerate(qb_names)])
            elif problem_hamiltonian == 'nbody_zterms':
                energy = qaoa.ProblemHamiltonians.nbody_zterms(qb_states_filtered,
                                                          gates_info)
            else:
                raise ValueError(f"Problem hamiltonian {problem_hamiltonian} "
                                 f"not known")
            a.proc_data_dict['analysis_params_dict']['energy'] = energy

            # save
            a.save_processed_data()
        return a

def run_qaoa(qubits, gates_info, maxiter=1,
                 maxfev=None, optimizer_method="Nelder-Mead",
                 optimizer_kwargs=None, betas_init=(np.pi,), gammas_init=(np.pi,),
                 depth=1, tomography=(), tomography_options=None,
                 analyze=True, exp_metadata=None, problem_hamiltonian="ising",
                 single_qb_terms=None, shots=15000,
                 init_state="+", cphase_implementation="hardware",
                 prep_params=None, upload=True, label=None):
    """
    Performs Quantum Approximative Optimization on given qubits.

    For information about optimizer see:
    https://docs.scipy.org/doc/scipy/reference/generated/scipy.optimize.minimize.html

    Args:
        qubits:
        gates_info:
        max_iter:
        optimizer:
        cphase_implementation:
        prep_params:
        tomography (tuple): adds tomography measurement after each specified
            iteration. eg. (2,5,6) does a tomography after iteration 2, 4 and 6.
            -1 does after the last iteration.
        tomography_options (dict):
            analyze: whether or not to analyze tomography, can be a bit slow
                if MLE is activated. Default is True.
            cal_points_correction (bool): Whether or not to correct the measured
                tomography pulses using multiqubit single shot calibration points.
                defaults to True. Overwritten by 'meas_operators' if the latter
                is given
            basis_rots (list of str): rotation basis (in PycQED operations).
                defaults to ('I', 'X180', 'Y90', 'mY90', 'X90', 'mX90').
            mle (bool): fit tomography using MLE. Defaults to False.

            any further parameter is passed in the options_dict of the
            TomographyAnalysis
        label:

    Returns:

    """

    qb_names = [qb.name for qb in qubits]

    if label is None:
        label = f"QAOA_{qb_names}"

    if prep_params is None:
        prep_params = \
            get_multi_qubit_prep_params([qb.preparation_params() for qb in qubits])

    if tomography_options is None:
        tomography_options = {}

    if exp_metadata is None:
        exp_metadata = {}

    # optimizer params
    if optimizer_kwargs is None:
        optimizer_kwargs = {}

    # callback: update gammas and betas at end of iteration
    def update_iter(new_angles):
        g, b = new_angles[:int(len(new_angles) / 2)], \
               new_angles[int(len(new_angles) / 2):]

        # Do tomography if needed
        if iteration[-1] in tomography:
            log.info(f"iter {iter}, Tomography ")
            log.info(f"Gammas: {g}\nBetas : {b}")

            # prepare qubits
            [qb.prepare(drive='timedomain') for qb in qubits]

            cp = CalibrationPoints.multi_qubit(qb_names, 'ge', 1, True)
            # sequence
            seq, swp = qaoa.qaoa_sequence(
                qubits, b, g, gates_info,
                cal_points=cp, init_state=init_state, tomography=True,
                tomo_basis=tomography_options.get("basis_rots",
                                                  tomo.DEFAULT_BASIS_ROTS),
                prep_params=prep_params, upload=False,
                single_qb_terms=single_qb_terms,
                cphase_implementation=cphase_implementation)
            det_get_values_kws = {'classified': True,
                                  'correlated': False,
                                  'thresholded': False,
                                  'averaged': False}
            df = get_multiplexed_readout_detector_functions(
                qubits, nr_shots=max(qb.acq_shots() for qb in qubits),
                nr_averages=max(qb.acq_averages() for qb in qubits),
            det_get_values_kws=det_get_values_kws)['int_avg_classif_det']

            MC.set_sweep_function(awg_swf.SegmentHardSweep(sequence=seq,
                                                           upload=upload))
            MC.set_sweep_points(swp)
            MC.set_detector_function(df)

            # metadata and run experiment
            exp_metadata = {'preparation_params': prep_params,
                            'data_to_fit': {},
                            "cal_points": repr(cp),
                            'rotate': False,
                            'betas': b,
                            'gammas': g,
                            'iteration': iteration[-1],
                            'init': init_state,
                            'basis_rots': tomography_options.get("basis_rots",
                                                  tomo.DEFAULT_BASIS_ROTS),
                            'gates_info': str(gates_info),
                            'qb_names': str(qb_names),
                            "single_qb_terms": str(single_qb_terms),
                            'cphase_implementation': cphase_implementation,
                            'shots': shots}

            MC.run(name=tomography_options.pop("label",
                                         f"tomography_iter_{iteration[-1]}"),
                   exp_metadata=exp_metadata)
            if analyze:
                # analyze
                channel_map = {qb.name: qb.int_avg_classif_det.value_names
                               for qb in qubits}
                options = dict(channel_map=channel_map, plot_proj_data=False,
                               plot_raw_data=False, rotate=False)
                a = tda.MultiQubit_TimeDomain_Analysis(
                    qb_names=qb_names,
                    options_dict=options,
                    auto=False)
                a.extract_data()
                a.process_data()
                # additional processing
                qubit_states = []
                filter = np.ones(len(seq.segments) * exp_metadata['shots'],
                                 dtype=bool)
                a.proc_data_dict['analysis_params_dict'] = {}
                a.proc_data_dict['analysis_params_dict']["leakage"] = {}
                leakage = a.proc_data_dict['analysis_params_dict']["leakage"]
                for qb in qb_names:
                    qb_probs = \
                        a.proc_data_dict['meas_results_per_qb'][qb].values()
                    qb_probs = np.asarray(list(qb_probs)).T  # (n_shots, (pg,pe,pf))
                    states = np.argmax(qb_probs, axis=1)
                    qubit_states.append(states)
                    leaked_shots = states == 2
                    leakage.update({qb: np.sum(leaked_shots) /
                                        (len(seq.segments)*exp_metadata['shots'])})
                    filter = np.logical_and(filter, states != 2)
                a.proc_data_dict['qubit_states'] = np.array(qubit_states).T
                qb_states_filtered = np.array(qubit_states).T[filter]
                a.proc_data_dict['qubit_states_filtered'] = qb_states_filtered
                a.data_file.close()
                a.save_processed_data()

                # tomography analysis
                options = dict(
                    n_readouts=len(seq.segments),  # number of segments
                    data_type="singleshot",
                    # give thresholded shots
                    shots_thresholded={qbn: np.array(qubit_states[i])
                                       for i, qbn in enumerate(qb_names)},
                    shot_filter=filter,  # filter specific shots out
                    qb_names=qb_names, # to construct channel map automatically
                    basis_rots_str=
                        tomography_options.get("basis_rots",
                                               tomo.DEFAULT_BASIS_ROTS),
                    # filter cal points from data
                    data_filter=lambda prob_table: prob_table[:-len(cp.states)],
                    mle=tomography_options.get("mle", False))
                if not tomography_options.get("cal_points_correction", True):
                    # ideal measurement operators
                    meas_operators = []
                    for i in range(2**len(qubits)):
                        basis_state = np.zeros(2**len(qubits))
                        basis_state[i] = 1
                        meas_operators.append(np.diag(basis_state))
                    # overwrite if provided by user
                    meas_operators = tomography_options.get("meas_operators",
                                                           meas_operators)
                    options.update(dict(meas_operators=meas_operators))
                if tomography_options.get('analyze', True):
                    ta = tda.StateTomographyAnalysis(options_dict=options)
                    ta.save_processed_data('rho')
        iteration.append(iteration[-1] + 1)


    optimizer_kwargs.update({"method": optimizer_method,
                             "callback": update_iter})
    options = optimizer_kwargs.get("options",{})
    options.update({"maxiter": maxiter, "maxfev": maxfev})
    optimizer_kwargs["options"] = options
    MC = qubits[0].instr_mc.get_instr()
    iteration = [0]
    func_eval = [0]
    exp_metadata['optimizer_kwargs'] = optimizer_kwargs
    #analysis dictionary
    a = {}

    def minimize_energy(x, label, exp_metadata):
        iter = deepcopy(iteration[-1])
        feval = deepcopy(func_eval[-1])
        log.info(f"Starting QAOA iteration: {iter}")
        gammas_feval, betas_feval = x[:int(len(x)/2)], x[int(len(x)/2):]

        log.info(f"iter {iter}, function evaluation {feval}")
        log.info(f"Gammas: {gammas_feval}\nBetas : {betas_feval}")

        label = f"{label}_iter_{iter}_feval_{feval}"
        exp_metadata.update(dict(iteration=iter, function_evaluation=feval,
                                 optimizer_method=optimizer_method))
        a[feval] = measure_qaoa(qubits, gates_info, betas=betas_feval,
                                single_qb_terms=single_qb_terms,
                                gammas=gammas_feval, analyze=True,
                                problem_hamiltonian=problem_hamiltonian,
                     exp_metadata=exp_metadata, init_state=init_state,
                     cphase_implementation=cphase_implementation, shots=shots,
                     prep_params=prep_params, upload=upload, label=label)

        func_eval.append(func_eval[-1] + 1)
        return a[feval].proc_data_dict['analysis_params_dict']['energy']

    try:
        if -1 in tomography: # do initial tomography  if needed
            iteration = [-1]
            update_iter(np.ravel([gammas_init, betas_init]))
        opt_res = optimize.minimize(minimize_energy, [gammas_init, betas_init],
                                    args=(label, exp_metadata),
                          **optimizer_kwargs)

        return opt_res, a
    except KeyboardInterrupt:
        return None, a


def measure_active_reset(qubits, shots=5000,
                         qutrit=False, upload=True, label=None,
                         detector='int_log_det'):
    MC = qubits[0].instr_mc.get_instr()
    trig = qubits[0].instr_trigger.get_instr()

    # combine operations and preparation dictionaries
    operation_dict = get_operation_dict(qubits)
    qb_names = [qb.name for qb in qubits]
    prep_params = \
        get_multi_qubit_prep_params([qb.preparation_params() for qb in qubits])

    # sequence
    seq, swp = mqs.n_qubit_reset(qb_names, operation_dict, prep_params,
                                upload=False, states='gef' if qutrit else 'ge')
    # create sweep points
    sp = SweepPoints('reset_reps', swp, '', 'Nr. Reset Repetitions')

    df = get_multiplexed_readout_detector_functions(qubits,
                                                    nr_shots=shots)[detector]

    for qb in qubits:
        qb.prepare(drive='timedomain')

    MC.set_sweep_function(awg_swf.SegmentHardSweep(sequence=seq, upload=upload))
    MC.set_sweep_points(swp)
    MC.set_detector_function(df)
    if label is None:
        label = 'active_reset_{}_x{}_{}'.format('ef' if qutrit else 'e',
                                                prep_params['reset_reps'],
                                                ','.join(qb_names))
    exp_metadata = {'preparation_params': prep_params,
                    'sweep_points': sp,
                    'shots': shots}
    temp_values = [(qb.acq_shots, shots) for qb in qubits]
    temp_values += [(MC.soft_avg, 1)]
    with temporary_value(*temp_values):
        MC.run(name=label,  exp_metadata=exp_metadata)

def measure_arbitrary_sequence(qubits, sequence=None, sequence_function=None,
                               sequence_args=None, drive='timedomain', label=None,
                               detector_function=None, df_kwargs=None,
                               sweep_function=awg_swf.SegmentHardSweep,
                               sweep_points=None, temporary_values=(),
                               exp_metadata=None, upload=True,
                               analyze=True):
    """
    Measures arbitrary sequence provided in input.
    Args:
        qubits (list): qubits on which the sequence is performed
        sequence (Sequence): sequence to measure. Optionally,
            the path of the sequence can be provided (eg. sqs.active_reset) as
            sequence_function.
        sequence_function (callable): sequence function which creates a sequences using
            sequence_args. Should return (sequence, sweep_points).
        sequence_args (dict): arguments used to build the sequence
        drive (string): drive method. Defaults to timedomain
        label (string): measurement label. Defaults to sequence.name.
        detector_function (string): detector function string. eg.
            'int_avg_detector'. Built using multi_uhf get_multiplexed_readout_detector_functions
        df_kwargs (dict): detector function kwargs
        sweep_function (callable): sweep function. Defaults to segment hard sweep.
        sweep_points (list or array): list of sweep points. Required only if
            argument sequence is used.
        temporary_values (tuple): list of tuple pairs with qcode param and its
            temporary value. eg [(qb1.acq_shots, 10000),(MC.soft_avg, 1)]
        exp_metadata:
        upload:
        analyze:

    Returns:

    """
    if sequence is None and sequence_function is None:
        raise ValueError("Either Sequence or sequence name must be given.")

    MC = qubits[0].instr_mc.get_instr()

    # combine preparation dictionaries
    qb_names = [qb.name for qb in qubits]
    prep_params = \
        get_multi_qubit_prep_params([qb.preparation_params() for qb in qubits])

    # sequence
    if sequence is not None:
        if sweep_points is None:
            raise ValueError("Sweep points must be specified if sequence object"
                             "is given")
    else:
        if sequence_args is None:
            sequence_args = {}
        sequence, sweep_points = sequence_function(**sequence_args)

    # create sweep points
    if df_kwargs is None:
        df_kwargs = {}
    df = get_multiplexed_readout_detector_functions(qubits, **df_kwargs)[
        detector_function]

    for qb in qubits:
        qb.prepare(drive=drive)

    MC.set_sweep_function(sweep_function(sequence=sequence, upload=upload))
    MC.set_sweep_points(sweep_points)
    MC.set_detector_function(df)

    if label is None:
        label = f'{sequence.name}_{",".join(qb_names)}'

    if exp_metadata is None:
        exp_metadata = {}

    exp_metadata.update({'preparation_params': prep_params,
                    # 'sweep_points': ,
                    })
    if len(temporary_values) > 0:
        with temporary_value(*temporary_values):
            MC.run(name=label, exp_metadata=exp_metadata)
    else:
        MC.run(name=label, exp_metadata=exp_metadata)

    if analyze:
        return ma.MeasurementAnalysis()

def measure_parity_correction(qb0, qb1, qb2, feedback_delay, f_LO,
                              CZ_pulses, nreps=1, parity_op='ZZ',
                              upload=True, MC=None, prep_sequence=None,
                              nr_dd_pulses=0, dd_scheme=None,
                              nr_shots=5000, nr_parity_measurements=1,
                              tomography_basis=(
                                      'I', 'X180', 'Y90', 'mY90', 'X90', 'mX90'),
                              reset=True, preselection=False, ro_spacing=1e-6,
                              skip_n_initial_parity_checks=0, skip_elem='RO',
                              add_channels=None):
    """
    Important things to check when running the experiment:
        Is the readout separation commensurate with 225 MHz?

    Args:
        parity_op: 'ZZ', 'XX', 'XX,ZZ' or 'ZZ,XX' specifies the type of parity
                   measurement
    """
    exp_metadata = {'feedback_delay': feedback_delay,
                    'CZ_pulses': CZ_pulses,
                    'nr_parity_measurements': nr_parity_measurements,
                    'ro_spacing': ro_spacing,
                    'nr_dd_pulses': nr_dd_pulses,
                    'dd_scheme': dd_scheme,
                    'parity_op': parity_op,
                    'prep_sequence': prep_sequence,
                    'skip_n_initial_parity_checks':
                        skip_n_initial_parity_checks,
                    'skip_elem': skip_elem}

    if reset == 'simple':
        nr_parity_measurements = 1

    nr_ancilla_readouts = nr_parity_measurements
    if skip_elem == 'RO':
        nr_ancilla_readouts -= skip_n_initial_parity_checks
    if preselection:
        if prep_sequence == 'mixed':
            multiplexed_pulse([(qb0, qb1, qb2), (qb0, qb2)] +
                              [(qb1,)] * nr_ancilla_readouts +
                              [(qb0, qb1, qb2)], f_LO)
        else:
            multiplexed_pulse([(qb0, qb1, qb2)] +
                              [(qb1,)] * nr_ancilla_readouts +
                              [(qb0, qb1, qb2)], f_LO)
    else:
        if prep_sequence == 'mixed':
            multiplexed_pulse([(qb0, qb2)] +
                              [(qb1,)] * nr_ancilla_readouts +
                              [(qb0, qb1, qb2)], f_LO)
        else:
            multiplexed_pulse([(qb1,)] * nr_ancilla_readouts +
                              [(qb0, qb1, qb2)], f_LO)

    qubits = [qb0, qb1, qb2]
    for qb in qubits:
        if MC is None:
            MC = qb.MC
        else:
            break

    for qb in qubits:
        qb.prepare_for_timedomain(multiplexed=True)

    sf = awg_swf2.parity_correction(
        qb0.name, qb1.name, qb2.name,
        operation_dict=get_operation_dict(qubits), CZ_pulses=CZ_pulses,
        feedback_delay=feedback_delay, prep_sequence=prep_sequence,
        reset=reset, nr_parity_measurements=nr_parity_measurements,
        parity_op=parity_op,
        tomography_basis=tomography_basis,
        preselection=preselection,
        ro_spacing=ro_spacing,
        dd_scheme=dd_scheme,
        nr_dd_pulses=nr_dd_pulses,
        skip_n_initial_parity_checks=skip_n_initial_parity_checks,
        skip_elem=skip_elem,
        upload=upload, verbose=False)

    nr_readouts = 1 + nr_ancilla_readouts + (1 if preselection else 0) \
                  + (1 if prep_sequence == 'mixed' else 0)
    nr_readouts *= len(tomography_basis) ** 2

    nr_shots *= nr_readouts
    df = get_multiplexed_readout_detector_functions(
        qubits, nr_shots=nr_shots, add_channels=add_channels)['int_log_det']

    MC.set_sweep_function(sf)
    MC.set_sweep_points(np.arange(nr_shots))
    MC.set_sweep_function_2D(swf.Delayed_None_Sweep(mode='set_delay', delay=5))
    MC.set_sweep_points_2D(np.arange(nreps))
    MC.set_detector_function(df)

    if skip_n_initial_parity_checks == 0:
        skip_str = ''
    else:
        skip_str = 'skip' + str(skip_n_initial_parity_checks)
        skip_str += skip_elem.replace(' ', '')

    MC.run_2D(name='two_qubit_parity_{}_x{}{}{}{}-{}'.format(
        parity_op, nr_parity_measurements, skip_str,
        prep_sequence if prep_sequence == 'mixed' else '',
        '' if reset else '_noreset', '_'.join([qb.name for qb in qubits])),
        exp_metadata=exp_metadata)

def measure_parity_single_round(ancilla_qubit, data_qubits, CZ_map, 
                                preps=None, upload=True, prep_params=None, 
                                cal_points=None, analyze=True,
                                exp_metadata=None, label=None, 
                                detector='int_avg_det'):
    """

    :param ancilla_qubit:
    :param data_qubits:
    :param CZ_map: example:
        {'CZ qb1 qb2': ['Y90 qb1', 'CX qb1 qb2', 'mY90 qb1'],
         'CZ qb3 qb4': ['CZ qb4 qb3']}
    :param preps:
    :param upload:
    :param prep_params:
    :param cal_points:
    :param analyze:
    :param exp_metadata:
    :param label:
    :param detector:
    :return:
    """

    qubits = [ancilla_qubit] + data_qubits
    qb_names = [qb.name for qb in qubits]
    for qb in qubits:
        qb.prepare(drive='timedomain')
    
    if label is None:
        label = 'Parity-1-round_'+'-'.join([qb.name for qb in qubits])
    
    if prep_params is None:
        prep_params = get_multi_qubit_prep_params(
            [qb.preparation_params() for qb in qubits])

    if cal_points is None:
        cal_points = CalibrationPoints.multi_qubit(qb_names, 'ge')

    if preps is None:
        preps = [''.join(s) 
            for s in itertools.product(*len(data_qubits)*['ge'])]

    MC = ancilla_qubit.instr_mc.get_instr()

    seq, sweep_points = mqs.parity_single_round_seq(
            ancilla_qubit.name, [qb.name for qb in data_qubits], CZ_map,
            preps=preps, cal_points=cal_points, prep_params=prep_params,
            operation_dict=get_operation_dict(qubits), upload=False)

    MC.set_sweep_function(awg_swf.SegmentHardSweep(
            sequence=seq, upload=upload, parameter_name='Preparation'))
    MC.set_sweep_points(sweep_points)

    MC.set_detector_function(
        get_multiplexed_readout_detector_functions(
            qubits, 
            nr_averages=ancilla_qubit.acq_averages(), 
            nr_shots=ancilla_qubit.acq_shots(),
        )[detector])
    if exp_metadata is None:
        exp_metadata = {}
    exp_metadata.update(
        {'sweep_name': 'Preparation',
         'preparations': preps,
         'cal_points': repr(cal_points),
         'rotate': True,
         'cal_states_rotations':
             {qbn: {'g': 0, 'e': 1} for qbn in qb_names},
         'data_to_fit': {qbn: 'pe' for qbn in qb_names},
         'preparation_params': prep_params,
         'hard_sweep_params': {'preps': {'values': np.arange(0, len(preps)),
                                         'unit': ''}}
        })

    MC.run(label, exp_metadata=exp_metadata)

    if analyze:
        channel_map = {
            qb.name: qb.int_log_det.value_names[0] + ' ' + qb.instr_uhf() for qb in
            qubits}
        tda.MultiQubit_TimeDomain_Analysis(qb_names=qb_names, options_dict=dict(
                channel_map=channel_map
            ))


def measure_parity_single_round_phases(ancilla_qubit, data_qubits, CZ_map,
                                       phases = np.linspace(0,2*np.pi,7),
                                       prep_anc='g', upload=True,
                                       prep_params=None,
                                       cal_points=None, analyze=True,
                                       exp_metadata=None, label=None,
                                       detector='int_avg_det'):
    """

    :param ancilla_qubit:
    :param data_qubits:
    :param CZ_map: example:
        {'CZ qb1 qb2': ['Y90 qb1', 'CX qb1 qb2', 'mY90 qb1'],
         'CZ qb3 qb4': ['CZ qb4 qb3']}
    :param preps:
    :param upload:
    :param prep_params:
    :param cal_points:
    :param analyze:
    :param exp_metadata:
    :param label:
    :param detector:
    :return:
    """

    qubits = [ancilla_qubit] + data_qubits
    qb_names = [qb.name for qb in qubits]
    for qb in qubits:
        qb.prepare(drive='timedomain')

    if label is None:
        label = 'Parity-1-round_phases_' + '-'.join([qb.name for qb in qubits])

    if prep_params is None:
        prep_params = get_multi_qubit_prep_params(
            [qb.preparation_params() for qb in qubits])

    if cal_points is None:
        cal_points = CalibrationPoints.multi_qubit(qb_names, 'ge')

    MC = ancilla_qubit.instr_mc.get_instr()

    seq, sweep_points = mqs.parity_single_round__phases_seq(
        ancilla_qubit.name, [qb.name for qb in data_qubits], CZ_map,
        phases=phases,
        prep_anc=prep_anc, cal_points=cal_points, prep_params=prep_params,
        operation_dict=get_operation_dict(qubits), upload=False)

    MC.set_sweep_function(awg_swf.SegmentHardSweep(
        sequence=seq, upload=upload, parameter_name='Preparation'))
    MC.set_sweep_points(sweep_points)

    MC.set_detector_function(
        get_multiplexed_readout_detector_functions(
            qubits,
            nr_averages=ancilla_qubit.acq_averages(),
            nr_shots=ancilla_qubit.acq_shots(),
        )[detector])
    if exp_metadata is None:
        exp_metadata = {}
    exp_metadata.update(
        {'sweep_name': 'Phases',
         'preparations': phases,
         'cal_points': repr(cal_points),
         'rotate': True,
         'cal_states_rotations':
             {qbn: {'g': 0, 'e': 1} for qbn in qb_names},
         'data_to_fit': {qbn: 'pe' for qbn in qb_names},
         'preparation_params': prep_params,
         'hard_sweep_params': {'phases': {'values': phases,
                                         'unit': 'rad'}}
         })

    MC.run(label, exp_metadata=exp_metadata)

    if analyze:
        channel_map = {
            qb.name: qb.int_log_det.value_names[0] + ' ' + qb.instr_uhf() for qb in
            qubits}
        tda.MultiQubit_TimeDomain_Analysis(qb_names=qb_names, options_dict=dict(
            channel_map=channel_map
        ))


def measure_tomography(qubits, prep_sequence, state_name,
                       rots_basis=('I', 'X180', 'Y90', 'mY90', 'X90', 'mX90'),
                       operation_dict=None,
                       use_cal_points=True,
                       preselection=True,
                       rho_target=None,
                       shots=4096,
                       ro_spacing=1e-6,
                       ro_slack=10e-9,
                       thresholded=False,
                       liveplot=True,
                       nreps=1, run=True,
                       upload=True):
    exp_metadata = {}

    if operation_dict is None:
        operation_dict = get_operation_dict(qubits)

    for qb in qubits:
        MC = qb.instr_mc.get_instr()

    for qb in qubits:
        qb.prepare(drive='timedomain')

    if ro_spacing is None:
        ro_spacing = calculate_minimal_readout_spacing(qubits, ro_slack,
                                                       drive_pulses=1)

    qubit_names = [qb.name for qb in qubits]
    if preselection:
        label = '{}_tomography_ssro_preselection_{}'.format(state_name, '-'.join(
            [qb.name for qb in qubits]))
    else:
        label = '{}_tomography_ssro_{}'.format(state_name, '-'.join(
            [qb.name for qb in qubits]))

    operation_dict = get_operation_dict(qubits)
    seq_tomo, seg_list_tomo = mqs.n_qubit_tomo_seq(
        qubit_names, operation_dict, prep_sequence=prep_sequence,
        rots_basis=rots_basis, return_seq=True, upload=False,
        preselection=preselection, ro_spacing=ro_spacing)
    seg_list = seg_list_tomo

    if use_cal_points:
        seq_cal, seg_list_cal = mqs.n_qubit_ref_all_seq(
            qubit_names, operation_dict, return_seq=True, upload=False,
            preselection=preselection, ro_spacing=ro_spacing)
        seg_list += seg_list_cal

    seq = sequence.Sequence(label)
    for seg in seg_list:
        seq.add(seg)

    # reuse sequencer memory by repeating readout pattern
    for qbn in qubit_names:
        seq.repeat_ro(f"RO {qbn}", operation_dict)

    n_segments = seq.n_acq_elements()
    sf = awg_swf2.n_qubit_seq_sweep(seq_len=n_segments)
    if shots > 1048576:
        shots = 1048576 - 1048576 % n_segments
    if thresholded:
        df = get_multiplexed_readout_detector_functions(
            qubits, nr_shots=shots)['dig_log_det']
    else:
        df = get_multiplexed_readout_detector_functions(
            qubits, nr_shots=shots)['int_log_det']

    # get channel map
    channel_map = get_meas_obj_value_names_map(qubits, df)
    # the above function returns channels in a list, but the state tomo analysis
    # expects a single string as values, not list
    for qb in qubits:
        if len(channel_map[qb.name]) == 1:
            channel_map[qb.name] = channel_map[qb.name][0]

    # todo Calibration point description code should be a reusable function
    #   but where?
    if use_cal_points:
        # calibration definition for all combinations
        cal_defs = []
        for i, name in enumerate(itertools.product("ge", repeat=len(qubits))):
            cal_defs.append({})
            for qb in qubits:
                if preselection:
                    cal_defs[i][channel_map[qb.name]] = \
                        [2 * len(seg_list) + 2 * i + 1]
                else:
                    cal_defs[i][channel_map[qb.name]] = \
                        [len(seg_list) + i]
    else:
        cal_defs = None

    exp_metadata["n_segments"] = n_segments
    exp_metadata["rots_basis"] = rots_basis
    if rho_target is not None:
        exp_metadata["rho_target"] = rho_target
    exp_metadata["cal_points"] = cal_defs
    exp_metadata["channel_map"] = channel_map
    exp_metadata["use_preselection"] = preselection

    if upload:
        ps.Pulsar.get_instance().program_awgs(seq)

    MC.live_plot_enabled(liveplot)
    MC.soft_avg(1)
    MC.set_sweep_function(sf)
    MC.set_sweep_points(np.arange(n_segments))
    MC.set_sweep_function_2D(swf.None_Sweep())
    MC.set_sweep_points_2D(np.arange(nreps))
    MC.set_detector_function(df)
    if run:
        MC.run(label, exp_metadata=exp_metadata)


def measure_two_qubit_randomized_benchmarking(
        qb1, qb2, cliffords, nr_seeds, cz_pulse_name,
        character_rb=False, net_clifford=0,
        clifford_decomposition_name='HZ', interleaved_gate=None,
        n_cal_points_per_state=2, cal_states=tuple(),
        label=None, prep_params=None, upload=True, analyze_RB=True,
        classified=True, correlated=False, thresholded=True, averaged=True):

    qb1n = qb1.name
    qb2n = qb2.name
    qubits = [qb1, qb2]

    if label is None:
        if interleaved_gate is None:
            label = 'RB_{}_{}_seeds_{}_cliffords_{}{}'.format(
                clifford_decomposition_name, nr_seeds, cliffords[-1],
                qb1n, qb2n)
        else:
            label = 'IRB_{}_{}_{}_seeds_{}_cliffords_{}{}'.format(
                interleaved_gate, clifford_decomposition_name, nr_seeds,
                cliffords[-1], qb1n, qb2n)

    for qb in qubits:
        MC = qb.instr_mc.get_instr()
        qb.prepare(drive='timedomain')

    if prep_params is None:
        prep_params = get_multi_qubit_prep_params(
            [qb.preparation_params() for qb in [qb1, qb2]])

    cal_states = CalibrationPoints.guess_cal_states(cal_states)
    cp = CalibrationPoints.multi_qubit([qb1n, qb2n], cal_states,
                                       n_per_state=n_cal_points_per_state)

    operation_dict = get_operation_dict(qubits)
    sequences, hard_sweep_points, soft_sweep_points = \
        mqs.two_qubit_randomized_benchmarking_seqs(
            qb1n=qb1n, qb2n=qb2n, operation_dict=operation_dict,
            cliffords=cliffords, nr_seeds=np.arange(nr_seeds),
            max_clifford_idx=24**2 if character_rb else 11520,
            cz_pulse_name=cz_pulse_name, net_clifford=net_clifford,
            clifford_decomposition_name=clifford_decomposition_name,
            interleaved_gate=interleaved_gate, upload=False,
            cal_points=cp, prep_params=prep_params)

    hard_sweep_func = awg_swf.SegmentHardSweep(
        sequence=sequences[0], upload=upload,
        parameter_name='Nr. Cliffords', unit='')
    MC.set_sweep_function(hard_sweep_func)
    MC.set_sweep_points(hard_sweep_points if classified else
                        hard_sweep_points*max(qb.acq_shots() for qb in qubits))

    MC.set_sweep_function_2D(awg_swf.SegmentSoftSweep(
        hard_sweep_func, sequences, 'Nr. Seeds', ''))
    MC.set_sweep_points_2D(soft_sweep_points)
    det_get_values_kws = {'classified': classified,
                          'correlated': correlated,
                          'thresholded': thresholded,
                          'averaged': averaged}
    if classified:
        det_type = 'int_avg_classif_det'
        nr_shots = max(qb.acq_averages() for qb in qubits)
    else:
        det_type = 'int_log_det'
        nr_shots = max(qb.acq_shots() for qb in qubits)
    det_func = get_multiplexed_readout_detector_functions(
        qubits, nr_averages=max(qb.acq_averages() for qb in qubits),
        nr_shots=nr_shots, det_get_values_kws=det_get_values_kws)[det_type]
    MC.set_detector_function(det_func)

    # create sweep points
    sp = SweepPoints('nr_seeds', np.arange(nr_seeds), '', 'Nr. Seeds')
    sp.add_sweep_dimension()
    sp.add_sweep_parameter('cliffords', cliffords, '',
                           'Number of applied Cliffords, $m$')

    # create analysis pipeline object
    meas_obj_value_names_map = get_meas_obj_value_names_map(qubits, det_func)
    mobj_names = list(meas_obj_value_names_map)
    pp = ProcessingPipeline(meas_obj_value_names_map)
    for i, mobjn in enumerate(mobj_names):
        pp.add_node(
            'average_data', keys_in='raw',
            shape=(len(cliffords), nr_seeds), meas_obj_names=[mobjn])
        pp.add_node(
            'get_std_deviation', keys_in='raw',
            shape=(len(cliffords), nr_seeds), meas_obj_names=[mobjn])
        pp.add_node(
            'SingleQubitRBAnalysis', keys_in='previous average_data',
            std_keys='previous get_std_deviation',
            meas_obj_names=[mobjn], plot_T1_lim=False, d=4)
    # create experimental metadata
    exp_metadata = {'preparation_params': prep_params,
                    'cal_points': repr(cp),
                    'sweep_points': sp,
                    'meas_obj_sweep_points_map':
                       {qbn: ['nr_seeds', 'cliffords'] for qbn in mobj_names},
                    'meas_obj_value_names_map': meas_obj_value_names_map,
                    'processing_pipe': pp}
    MC.run_2D(name=label, exp_metadata=exp_metadata)

    if analyze_RB:
        pla.PipelineDataAnalysis()


def measure_n_qubit_simultaneous_randomized_benchmarking(
        qubits, f_LO,
        nr_cliffords=None, nr_seeds=50,
        gate_decomp='HZ', interleaved_gate=None,
        cal_points=False, nr_averages=None,
        thresholded=True,
        experiment_channels=None,
        soft_avgs=1, analyze_RB=True,
        MC=None, UHFQC=None, pulsar=None,
        label=None, verbose=False, run=True):
    '''
    Performs a simultaneous randomized benchmarking experiment on n qubits.
    type(nr_cliffords) == array
    type(nr_seeds) == int

    Args:
        qubits (list): list of qubit objects to perfomr RB on
        f_LO (float): readout LO frequency
        nr_cliffords (numpy.ndarray): numpy.arange(max_nr_cliffords), where
            max_nr_cliffords is the number of Cliffords in the longest seqeunce
            in the RB experiment
        nr_seeds (int): the number of times to repeat each Clifford sequence of
            length nr_cliffords[i]
        gate_decomposition (str): 'HZ' or 'XY'
        interleaved_gate (str): used for regular single qubit Clifford IRB
            string referring to one of the gates in the single qubit
            Clifford group
        thresholded (bool): whether to use the thresholding feature
            of the UHFQC
        experiment_channels (list or tuple): all the qb UHFQC RO channels used
            in the experiment. Not always just the RO channels for the qubits
            passed in to this function. The user might be running an n qubit
            experiment but is now only measuring a subset of them. This function
            should not use the channels for the unused qubits as correlation
            channels because this will change the settings of that channel.
        soft_avgs (int): number of soft averages to use
        MC: MeasurementControl object
        UHFQC: UHFQC object
        pulsar: pulsar object or AWG object
        label (str): measurement label
        verbose (bool): print runtime info
    '''

    if nr_cliffords is None:
        raise ValueError("Unspecified nr_cliffords.")
    if UHFQC is None:
        UHFQC = qubits[0].UHFQC
        log.warning("Unspecified UHFQC instrument. Using qubits[0].UHFQC.")
    if pulsar is None:
        pulsar = qubits[0].AWG
        log.warning("Unspecified pulsar instrument. Using qubits[0].AWG.")
    if MC is None:
        MC = qubits[0].MC
        log.warning("Unspecified MC object. Using qubits[0].MC.")
    if experiment_channels is None:
        experiment_channels = []
        for qb in qubits:
            experiment_channels += [qb.RO_acq_weight_function_I()]
        log.warning('experiment_channels is None. Using only the channels '
                    'in the qubits RO_acq_weight_function_I parameters.')
    if label is None:
        label = 'SRB_{}_{}_seeds_{}_cliffords_qubits{}'.format(
            gate_decomp, nr_seeds, nr_cliffords[-1] if
            hasattr(nr_cliffords, '__iter__') else nr_cliffords,
            ''.join([qb.name[-1] for qb in qubits]))

    key = 'int'
    if thresholded:
        key = 'dig'
        log.warning('Make sure you have set them!.')
        label += '_thresh'

    if nr_averages is None:
        nr_averages = max(qb.RO_acq_averages() for qb in qubits)
    operation_dict = get_operation_dict(qubits)
    qubit_names_list = [qb.name for qb in qubits]
    for qb in qubits:
        qb.prepare_for_timedomain(multiplexed=True)
    multiplexed_pulse(qubits, f_LO, upload=True)

    if len(qubits) == 2:
        if not hasattr(nr_cliffords, '__iter__'):
            raise ValueError('For a two qubit experiment, nr_cliffords must '
                             'be an array of sequence lengths.')

        correlations = [(qubits[0].RO_acq_weight_function_I(),
                         qubits[1].RO_acq_weight_function_I())]
        det_func = get_multiplexed_readout_detector_functions(
            qubits, nr_averages=nr_averages, used_channels=experiment_channels,
            correlations=correlations)[key + '_corr_det']
        hard_sweep_points = np.arange(nr_seeds)
        hard_sweep_func = \
            awg_swf2.n_qubit_Simultaneous_RB_fixed_length(
                qubit_names_list=qubit_names_list,
                operation_dict=operation_dict,
                nr_cliffords_value=nr_cliffords[0],
                nr_seeds_array=np.arange(nr_seeds),
                # clifford_sequence_list=clifford_sequence_list,
                upload=False,
                gate_decomposition=gate_decomp,
                interleaved_gate=interleaved_gate,
                verbose=verbose, cal_points=cal_points)
        soft_sweep_points = nr_cliffords
        soft_sweep_func = \
            awg_swf2.n_qubit_Simultaneous_RB_sequence_lengths(
                n_qubit_RB_sweepfunction=hard_sweep_func)

    else:
        nr_shots = nr_averages * nr_seeds
        det_func = get_multiplexed_readout_detector_functions(
            qubits, nr_shots=nr_shots)[key + '_log_det']

        hard_sweep_points = np.tile(np.arange(nr_seeds), nr_averages)
        # hard_sweep_points = np.arange(nr_shots)
        hard_sweep_func = \
            awg_swf2.n_qubit_Simultaneous_RB_fixed_length(
                qubit_names_list=qubit_names_list,
                operation_dict=operation_dict,
                nr_cliffords_value=nr_cliffords[0],
                nr_seeds_array=np.arange(nr_seeds),
                # clifford_sequence_list=clifford_sequence_list,
                upload=False,
                gate_decomposition=gate_decomp,
                interleaved_gate=interleaved_gate,
                verbose=verbose, cal_points=cal_points)
        soft_sweep_points = nr_cliffords
        soft_sweep_func = \
            awg_swf2.n_qubit_Simultaneous_RB_sequence_lengths(
                n_qubit_RB_sweepfunction=hard_sweep_func)

    if cal_points:
        step = np.abs(hard_sweep_points[-1] - hard_sweep_points[-2])
        hard_sweep_points_to_use = np.concatenate(
            [hard_sweep_points,
             [hard_sweep_points[-1] + step, hard_sweep_points[-1] + 2 * step]])
    else:
        hard_sweep_points_to_use = hard_sweep_points

    MC.soft_avg(soft_avgs)
    MC.set_sweep_function(hard_sweep_func)
    MC.set_sweep_points(hard_sweep_points_to_use)

    MC.set_sweep_function_2D(soft_sweep_func)
    MC.set_sweep_points_2D(soft_sweep_points)

    MC.set_detector_function(det_func)
    if run:
        MC.run_2D(label)

    if len(qubits) == 2:
        ma.MeasurementAnalysis(label=label, TwoD=True, close_file=True)

        if analyze_RB:
            rbma.Simultaneous_RB_Analysis(
                qb_names=[qb.name for qb in qubits],
                use_latest_data=True,
                gate_decomp=gate_decomp,
                add_correction=True)

    return MC


def cphase_gate_tuneup_predictive(qbc, qbt, qbr, initial_values: list,
                                  std_deviations: list = [20e-9, 0.02],
                                  phases=None, MC=None,
                                  estimator='GRNN_neupy',
                                  hyper_parameter_dict: dict = None,
                                  sampling_numbers: list = [70, 30],
                                  max_measurements=2,
                                  tol=[0.016, 0.05],
                                  timestamps: list = None,
                                  update=False, full_output=True,
                                  fine_tune=True, fine_tune_minmax=None):
    '''
    Args:
        qb_control (QuDev_Transmon): control qubit (with flux pulses)
        qb_target (QuDev_Transmon): target qubit
        phases (numpy array): phases used in the Ramsey measurement
        timestamps (list): measurement history. Enables collecting
                           datapoints from existing measurements and add them
                           to the training set. If there are existing timestamps,
                           cphases and population losses will be extracted from
                           all timestamps in the list. It will be optimized for
                           the combined data then and a cphase measurement will
                           be run with the optimal parameters. Possibly more data
                           will be taken after the first optimization round.
    Returns:
        pulse_length_best_value, pulse_amplitude_best_value

    '''
    ############## CHECKING INPUT #######################
    if not update:
        log.warning("Does not automatically update the CZ pulse length "
                    "and amplitude. "
                    "Set update=True if you want this!")
    if not (isinstance(sampling_numbers, list) or
            isinstance(sampling_numbers, np.ndarray)):
        sampling_numbers = [sampling_numbers]
    if max_measurements != len(sampling_numbers):
        log.warning('Did not provide sampling number for each iteration '
                    'step! Additional iterations will be carried out with the'
                    'last value in sampling numbers ')
    if len(initial_values) != 2:
        logging.error('Incorrect number of input mean values for Gaussian '
                      'sampling provided!')
    if len(std_deviations) != 2:
        logging.error('Incorrect number of standard deviations for Gaussian '
                      'sampling provided!')
    if hyper_parameter_dict is None:
        log.warning('\n No hyperparameters passed to predictive mixer '
                    'calibration routine. Default values for the estimator'
                    'will be used!\n')

        hyper_parameter_dict = {'cv_n_fold': 10,
                                'std_scaling': [0.4, 0.4]}

    if phases is None:
        phases = np.linspace(0, 2 * np.pi, 16, endpoint=False)
    phases = np.concatenate((phases, phases))

    if MC is None:
        MC = qbc.MC

    if not isinstance(timestamps, list):
        if timestamps is None:
            timestamps = []
        else:
            timestamps = [timestamps]
    timestamps_iter = copy.deepcopy(timestamps)
    target_value_names = [r"$|\phi_c/\pi - 1| [a.u]$", 'Population Loss [%]']
    std_factor = 0.2

    ################## START ROUTINE ######################

    pulse_length_best = initial_values[0]
    pulse_amplitude_best = initial_values[1]
    std_length = std_deviations[0]
    std_amp = std_deviations[1]
    iteration = 0

    cphase_testing_agent = Averaged_Cphase_Measurement(qbc, qbt, qbr, 32, MC,
                                                       n_average=5, tol=tol)

    while not cphase_testing_agent.converged:
        training_grid = None
        target_values = None

        for i, t in enumerate(timestamps_iter):

            flux_pulse_ma = ma.Fluxpulse_Ramsey_2D_Analysis_Predictive(
                timestamp=t,
                label='CPhase_measurement_{}_{}'.format(qbc.name, qbt.name),
                qb_name=qbc.name, cal_points=False, plot=False,
                save_plot=False,
                reference_measurements=True, only_cos_fits=True)

            cphases = flux_pulse_ma.cphases
            population_losses = flux_pulse_ma.population_losses

            target_phases = np.abs(np.abs(cphases / np.pi) - 1.)
            target_pops = np.abs(population_losses)

            new_train_values = np.array([flux_pulse_ma.sweep_points_2D[0][::2],
                                         flux_pulse_ma.sweep_points_2D[1][::2]]).T
            new_target_values = np.array([target_phases, target_pops]).T
            training_grid, target_values = generate_new_training_set(
                new_train_values,
                new_target_values,
                training_grid=training_grid,
                target_values=target_values)

            if iteration == 0:
                log.info('Added {} training samples from timestamp {}!' \
                      .format(np.shape(new_train_values)[0], t))

        data_size = 0 if training_grid is None else np.shape(training_grid)[0]

        # if not (iteration == 0 and timestamps_iter):
        log.info('\n{} samples before Iteration {}'.format(data_size,
                                                        iteration))
        if iteration >= len(sampling_numbers):
            sampling_number = sampling_numbers[-1]
        else:
            sampling_number = sampling_numbers[iteration]
        if iteration > 0:
            std_length *= std_factor  # rescale std deviations for next round
            std_amp *= std_factor

        new_flux_lengths = np.random.normal(pulse_length_best,
                                            std_length,
                                            sampling_number)
        new_flux_lengths = np.abs(new_flux_lengths)
        new_flux_amps = np.random.normal(pulse_amplitude_best,
                                         std_amp,
                                         sampling_number)
        log.info('measuring {} samples in iteration {} \n'. \
              format(sampling_number, iteration))

        cphases, population_losses, flux_pulse_ma = \
            measure_cphase(qbc, qbt, qbr,
                           new_flux_lengths, new_flux_amps,
                           phases=phases,
                           plot=False,
                           MC=MC)

        target_phases = np.abs(np.abs(cphases / np.pi) - 1.)
        target_pops = np.abs(population_losses)
        new_train_values = np.array([flux_pulse_ma.sweep_points_2D[0][::2],
                                     flux_pulse_ma.sweep_points_2D[1][::2]]).T
        new_target_values = np.array([target_phases, target_pops]).T

        training_grid, target_values = generate_new_training_set(
            new_train_values,
            new_target_values,
            training_grid=training_grid,
            target_values=target_values)
        new_timestamp = flux_pulse_ma.timestamp_string

        # train and test
        target_norm = np.sqrt(target_values[:, 0] ** 2 + target_values[:, 1] ** 2)
        min_ind = np.argmin(target_norm)
        x_init = [training_grid[min_ind, 0], training_grid[min_ind, 1]]
        a_pred = ma.OptimizationAnalysis_Predictive2D(training_grid,
                                                      target_values,
                                                      flux_pulse_ma,
                                                      x_init=x_init,
                                                      estimator=estimator,
                                                      hyper_parameter_dict=hyper_parameter_dict,
                                                      target_value_names=target_value_names)
        pulse_length_best = a_pred.optimization_result[0]
        pulse_amplitude_best = a_pred.optimization_result[1]
        cphase_testing_agent.lengths_opt.append(pulse_length_best)
        cphase_testing_agent.amps_opt.append(pulse_amplitude_best)

        # Get cphase with optimized values
        cphase_opt, population_loss_opt = cphase_testing_agent. \
            yield_new_measurement()

        if fine_tune:
            log.info('optimized flux parameters good enough for finetuning.\n'
                  'Finetuning amplitude with 6 values at fixed flux length!')
            if fine_tune_minmax is None:
                lower_amp = pulse_amplitude_best - std_amp
                higher_amp = pulse_amplitude_best + std_amp
            else:
                lower_amp = pulse_amplitude_best - fine_tune_minmax
                higher_amp = pulse_amplitude_best + fine_tune_minmax

            finetune_amps = np.linspace(lower_amp, higher_amp, 6)
            pulse_amplitude_best = cphase_finetune_parameters(
                qbc, qbt, qbr,
                pulse_length_best,
                finetune_amps, phases, MC)
            cphase_testing_agent.lengths_opt.append(pulse_length_best)
            cphase_testing_agent.amps_opt.append(pulse_amplitude_best)
            cphase_testing_agent.yield_new_measurement()

        # check success of iteration step
        if cphase_testing_agent.converged:
            log.info('Cphase optimization converged in iteration {}.'. \
                  format(iteration))

        elif iteration + 1 >= max_measurements:
            cphase_testing_agent.converged = True
            log.warning('\n maximum iterations exceeded without hitting'
                        ' specified tolerance levels for optimization!\n')
        else:
            log.info('Iteration {} finished. Not converged with cphase {}*pi and '
                  'population recovery {} %' \
                  .format(iteration, cphase_testing_agent.cphases[-1],
                          np.abs(1. - cphase_testing_agent.pop_losses[-1]) * 100))

            log.info('Running Iteration {} of {} ...'.format(iteration + 1,
                                                          max_measurements))

        if len(cphase_testing_agent.cphases) >= 2:
            cphases1 = cphase_testing_agent.cphases[-1]
            cphases2 = cphase_testing_agent.cphases[-2]
            if cphases1 > cphases2:
                std_factor = 1.5

        if new_timestamp is not None:
            timestamps_iter.append(new_timestamp)
        iteration += 1

    cphase_opt = cphase_testing_agent.cphases[-1]
    population_recovery_opt = np.abs(
        1. - cphase_testing_agent.pop_losses[-1]) * 100
    pulse_length_best = cphase_testing_agent.lengths_opt[-1]
    pulse_amplitude_best = cphase_testing_agent.amps_opt[-1]
    std_cphase = cphase_testing_agent.cphase_std

    log.info('CPhase optimization finished with optimal values: \n',
          'Controlled Phase QBc={} Qb Target={}: '.format(qbc.name, qbt.name),
          cphase_opt, r" ($ \pm $", std_cphase, ' )', r"$\pi$", '\n',
          'Population Recovery |e> Qb Target: {}% \n' \
          .format(population_recovery_opt),
          '@ flux pulse Paramters: \n',
          'Pulse Length: {:0.1f} ns \n'.format(pulse_length_best * 1e9),
          'Pulse Ampllitude: {:0.4f} V \n'.format(pulse_amplitude_best))
    if update:
        qbc.set('CZ_{}_amp'.format(qbt.name), pulse_amplitude_best)
        qbc.set('CZ_{}_length'.format(qbt.name), pulse_length_best)
    if full_output:
        return pulse_length_best, pulse_amplitude_best, \
               [population_recovery_opt, cphase_opt], [std_cphase]
    else:
        return pulse_length_best, pulse_amplitude_best


def cphase_finetune_parameters(qbc, qbt, qbr, flux_length, flux_amplitudes,
                               phases, MC, save_fig=True, show=True):
    """
    measures cphases for a single slice of chevron with fixed flux length.
    Returns the best amplitude in flux_amplitudes for a cphase of pi.
    """
    flux_lengths = len(flux_amplitudes) * [flux_length]
    cphases, population_losses, ma_ram2D = \
        measure_cphase(qbc, qbt, qbr,
                       flux_lengths,
                       flux_amplitudes,
                       phases=phases,
                       plot=True,
                       MC=MC,
                       fit_statistics=False)
    cphases %= 2 * np.pi
    fit_res = lmfit.Model(lambda x, m, b: m * np.tan(x / 2 - np.pi / 2) + b).fit(
        x=cphases, data=flux_amplitudes, m=1, b=np.mean(flux_amplitudes))
    best_amp = fit_res.model.func(np.pi, **fit_res.best_values)
    amps_model = fit_res.model.func(cphases, **fit_res.best_values)
    fig, ax = plt.subplots()
    ax.plot(cphases * 180 / np.pi, flux_amplitudes / 1e-3, 'o-')
    ax.plot(cphases * 180 / np.pi, amps_model / 1e-3, '-r')
    ax.hlines(best_amp / 1e-3, cphases[0] * 180 / np.pi, cphases[-1] * 180 / np.pi)
    ax.vlines(180, flux_amplitudes.min() / 1e-3, flux_amplitudes.max() / 1e-3)
    ax.set_ylabel('Flux pulse amplitude (mV)')
    ax.set_xlabel('Conditional phase (rad)')
    ax.set_title('CZ {}-{}'.format(qbc.name, qbt.name))

    ax.text(0.5, 0.95, 'Best amp = {:.6f} V'.format(best_amp),
            horizontalalignment='center', verticalalignment='top',
            transform=ax.transAxes)

    if save_fig:
        fig_title = 'CPhase_amp_sweep_{}_{}'.format(qbc.name, qbt.name)
        fig_title = '{}--{:%Y%m%d_%H%M%S}'.format(
            fig_title, datetime.datetime.now())
        save_folder = ma_ram2D.folder
        filename = os.path.abspath(os.path.join(save_folder, fig_title + '.png'))
        fig.savefig(filename, bbox_inches='tight')
    if show:
        plt.show()

    return best_amp


def measure_measurement_induced_dephasing(qb_dephased, qb_targeted, phases, amps,
                                          readout_separation, nr_readouts=1,
                                          label=None, n_cal_points_per_state=1,
                                          cal_states='auto', prep_params=None,
                                          exp_metadata=None, analyze=True,
                                          upload=True, **kw):
    classified = kw.get('classified', False)
    predictive_label = kw.pop('predictive_label', False)
    if prep_params is None:
        prep_params = get_multi_qubit_prep_params(
            [qb.preparation_params() for qb in qb_dephased])

    if label is None:
        label = 'measurement_induced_dephasing_x{}_{}_{}'.format(
            nr_readouts,
            ''.join([qb.name for qb in qb_dephased]),
            ''.join([qb.name for qb in qb_targeted]))

    hard_sweep_params = {
        'phase': {'unit': 'deg',
            'values': np.tile(phases, len(amps))},
        'ro_amp_scale': {'unit': 'deg',
            'values': np.repeat(amps, len(phases))}
    }

    for qb in set(qb_targeted) | set(qb_dephased):
        MC = qb.instr_mc.get_instr()
        qb.prepare(drive='timedomain')

    cal_states = CalibrationPoints.guess_cal_states(cal_states)
    cp = CalibrationPoints.multi_qubit([qb.name for qb in qb_dephased], cal_states,
                                       n_per_state=n_cal_points_per_state)

    operation_dict = get_operation_dict(list(set(qb_dephased + qb_targeted)))
    seq, sweep_points = mqs.measurement_induced_dephasing_seq(
        [qb.name for qb in qb_targeted], [qb.name for qb in qb_dephased], operation_dict,
        amps, phases, pihalf_spacing=readout_separation, prep_params=prep_params,
        cal_points=cp, upload=False, sequence_name=label)

    hard_sweep_func = awg_swf.SegmentHardSweep(
        sequence=seq, upload=upload,
        parameter_name='readout_idx', unit='')
    MC.set_sweep_function(hard_sweep_func)
    MC.set_sweep_points(sweep_points)

    det_name = 'int_avg{}_det'.format('_classif' if classified else '')
    det_func = get_multiplexed_readout_detector_functions(
        qb_dephased, nr_averages=max(qb.acq_averages() for qb in qb_dephased)
    )[det_name]
    MC.set_detector_function(det_func)

    if exp_metadata is None:
        exp_metadata = {}
    exp_metadata.update({'qb_dephased': [qb.name for qb in qb_dephased],
                         'qb_targeted': [qb.name for qb in qb_targeted],
                         'preparation_params': prep_params,
                         'cal_points': repr(cp),
                         'classified_ro': classified,
                         'rotate': len(cal_states) != 0 and not classified,
                         'data_to_fit': {qb.name: 'pe' for qb in qb_dephased},
                         'hard_sweep_params': hard_sweep_params})

    MC.run(label, exp_metadata=exp_metadata)

    tda.MeasurementInducedDephasingAnalysis(qb_names=[qb.name for qb in qb_dephased])


def calibrate_n_qubits(qubits, f_LO, sweep_points_dict, sweep_params=None,
                       artificial_detuning=None,
                       cal_points=True, no_cal_points=4, upload=True,
                       MC=None, soft_avgs=1, n_rabi_pulses=1,
                       thresholded=False,  # analyses can't do thresholded=True!
                       analyze=True, update=False,
                       UHFQC=None, pulsar=None, **kw):
    """
    Args:
        qubits: list of qubits
        f_LO: multiplexed RO LO freq
        sweep_points_dict:  dict of the form {msmt_name: sweep_points_array}
            where msmt_name must be one of the following:
            ['rabi', 'n_rabi', 'ramsey', 'qscale', 'T1', 'T2'}
        sweep_params: this function defines this variable for each msmt. But
            see the seqeunce function mqs.general_multi_qubit_seq for details
        artificial_detuning: for ramsey and T2 (echo) measurements. It is
            ignored for the other measurements
        cal_points: whether to prepare cal points or not
        no_cal_points: how many cal points to prepare
        upload: whether to upload to AWGs
        MC: MC object
        soft_avgs:  soft averages
        n_rabi_pulses: for the n_rabi measurement
        thresholded: whether to threshold the results (NOT IMPLEMENTED)
        analyze: whether to analyze
        update: whether to update relevant parameters based on analysis
        UHFQC: UHFQC object
        pulsar: pulsar

    Kwargs:
        This function can also add dynamical decoupling (DD) pulses with the
        following parameters:

        nr_echo_pulses (int, default=0): number of DD pulses; if 0 then this
            function will not add DD pulses
        UDD_scheme (bool, default=True): if True, it uses the Uhrig DD scheme,
            else it uses the CPMG scheme
        idx_DD_start (int, default:-1): index of the first DD pulse in the
            waveform for a single qubit. For example, is we have n=3 qubits,
            and have 4 pulses per qubit, and we want to inset DD pulses
            between the first and second pulse, then idx_DD_start = 1.
            For a Ramsey experiment (2 pulses per qubit), idx_DD_start = -1
            (default value) and the DD pulses are inserted between the
            two pulses.

        You can also add the kwargs used in the standard TD analysis functions.
    """

    if MC is None:
        MC = qubits[0].MC
    if UHFQC is None:
        UHFQC = qubits[0].UHFQC
    if pulsar is None:
        pulsar = qubits[0].AWG
    artificial_detuning_echo = kw.pop('artificial_detuning_echo', None)

    qubit_names = [qb.name for qb in qubits]
    if len(qubit_names) == 1:
        msmt_suffix = qubits[0].msmt_suffix
    elif len(qubit_names) > 5:
        msmt_suffix = '_{}qubits'.format(len(qubit_names))
    else:
        msmt_suffix = '_qbs{}'.format(''.join([i[-1] for i in qubit_names]))

    sweep_points_dict = deepcopy(sweep_points_dict)
    for key, spts in sweep_points_dict.items():
        if spts is None:
            if key == 'n_rabi':
                sweep_points_dict[key] = {}
                for qb in qubits:
                    sweep_points_dict[key][qb.name] = \
                        np.linspace(
                            (n_rabi_pulses - 1) * qb.amp180() / n_rabi_pulses,
                            min((n_rabi_pulses + 1) * qb.amp180() / n_rabi_pulses,
                                0.9), 41)
            else:
                raise ValueError('Sweep points for {} measurement are not '
                                 'defined.'.format(key))

    if cal_points:
        sweep_points_dict = deepcopy(sweep_points_dict)
        for key, spts in sweep_points_dict.items():
            if not isinstance(spts, dict):
                if key == 'qscale':
                    temp_array = np.zeros(3 * spts.size)
                    np.put(temp_array, list(range(0, temp_array.size, 3)), spts)
                    np.put(temp_array, list(range(1, temp_array.size, 3)), spts)
                    np.put(temp_array, list(range(2, temp_array.size, 3)), spts)
                    spts = temp_array
                    step = np.abs(spts[-1] - spts[-4])
                else:
                    step = np.abs(spts[-1] - spts[-2])
                if no_cal_points == 4:
                    sweep_points_dict[key] = np.concatenate(
                        [spts, [spts[-1] + step, spts[-1] + 2 * step,
                                spts[-1] + 3 * step, spts[-1] + 4 * step]])
                elif no_cal_points == 2:
                    sweep_points_dict[key] = np.concatenate(
                        [spts, [spts[-1] + step, spts[-1] + 2 * step]])
                else:
                    sweep_points_dict[key] = spts
            else:
                for k in spts:
                    if key == 'qscale':
                        temp_array = np.zeros(3 * spts[k].size)
                        np.put(temp_array, list(range(0, temp_array.size, 3)),
                               spts[k])
                        np.put(temp_array, list(range(1, temp_array.size, 3)),
                               spts[k])
                        np.put(temp_array, list(range(2, temp_array.size, 3)),
                               spts[k])
                        spts[k] = temp_array
                        step = np.abs(spts[k][-1] - spts[k][-4])
                    else:
                        step = np.abs(spts[k][-1] - spts[k][-2])
                    if no_cal_points == 4:
                        sweep_points_dict[key][k] = np.concatenate(
                            [spts[k], [spts[k][-1] + step, spts[k][-1] + 2 * step,
                                       spts[k][-1] + 3 * step,
                                       spts[k][-1] + 4 * step]])
                    elif no_cal_points == 2:
                        sweep_points_dict[key][k] = np.concatenate(
                            [spts[k],
                             [spts[k][-1] + step, spts[k][-1] + 2 * step]])
                    else:
                        sweep_points_dict[key][k] = spts[k]

    # set up multiplexed readout
    multiplexed_pulse(qubits, f_LO, upload=True)
    operation_dict = get_operation_dict(qubits)
    if thresholded:
        key = 'dig'
    else:
        key = 'int'

    nr_averages = max([qb.RO_acq_averages() for qb in qubits])
    df = get_multiplexed_readout_detector_functions(
        qubits, nr_averages=nr_averages)[key + '_avg_det']

    for qb in qubits:
        qb.prepare_for_timedomain(multiplexed=True)

    # Do measurements
    # RABI
    if 'rabi' in sweep_points_dict:
        exp_metadata = {}
        sweep_points = sweep_points_dict['rabi']

        if sweep_params is None:
            sweep_params = (
                ('X180', {'pulse_pars': {'amplitude': (lambda sp: sp)},
                          'repeat': 1}),
            )

        sf = awg_swf2.calibrate_n_qubits(sweep_params=sweep_params,
                                         sweep_points=sweep_points,
                                         qubit_names=qubit_names,
                                         operation_dict=operation_dict,
                                         cal_points=cal_points,
                                         upload=upload,
                                         parameter_name='amplitude',
                                         unit='V', **kw)

        MC.soft_avg(soft_avgs)
        MC.set_sweep_function(sf)
        MC.set_sweep_points(sweep_points)
        MC.set_detector_function(df)
        label = 'Rabi' + msmt_suffix
        if isinstance(sweep_points, dict):
            exp_metadata = {'sweep_points_dict': sweep_points}
        MC.run(label, exp_metadata=exp_metadata)
        sweep_params = None

        if analyze:
            rabi_ana = tda.RabiAnalysis(qb_names=qubit_names)
            if update:
                for qb in qubits:
                    try:
                        qb.amp180(rabi_ana.proc_data_dict[
                                      'analysis_params_dict'][qb.name]['piPulse'])
                        qb.amp90_scale(0.5)
                    except AttributeError as e:
                        log.warning('%s. This parameter will not be '
                                    'updated.' % e)

    # N-RABI
    if 'n_rabi' in sweep_points_dict:
        exp_metadata = {}
        sweep_points = sweep_points_dict['n_rabi']
        if sweep_params is None:
            sweep_params = (
                ('X180', {'pulse_pars': {'amplitude': (lambda sp: sp)},
                          'repeat': n_rabi_pulses}),
            )

        sf = awg_swf2.calibrate_n_qubits(sweep_params=sweep_params,
                                         sweep_points=sweep_points,
                                         qubit_names=qubit_names,
                                         operation_dict=operation_dict,
                                         cal_points=cal_points,
                                         upload=upload,
                                         parameter_name='amplitude',
                                         unit='V', **kw)

        MC.soft_avg(soft_avgs)
        MC.set_sweep_function(sf)
        MC.set_sweep_points(sweep_points[list(sweep_points)[0]])
        MC.set_detector_function(df)
        label = 'Rabi-n{}'.format(n_rabi_pulses) + msmt_suffix
        if isinstance(sweep_points, dict):
            exp_metadata = {'sweep_points_dict': sweep_points}
        MC.run(label, exp_metadata=exp_metadata)
        sweep_params = None

        if analyze:
            rabi_ana = tda.RabiAnalysis(qb_names=qubit_names)
            if update:
                for qb in qubits:
                    try:
                        qb.amp180(rabi_ana.proc_data_dict[
                                      'analysis_params_dict'][qb.name]['piPulse'])
                        qb.amp90_scale(0.5)
                    except AttributeError as e:
                        log.warning('%s. This parameter will not be '
                                    'updated.' % e)

    # RAMSEY
    if 'ramsey' in sweep_points_dict:
        exp_metadata = {}
        if artificial_detuning is None:
            raise ValueError('Specify an artificial_detuning for the Ramsey '
                             'measurement.')
        sweep_points = sweep_points_dict['ramsey']
        drag_pulse_length = qubits[0].nr_sigma() * qubits[0].gauss_sigma()
        zz_coupling = 470e3
        if sweep_params is None:
            sweep_params = (
                ('X90', {}),
                ('X90', {
                    'pulse_pars': {
                        'refpoint': 'start',
                        'pulse_delay': (lambda sp: sp),
                        'phase': (lambda sp:
                                  ((sp - sweep_points[0]) * artificial_detuning *
                                   360) % 360),
                        # 'basis_rotation': (lambda sp: 2*np.pi*zz_coupling *
                        #                   (sp+drag_pulse_length)*180/np.pi)
                    }}),

            )
        sf = awg_swf2.calibrate_n_qubits(sweep_params=sweep_params,
                                         sweep_points=sweep_points,
                                         qubit_names=qubit_names,
                                         operation_dict=operation_dict,
                                         cal_points=cal_points,
                                         upload=upload,
                                         parameter_name='time',
                                         unit='s', **kw)

        MC.soft_avg(soft_avgs)
        MC.set_sweep_function(sf)
        MC.set_sweep_points(sweep_points)
        MC.set_detector_function(df)
        label = 'Ramsey' + msmt_suffix
        if isinstance(sweep_points, dict):
            exp_metadata = {'sweep_points_dict': sweep_points}
        exp_metadata['artificial_detuning'] = artificial_detuning
        MC.run(label, exp_metadata=exp_metadata)
        sweep_params = None

        if analyze:
            ramsey_ana = tda.RamseyAnalysis(qb_names=qubit_names)
            if update:
                for qb in qubits:
                    try:
                        qb.f_qubit(ramsey_ana.proc_data_dict[
                                       'analysis_params_dict'][qb.name][
                                       'exp_decay_' + qb.name]['new_qb_freq'])
                    except AttributeError as e:
                        log.warning('%s. This parameter will not be '
                                    'updated.' % e)
                    try:
                        qb.T2_star(ramsey_ana.proc_data_dict[
                                       'analysis_params_dict'][qb.name][
                                       'exp_decay_' + qb.name]['T2_star'])
                    except AttributeError as e:
                        log.warning('%s. This parameter will not be '
                                    'updated.' % e)

    # QSCALE
    if 'qscale' in sweep_points_dict:
        exp_metadata = {}
        sweep_points = sweep_points_dict['qscale']

        if sweep_params is None:
            sweep_params = (
                ('X90', {'pulse_pars': {'motzoi': (lambda sp: sp)},
                         'condition': (lambda i: i % 3 == 0)}),
                ('X180', {'pulse_pars': {'motzoi': (lambda sp: sp)},
                          'condition': (lambda i: i % 3 == 0)}),
                ('X90', {'pulse_pars': {'motzoi': (lambda sp: sp)},
                         'condition': (lambda i: i % 3 == 1)}),
                ('Y180', {'pulse_pars': {'motzoi': (lambda sp: sp)},
                          'condition': (lambda i: i % 3 == 1)}),
                ('X90', {'pulse_pars': {'motzoi': (lambda sp: sp)},
                         'condition': (lambda i: i % 3 == 2)}),
                ('mY180', {'pulse_pars': {'motzoi': (lambda sp: sp)},
                           'condition': (lambda i: i % 3 == 2)}),
                ('RO', {})
            )

        sf = awg_swf2.calibrate_n_qubits(sweep_params=sweep_params,
                                         sweep_points=sweep_points,
                                         qubit_names=qubit_names,
                                         operation_dict=operation_dict,
                                         cal_points=cal_points,
                                         upload=upload,
                                         parameter_name='qscale_factor',
                                         unit='', **kw)

        MC.soft_avg(soft_avgs)
        MC.set_sweep_function(sf)
        MC.set_sweep_points(sweep_points)
        MC.set_detector_function(df)
        label = 'QScale' + msmt_suffix
        if isinstance(sweep_points, dict):
            exp_metadata = {'sweep_points_dict': sweep_points}
        MC.run(label, exp_metadata=exp_metadata)
        sweep_params = None

        if analyze:
            qscale_ana = tda.QScaleAnalysis(qb_names=qubit_names)
            if update:
                for qb in qubits:
                    try:
                        qb.motzoi(qscale_ana.proc_data_dict[
                                      'analysis_params_dict'][qb.name]['qscale'])
                    except AttributeError as e:
                        log.warning('%s. This parameter will not be '
                                    'updated.' % e)

    # T1
    if 'T1' in sweep_points_dict:
        exp_metadata = {}
        sweep_points = sweep_points_dict['T1']
        if sweep_params is None:
            sweep_params = (
                ('X180', {}),
                ('RO mux', {'pulse_pars': {'pulse_delay': (lambda sp: sp)}})
            )

        sf = awg_swf2.calibrate_n_qubits(sweep_params=sweep_params,
                                         sweep_points=sweep_points,
                                         qubit_names=qubit_names,
                                         operation_dict=operation_dict,
                                         cal_points=cal_points,
                                         upload=upload,
                                         parameter_name='time',
                                         unit='s', **kw)

        MC.soft_avg(soft_avgs)
        MC.set_sweep_function(sf)
        MC.set_sweep_points(sweep_points)
        MC.set_detector_function(df)
        label = 'T1' + msmt_suffix
        if isinstance(sweep_points, dict):
            exp_metadata = {'sweep_points_dict': sweep_points}
        MC.run(label, exp_metadata=exp_metadata)
        sweep_params = None

        if analyze:
            T1_ana = tda.T1Analysis(qb_names=qubit_names)
            if update:
                for qb in qubits:
                    try:
                        qb.T1(T1_ana.proc_data_dict['analysis_params_dict'][
                                  qb.name]['T1'])
                    except AttributeError as e:
                        log.warning('%s. This parameter will not be '
                                    'updated.' % e)
    # T2 ECHO
    if 'T2' in sweep_points_dict:
        exp_metadata = {}
        sweep_points = sweep_points_dict['T2']
        if sweep_params is None:
            sweep_params = (
                ('X90', {}),
                ('X180', {'pulse_pars': {'refpoint': 'start',
                                         'pulse_delay': (lambda sp: sp / 2)}}),
                ('X90', {'pulse_pars': {
                    'refpoint': 'start',
                    'pulse_delay': (lambda sp: sp / 2)}})
            )

        if artificial_detuning_echo is not None:
            sweep_params[-1][1]['pulse_pars']['phase'] = \
                lambda sp: ((sp - sweep_points[0]) *
                            artificial_detuning_echo * 360) % 360

        sf = awg_swf2.calibrate_n_qubits(sweep_params=sweep_params,
                                         sweep_points=sweep_points,
                                         qubit_names=qubit_names,
                                         operation_dict=operation_dict,
                                         cal_points=cal_points,
                                         upload=upload,
                                         parameter_name='time',
                                         unit='s', **kw)

        MC.soft_avg(soft_avgs)
        MC.set_sweep_function(sf)
        MC.set_sweep_points(sweep_points)
        MC.set_detector_function(df)
        label = 'T2_echo' + msmt_suffix
        if isinstance(sweep_points, dict):
            exp_metadata = {'sweep_points_dict': sweep_points,
                            'artificial_detuning': artificial_detuning_echo}
        MC.run(label, exp_metadata=exp_metadata)
        sweep_params = None

        if analyze:
            echo_ana = tda.EchoAnalysis(
                qb_names=qubit_names,
                options_dict={'artificial_detuning': artificial_detuning_echo})
            if update:
                for qb in qubits:
                    try:
                        qb.T2(echo_ana.proc_data_dict[
                                  'analysis_params_dict'][qb.name]['T2_echo'])
                    except AttributeError as e:
                        log.warning('%s. This parameter will not be '
                                    'updated.' % e)


def measure_chevron(qbc, qbt, qbr, hard_sweep_params, soft_sweep_params,
                    cz_pulse_name, upload=True, label=None,
                    classified=False, n_cal_points_per_state=2,
                    cal_states='auto', prep_params=None,
                    exp_metadata=None, analyze=True):

    if len(list(soft_sweep_params)) > 1:
        log.warning('There is more than one soft sweep parameter.')
    if label is None:
        label = 'Chevron_{}{}'.format(qbc.name, qbt.name)
    MC = qbr.instr_mc.get_instr()
    for qb in [qbc, qbt, qbr]:
        qb.prepare(drive='timedomain')

    cal_states = CalibrationPoints.guess_cal_states(cal_states)
    cp = CalibrationPoints.single_qubit(qbr.name, cal_states,
                                        n_per_state=n_cal_points_per_state)

    if prep_params is None:
        prep_params = \
            get_multi_qubit_prep_params([qb.preparation_params()
                                         for qb in [qbc, qbt]])
    sequences, hard_sweep_points, soft_sweep_points = \
        fsqs.chevron_seqs(
            qbc_name=qbc.name, qbt_name=qbt.name, qbr_name=qbr.name,
            hard_sweep_dict=hard_sweep_params,
            soft_sweep_dict=soft_sweep_params,
            operation_dict=get_operation_dict([qbc, qbt, qbr]),
            cz_pulse_name=cz_pulse_name,
            cal_points=cp, upload=False, prep_params=prep_params)

    hard_sweep_func = awg_swf.SegmentHardSweep(
        sequence=sequences[0], upload=upload,
        parameter_name=list(hard_sweep_params)[0],
        unit=list(hard_sweep_params.values())[0]['unit'])
    MC.set_sweep_function(hard_sweep_func)
    MC.set_sweep_points(hard_sweep_points)

    channels_to_upload = [qbc.get_operation_dict()[cz_pulse_name]['channel']]
    MC.set_sweep_function_2D(awg_swf.SegmentSoftSweep(
        hard_sweep_func, sequences,
        list(soft_sweep_params)[0], list(soft_sweep_params.values())[0]['unit'],
        channels_to_upload=channels_to_upload))
    MC.set_sweep_points_2D(soft_sweep_points)
    MC.set_detector_function(qbr.int_avg_classif_det if classified
                             else qbr.int_avg_det)
    if exp_metadata is None:
        exp_metadata = {}
    exp_metadata.update({'preparation_params': prep_params,
                         'cal_points': repr(cp),
                         'rotate': len(cal_states) != 0,
                         'data_to_fit': {qbr.name: 'pe'},
                         'hard_sweep_params': hard_sweep_params,
                         'soft_sweep_params': soft_sweep_params})
    MC.run_2D(name=label, exp_metadata=exp_metadata)

    if analyze:
        tda.MultiQubit_TimeDomain_Analysis(qb_names=[qbr.name],
                                           options_dict={'TwoD': True})


def measure_cphase(qbc, qbt, soft_sweep_params, cz_pulse_name,
                   hard_sweep_params=None, max_flux_length=None,
                   num_cz_gates=1, n_cal_points_per_state=1, cal_states='auto',
                   prep_params=None, exp_metadata=None, label=None,
                   leakage_qb=None, prepend_pulse_dicts=None,
                   analyze=True, upload=True, for_ef=True, **kw):
    '''
    method to measure the leakage and the phase acquired during a flux pulse
    conditioned on the state of the control qubit (self).
    In this measurement, the phase from two Ramsey type measurements
    on qb_target is measured, once with the control qubit in the excited state
    and once in the ground state. The conditional phase is calculated as the
    difference.

    Args:
        qbc (QuDev_transmon): control qubit / fluxed qubit
        qbt (QuDev_transmon): target qubit / non-fluxed qubit
        leakage qb: qubit which goes into the f level and therefore the leakage
            analysis is performed upon. defaults to qbc.
    '''
    plot_all_traces = kw.get('plot_all_traces', True)
    plot_all_probs = kw.get('plot_all_probs', True)
    classified = kw.get('classified', False)
    predictive_label = kw.pop('predictive_label', False)
    if prep_params is None:
        prep_params = get_multi_qubit_prep_params(
            [qb.preparation_params() for qb in [qbc, qbt]])

    if label is None:
        if predictive_label:
            label = 'Predictive_cphase_nz_measurement'
        else:
            label = 'CPhase_nz_measurement'
        if classified:
            label += '_classified'
        if 'active' in prep_params['preparation_type']:
            label += '_reset'
        if num_cz_gates > 1:
            label += f'_{num_cz_gates}_gates'
        label += f'_{qbc.name}_{qbt.name}'

    if hard_sweep_params is None:
        hard_sweep_params = {
            'phase': {'values': np.tile(np.linspace(0, 2*np.pi, 6)*180/np.pi, 2),
                      'unit': 'deg'}
        }

    for qb in [qbc, qbt]:
        MC = qb.instr_mc.get_instr()
        qb.prepare(drive='timedomain')

    if leakage_qb is None:
        leakage_qb = qbc # FIXME: assuming the leaking qb is the fluxed one.
                         #  How to have a better behavior?
        cphase_qb = qbt
    else:
        cphase_qb = (qbc if qbt == leakage_qb else qbt)
    cal_states = CalibrationPoints.guess_cal_states(cal_states,
                                                    for_ef=for_ef)
    cp = CalibrationPoints.multi_qubit([leakage_qb.name, cphase_qb.name], cal_states,
                                        n_per_state=n_cal_points_per_state)

    if max_flux_length is not None:
        log.debug(f'max_flux_length = {max_flux_length*1e9:.2f} ns, set by user')
    if prepend_pulse_dicts is None:
        prepend_pulse_dicts = []

    operation_dict = get_operation_dict([qbc, qbt] +
                                        [qb for pp in prepend_pulse_dicts
                                            for qb in pp['qbs']])

    sequences, hard_sweep_points, soft_sweep_points = \
        fsqs.cphase_seqs(
            hard_sweep_dict=hard_sweep_params,
            soft_sweep_dict=soft_sweep_params,
            qbc_name=leakage_qb.name, qbt_name=cphase_qb.name,
            cz_pulse_name=cz_pulse_name,
            operation_dict=operation_dict,
            cal_points=cp, upload=False, prep_params=prep_params,
            max_flux_length=max_flux_length,
            num_cz_gates=num_cz_gates, prepend_pulse_dicts=prepend_pulse_dicts
        )

    hard_sweep_func = awg_swf.SegmentHardSweep(
        sequence=sequences[0], upload=upload,
        parameter_name=list(hard_sweep_params)[0],
        unit=list(hard_sweep_params.values())[0]['unit'])
    MC.set_sweep_function(hard_sweep_func)
    MC.set_sweep_points(hard_sweep_points)

    channels_to_upload = [operation_dict[cz_pulse_name]['channel']]
    MC.set_sweep_function_2D(awg_swf.SegmentSoftSweep(
        hard_sweep_func, sequences,
        list(soft_sweep_params)[0], list(soft_sweep_params.values())[0]['unit'],
        channels_to_upload=channels_to_upload))
    MC.set_sweep_points_2D(soft_sweep_points)

    det_get_values_kws = {'classified': classified,
                          'correlated': False,
                          'thresholded': True,
                          'averaged': True}
    det_name = 'int_avg{}_det'.format('_classif' if classified else '')
    det_func = get_multiplexed_readout_detector_functions(
        [qbc, qbt], nr_averages=max(qb.acq_averages() for qb in [qbc, qbt]),
        det_get_values_kws=det_get_values_kws)[det_name]
    MC.set_detector_function(det_func)

    if exp_metadata is None:
        exp_metadata = {}
    exp_metadata.update({'leakage_qbname': leakage_qb.name,
                         'cphase_qbname': cphase_qb.name,
                         'preparation_params': prep_params,
                         'cal_points': repr(cp),
                         'classified_ro': classified,
                         'rotate': len(cal_states) != 0 and not classified,
                         'cal_states_rotations':
                             {leakage_qb.name: {'g': 0, 'f': 1},
                              cphase_qb.name: {'g': 0, 'e': 1}} if
                             (len(cal_states) != 0 and not classified) else None,
                         'data_to_fit': {leakage_qb.name: 'pf', cphase_qb.name: 'pe'},
                         'hard_sweep_params': hard_sweep_params,
                         'soft_sweep_params': soft_sweep_params,
                         'prepend_pulse_dicts': str(prepend_pulse_dicts)})
    exp_metadata.update(kw)
    MC.run_2D(label, exp_metadata=exp_metadata)
    if analyze:
        if classified:
            channel_map = {qb.name: [vn + ' ' +
                                     qb.instr_uhf() for vn in
                                     qb.int_avg_classif_det.value_names]
                           for qb in [qbc, qbt]}
        else:
            channel_map = {qb.name: [vn + ' ' +
                                     qb.instr_uhf() for vn in
                                     qb.int_avg_det.value_names]
                           for qb in [qbc, qbt]}
        flux_pulse_tdma = tda.CPhaseLeakageAnalysis(
            qb_names=[leakage_qb.name, cphase_qb.name],
            options_dict={'TwoD': True, 'plot_all_traces': plot_all_traces,
                          'plot_all_probs': plot_all_probs,
                          'channel_map': channel_map})
        cphases = flux_pulse_tdma.proc_data_dict[
            'analysis_params_dict']['cphase']['val']
        population_losses = flux_pulse_tdma.proc_data_dict[
            'analysis_params_dict']['population_loss']['val']
        leakage = flux_pulse_tdma.proc_data_dict[
            'analysis_params_dict']['leakage']['val']
        return cphases, population_losses, leakage, flux_pulse_tdma
    else:
        return

def calibrate_arbitrary_phase(qbc, qbt, cz_pulse_name, measure_conditional_phase=True,
                              soft_sweep_params_cphase=None,
                              measure_dynamic_phase=False, chevron_params_dict=None,
                             qubits_to_measure=None,max_amps_per_meas=20, analyze=True,
                              update=True, classified_ro=True, **kw):
    """
    Calibration method of arbitrary phase gate. Allows to calibrate the conditional and
    dynamic phase separately.
    Args:
        qbc: contolled (fluxed) qubit
        qbt: target qubit
        cz_pulse_name (string): name of two qubit gate. Note that the code is not fully tested
            for pulse names different from 'upCZ_qbt qbc'
        measure_conditional_phase (bool):
        soft_sweep_params_cphase (dict): parameter of the conditional phase to sweep.
            assumes there is at
        measure_dynamic_phase (bool):
        chevron_params_dict (dict): parameters from chevron fitting, used to calculate the amplitudes
            to measure the dynamic phases. Keys are f'{qbt.name}{qbc.name}' and 'default'.
            values are dictionaries which should include 'dphi_dv', 'ej_correction_factor',
            'd' (squid asymmetry).
            Examples:
                chevron_params_dict = { 'default': { 'dphi_dv': 0.55,
                                                      'ej_correction_factor':1,
                                                      'd': 0.485 },
                                        'qb4qb2': {'dphi_dv': 0.7}}

        qubits_to_measure: qubites to measure the dynamic phase from
        max_amps_per_meas (int): max number of amplitudes measured in same
            sequence for dyn_phase calib
        analyze:
        classified_ro(bool): whether or not to use 3-level readout
        update (bool): whether or not to update the car_calib_dict
        **kw:
            amplitudes_dyn (array): used instead of the
            see measure_cphase and measure_dynamic_phase and

    Returns: calibration arrays

    """
    results = dict()
    cphase_calib_dict = qbc.get(f'upCZ_{qbt.name}_cphase_calib_dict')
    if measure_conditional_phase:
        label = f"CPhase_nz_measurement_{qbc.name}_{qbt.name}_ncz_{kw.get('n_cz_gates', 1)}"
        cphases, population_losses, leakage, flux_pulse_tdma = \
            measure_cphase(qbc=qbc, qbt=qbt, cz_pulse_name=cz_pulse_name,
                           soft_sweep_params=soft_sweep_params_cphase,
                           label=label, analyze=True, classified=classified_ro,
                           sort_phases_ascending_order=True, **kw)
        results['phase_amplitude_array'] = [cphases, soft_sweep_params_cphase['amplitude']['values']]
        if update:
            cphase_calib_dict['phase_amplitude_array'] =  results['phase_amplitude_array']

    if measure_dynamic_phase:
        # find minimum amplitudes from theoretical model
        ampl_cphase = soft_sweep_params_cphase["amplitude"]['values']
        amplitudes_dyn = kw.get('amplitudes_dyn',
                                qh.get_amplitudes_to_measure(qbc, qbt, (ampl_cphase[0], ampl_cphase[-1]),
                                                       cz_pulse_name, chevron_params_dict, **kw))

        # measure
        if kw.get('measure', True):
            assert qubits_to_measure is not None, "qubits_to_measure cannot be None if measuring dyn phase"
            dyn_phases = []
            for i, amps in enumerate(
                    np.array_split(amplitudes_dyn, np.ceil(len(amplitudes_dyn) / max_amps_per_meas))):
                hard_sweep_params = { 'upCZ_amplitude': amps,
                                      'phase': {
                                          'values': np.tile(np.linspace(0, 2 * np.pi, 6) * 180 / np.pi, 2),
                                            'unit': 'deg'} }

                dyn_phases.append(measure_dynamic_phases(
                    qbc, qbt, cz_pulse_name, update=False, qubits_to_measure=qubits_to_measure,
                    reset_phases_before_measurement=True, prepend_n_cz=0, extract_only=True, analyze=True,
                    hard_sweep_params=hard_sweep_params, simultaneous=kw.get('simultaneous', True)))

            # save
            folder = a_tools.get_folder()
            dyn_phases = np.asarray(dyn_phases)
            dph_qbm = {qbi.name: np.hstack(np.asarray([d[qbi.name] for d in dyn_phases]))
                       for qbi in qubits_to_measure}
            np.save(folder + "\\amplitudes.npy", amplitudes_dyn)
            for qb, dph in dph_qbm.items():
                np.save(folder + "\\dynamic_phases_{}.npy".format(qb), dph)

            if analyze:
                results['amplitude_dynphase_dict'] = {qbn: [amplitudes_dyn, dynph]
                                        for qbn, dynph in dph_qbm.items()}
                for qbn, dynph in dph_qbm.items():
                    plt.scatter(amplitudes_dyn,  np.unwrap(dynph / 180 * np.pi) * 180 / np.pi,
                                label=f"{qbn} measured", marker=".")
                plt.xlabel(r"Amplitude, $a$ (V)")
                plt.ylabel(r"Dynamic phase, $\phi_D$ (deg.)")
                plt.legend()
                plt.savefig(folder + "\\dyn_phase_calib.png")

                if update:
                    if cphase_calib_dict.get('amplitude_dynphase_dict', None) is None:
                        cphase_calib_dict['amplitude_dynphase_dict'] = dict()
                    cphase_calib_dict['amplitude_dynphase_dict'].update(results['amplitude_dynphase_dict'])
    return results

def test_arbitrary_phase(qbc, qbt, target_phases, cz_pulse_name, measure_dynamic_phase=False,
                         measure_conditional_phase=True,
                         classified_ro=True, analyze=True, **kw):
    '''
    method to measure the leakage and the phase acquired during a flux pulse
    conditioned on the state of the control qubit (self).
    In this measurement, the phase from two Ramsey type measurements
    on qb_target is measured, once with the control qubit in the excited state
    and once in the ground state. The conditional phase is calculated as the
    difference.

    Args:
        qbc (QuDev_transmon): control qubit / fluxed qubit
        qbt (QuDev_transmon): target qubit / non-fluxed qubit
        measure_dynamic_phase (bool/list): whether to measure or not the
            dynamic phase.
        qubits_to_measure (list):  measures  dynamic phase of qubits in
            the list. Defaults to [qbc]
        phase_func_str (string): string representation of function with input the target phase, returning
         (flux pulse amplitude, dyn_phase). Is called using eval(phase_func_str)
    Other arguments see mqm.measure_cphase and mqm.measure_dynamic_phase
    '''
    label = kw.get('label', 'Arbitrary_Phase_{}_{}'.format(qbc.name, qbt.name))
    gate_dict = get_operation_dict([qbc, qbt])[cz_pulse_name]
    allowed_pulse_types = ["BufferedCZPulse"]
    if gate_dict['pulse_type'] not in allowed_pulse_types:
        raise NotImplementedError("Arbitrary phase measurement requires "
                                  "'{}' pulse type but pulse type is '{}'"
                                    .format(allowed_pulse_types,
                                            gate_dict['pulse_type']))

    results = dict() #dictionary to store measurement results
    pulse_class = getattr(sys.modules['pycqed.measurement.waveform_control.pulse_library'],
                            gate_dict['pulse_type']) # get correct pulse class from type
    amplitudes, predicted_dyn_phase = \
        pulse_class.calc_cphase_params(target_phases, gate_dict['cphase_calib_dict'])
    soft_sweep_params = kw.get('soft_sweep_params', dict(cphase=dict(values=amplitudes, unit='V')))
    exp_metadata = kw.get('exp_metadata', {})
    exp_metadata.update(dict(target_phases=target_phases,
                             sort_phases_ascending_order=True))
    if measure_conditional_phase:
        cphases, population_losses, leakage, flux_pulse_tdma = \
            measure_cphase(qbc=qbc, qbt=qbt, soft_sweep_params=soft_sweep_params,
                           cz_pulse_name=cz_pulse_name, exp_metadata=exp_metadata,
                           label=label, analyze=True, classified=classified_ro,  **kw)
        if analyze:
            # get folder to save figures.
            # FIXME: temporary while no proper analysis class is made
            a = ma.MeasurementAnalysis(auto=False)
            a.get_naming_and_values()
            save_folder = a.folder
            if kw.get("wrap_phase", True):
                tol = kw.get("wrap_tol", 0)
                cphases[cphases < 0 - tol] = cphases[cphases < 0 - tol] + 2 * np.pi
                cphases[cphases > 2 * np.pi + tol] = cphases[cphases > 2 * np.pi + tol] + \
                                                     2 * np.pi
                target_phases[target_phases < 0 - tol] = \
                    target_phases[target_phases < 0 - tol] + 2 * np.pi
                target_phases[target_phases > 2 * np.pi + tol] = \
                    target_phases[target_phases > 2 * np.pi + tol] + 2 * np.pi

            for param_name, values in soft_sweep_params.items():
                fig, ax = plt.subplots(2, sharex=True, figsize=(7, 8))
                ax[0].scatter(values['values'], target_phases * 180 / np.pi,
                              label='Target phase', marker='x')
                ax[0].scatter(values['values'], cphases * 180 / np.pi,
                              label='Measured phase', marker='x')
                ax[0].set_ylabel(f"Conditional Phase (deg)")
                ax[0].legend(prop=dict(size=12))

                diff_phases = ((cphases - target_phases + np.pi) %
                               (2 * np.pi) - np.pi) * 180 / np.pi

                ax[1].scatter(values['values'], diff_phases, label='Target - Measured')
                ax[1].set_xlabel(f"{param_name} ({values.get('unit', '')})")
                ax[1].set_ylabel(f"Conditional Phase (deg)")
                ax[1].plot([], [], color='w',
                           label=f"mean err: {np.mean(diff_phases):0.2f} $\pm$ "
                           f"{np.std(diff_phases):0.2f}°\n" \
                           f"median err: {np.median(diff_phases): 0.2f}°")
                ax[1].legend(prop=dict(size=12))
                fig.savefig(
                    os.path.join(save_folder,
                                 f"cphase_and_target_phase_vs_{param_name}.png"))
            results['cphases'] = cphases
            results['cphases_diff'] = diff_phases

    if measure_dynamic_phase:
        qubits_to_measure = kw.get('qubits_to_measure', [qbc])
        dyn_phases_per_ampl = []
        max_amps_per_meas = kw.pop('max_amps_per_meas', 1)
        simultaneous = kw.pop('simultaneous', True)
        for i, amps in enumerate(np.array_split(amplitudes, np.ceil(
                len(amplitudes) / max_amps_per_meas))):
            dyn_hard_sweep_params = {
                'upCZ_amplitude': amps,
                'phase': 'default'}
            dyn_phases_per_ampl.append(
                measure_dynamic_phases(qbc, qbt, cz_pulse_name, update=False,
                                       qubits_to_measure=qubits_to_measure,
                                       reset_phases_before_measurement=True,
                                       extract_only=True, analyze=True,
                                       hard_sweep_params=dyn_hard_sweep_params,
                                       simultaneous=simultaneous, **kw))

        if analyze:
            save_folder = a_tools.latest_data()
            dyn_phases_per_qb = {
                qbi.name: np.hstack(np.asarray([d[qbi.name] for d in dyn_phases_per_ampl]))
                for qbi in qubits_to_measure}
            for qbn, dyn_phases in dyn_phases_per_qb.items():
                if kw.get("wrap_phase", True):
                    dyn_phases[dyn_phases < 0 ] = dyn_phases[dyn_phases < 0] + 360
                    dyn_phases[dyn_phases > 360] = dyn_phases[dyn_phases > 360] + 360
                fig, ax = plt.subplots(2, sharex=True)
                ax[0].scatter(amplitudes, predicted_dyn_phase[qbn],
                              label=f'Predicted dynamic phase {qbn}', marker='x')
                ax[0].scatter(amplitudes, dyn_phases, marker='x',
                              label=f'Measured dynamic phase {qbn}')
                ax[0].set_ylabel(f"Dynamic Phase (deg)")
                ax[0].legend(prop=dict(size=12))

                # wrapping to get difference around 0 degree
                diff_dyn_phases = \
                    (dyn_phases - predicted_dyn_phase[qbn] + 180) % 360 - 180
                ax[1].scatter(amplitudes, diff_dyn_phases, label='Target - Measured')
                ax[1].set_xlabel(f"Amplitude (V)")
                ax[1].set_ylabel(f"Dynamic Phase (deg)")
                ax[1].legend(prop=dict(size=12))
                fig.savefig(os.path.join(save_folder, f"dynamic_phase_{qbn}.png"))
                results['dphases'] = dyn_phases
                results['dphases_diff'] = diff_dyn_phases
            np.save(save_folder + "\\results.npy", [results] )
    return results


def measure_dynamic_phases(qbc, qbt, cz_pulse_name, hard_sweep_params=None,
                           qubits_to_measure=None, cal_points=True,
                           analyze=True, upload=True, n_cal_points_per_state=1,
                           cal_states='auto', prep_params=None,
                           exp_metadata=None, classified=False, update=False,
                           reset_phases_before_measurement=True,
                           basis_rot_par=None, prepend_n_cz=0,
<<<<<<< HEAD
                           extract_only=False, simultaneous=False, prepend_pulse_dicts=None, **kw):
=======
                           extract_only=False, simultaneous=False):
>>>>>>> c3a5c46c

    if qubits_to_measure is None:
        qubits_to_measure = [qbc, qbt]
    if hard_sweep_params is None:
        hard_sweep_params = {'phase': 'default'}
    if ('phase' in hard_sweep_params.keys()
            and hard_sweep_params['phase'] == 'default'):
        hard_sweep_params['phase'] = {
                'values': np.tile(np.linspace(0, 2 * np.pi, 6) * 180 / np.pi, 2),
                'unit': 'deg'}

    if basis_rot_par is None:
        basis_rot_par = f'{cz_pulse_name[:-8]}_{qbt.name}_basis_rotation'

    if reset_phases_before_measurement:
        dyn_phases = {qb.name: 0 for qb in qubits_to_measure}
    else:
        dyn_phases = deepcopy(qbc.get(basis_rot_par))

    with temporary_value(eval('qbc.'+basis_rot_par), deepcopy(dyn_phases)):
        if not simultaneous:
            qubits_to_measure = [[qb] for qb in qubits_to_measure]
        else:
            qubits_to_measure = [qubits_to_measure]

        for qbs in qubits_to_measure:
            assert (qbc not in qbs or qbt not in qbs), \
                "Dynamic phases of control and target qubit cannot be measured " + \
                "simultaneously."

            label = f'Dynamic_phase_measurement_CZ{qbt.name}{qbc.name}-' + ''.join([
                qb.name for qb in qbs])
            for qb in qbs:
                qb.prepare(drive='timedomain')
            MC = qbc.instr_mc.get_instr()

            if cal_points:
                cal_states = CalibrationPoints.guess_cal_states(cal_states)
                cp = CalibrationPoints.multi_qubit(
                    [qb.name for qb in qbs], cal_states,
                    n_per_state=n_cal_points_per_state)
            else:
                cp = None

            prep_params = get_multi_qubit_prep_params([qb.preparation_params() for
                                                       qb in qbs])

            # separate flux pulse sweep points from phases sweep points
            hard_sweep_dict_flux = deepcopy({k.replace("upCZ_", ""): v for k, v in
                                             hard_sweep_params.items() if
                                             k.startswith('upCZ_')})
            hard_sweep_dict_ramsey = deepcopy({k: v for k, v in
                                               hard_sweep_params.items() if not
                                               k.startswith('upCZ_')})
<<<<<<< HEAD
            if prepend_pulse_dicts is None:
                prepend_pulse_dicts = []

            operation_dict = get_operation_dict(qbs + [qbc, qbt] +
                                                [qb for pp in prepend_pulse_dicts
                                                 for qb in pp['qbs']])

=======
>>>>>>> c3a5c46c
            seq, hard_sweep_points = \
                fsqs.dynamic_phase_seq(
                    qb_names=[qb.name for qb in qbs],
                    hard_sweep_dict_ramsey=hard_sweep_dict_ramsey,
                    hard_sweep_dict_flux=hard_sweep_dict_flux,
<<<<<<< HEAD
                    operation_dict=operation_dict,
                    cz_pulse_name=cz_pulse_name, cal_points=cp,
                    prepend_n_cz=prepend_n_cz,
                    upload=False, prep_params=prep_params,
                    prepend_pulse_dicts=prepend_pulse_dicts)
=======
                    operation_dict=get_operation_dict(qbs + [qbc, qbt]),
                    cz_pulse_name=cz_pulse_name, cal_points=cp,
                    prepend_n_cz=prepend_n_cz,
                    upload=False, prep_params=prep_params)
            # return seq
>>>>>>> c3a5c46c

            MC.set_sweep_function(awg_swf.SegmentHardSweep(
                sequence=seq, upload=upload,
                parameter_name=list(hard_sweep_dict_ramsey)[0],
                unit=list(hard_sweep_dict_ramsey.values())[0]['unit']))
            MC.set_sweep_points(hard_sweep_points)
            det_get_values_kws = {'classified': classified,
                                  'correlated': False,
                                  'thresholded': True,
                                  'averaged': True}
            det_name = 'int_avg{}_det'.format('_classif' if classified else '')
            MC.set_detector_function(get_multiplexed_readout_detector_functions(
                qbs, nr_averages=max(qb.acq_averages() for qb in qbs),
                det_get_values_kws=det_get_values_kws)[det_name])

            if exp_metadata is None:
                exp_metadata = {}
            exp_metadata.update({'use_cal_points': cal_points,
                                 'preparation_params': prep_params,
                                 'cal_points': repr(cp),
                                 'rotate': cal_points,
                                 'data_to_fit': {qb.name: 'pe' for qb in qbs},
                                 'cal_states_rotations':
                                     {qb.name: {'g': 0, 'e': 1} for qb in qbs},
                                 'hard_sweep_params': hard_sweep_dict_ramsey,
<<<<<<< HEAD
                                 'hard_sweep_dict_flux': hard_sweep_dict_flux,
                                 'prepend_n_cz': prepend_n_cz,
                                 'prepend_pulse_dicts': str(prepend_pulse_dicts)})
=======
                                 'hard_sweep_dict_flux': hard_sweep_dict_flux})
>>>>>>> c3a5c46c
            MC.run(label, exp_metadata=exp_metadata)

            if analyze:
                flux_pulse_amp = None
                if 'amplitude' in qbc.get_operation_dict()[cz_pulse_name]:
                    flux_pulse_amp = qbc.get_operation_dict()[cz_pulse_name]['amplitude']
                MA = tda.CZDynamicPhaseAnalysis(qb_names=[qb.name for qb in qbs], options_dict={
                    'flux_pulse_length': qbc.get_operation_dict()[cz_pulse_name][
                        'pulse_length'],
                    'flux_pulse_amp': flux_pulse_amp, 'save_figs': ~extract_only},
                                                extract_only=extract_only)
                for qb in qbs:
                    dyn_phases[qb.name] = \
                        MA.proc_data_dict['analysis_params_dict'][qb.name][
                            'dynamic_phase']['val']*180/np.pi
    if update and reset_phases_before_measurement:
        getattr(qbc,basis_rot_par)().update(dyn_phases)
    return dyn_phases


def measure_ramsey_with_flux_pulse(qb, cz_pulse_name, hard_sweep_params=None,
                           qb_freq=None,
                           artificial_detunings=20e6,
                           cal_points=True,
                           analyze=True, upload=True, n_cal_points_per_state=2,
                           cal_states='auto', prep_params=None,
                           exp_metadata=None, classified=False):

    if hard_sweep_params is None:
        hard_sweep_params = {
            'Delay': {
                'values': np.linspace(0, 200e-9, 31),
                'unit': 's'}}
    label = f'Ramsey_flux_pulse-{qb.name}'


    if qb_freq is None:
        qb_freq = qb.ge_freq()

    with temporary_value(qb.ge_freq, qb_freq):
        qb.prepare(drive='timedomain')
        MC = qb.instr_mc.get_instr()

        if cal_points:
            cal_states = CalibrationPoints.guess_cal_states(cal_states)
            cp = CalibrationPoints.single_qubit(
                qb.name, cal_states, n_per_state=n_cal_points_per_state)
        else:
            cp = None

        if prep_params is None:
            prep_params = qb.preparation_params()

        operation_dict = get_operation_dict([qb])

        seq, hard_sweep_points = fsqs.Ramsey_time_with_flux_seq(qb.name,
                                                                hard_sweep_params,
                                                                operation_dict,
                                                                cz_pulse_name,
                                                                artificial_detunings=artificial_detunings,
                                                                cal_points=cp,
                                                                upload=False,
                                                                prep_params=prep_params)

        MC.set_sweep_function(awg_swf.SegmentHardSweep(
            sequence=seq, upload=upload,
            parameter_name=list(hard_sweep_params)[0],
            unit=list(hard_sweep_params.values())[0]['unit']))
        MC.set_sweep_points(hard_sweep_points)
        MC.set_detector_function(qb.int_avg_classif_det if classified
                                 else qb.int_avg_det)
        if exp_metadata is None:
            exp_metadata = {}
        exp_metadata.update({'sweep_points_dict': {qb.name: hard_sweep_params[
            'Delay']['values']},
                             'sweep_name': 'Delay',
                             'sweep_unit': 's',
                             'artificial_detuning': artificial_detunings,
                             'preparation_params': prep_params,
                             'cal_points': repr(cp),
                             'rotate': True,
                             'cal_states_rotations': {qb.name: []},
                             'data_to_fit': {qb.name: 'pe'},
                            })
        MC.run(label, exp_metadata=exp_metadata)

    ramsey_ana = None
    if analyze:
        ramsey_ana = tda.RamseyAnalysis(
            qb_names=[qb.name], options_dict=dict(
                fit_gaussian_decay=True))
        new_qubit_freq = ramsey_ana.proc_data_dict[
            'analysis_params_dict'][qb.name]['exp_decay_' + qb.name][
            'new_qb_freq']
        T2_star = ramsey_ana.proc_data_dict[
            'analysis_params_dict'][qb.name]['exp_decay_' + qb.name][
            'T2_star']
    return new_qubit_freq, T2_star


def measure_cz_bleed_through(qb, CZ_separation_times, phases, CZ_pulse_name,
                             label=None, upload=True, cal_points=True,
                             oneCZ_msmt=False, soft_avgs=1, nr_cz_gates=1,
                             TwoD=True, analyze=True, MC=None):
    if MC is None:
        MC = qb.MC

    exp_metadata = {'CZ_pulse_name': CZ_pulse_name,
                    'cal_points': cal_points,
                    'oneCZ_msmt': oneCZ_msmt,
                    'nr_cz_gates': nr_cz_gates}

    qb.prepare_for_timedomain()

    if cal_points:
        step = np.abs(phases[-1] - phases[-2])
        phases = np.concatenate(
            [phases, [phases[-1] + step, phases[-1] + 2 * step,
                      phases[-1] + 3 * step, phases[-1] + 4 * step]])

    operation_dict = qb.get_operation_dict()

    s1 = awg_swf.CZ_bleed_through_phase_hard_sweep(
        qb_name=qb.name,
        CZ_pulse_name=CZ_pulse_name,
        CZ_separation=CZ_separation_times[0],
        operation_dict=operation_dict,
        oneCZ_msmt=oneCZ_msmt,
        nr_cz_gates=nr_cz_gates,
        verbose=False,
        upload=(False if TwoD else upload),
        return_seq=False,
        cal_points=cal_points)

    MC.set_sweep_function(s1)
    MC.set_sweep_points(phases)
    if TwoD:
        if len(CZ_separation_times) != 1:
            s2 = awg_swf.CZ_bleed_through_separation_time_soft_sweep(
                s1, upload=upload)
            MC.set_sweep_function_2D(s2)
            MC.set_sweep_points_2D(CZ_separation_times)
        elif nr_cz_gates > 1:
            exp_metadata['CZ_separation_time'] = CZ_separation_times[0]
            s2 = awg_swf.CZ_bleed_through_nr_cz_gates_soft_sweep(
                s1, upload=upload)
            MC.set_sweep_function_2D(s2)
            MC.set_sweep_points_2D(1 + np.arange(0, nr_cz_gates, 2))
    MC.set_detector_function(qb.int_avg_det)
    MC.soft_avg(soft_avgs)

    if label is None:
        idx = CZ_pulse_name.index('q')
        if oneCZ_msmt:
            label = 'CZ_phase_msmt_{}{}'.format(CZ_pulse_name[idx:idx + 3],
                                                qb.msmt_suffix)
        else:
            label = str(nr_cz_gates)
            label += 'CZ_bleed_through_{}{}'.format(CZ_pulse_name[idx:idx + 3],
                                                    qb.msmt_suffix)
    MC.run(label, mode=('2D' if TwoD else '1D'), exp_metadata=exp_metadata)

    if analyze:
        tda.MultiQubit_TimeDomain_Analysis(qb_names=[qb.name],
                                           options_dict={'TwoD': TwoD})


def measure_ramsey_add_pulse(measured_qubit, pulsed_qubit, times=None,
                             artificial_detuning=0, label='', analyze=True,
                             cal_states="auto", n_cal_points_per_state=2,
                             n=1, upload=True,  last_ge_pulse=False, for_ef=False,
                             classified_ro=False, prep_params=None,
                             exp_metadata=None):
    if times is None:
        raise ValueError("Unspecified times for measure_ramsey")
    if artificial_detuning is None:
        log.warning('Artificial detuning is 0.')
    if np.abs(artificial_detuning) < 1e3:
        log.warning('The artificial detuning is too small. The units'
                    'should be Hz.')
    if np.any(times > 1e-3):
        log.warning('The values in the times array might be too large.'
                    'The units should be seconds.')

    for qb in [pulsed_qubit, measured_qubit]:
        qb.prepare(drive='timedomain')
    MC = measured_qubit.instr_mc.get_instr()
    if prep_params is None:
        prep_params = measured_qubit.preparation_params()

    # Define the measurement label
    if label == '':
        label = 'Ramsey_add_pulse_{}'.format(pulsed_qubit.name) + \
                measured_qubit.msmt_suffix

    # create cal points
    cal_states = CalibrationPoints.guess_cal_states(cal_states, for_ef)
    cp = CalibrationPoints.single_qubit(measured_qubit.name, cal_states,
                                        n_per_state=n_cal_points_per_state)
    # create sequence
    seq, sweep_points = mqs.ramsey_add_pulse_seq_active_reset(
        times=times, measured_qubit_name=measured_qubit.name,
        pulsed_qubit_name=pulsed_qubit.name,
        operation_dict=get_operation_dict([measured_qubit, pulsed_qubit]),
        cal_points=cp, n=n, artificial_detunings=artificial_detuning,
        upload=False, for_ef=for_ef, last_ge_pulse=False, prep_params=prep_params)

    MC.set_sweep_function(awg_swf.SegmentHardSweep(
        sequence=seq, upload=upload, parameter_name='Delay', unit='s'))
    MC.set_sweep_points(sweep_points)

    MC.set_detector_function(
        measured_qubit.int_avg_classif_det if classified_ro else
        measured_qubit.int_avg_det)

    if exp_metadata is None:
        exp_metadata = {}
    exp_metadata.update(
        {'sweep_points_dict': {measured_qubit.name: times},
         'sweep_name': 'Delay',
         'sweep_unit': 's',
         'cal_points': repr(cp),
         'preparation_params': prep_params,
         'last_ge_pulses': [last_ge_pulse],
         'artificial_detuning': artificial_detuning,
         'rotate': len(cp.states) != 0,
         'data_to_fit': {measured_qubit.name: 'pf' if for_ef else 'pe'},
         'measured_qubit': measured_qubit.name,
         'pulsed_qubit': pulsed_qubit.name})

    MC.run(label, exp_metadata=exp_metadata)

    if analyze:
        tda.RamseyAddPulseAnalysis(qb_names=[measured_qubit.name])


def measure_ramsey_add_pulse_sweep_phase(
        measured_qubit, pulsed_qubit, phases,
        interleave=True, label='', MC=None,
        analyze=True, close_fig=True,
        cal_points=True, upload=True):
    for qb in [pulsed_qubit, measured_qubit]:
        qb.prepare_for_timedomain()
    if MC is None:
        MC = measured_qubit.MC

    # Define the measurement label
    if label == '':
        label = 'Ramsey_add_pulse_{}_Sweep_phases'.format(pulsed_qubit.name) + \
                measured_qubit.msmt_suffix

    step = np.abs(phases[1] - phases[0])
    if interleave:
        phases = np.repeat(phases, 2)

    if cal_points:
        sweep_points = np.concatenate(
            [phases, [phases[-1] + step, phases[-1] + 2 * step,
                      phases[-1] + 3 * step, phases[-1] + 4 * step]])
    else:
        sweep_points = phases

    Rams_swf = awg_swf2.Ramsey_add_pulse_sweep_phase_swf(
        measured_qubit_name=measured_qubit.name,
        pulsed_qubit_name=pulsed_qubit.name,
        operation_dict=get_operation_dict([measured_qubit, pulsed_qubit]),
        cal_points=cal_points,
        upload=upload)
    MC.set_sweep_function(Rams_swf)
    MC.set_sweep_points(sweep_points)
    MC.set_detector_function(measured_qubit.int_avg_det)
    MC.run(label, exp_metadata={'measured_qubit': measured_qubit.name,
                                'pulsed_qubit': pulsed_qubit.name})

    if analyze:
        ma.MeasurementAnalysis(auto=True, close_fig=close_fig,
                               qb_name=measured_qubit.name)


def measure_pygsti(qubits, f_LO, pygsti_gateset=None,
                   upload=True, nr_shots_per_seg=2 ** 12,
                   thresholded=True, analyze_shots=True, analyze_pygsti=True,
                   preselection=True, ro_spacing=1e-6, label=None,
                   MC=None, UHFQC=None, pulsar=None, run=True, **kw):
    if UHFQC is None:
        UHFQC = qubits[0].UHFQC
        log.warning("Unspecified UHFQC instrument. Using {}.UHFQC.".format(
            qubits[0].name))
    if pulsar is None:
        pulsar = qubits[0].AWG
        log.warning("Unspecified pulsar instrument. Using {}.AWG.".format(
            qubits[0].name))
    if MC is None:
        MC = qubits[0].MC
        log.warning("Unspecified MC object. Using {}.MC.".format(
            qubits[0].name))

    if len(qubits) == 2:
        log.warning('Make sure the first qubit in the list is the '
                    'control qubit!')
    # Generate list of experiments with pyGSTi
    qb_names = [qb.name for qb in qubits]

    maxLengths = kw.pop('maxLengths', [1, 2])
    linear_GST = kw.pop('linear_GST', True)
    if pygsti_gateset is not None:
        prep_fiducials = pygsti_gateset.prepStrs
        meas_fiducials = pygsti_gateset.effectStrs
        germs = pygsti_gateset.germs
        gs_target = pygsti_gateset.gs_target
        if linear_GST:
            listOfExperiments = pygsti.construction.list_lgst_gatestrings(
                prep_fiducials, meas_fiducials, gs_target)
        else:
            listOfExperiments = constr.make_lsgst_experiment_list(
                gs_target, prep_fiducials, meas_fiducials, germs, maxLengths)
    else:
        prep_fiducials = kw.pop('prep_fiducials', None)
        meas_fiducials = kw.pop('meas_fiducials', None)
        germs = kw.pop('germs', None)
        gs_target = kw.pop('gs_target', None)
        listOfExperiments = kw.pop('listOfExperiments', None)
        # if np.any(np.array([prep_fiducials, meas_fiducials, germs,
        #                     gs_target]) == None):
        #     raise ValueError('Please provide either pyGSTi gate set or the '
        #                      'kwargs "prep_fiducials", "meas_fiducials", '
        #                      '"germs", "gs_target".')
        # listOfExperiments = constr.make_lsgst_experiment_list(
        #     gs_target, prep_fiducials, meas_fiducials, germs, maxLengths)

    nr_exp = len(listOfExperiments)

    # Set label
    if label is None:
        label = ''
        if pygsti_gateset is not None:
            if linear_GST:
                label += 'Linear'
            else:
                label += 'LongSeq'
        if len(qubits) == 1:
            label += 'GST_{}{}'.format(
                '-'.join([s[1::] for s in gs_target.gates]),
                qubits[0].msmt_suffix)
        else:
            label += 'GST_{}_qbs{}'.format(
                '-'.join([s[1::] for s in gs_target.gates]),
                ''.join([qb.name[-1] for qb in qubits]))

    # Set detector function
    key = 'int'
    if thresholded:
        key = 'dig'
        log.warning('This is a thresholded measurement. Make sure you '
              'have set the threshold values!')
        label += '_thresh'

    # Prepare qubits and readout pulse
    for qb in qubits:
        qb.prepare_for_timedomain(multiplexed=True)
    multiplexed_pulse(qubits, f_LO, upload=True)

    MC_run_mode = '1D'
    # Check if there are too many experiments to do
    max_exp_len = kw.pop('max_exp_len', 800)
    if nr_exp > max_exp_len:
        nr_subexp = nr_exp // max_exp_len
        pygsti_sublistOfExperiments = [listOfExperiments[
                                       i * max_exp_len:(i + 1) * max_exp_len] for
                                       i in range(nr_subexp)]
        remaining_exps = nr_exp - max_exp_len * nr_subexp
        if remaining_exps > 0:
            pygsti_sublistOfExperiments += [listOfExperiments[-remaining_exps::]]
        # Set detector function
        nr_shots = nr_shots_per_seg * max_exp_len * (2 if preselection else 1)
        det_func = get_multiplexed_readout_detector_functions(
            qubits, nr_shots=nr_shots, values_per_point=2,
            values_per_point_suffex=['_presel', '_measure'])[key + '_log_det']

        # Define hard sweep
        # hard_sweep_points = np.repeat(np.arange(max_exp_len),
        #                             nr_shots_per_seg*(2 if preselection else 1))
        hard_sweep_points = np.arange(max_exp_len * nr_shots_per_seg *
                                      (2 if preselection else 1))

        hard_sweep_func = \
            awg_swf2.GST_swf(qb_names,
                             pygsti_listOfExperiments=
                             pygsti_sublistOfExperiments[0],
                             operation_dict=get_operation_dict(qubits),
                             preselection=preselection,
                             ro_spacing=ro_spacing,
                             upload=False)

        # Define hard sweep
        soft_sweep_points = np.arange(len(pygsti_sublistOfExperiments))
        soft_sweep_func = awg_swf2.GST_experiment_sublist_swf(
            hard_sweep_func,
            pygsti_sublistOfExperiments)
        MC_run_mode = '2D'
    else:
        # Set detector function
        nr_shots = nr_shots_per_seg * nr_exp * (2 if preselection else 1)
        det_func = get_multiplexed_readout_detector_functions(
            qubits, nr_shots=nr_shots, values_per_point=2,
            values_per_point_suffex=['_presel', '_measure'])[key + '_log_det']
        # Define hard sweep
        # hard_sweep_points = np.repeat(np.arange(nr_exp),
        #                             nr_shots_per_seg*(2 if preselection else 1))
        hard_sweep_points = np.arange(max_exp_len * nr_shots_per_seg *
                                      (2 if preselection else 1))
        hard_sweep_func = \
            awg_swf2.GST_swf(qb_names,
                             pygsti_listOfExperiments=listOfExperiments,
                             operation_dict=get_operation_dict(qubits),
                             preselection=preselection,
                             ro_spacing=ro_spacing,
                             upload=upload)

    MC.set_sweep_function(hard_sweep_func)
    MC.set_sweep_points(hard_sweep_points)
    if MC_run_mode == '2D':
        MC.set_sweep_function_2D(soft_sweep_func)
        MC.set_sweep_points_2D(soft_sweep_points)
    MC.set_detector_function(det_func)

    exp_metadata = {'pygsti_gateset': pygsti_gateset,
                    'linear_GST': linear_GST,
                    'preselection': preselection,
                    'thresholded': thresholded,
                    'nr_shots_per_seg': nr_shots_per_seg,
                    'nr_exp': nr_exp}
    reduction_type = kw.pop('reduction_type', None)
    if reduction_type is not None:
        exp_metadata.update({'reduction_type': reduction_type})
    if nr_exp > max_exp_len:
        exp_metadata.update({'max_exp_len': max_exp_len})
    if not linear_GST:
        exp_metadata.update({'maxLengths': maxLengths})
    if preselection:
        exp_metadata.update({'ro_spacing': ro_spacing})
    if run:
        MC.run(name=label, mode=MC_run_mode, exp_metadata=exp_metadata)

    # Analysis
    if analyze_shots:
        if thresholded:
            MA = ma.MeasurementAnalysis(TwoD=(MC_run_mode == '2D'))
        else:
            thresholds = {qb.name: 1.5 * UHFQC.get(
                'qas_0_thresholds_{}_level'.format(
                    qb.RO_acq_weight_function_I())) for qb in qubits}
            channel_map = {qb.name: det_func.value_names[0] for qb in qubits}
            MA = ra.MultiQubit_SingleShot_Analysis(options_dict=dict(
                TwoD=(MC_run_mode == '2D'),
                n_readouts=(2 if preselection else 1) * nr_exp,
                thresholds=thresholds,
                channel_map=channel_map
            ))

        if analyze_pygsti:
            # Create experiment dataset
            basis_states = [''.join(s) for s in
                            list(itertools.product(['0', '1'],
                                                   repeat=len(qubits)))]
            dataset = pygsti.objects.DataSet(outcomeLabels=basis_states)
            if thresholded:
                if len(qubits) == 1:
                    shots = MA.measured_values[0]
                    if preselection:
                        shots = shots[1::2]
                    for i, gs in enumerate(listOfExperiments):
                        gs_shots = shots[i::nr_exp]
                        dataset[gs] = {'0': len(gs_shots[gs_shots == 0]),
                                       '1': len(gs_shots[gs_shots == 1])}
            else:
                nr_shots_MA = len(MA.proc_data_dict[
                                      'shots_thresholded'][qb_names[0]])
                shots = MA.proc_data_dict['probability_table'] * nr_shots_MA
                if preselection:
                    shots = shots[1::2]
                for i, gs in enumerate(listOfExperiments):
                    for j, state in enumerate(basis_states):
                        dataset[gs].update({basis_states[j]: shots[i, j]})

            dataset.done_adding_data()
            # Get results
            if linear_GST:
                results = pygsti.do_linear_gst(dataset, gs_target,
                                               prep_fiducials, meas_fiducials,
                                               verbosity=3)
            else:
                results = pygsti.do_long_sequence_gst(dataset, gs_target,
                                                      prep_fiducials,
                                                      meas_fiducials,
                                                      germs, maxLengths,
                                                      verbosity=3)
            # Save analysis report
            filename = os.path.abspath(os.path.join(
                MA.folder, label))
            pygsti.report.create_standard_report(
                results,
                filename=filename,
                title=label, verbosity=2)

    return MC


def measure_multi_parity_multi_round(ancilla_qubits, data_qubits,
                                     parity_map, CZ_map,
                                     prep=None, upload=True, prep_params=None,
                                     mode='tomo',
                                     parity_seperation=1100e-9,
                                     rots_basis=('I', 'Y90', 'X90'),
                                     parity_loops = 1,
                                     cal_points=None, analyze=True,
                                     exp_metadata=None, label=None,
                                     detector='int_log_det'):
    """

    :param ancilla_qubit:
    :param data_qubits:
    :param CZ_map: example:
        {'CZ qb1 qb2': ['Y90 qb1', 'CX qb1 qb2', 'mY90 qb1'],
         'CZ qb3 qb4': ['CZ qb4 qb3']}
    :param preps:
    :param upload:
    :param prep_params:
    :param cal_points:
    :param analyze:
    :param exp_metadata:
    :param label:
    :param detector:
    :return:
    """

    qubits = ancilla_qubits + data_qubits
    qb_names = [qb.name for qb in qubits]
    for qb in qubits:
        qb.prepare(drive='timedomain')

    if label is None:
        label = 'S7-rounds_' + str(parity_loops) + '_' + '-'.join(rots_basis) + \
                '_' + '-'.join([qb.name for qb in qubits])

    if prep_params is None:
        prep_params = get_multi_qubit_prep_params(
            [qb.preparation_params() for qb in qubits])

    # if cal_points is None:
    #     cal_points = CalibrationPoints.multi_qubit(qb_names, 'ge')

    if prep is None:
        prep = 'g'*len(data_qubits)

    MC = ancilla_qubits[0].instr_mc.get_instr()

    seq, sweep_points = mqs.multi_parity_multi_round_seq(
                                 [qb.name for qb in ancilla_qubits],
                                 [qb.name for qb in data_qubits],
                                 parity_map,
                                 CZ_map,
                                 prep,
                                 operation_dict=get_operation_dict(qubits),
                                 mode=mode,
                                 parity_seperation=parity_seperation,
                                 rots_basis=rots_basis,
                                 parity_loops=parity_loops,
                                 cal_points=cal_points,
                                 prep_params=prep_params,
                                 upload=upload)

    MC.set_sweep_function(awg_swf.SegmentHardSweep(
        sequence=seq, upload=False, parameter_name='Tomography'))
    MC.set_sweep_points(sweep_points)

    rounds = 0
    for k in range(len(parity_map)):
        if parity_map[k]['round'] > rounds:
            rounds = parity_map[k]['round']
    rounds += 1

    MC.set_detector_function(
        get_multiplexed_readout_detector_functions(
            qubits,
            nr_averages=ancilla_qubits[0].acq_averages(),
            nr_shots=ancilla_qubits[0].acq_shots(),
        )[detector])
    if exp_metadata is None:
        exp_metadata = {}
    exp_metadata.update(
        {'sweep_name': 'Tomography',
         'preparation_params': prep_params,
         'hard_sweep_params': {'tomo': {'values': np.arange(0, len(sweep_points)),
                                         'unit': ''}},
         'parity_map': parity_map
         })

    MC.run(label, exp_metadata=exp_metadata)

    if analyze:
        tda.MultiQubit_TimeDomain_Analysis(qb_names=qb_names)


def measure_ro_dynamic_phases(pulsed_qubit, measured_qubits,
                              hard_sweep_params=None, exp_metadata=None,
                              pulse_separation=None, init_state='g',
                              upload=True, n_cal_points_per_state=1,
                              cal_states='auto', classified=False,
                              prep_params=None):
    if not hasattr(measured_qubits, '__iter__'):
        measured_qubits = [measured_qubits]
    qubits = measured_qubits + [pulsed_qubit]

    if pulse_separation is None:
        pulse_separation = max([qb.acq_length() for qb in qubits])

    for qb in qubits:
        MC = qb.instr_mc.get_instr()
        qb.prepare(drive='timedomain')

    if hard_sweep_params is None:
        hard_sweep_params = {
            'phase': {'values': np.tile(np.linspace(0, 2*np.pi, 6)*180/np.pi, 2),
                      'unit': 'deg'}
        }

    cal_states = CalibrationPoints.guess_cal_states(cal_states,
                                                    for_ef=False)
    cp = CalibrationPoints.multi_qubit([qb.name for qb in qubits], cal_states,
                                       n_per_state=n_cal_points_per_state)

    if prep_params is None:
        prep_params = measured_qubits[0].preparation_params()
    operation_dict = get_operation_dict(qubits)
    sequences, hard_sweep_points = \
        mqs.ro_dynamic_phase_seq(
            hard_sweep_dict=hard_sweep_params,
            qbp_name=pulsed_qubit.name, qbr_names=[qb.name for qb in
                                                   measured_qubits],
            operation_dict=operation_dict,
            pulse_separation=pulse_separation,
            init_state = init_state, prep_params=prep_params,
            cal_points=cp, upload=False)

    hard_sweep_func = awg_swf.SegmentHardSweep(
        sequence=sequences, upload=upload,
        parameter_name=list(hard_sweep_params)[0],
        unit=list(hard_sweep_params.values())[0]['unit'])
    MC.set_sweep_function(hard_sweep_func)
    MC.set_sweep_points(hard_sweep_points)

    det_name = 'int_avg{}_det'.format('_classif' if classified else '')
    det_func = get_multiplexed_readout_detector_functions(
        measured_qubits, nr_averages=max(qb.acq_averages() for qb in measured_qubits)
    )[det_name]
    MC.set_detector_function(det_func)

    if exp_metadata is None:
        exp_metadata = {}

    hard_sweep_params = {
        'phase': {'values': np.repeat(np.tile(np.linspace(0, 2 * np.pi, 6) * 180 /
                                         np.pi,
                                     2), 2),
                  'unit': 'deg'}
    }
    exp_metadata.update({'qbnames': [qb.name for qb in qubits],
                         'preparation_params': prep_params,
                         'cal_points': repr(cp),
                         'rotate': len(cal_states) != 0,
                         'cal_states_rotations':
                             {qb.name: {'g': 0, 'e': 1} for qb in qubits} if
                             len(cal_states) != 0 else None,
                         'data_to_fit': {qb.name: 'pe' for qb in qubits},
                         'hard_sweep_params': hard_sweep_params})
    MC.run('RO_DynamicPhase_{}{}'.format(
        pulsed_qubit.name, ''.join([qb.name for qb in qubits])),
        exp_metadata=exp_metadata)
    tda.MultiQubit_TimeDomain_Analysis(qb_names=[qb.name for qb in measured_qubits])<|MERGE_RESOLUTION|>--- conflicted
+++ resolved
@@ -1240,7 +1240,6 @@
 
 def measure_tomography(qubits, prep_sequence, state_name,
                        rots_basis=('I', 'X180', 'Y90', 'mY90', 'X90', 'mX90'),
-                       operation_dict=None,
                        use_cal_points=True,
                        preselection=True,
                        rho_target=None,
@@ -1252,9 +1251,6 @@
                        nreps=1, run=True,
                        upload=True):
     exp_metadata = {}
-
-    if operation_dict is None:
-        operation_dict = get_operation_dict(qubits)
 
     for qb in qubits:
         MC = qb.instr_mc.get_instr()
@@ -1350,7 +1346,7 @@
     MC.set_sweep_points_2D(np.arange(nreps))
     MC.set_detector_function(df)
     if run:
-        MC.run(label, exp_metadata=exp_metadata)
+        MC.run_2D(label, exp_metadata=exp_metadata)
 
 
 def measure_two_qubit_randomized_benchmarking(
@@ -2872,11 +2868,7 @@
                            exp_metadata=None, classified=False, update=False,
                            reset_phases_before_measurement=True,
                            basis_rot_par=None, prepend_n_cz=0,
-<<<<<<< HEAD
                            extract_only=False, simultaneous=False, prepend_pulse_dicts=None, **kw):
-=======
-                           extract_only=False, simultaneous=False):
->>>>>>> c3a5c46c
 
     if qubits_to_measure is None:
         qubits_to_measure = [qbc, qbt]
@@ -2931,7 +2923,6 @@
             hard_sweep_dict_ramsey = deepcopy({k: v for k, v in
                                                hard_sweep_params.items() if not
                                                k.startswith('upCZ_')})
-<<<<<<< HEAD
             if prepend_pulse_dicts is None:
                 prepend_pulse_dicts = []
 
@@ -2939,26 +2930,16 @@
                                                 [qb for pp in prepend_pulse_dicts
                                                  for qb in pp['qbs']])
 
-=======
->>>>>>> c3a5c46c
             seq, hard_sweep_points = \
                 fsqs.dynamic_phase_seq(
                     qb_names=[qb.name for qb in qbs],
                     hard_sweep_dict_ramsey=hard_sweep_dict_ramsey,
                     hard_sweep_dict_flux=hard_sweep_dict_flux,
-<<<<<<< HEAD
                     operation_dict=operation_dict,
                     cz_pulse_name=cz_pulse_name, cal_points=cp,
                     prepend_n_cz=prepend_n_cz,
                     upload=False, prep_params=prep_params,
                     prepend_pulse_dicts=prepend_pulse_dicts)
-=======
-                    operation_dict=get_operation_dict(qbs + [qbc, qbt]),
-                    cz_pulse_name=cz_pulse_name, cal_points=cp,
-                    prepend_n_cz=prepend_n_cz,
-                    upload=False, prep_params=prep_params)
-            # return seq
->>>>>>> c3a5c46c
 
             MC.set_sweep_function(awg_swf.SegmentHardSweep(
                 sequence=seq, upload=upload,
@@ -2984,13 +2965,9 @@
                                  'cal_states_rotations':
                                      {qb.name: {'g': 0, 'e': 1} for qb in qbs},
                                  'hard_sweep_params': hard_sweep_dict_ramsey,
-<<<<<<< HEAD
                                  'hard_sweep_dict_flux': hard_sweep_dict_flux,
                                  'prepend_n_cz': prepend_n_cz,
                                  'prepend_pulse_dicts': str(prepend_pulse_dicts)})
-=======
-                                 'hard_sweep_dict_flux': hard_sweep_dict_flux})
->>>>>>> c3a5c46c
             MC.run(label, exp_metadata=exp_metadata)
 
             if analyze:
