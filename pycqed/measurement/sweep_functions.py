--- conflicted
+++ resolved
@@ -305,7 +305,7 @@
         if self.upload:
             self.CCL.upload_instructions(self.openql_program.filename)
 
-<<<<<<< HEAD
+
 class OpenQL_File_Sweep(Hard_Sweep):
 
     def __init__(self, filename: str, CCL,
@@ -323,8 +323,6 @@
         if self.upload:
             self.CCL.upload_instructions(self.filename)
 
-=======
->>>>>>> 6c2d850e
 
 class QASM_Sweep_v2(Hard_Sweep):
     """
@@ -845,7 +843,10 @@
     def set_parameter(self, val):
         self.LutMan_parameter.set(10**(val/20))
         self.LutMan.load_DIO_triggered_sequence_onto_UHFQC()
-<<<<<<< HEAD
+        self.LutMan_parameter.set(val)
+        self.LutMan.load_pulses_onto_AWG_lookuptable(regenerate_pulses=True)
+        self.LutMan.QWG.get_instr().start()
+        self.LutMan.QWG.get_instr().getOperationComplete()
 
 
 class two_par_joint_sweep(Soft_Sweep):
@@ -869,10 +870,4 @@
 
     def set_parameter(self, val):
         self.par_A.set(val)
-        self.par_B.set(val*self.par_ratio)
-=======
-        self.LutMan_parameter.set(val)
-        self.LutMan.load_pulses_onto_AWG_lookuptable(regenerate_pulses=True)
-        self.LutMan.QWG.get_instr().start()
-        self.LutMan.QWG.get_instr().getOperationComplete()
->>>>>>> 6c2d850e
+        self.par_B.set(val*self.par_ratio)