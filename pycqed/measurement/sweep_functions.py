--- conflicted
+++ resolved
@@ -383,10 +383,6 @@
         # self.__qxc.create_qubits(2)
         # for c in self.circuits:
         #     self.__qxc.create_circuit(c[0], c[1])
-<<<<<<< HEAD
-
-=======
->>>>>>> e2e3fe45
 
 
 class QX_RB_Hard_Sweep(Hard_Sweep):
