# A Segment is the building block of Sequence Class. They are responsible
# for resolving pulse timing, Z gates, generating trigger pulses and adding
# charge compensation
#
# author: Michael Kerschbaum
# created: 4/2019

import numpy as np
import math
import logging
log = logging.getLogger(__name__)
from copy import deepcopy
import pycqed.measurement.waveform_control.pulse as bpl
import pycqed.measurement.waveform_control.pulse_library as pl
import pycqed.measurement.waveform_control.pulsar as ps
import pycqed.measurement.waveform_control.fluxpulse_predistortion as flux_dist
from collections import OrderedDict as odict


class Segment:
    """
    Consists of a list of UnresolvedPulses, each of which contains information 
    about in which element the pulse is played and when it is played 
    (reference point + delay) as well as an instance of class Pulse.
    """

    def __init__(self, name, pulse_pars_list=[]):
        self.name = name
        self.pulsar = ps.Pulsar.get_instance()
        self.unresolved_pulses = []
        self.previous_pulse = None
        self.elements = odict()
        self.element_start_end = {}
        self.elements_on_awg = {}
        self.trigger_pars = {
            'pulse_length': 50e-9,
            'amplitude': 0.5,
            'buffer_length_start': 25e-9
        }
        self.trigger_pars['length'] = self.trigger_pars['pulse_length'] + \
                                      self.trigger_pars['buffer_length_start']
        self._pulse_names = set()
        self.acquisition_elements = set()

        for pulse_pars in pulse_pars_list:
            self.add(pulse_pars)

    def add(self, pulse_pars):
        """
        Checks if all entries of the passed pulse_pars dictionary are valid
        and sets default values where necessary. After that an UnresolvedPulse
        is instantiated.
        """
        pars_copy = deepcopy(pulse_pars)

        # Makes sure that pulse name is unique
        if pars_copy.get('name') in self._pulse_names:
            raise ValueError(f'Name of added pulse already exists: '
                             f'{pars_copy.get("name")}')
        if pars_copy.get('name', None) is None:
            pars_copy['name'] = pulse_pars['pulse_type'] + '_' + str(
                len(self.unresolved_pulses))
        self._pulse_names.add(pars_copy['name'])

        # Makes sure that element name is unique within sequence of 
        # segments by appending the segment name to the element name
        # and that RO pulses have their own elements if no element_name
        # was provided
        i = len(self.acquisition_elements) + 1

        if pars_copy.get('element_name', None) == None:
            if pars_copy.get('operation_type', None) == 'RO':
                pars_copy['element_name'] = \
                    'RO_element_{}_{}'.format(i, self.name)
            else:
                pars_copy['element_name'] = 'default_{}'.format(self.name)
        else:
            pars_copy['element_name'] += '_' + self.name

        
        # add element to set of acquisition elements
        if pars_copy.get('operation_type', None) == 'RO':
            if pars_copy['element_name'] not in self.acquisition_elements:
                self.acquisition_elements.add(pars_copy['element_name'])
        

        new_pulse = UnresolvedPulse(pars_copy)

        if new_pulse.ref_pulse == 'previous_pulse':
            if self.previous_pulse != None:
                new_pulse.ref_pulse = self.previous_pulse.pulse_obj.name
            # if the first pulse added to the segment has no ref_pulse
            # it is reference to segment_start by default
            elif self.previous_pulse == None and \
                 len(self.unresolved_pulses) == 0:
                new_pulse.ref_pulse = 'segment_start'
            else:
                raise ValueError('No previous pulse has been added!')

        self.unresolved_pulses.append(new_pulse)

        self.previous_pulse = new_pulse
        # if self.elements is odict(), the resolve_timing function has to be
        # called prior to generating the waveforms
        self.elements = odict()

    def extend(self, pulses):
        """
        Adds sequentially all pulses to the segment
        :param pulses: list of pulses to add
        :return:
        """
        for p in pulses:
            self.add(p)

    def resolve_segment(self):
        """
        Top layer method of Segment class. After having addded all pulses,
            * the timing is resolved
            * the virtual Z gates are resolved
            * the trigger pulses are generated
            * the charge compensation pulses are added
        """
        self.resolve_timing()
        self.resolve_Z_gates()
        self.gen_trigger_el()
        self.add_charge_compensation()

    def resolve_timing(self):
        """
        For each pulse in the unresolved_pulses list, this method:
            * updates the _t0 of the pulse by using the timing description of
              the UnresolvedPulse
            * saves the resolved pulse in the elements ordered dictionary by 
              ascending element start time and the pulses in each element by 
              ascending _t0
            * orderes the unresolved_pulses list by ascending pulse middle
        """

        self.elements = odict()

        visited_pulses = []
        ref_points = []
        i = 0

        pulses = self.gen_refpoint_dict()

        # add pulses that refer to segment start
        for pulse in pulses['segment_start']:
            if pulse.pulse_obj.name in pulses:
                ref_points.append((pulse.pulse_obj.name, pulse))
            t0 = pulse.delay - pulse.ref_point_new * pulse.pulse_obj.length
            pulse.pulse_obj.algorithm_time(t0)
            visited_pulses.append((t0, i, pulse))
            i += 1

        if len(visited_pulses) == 0:
            raise ValueError('No pulse references to the segment start!')

        # add remaining pulses
        while len(ref_points) > 0:
            new_ref_points = []
            for (name, pulse) in ref_points:
                for p in pulses[name]:

                    # add p.name to reference list if it is used as a key
                    # in pulses
                    if p.pulse_obj.name in pulses:
                        new_ref_points.append((p.pulse_obj.name, p))

                    t0 = pulse.pulse_obj.algorithm_time() + p.delay - \
                        p.ref_point_new * p.pulse_obj.length + \
                        p.ref_point * pulse.pulse_obj.length
                    p.pulse_obj.algorithm_time(t0)

                    visited_pulses.append((t0, i, p))
                    i += 1

            ref_points = new_ref_points
        if len(visited_pulses) != len(self.unresolved_pulses):
            log.error(len(visited_pulses), len(self.unresolved_pulses))
            for unpulse in visited_pulses:
                if unpulse not in self.unresolved_pulses:
                    log.error(unpulse)
            raise Exception('Not all pulses have been resolved!')

        # adds the resolved pulses to the elements OrderedDictionary
        for (t0, i, p) in sorted(visited_pulses):
            if p.pulse_obj.element_name not in self.elements:
                self.elements[p.pulse_obj.element_name] = [p.pulse_obj]
            elif p.pulse_obj.element_name in self.elements:
                self.elements[p.pulse_obj.element_name].append(p.pulse_obj)

        # sort unresolved_pulses by ascending pulse middle. Used for Z_gate
        # resolution
        for i in range(len(visited_pulses)):
            t0 = visited_pulses[i][0]
            p = visited_pulses[i][2]
            visited_pulses[i] = (t0 + p.pulse_obj.length / 2,
                                 visited_pulses[i][1], p)

        ordered_unres_pulses = []
        for (t0, i, p) in sorted(visited_pulses):
            ordered_unres_pulses.append(p)

        self.unresolved_pulses = ordered_unres_pulses

    def add_charge_compensation(self):
        """
        Adds charge compensation pulse to channels with pulsar parameter
        charge_buildup_compensation.
        """
        t_end = -float('inf')
        pulse_area = {}
        compensation_chan = set()

        # Find channels where charge compensation should be applied
        for c in self.pulsar.channels:
            if self.pulsar.get('{}_type'.format(c)) != 'analog':
                continue
            if self.pulsar.get('{}_charge_buildup_compensation'.format(c)):
                compensation_chan.add(c)

        # * generate the pulse_area dictionary containing for each channel
        #   that has to be compensated the sum of all pulse areas on that
        #   channel + the name of the last element
        # * and find the end time of the last pulse of the segment
        for element in self.elements:
            # finds the channels of AWGs with that element
            awg_channels = set()
            for awg in self.element_start_end[element]:
                chan = set(self.pulsar.find_awg_channels(awg))
                awg_channels = awg_channels.union(chan)

            # Calculate the tvals dictionary for the element
            tvals = self.tvals(compensation_chan & awg_channels, element)

            for pulse in self.elements[element]:
                # Find the end of the last pulse of the segment
                t_end = max(t_end, pulse.algorithm_time() + pulse.length)

                for c in pulse.channels:
                    if c not in compensation_chan:
                        continue
                    awg = self.pulsar.get('{}_awg'.format(c))
                    element_start_time = self.get_element_start(element, awg)
                    pulse_start = self.time2sample(
                        pulse.element_time(element_start_time), channel=c)
                    pulse_end = self.time2sample(
                        pulse.element_time(element_start_time) + pulse.length,
                        channel=c)

                    if c in pulse_area:
                        pulse_area[c][0] += pulse.pulse_area(
                            c, tvals[c][pulse_start:pulse_end])
                        # Overwrite this entry for all elements. The last 
                        # element on that channel will be the one that 
                        # is saved.
                        pulse_area[c][1] = element
                    else:
                        pulse_area[c] = [
                            pulse.pulse_area(
                                c, tvals[c][pulse_start:pulse_end]), element
                        ]

        # Add all compensation pulses to the last element after the last pulse
        # of the segment and for each element with a compensation pulse save
        # the pulse with the greatest length to determine the new length 
        # of the element
        i = 1
        comp_i = 1
        comp_dict = {}
        longest_pulse = {}
        for c in pulse_area:
            comp_delay = self.pulsar.get(
                '{}_compensation_pulse_delay'.format(c))
            amp = self.pulsar.get('{}_amp'.format(c))
            amp *= self.pulsar.get('{}_compensation_pulse_scale'.format(c))

            # If pulse lenght was smaller than min_length, the amplitude will
            # be reduced
            length = abs(pulse_area[c][0] / amp)
            awg = self.pulsar.get('{}_awg'.format(c))
            min_length = self.pulsar.get(
                '{}_compensation_pulse_min_length'.format(awg))
            if length < min_length:
                length = min_length
                amp = abs(pulse_area[c][0] / length)

            if pulse_area[c][0] > 0:
                amp = -amp

            last_element = pulse_area[c][1]
            # for RO elements create a seperate element for compensation pulses
            if last_element in self.acquisition_elements:
                RO_awg = self.pulsar.get('{}_awg'.format(c))
                if RO_awg not in comp_dict:
                    last_element = 'compensation_el{}_{}'.format(
                        comp_i, self.name)
                    comp_dict[RO_awg] = last_element
                    self.elements[last_element] = []
                    self.element_start_end[last_element] = {RO_awg: [t_end, 0]}
                    self.elements_on_awg[RO_awg].append(last_element)
                    comp_i += 1
                else:
                    last_element = comp_dict[RO_awg]

            kw = {
                'amplitude': amp,
                'buffer_length_start': comp_delay,
                'buffer_length_end': comp_delay,
                'pulse_length': length
            }
            pulse = pl.BufferedSquarePulse(
                last_element, c, name='compensation_pulse_{}'.format(i), **kw)
            i += 1

            # Set the pulse to start after the last pulse of the sequence
            pulse.algorithm_time(t_end)

            # Save the length of the longer pulse in longest_pulse dictionary
            total_length = 2 * comp_delay + length
            longest_pulse[(last_element,awg)] = \
                    max(longest_pulse.get((last_element,awg),0), total_length)

            self.elements[last_element].append(pulse)

        for (el, awg) in longest_pulse:
            length_comp = longest_pulse[(el, awg)]
            el_start = self.get_element_start(el, awg)
            new_end = t_end + length_comp
            new_samples = self.time2sample(new_end - el_start, awg=awg)
            self.element_start_end[el][awg][1] = new_samples

    def gen_refpoint_dict(self):
        """
        Returns a dictionary of UnresolvedPulses with their reference_points as 
        keys.
        """

        pulses = {}
        for pulse in self.unresolved_pulses:
            if pulse.ref_pulse not in pulses:
                pulses[pulse.ref_pulse] = [pulse]
            elif pulse.ref_pulse in pulses:
                pulses[pulse.ref_pulse].append(pulse)

        return pulses

    def gen_elements_on_awg(self):
        """
        Updates the self.elements_on_AWG dictionary
        """

        if self.elements == odict():
            self.resolve_timing()

        self.elements_on_awg = {}

        for element in self.elements:
            for pulse in self.elements[element]:
                for channel in pulse.channels:
                    awg = self.pulsar.get(channel + '_awg')
                    if awg in self.elements_on_awg and \
                        element not in self.elements_on_awg[awg]:
                        self.elements_on_awg[awg].append(element)
                    elif awg not in self.elements_on_awg:
                        self.elements_on_awg[awg] = [element]

    def find_awg_hierarchy(self):
        masters = {awg for awg in self.pulsar.awgs
            if len(self.pulsar.get('{}_trigger_channels'.format(awg))) == 0}

        # generate dictionary triggering_awgs (keys are trigger AWGs and
        # values triggered AWGs) and tirggered_awgs (keys are triggered AWGs
        # and values triggering AWGs)
        triggering_awgs = {}
        triggered_awgs = {}
        awgs = set(self.pulsar.awgs) - masters
        for awg in awgs:
            for channel in self.pulsar.get('{}_trigger_channels'.format(awg)):
                trigger_awg = self.pulsar.get('{}_awg'.format(channel))
                if trigger_awg in triggering_awgs:
                    triggering_awgs[trigger_awg].append(awg)
                else:
                    triggering_awgs[trigger_awg] = [awg]
                if awg in triggered_awgs:
                    triggered_awgs[awg].append(trigger_awg)
                else:
                    triggered_awgs[awg] = [trigger_awg]

        # impletment Kahn's algorithm to sort the AWG by hierarchy
        trigger_awgs = masters
        awg_hierarchy = []

        while len(trigger_awgs) != 0:
            awg = trigger_awgs.pop()
            awg_hierarchy.append(awg)
            if awg not in triggering_awgs:
                continue
            for triggered_awg in triggering_awgs[awg]:
                triggered_awgs[triggered_awg].remove(awg)
                if len(triggered_awgs[triggered_awg]) == 0:
                    trigger_awgs.add(triggered_awg)

        awg_hierarchy.reverse()
        return awg_hierarchy

    def gen_trigger_el(self):
        """
        For each element:
            For each AWG the element is played on, this method:
                * adds the element to the elements_on_AWG dictionary
                * instatiates a trigger pulse on the triggering channel of the 
                  AWG, placed in a suitable element on the triggering AWG,
                  taking AWG delay into account.
                * adds the trigger pulse to the elements list 
        """

        # Generate the dictionary elements_on_awg, that for each AWG contains
        # a list of the elements on that AWG
        self.gen_elements_on_awg()

        # Find the AWG hierarchy. Needed to add the trigger pulses first to
        # the AWG that do not trigger any other AWGs, then the AWGs that
        # trigger these AWGs and so on.
        awg_hierarchy = self.find_awg_hierarchy()

        i = 1
        for awg in awg_hierarchy:
            if awg not in self.elements_on_awg:
                continue
            
            # for master AWG no trigger_pulse has to be added
            if len(self.pulsar.get('{}_trigger_channels'.format(awg))) == 0:
                continue

            # used for updating the length of the trigger elements after adding
            # the trigger pulses
            trigger_el_set = set()

            for element in self.elements_on_awg[awg]:
                # Calculate the trigger pulse time
                [el_start, _] = self.element_start_length(element, awg)

                trigger_pulse_time = el_start - \
                                     - self.pulsar.get('{}_delay'.format(awg))\
                                     - self.trigger_pars['buffer_length_start']

                # Find the trigger_AWGs that trigger the AWG
                trigger_awgs = set()
                for channel in self.pulsar.get(
                        '{}_trigger_channels'.format(awg)):
                    trigger_awgs.add(self.pulsar.get('{}_awg'.format(channel)))

                # For each trigger_AWG, find the element to play the trigger
                # pulse in
                trigger_elements = {}
                for trigger_awg in trigger_awgs:
                    # if there is no element on that AWG create a new element
                    if self.elements_on_awg.get(trigger_awg, None) is None:
                        trigger_elements[
                            trigger_awg] = 'trigger_element_{}'.format(
                                self.name)
                    # else find the element that is closest to the
                    # trigger pulse
                    else:
                        trigger_elements[
                            trigger_awg] = self.find_trigger_element(
                                trigger_awg, trigger_pulse_time)

                # Add the trigger pulse to all triggering channels
                for channel in self.pulsar.get(
                        '{}_trigger_channels'.format(awg)):

                    trigger_awg = self.pulsar.get('{}_awg'.format(channel))
                    trig_pulse = pl.BufferedSquarePulse(
                        trigger_elements[trigger_awg],
                        channel=channel,
                        name='trigger_pulse_{}'.format(i),
                        **self.trigger_pars)
                    i += 1

                    trig_pulse.algorithm_time(trigger_pulse_time)

                    # Add trigger element and pulse to seg.elements
                    if trig_pulse.element_name in self.elements:
                        self.elements[trig_pulse.element_name].append(
                            trig_pulse)
                    else:
                        self.elements[trig_pulse.element_name] = [trig_pulse]

                    # Add the trigger_element to elements_on_awg[trigger_awg]
                    if trigger_awg not in self.elements_on_awg:
                        self.elements_on_awg[trigger_awg] = [
                            trigger_elements[trigger_awg]
                        ]
                    elif trigger_elements[
                            trigger_awg] not in self.elements_on_awg[
                                trigger_awg]:
                        self.elements_on_awg[trigger_awg].append(
                            trigger_elements[trigger_awg])

                    trigger_el_set = trigger_el_set | set(
                        trigger_elements.items())

            # For all trigger elements update the start and length
            # after having added the trigger pulses
            for (awg, el) in trigger_el_set:
                self.element_start_length(el, awg)

        # checks if elements on AWGs overlap
        self._test_overlap()
        # checks if there is only one element on the master AWG
        self._test_trigger_awg()

    def find_trigger_element(self, trigger_awg, trigger_pulse_time):
        """
        For a trigger_AWG that is used for generating triggers as well as 
        normal pulses, this method returns the name of the element to which the 
        trigger pulse is closest.
        """

        time_distance = []

        for element in self.elements_on_awg[trigger_awg]:
            [el_start, samples] = self.element_start_length(
                element, trigger_awg)
            el_end = el_start + self.sample2time(samples, awg=trigger_awg)
            distance_start_end = [
                [
                    abs(trigger_pulse_time + self.trigger_pars['length'] / 2 -
                        el_start), element
                ],
                [
                    abs(trigger_pulse_time + self.trigger_pars['length'] / 2 -
                        el_end), element
                ]
            ]

            time_distance += distance_start_end

        trigger_element = min(time_distance)[1]

        return trigger_element

    def get_element_end(self, element, awg):
        """
        This method returns the end of an element on an AWG in algorithm_time 
        """

        samples = self.element_start_end[element][awg][1]
        length = self.sample2time(samples, awg=awg)
        return self.element_start_end[element][awg][0] + length

    def get_element_start(self, element, awg):
        """
        This method returns the start of an element on an AWG in algorithm_time 
        """
        return self.element_start_end[element][awg][0]

    def _test_overlap(self):
        """
        Tests for all AWGs if any of their elements overlap.
        """

        for awg in self.elements_on_awg:
            el_list = []
            i = 0
            for el in self.elements_on_awg[awg]:
                if el not in self.element_start_end:
                    self.element_start_length(el, awg)
                el_list.append([self.element_start_end[el][awg][0], i, el])
                i += 1

            el_list.sort()

            for i in range(len(el_list) - 1):
                prev_el = el_list[i][2]
                el_prev_start = self.get_element_start(prev_el, awg)
                el_prev_end = self.get_element_end(prev_el, awg)
                el_length = el_prev_end - el_prev_start

                # If element length is shorter than min length, 0s will be
                # appended by pulsar. Test for elements with at least
                # min_el_len if they overlap.
                min_el_len = self.pulsar.get('{}_min_length'.format(awg))
                if el_length < min_el_len:
                    el_prev_end = el_prev_start + min_el_len

                el_new_start = el_list[i + 1][0]

                if el_prev_end > el_new_start:
                    raise ValueError('{} and {} overlap on {}'.format(
                        prev_el, el_list[i + 1][2], awg))

    def _test_trigger_awg(self):
        """
        Checks if there is more than one element on the AWGs that are not 
        triggered by another AWG.
        """
        self.gen_elements_on_awg()

        for awg in self.elements_on_awg:
            if len(self.pulsar.get('{}_trigger_channels'.format(awg))) != 0:
                continue
            if len(self.elements_on_awg[awg]) > 1:
                raise ValueError(
                    'There is more than one element on {}'.format(awg))

    def resolve_Z_gates(self):
        """
        The phase of a basis rotation is acquired by an basis pulse, if the
        middle of the basis rotation pulse happens before the middle of the
        basis pulse. Using that self.unresolved_pulses was sorted by
        self.resolve_timing() the acquired phases can be calculated.
        """

        basis_phases = {}

        for pulse in self.unresolved_pulses:
            for basis, rotation in pulse.basis_rotation.items():
                basis_phases[basis] = basis_phases.get(basis, 0) + rotation

            if pulse.basis is not None:
                pulse.pulse_obj.phase = pulse.original_phase - \
                                        basis_phases.get(pulse.basis, 0)

    def element_start_length(self, element, awg):
        """
        Finds and saves the start and length of an element on AWG awg
        in self.element_start_end.
        """
        if element not in self.element_start_end:
            self.element_start_end[element] = {}

        # find element start, end and length
        t_start = float('inf')
        t_end = -float('inf')

        for pulse in self.elements[element]:
            t_start = min(pulse.algorithm_time(), t_start)
            t_end = max(pulse.algorithm_time() + pulse.length, t_end)

        # make sure that element start is a multiple of element
        # start granularity
        # we allow rounding up of the start time by half a sample, otherwise
        # we round the start time down
        start_gran = self.pulsar.get(
            '{}_element_start_granularity'.format(awg))
        sample_time = 1/self.pulsar.clock(awg=awg)
        if start_gran is not None:
            t_start = math.floor((t_start + 0.5*sample_time) / start_gran) \
                      * start_gran


        # make sure that element length is multiple of
        # sample granularity
        gran = self.pulsar.get('{}_granularity'.format(awg))
        samples = self.time2sample(t_end - t_start, awg=awg)
        if samples % gran != 0:
            samples += gran - samples % gran

        self.element_start_end[element][awg] = [t_start, samples]

        return [t_start, samples]

    def waveforms(self, awgs=None, elements=None, channels=None, 
                        codewords=None):
        """
        After all the pulses have been added, the timing resolved and the 
        trigger pulses added, the waveforms of the segment can be compiled.
        This method returns a dictionary:
        AWG_wfs = 
          = {AWG_name: 
                {(position_of_element, element_name): 
                    {codeword:
                        {channel_id: channel_waveforms}
                    ...
                    }
                ...
                }
            ...
            }
        """
        if awgs is None:
            awgs = set(self.elements_on_awg)
        if channels is None:
            channels = set(self.pulsar.channels)
        if elements is None:
            elements = set(self.elements)

        awg_wfs = {}
        for awg in awgs:
            # only procede for AWGs with waveforms
            if awg not in self.elements_on_awg:
                continue
            awg_wfs[awg] = {}
            channel_list = set(self.pulsar.find_awg_channels(awg)) & channels
            if channel_list == set():
                continue
            channel_list = list(channel_list)
            for i, element in enumerate(self.elements_on_awg[awg]):
                if element not in elements:
                    continue
                awg_wfs[awg][(i, element)] = {}
                tvals = self.tvals(channel_list, element)
                wfs = {}
                element_start_time = self.get_element_start(element, awg)
                for pulse in self.elements[element]:
                    # checks whether pulse is played on AWG
                    pulse_channels = set(pulse.channels) & set(channel_list)
                    if pulse_channels == set():
                        continue
                    if codewords is not None and \
                            pulse.codeword not in codewords:
                        continue

                    # fills wfs with zeros for used channels
                    if pulse.codeword not in wfs:
                        wfs[pulse.codeword] = {}
                        for channel in pulse_channels:
                            wfs[pulse.codeword][channel] = np.zeros(
                                len(tvals[channel]))
                    else:
                        for channel in pulse_channels:
                            if channel not in wfs[pulse.codeword]:
                                wfs[pulse.codeword][channel] = np.zeros(
                                    len(tvals[channel]))

                    # calculate the pulse tvals
                    chan_tvals = {}
                    pulse_start = self.time2sample(
                        pulse.element_time(element_start_time), awg=awg)
                    pulse_end = self.time2sample(
                        pulse.element_time(element_start_time) + pulse.length,
                        awg=awg)
                    for channel in pulse_channels:
                        chan_tvals[channel] = tvals[channel].copy(
                        )[pulse_start:pulse_end]
                    
                    # calculate pulse waveforms
                    pulse_wfs = pulse.waveforms(chan_tvals)

                    # insert the waveforms at the correct position in wfs
                    for channel in pulse_channels:
                        wfs[pulse.codeword][channel][
                            pulse_start:pulse_end] += pulse_wfs[channel]


                # for codewords: add the pulses that do not have a codeword to
                # all codewords
                if 'no_codeword' in wfs:
                    for codeword in wfs:
                        if codeword is not 'no_codeword':
                            for channel in wfs['no_codeword']:
                                if channel in wfs[codeword]:
                                    wfs[codeword][channel] += wfs[
                                        'no_codeword'][channel]
                                else:
                                    wfs[codeword][channel] = wfs[
                                        'no_codeword'][channel]


                # do predistortion
                for codeword in wfs:
                    for c in wfs[codeword]:
                        if not self.pulsar.get(
                                '{}_type'.format(c)) == 'analog':
                            continue
                        if not self.pulsar.get(
                                '{}_distortion'.format(c)) == 'precalculate':
                            continue

                        wf = wfs[codeword][c]

                        distortion_dictionary = self.pulsar.get(
                            '{}_distortion_dict'.format(c))
                        fir_kernels = distortion_dictionary.get('FIR', None)
                        if fir_kernels is not None:
                            if hasattr(fir_kernels, '__iter__') and not \
                            hasattr(fir_kernels[0], '__iter__'): # 1 kernel
                                wf = flux_dist.filter_fir(fir_kernels, wf)
                            else:
                                for kernel in fir_kernels:
                                    wf = flux_dist.filter_fir(kernel, wf)
                        iir_filters = distortion_dictionary.get('IIR', None)
                        if iir_filters is not None:
                            wf = flux_dist.filter_iir(iir_filters[0],
                                                      iir_filters[1], wf)
                        wfs[codeword][c] = wf

                # truncation and normalization
                for codeword in wfs:
                    for c in wfs[codeword]:
                        # truncate all values that are out of bounds and
                        # normalize the waveforms
                        amp = self.pulsar.get('{}_amp'.format(c))
                        if self.pulsar.get('{}_type'.format(c)) == 'analog':
                            if np.max(wfs[codeword][c]) > amp:
                                logging.warning(
                                    'Clipping waveform {} > {}'.format(
                                        np.max(wfs[codeword][c]), amp))
                            if np.min(wfs[codeword][c]) < -amp:
                                logging.warning(
                                    'Clipping waveform {} < {}'.format(
                                        np.min(wfs[codeword][c]), -amp))
                            np.clip(
                                wfs[codeword][c],
                                -amp,
                                amp,
                                out=wfs[codeword][c])
                            # normalize wfs
                            wfs[codeword][c] = wfs[codeword][c] / amp
                        # marker channels have to be 1 or 0
                        elif self.pulsar.get('{}_type'.format(c)) == 'marker':
                            wfs[codeword][c] = (wfs[codeword][c] > 0)\
                                .astype(np.int)

                # save the waveforms in the dictionary
                for codeword in wfs:
                    awg_wfs[awg][(i, element)][codeword] = {}
                    for channel in wfs[codeword]:
                        awg_wfs[awg][(i, element)][codeword][self.pulsar.get(
                            '{}_id'.format(channel))] = (
                                wfs[codeword][channel])

        return awg_wfs
    
    def get_element_codewords(self, element, awg=None):
        codewords = set()
        if awg is not None:
            channels = set(self.pulsar.find_awg_channels(awg))
        for pulse in self.elements[element]:
            if awg is not None and len(set(pulse.channels) & channels) == 0:
                continue
            codewords.add(pulse.codeword)
        return codewords

    def get_element_channels(self, element, awg=None):
        channels = set()
        if awg is not None:
            awg_channels = set(self.pulsar.find_awg_channels(awg))
        for pulse in self.elements[element]:
            if awg is not None:
                channels |= set(pulse.channels) & awg_channels
            else:
                channels |= set(pulse.channels)
        return channels

    def calculate_hash(self, elname, codeword, channel):
        if not self.pulsar.reuse_waveforms():
            return (self.name, elname, codeword, channel)
        
        awg = self.pulsar.get(f'{channel}_awg')
        tstart, length = self.element_start_end[elname][awg] 
        hashlist = []
        hashlist.append(length)  # element length in samples
        if self.pulsar.get(f'{channel}_type') == 'analog' and \
                self.pulsar.get(f'{channel}_distortion') == 'precalculate':
            # don't compare the kernels, just assume that all channels' 
            # distortion kernels are different
            hashlist.append(channel) 
        else:
            hashlist.append(self.pulsar.clock(channel=channel))  # clock rate
            for par in ['type', 'amp']:
                hashlist.append(self.pulsar.get(f'{channel}_{par}'))
        
        for pulse in self.elements[elname]:
            if pulse.codeword in {'no_codeword', codeword}:
                hashlist += pulse.hashables(tstart, channel)
        return tuple(hashlist)
        

    def tvals(self, channel_list, element):
        """
        Returns a dictionary with channel names of the used channels in the
        element as keys and the tvals array for the channel as values.
        """

        tvals = {}

        for channel in channel_list:
            samples = self.get_element_samples(element, channel)
            awg = self.pulsar.get('{}_awg'.format(channel))
            tvals[channel] = np.arange(samples) / self.pulsar.clock(
                channel=channel) + self.get_element_start(element, awg)

        return tvals

    def get_element_samples(self, element, instrument_ref):
        """
        Returns the number of samples the element occupies for the channel or
        AWG.
        """

        if instrument_ref in self.pulsar.channels:
            awg = self.pulsar.get('{}_awg'.format(instrument_ref))
        elif instrument_ref in self.pulsar.awgs:
            awg = instrument_ref
        else:
            raise Exception('instrument_ref has to be channel or AWG name!')

        return self.element_start_end[element][awg][1]

    def time2sample(self, t, **kw):
        """
        Converts time to a number of samples for a channel or AWG.
        """
        return int(t * self.pulsar.clock(**kw) + 0.5)

    def sample2time(self, samples, **kw):
        """
        Converts nubmer of samples to time for a channel or AWG.
        """
        return samples / self.pulsar.clock(**kw)

    def plot(self, instruments=None, channels=None, legend=True,
             delays=None, savefig=False, prop_cycle=None, frameon=True,
             channel_map=None, plot_kwargs=None, axes=None, demodulate=False):
        """
        Plots a segment. Can only be done if the segment can be resolved.
        :param instruments (list): instruments for which pulses have to be plotted.
            defaults to all.
        :param channels (list):  channels to plot. defaults to all.
        :param delays (dict): keys are instruments, values are additional delays.
            if passed, the delay is substracted to the time values of this
            instrument, such that the pulses are plotted at timing when they
            physically occur.
        :param savefig: save the plot
        :param channel_map (dict): indicates which instrument channels correspond to
            whichqubits. Keys = qb names, values = list of channels. eg.
            dict(qb2=['AWG8_ch3', "UHF_ch1"]). If provided, will plot each qubit
            on individual subplots.
        :param prop_cycle (dict):
        :param frameon (dict, bool):
        :param axes (array or axis): 2D array of matplotlib axes. if single axes,
            will be converted internally to array.
        :param demodulate (bool): plot only envelope of pulses by temporarily setting
            modulation and phase to 0. Need to recompile the sequence
        :return:
        """
        import matplotlib.pyplot as plt
        if delays is None:
            delays = dict()
        if plot_kwargs is None:
            plot_kwargs = dict()
            plot_kwargs['linewidth'] = 0.7
        try:
            # resolve segment and populate elements/waveforms
            self.resolve_segment()
            if demodulate:
                for el in self.elements.values():
                    for pulse in el:
                        if hasattr(pulse, "mod_frequency"):
                            pulse.mod_frequency = 0
                        if hasattr(pulse, "phase"):
                            pulse.phase = 0
            wfs = self.waveforms(awgs=instruments, channels=None)
            n_instruments = len(wfs) if channel_map is None else len(channel_map)
            if axes is not None:
                if np.ndim(axes) == 0:
                    axes = [[axes]]
                fig = axes[0,0].get_figure()
                ax = axes
            else:
                fig, ax = plt.subplots(nrows=n_instruments, sharex=True,
                                       squeeze=False,
                                       figsize=(16, n_instruments * 3))
            if prop_cycle is not None:
                for a in ax[:,0]:
                    a.set_prop_cycle(**prop_cycle)
            for i, instr in enumerate(wfs):
                # plotting
                for elem_name, v in wfs[instr].items():
                    for k, wf_per_ch in v.items():
                        for n_wf, (ch, wf) in enumerate(wf_per_ch.items()):
                            if channels is None or \
                                    ch in channels.get(instr, []):
                                tvals = \
                                self.tvals([f"{instr}_{ch}"], elem_name[1])[
                                    f"{instr}_{ch}"] - delays.get(instr, 0)
                                if channel_map is None:
                                    # plot per device
                                    ax[i, 0].plot(tvals * 1e6, wf,
                                                  label=f"{elem_name[1]}_{k}_{ch}",
                                                  **plot_kwargs)
                                else:
                                    # plot on each qubit subplot which includes
                                    # this channel in the channel map
                                    match = [i for i, (_, qb_chs) in
                                                     enumerate(channel_map.items())
                                                     if f"{instr}_{ch}" in qb_chs]
                                    for qbi in match:
                                        ax[qbi, 0].plot(tvals * 1e6, wf,
                                                      label=f"{elem_name[1]}_{k}_{ch}",
                                                      **plot_kwargs)
                                        if demodulate: # filling
                                            ax[qbi, 0].fill_between(tvals * 1e6, wf,
                                                            label=f"{elem_name[1]}_{k}_{ch}",
                                                            alpha=0.05,
                                                            **plot_kwargs)


            # formatting
            for a in ax[:,0]:
                if isinstance(frameon, bool):
                    frameon = {k: frameon for k in ['top', 'bottom',
                                                    "right", "left"]}
                a.spines["top"].set_visible(frameon.get("top", True))
                a.spines["right"].set_visible(frameon.get("right", True))
                a.spines["bottom"].set_visible(frameon.get("bottom", True))
                a.spines["left"].set_visible(frameon.get("left", True))
                if legend:
                    a.legend(loc=[1.02, 0], prop={'size': 8})
                a.set_ylabel('Voltage (V)')
            ax[-1, 0].set_xlabel('time ($\mu$s)')
            fig.suptitle(f'{self.name}')
            plt.tight_layout()
            if savefig:
                plt.savefig(f'{self.name}.png')
            # plt.show()
            return fig, ax
        except Exception as e:
            log.error(f"Could not plot: {self.name}")
            raise e
    def __repr__(self):
        string_repr = f"---- {self.name} ----\n"

        for i, p in enumerate(self.unresolved_pulses):
            string_repr += f"{i}: " + repr(p) + "\n"
        return string_repr

    def export_tikz(self, qb_names, tscale=1e-6):
        last_z = [(-np.inf, 0)] * len(qb_names)

        output = ''
        z_output = ''
        start_output = '\\documentclass{standalone}\n\\usepackage{tikz}\n\\begin{document}\n\\scalebox{2}{'
        start_output += '\\begin{tikzpicture}[x=10cm,y=2cm]\n'
        start_output += '\\tikzstyle{CZdot} = [shape=circle, thick,draw,inner sep=0,minimum size=.5mm, fill=black]\n'
        start_output += '\\tikzstyle{gate} = [draw,fill=white,minimum width=1cm, rotate=90]\n'
        start_output += '\\tikzstyle{zgate} = [rotate=0]\n'
        tmin = np.inf
        tmax = -np.inf
        num_single_qb = 0
        num_two_qb = 0
        num_virtual = 0
        self.resolve_segment()
        for p in self.unresolved_pulses:
            if p.op_code != '' and p.op_code[:2] != 'RO':
                l = p.pulse_obj.length
                t = p.pulse_obj._t0 + l / 2
                tmin = min(tmin, p.pulse_obj._t0)
                tmax = max(tmax, p.pulse_obj._t0 + p.pulse_obj.length)
                qb = qb_names.index(p.op_code[-3:])
                op_code = p.op_code[:-4]
                qbt = 0
                if op_code[-3:-1] == 'qb':
                    qbt = qb_names.index(op_code[-3:])
                    op_code = op_code[:-4]
                if op_code[-1:] == 's':
                    op_code = op_code[:-1]
                if op_code[:2] == 'CZ' or op_code[:4] == 'upCZ':
                    num_two_qb += 1
                    if len(op_code) > 4:
                        val = -float(op_code[4:])
                        gate_formatted = f'{gate_type}{(factor * val):.1f}'.replace(
                            '.0', '')
                        output += f'\\draw({t / tscale:.4f},-{qb})  node[CZdot] {{}} -- ({t / tscale:.4f},-{qbt}) node[gate, minimum height={l / tscale * 100:.4f}mm] {{\\tiny {gate_formatted}}};\n'
                    else:
                        output += f'\\draw({t / tscale:.4f},-{qb})  node[CZdot] {{}} -- ({t / tscale:.4f},-{qbt}) node[CZdot] {{}};\n'
                elif op_code[0] == 'I':
                    continue
                else:
                    if op_code[0] == 'm':
                        factor = -1
                        op_code = op_code[1:]
                    else:
                        factor = 1
                    gate_type = 'R' + op_code[:1]
                    val = float(op_code[1:])
                    if val == 180:
                        gate_formatted = op_code[:1]
                    else:
                        gate_formatted = f'{gate_type}{(factor * val):.1f}'.replace(
                            '.0', '')
                    if l == 0:
                        if t - last_z[qb][0] > 1e-9:
                            z_height = 0 if (
                                        t - last_z[qb][0] > 100e-9 or last_z[qb][
                                    1] >= 3) else last_z[qb][1] + 1
                            z_output += f'\\draw[dashed,thick,shift={{(0,.03)}}] ({t / tscale:.4f},-{qb})--++(0,{0.3 + z_height * 0.1});\n'
                        else:
                            z_height = last_z[qb][1] + 1
                        z_output += f'\\draw({t / tscale:.4f},-{qb})  node[zgate,shift={{({(0, .35 + z_height * .1)})}}] {{\\tiny {gate_formatted}}};\n'
                        last_z[qb] = (t, z_height)
                        num_virtual += 1
                    else:
                        output += f'\\draw({t / tscale:.4f},-{qb})  node[gate, minimum height={l / tscale * 100:.4f}mm] {{\\tiny {gate_formatted}}};\n'
                        num_single_qb += 1
        qb_output = ''
        for qb, qb_name in enumerate(qb_names):
            qb_output += f'\draw ({tmin / tscale:.4f},-{qb}) node[left] {{{qb_name}}} -- ({tmax / tscale:.4f},-{qb});\n'
        output = start_output + qb_output + output + z_output
        axis_ycoord = -len(qb_names) + .4
        output += f'\\foreach\\x in {{{tmin / tscale},{tmin / tscale + .2},...,{tmax / tscale}}} \\pgfmathprintnumberto[fixed]{{\\x}}{{\\tmp}} \draw (\\x,{axis_ycoord})--++(0,-.1) node[below] {{\\tmp}} ;\n'
        output += f'\\draw[->] ({tmin / tscale},{axis_ycoord}) -- ({tmax / tscale},{axis_ycoord}) node[right] {{$t/\\mathrm{{\\mu s}}$}};\n'
        output += '\\end{tikzpicture}}\end{document}'
        output += f'\n% {num_single_qb} single-qubit gates, {num_two_qb} two-qubit gates, {num_virtual} virtual gates'
        return output


class UnresolvedPulse:
    """
    pulse_pars: dictionary containing pulse parameters
    ref_pulse: 'segment_start', 'previous_pulse', pulse.name
    ref_point: 'start', 'end', 'middle', reference point of the reference pulse
    ref_point_new: 'start', 'end', 'middle', reference point of the new pulse
    """

    def __init__(self, pulse_pars):
        self.ref_pulse = pulse_pars.get('ref_pulse', 'previous_pulse')
        if pulse_pars.get('ref_point', 'end') == 'end':
            self.ref_point = 1
        elif pulse_pars.get('ref_point', 'end') == 'middle':
            self.ref_point = 0.5
        elif pulse_pars.get('ref_point', 'end') == 'start':
            self.ref_point = 0
        else:
            raise ValueError('Passed invalid value for ref_point. Allowed '
                'values are: start, end, middle. Default value: end')

        if pulse_pars.get('ref_point_new', 'start') == 'start':
            self.ref_point_new = 0
        elif pulse_pars.get('ref_point_new', 'start') == 'middle':
            self.ref_point_new = 0.5
        elif pulse_pars.get('ref_point_new', 'start') == 'end':
            self.ref_point_new = 1
        else:
            raise ValueError('Passed invalid value for ref_point_new. Allowed '
                'values are: start, end, middle. Default value: start')

        self.delay = pulse_pars.get('pulse_delay', 0)
        self.original_phase = pulse_pars.get('phase', 0)
        self.basis = pulse_pars.get('basis', None)
        self.operation_type = pulse_pars.get('operation_type', None)
        self.basis_rotation = pulse_pars.pop('basis_rotation', {})
<<<<<<< HEAD
        if 'CZ' in pulse_pars['pulse_type']:
            self.cz_target_qb = pulse_pars.get('cz_target_qb', None)
        self.ro_target = pulse_pars.get('target', ())
=======
        self.op_code = pulse_pars.get('op_code', '')
>>>>>>> 637120e1

        pulse_func = None
        for module in bpl.pulse_libraries:
            try:
                pulse_func = getattr(module, pulse_pars['pulse_type'])
            except AttributeError:
                pass
        if pulse_func is None:
            raise KeyError('pulse_type {} not recognized'.format(
                pulse_pars['pulse_type']))

        self.pulse_obj = pulse_func(**pulse_pars)
        # allow a pulse to modify its op_code (e.g., for C-ARB gates)
        self.op_code = getattr(self.pulse_obj, 'op_code', self.op_code)

        if self.pulse_obj.codeword != 'no_codeword' and \
                self.basis_rotation != {}:
            raise Exception(
                'Codeword pulse {} does not support basis_rotation!'.format(
                    self.pulse_obj.name))

    def __repr__(self):
        string_repr = self.pulse_obj.name
        if self.operation_type != None:
            string_repr += f"\n   operation_type: {self.operation_type}"
        string_repr += f"\n   ref_pulse: {self.ref_pulse}"
        if self.ref_point != 1:
            string_repr += f"\n   ref_point: {self.ref_point}"
        if self.delay != 0:
            string_repr += f"\n   delay: {self.delay}"
        if self.original_phase != 0:
            string_repr += f"\n   phase: {self.original_phase}"
        return string_repr<|MERGE_RESOLUTION|>--- conflicted
+++ resolved
@@ -1146,13 +1146,10 @@
         self.basis = pulse_pars.get('basis', None)
         self.operation_type = pulse_pars.get('operation_type', None)
         self.basis_rotation = pulse_pars.pop('basis_rotation', {})
-<<<<<<< HEAD
         if 'CZ' in pulse_pars['pulse_type']:
             self.cz_target_qb = pulse_pars.get('cz_target_qb', None)
         self.ro_target = pulse_pars.get('target', ())
-=======
         self.op_code = pulse_pars.get('op_code', '')
->>>>>>> 637120e1
 
         pulse_func = None
         for module in bpl.pulse_libraries:
