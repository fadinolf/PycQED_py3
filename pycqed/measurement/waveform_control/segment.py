--- conflicted
+++ resolved
@@ -167,14 +167,8 @@
                         if p.pulse_obj.name in [vp[2].pulse_obj.name for vp
                                                 in visited_pulses]:
                             continue
-<<<<<<< HEAD
-                        if any([ref_pulse not in [ref_pulse_name for ref_pulse_name
-                                                  in ref_pulses_dict_all.keys()]
-                                for ref_pulse in p.ref_pulse]):
-=======
                         if not all([ref_pulse in ref_pulses_dict_all for
                                     ref_pulse in p.ref_pulse]):
->>>>>>> 50c08a10
                             continue
 
                         t0_list = []
@@ -196,11 +190,7 @@
                         else:
                             raise ValueError('Passed invalid value for ' +
                                 'ref_function. Allowed values are: max, min, mean.' +
-<<<<<<< HEAD
-                                ' Default value: min')
-=======
                                 ' Default value: max')
->>>>>>> 50c08a10
                     else:
                         t0 = pulse.pulse_obj.algorithm_time() + p.delay - \
                             p.ref_point_new * p.pulse_obj.length + \
