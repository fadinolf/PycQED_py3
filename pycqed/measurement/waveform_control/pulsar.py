--- conflicted
+++ resolved
@@ -372,49 +372,9 @@
     """
     _supportedAWGtypes = (ZI_HDAWG8, VirtualAWG8, )
 
-<<<<<<< HEAD
-    def _create_parameters(self, name, id, obj, options):
-
-        if not isinstance(obj, HDAWG8Pulsar._supportedAWGtypes):
-            return super()._create_parameters(name, id, obj)
-        
-        if id in {'ch{}'.format(i) for i in range(1, 9)} or \
-            id in {'ch{}m'.format(i) for i in range(1, 9)}:
-            self.add_parameter('{}_id'.format(name),
-                               get_cmd=lambda _=id: _)
-            self.add_parameter('{}_AWG'.format(name),
-                               get_cmd=lambda _=obj.name: _)
-            self.add_parameter('{}_options'.format(name),
-                               get_cmd=lambda _=options.copy(): _)
-            self.add_parameter('{}_granularity'.format(name),
-                               get_cmd=lambda: 8)
-            self.add_parameter('{}_min_length'.format(name),
-                               get_cmd=lambda: 8 / 2.4e9)
-            self.add_parameter('{}_inter_element_deadtime'.format(name),
-                               # get_cmd=lambda: 80 / 2.4e9)
-                               get_cmd=lambda: 8 / 2.4e9)
-                               # get_cmd=lambda: 0 / 2.4e9)
-            self.add_parameter('{}_precompile'.format(name), 
-                               initial_value=False, vals=vals.Bool(),
-                               label='{} precompile segments'.format(name),
-                               parameter_class=ManualParameter)
-            self.add_parameter('{}_delay'.format(name), initial_value=0,
-                               label='{} delay'.format(name), unit='s',
-                               parameter_class=ManualParameter,
-                               docstring="Global delay applied to this "
-                                         "channel. Positive values move pulses"
-                                         " on this channel forward in time")
-            self.add_parameter('{}_active'.format(name), initial_value=True,
-                               label='{} active'.format(name),
-                               vals=vals.Bool(),
-                               parameter_class=ManualParameter)
-        else:
-            raise KeyError('Invalid HDAWG8 channel id: {}'.format(id))
-=======
     def _create_awg_parameters(self, awg, channel_name_map):
         if not isinstance(awg, HDAWG8Pulsar._supportedAWGtypes):
             return super()._create_awg_parameters(awg, channel_name_map)
->>>>>>> 6644b06e
         
         name = awg.name
 
@@ -920,12 +880,7 @@
             return super()._clock(obj, cid)
         return obj.clock_freq(0)
 
-<<<<<<< HEAD
-    def _HDAWG8_element_seqc(self, reps, wait, name1, name2,
-                             name1m=None, name2m=None):
-=======
     def _hdawg_element_seqc(self, name1, name2):
->>>>>>> 6644b06e
         """
         Generates a part of the sequence code responsible for playing back a
         single element
@@ -973,7 +928,6 @@
                 prefetch_str = 'prefetch({});\n'.format(name1m)
                 play_str = 'playWave(1, {});\n'.format(name1m)
         else:
-<<<<<<< HEAD
             prefetch_str = ''
             if name1 is not None and name1m is not None:
                 n1s = name1.strip('"')
@@ -999,14 +953,7 @@
                 n2c = name2m
             prefetch_str += 'prefetch({}, {});\n'.format(n1c, n2c)
             play_str = 'playWave({}, {});\n'.format(n1c, n2c)
-        repeat_close_str = '}\n' if reps != 1 else ''
-        return repeat_open_str + prefetch_str+ trigger_str + \
-               play_str + repeat_close_str
-=======
-            prefetch_str = 'prefetch({}, {});\n'.format(name1, name2)
-            play_str = 'playWave({}, {});\n'.format(name1, name2)
         return prefetch_str+ trigger_str + play_str
->>>>>>> 6644b06e
 
     def _hdawg_active_awgs(self, obj):
         return [0,1,2,3]
