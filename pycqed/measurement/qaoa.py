--- conflicted
+++ resolved
@@ -173,38 +173,6 @@
         tomography_segments = \
             get_tomography_pulses(*qb_names, basis_pulses=tomo_basis)
 
-<<<<<<< HEAD
-    for i, ts in enumerate(tomography_segments):
-        seg_name = f'segment_{i}' if ts is None else  f'segment_{i}_tomo_{i}'
-        seg = segment.Segment(seg_name)
-
-        # initialize qubits
-        seg.extend(builder.initialize(init_state, prep_params=prep_params).build())
-
-        # QAOA Unitaries
-        gates_info_all = deepcopy(gates_info);
-        if 'gate_order' not in gates_info_all:
-            gates_info_all['gate_order'] = [[i] for i in range(len(gates_info_all['gate_list']))]
-        gates_info_p = deepcopy(gates_info_all);
-        for k, (gamma, beta) in enumerate(zip(gammas, betas)):
-            # # Uk
-            if isinstance(gates_info_all['gate_order'][0][0],list):
-                gates_info_p['gate_order'] = deepcopy(
-                    gates_info_all['gate_order'][k % (len(gates_info_all['gate_order']))])
-            seg.extend(builder.U(f"U_{k}", gates_info_p,
-                       gamma, cphase_implementation, single_qb_terms).build())
-            # # Dk
-            seg.extend(builder.D(f"D_{k}", beta).build())
-
-        # add tomography pulses if required
-        if ts is not None:
-            seg.extend(builder.block_from_ops(f"tomography_{i}", ts).build())
-
-        # readout qubits
-        seg.extend(builder.mux_readout().build())
-
-        seq.add(seg)
-=======
     if np.ndim(gammas) < 2:
         gammas = [gammas]
     if np.ndim(betas) < 2:
@@ -219,16 +187,16 @@
             seg.extend(builder.initialize(init_state, prep_params=prep_params).build())
 
             # QAOA Unitaries
-            two_qb_gates_info_all = deepcopy(two_qb_gates_info)
-            if 'gate_order' not in two_qb_gates_info_all:
-                two_qb_gates_info_all['gate_order'] = [[i] for i in range(len(two_qb_gates_info_all['gate_list']))]
-            two_qb_gates_info_p = deepcopy(two_qb_gates_info_all)
+            gates_info_all = deepcopy(gates_info)
+            if 'gate_order' not in gates_info_all:
+                gates_info_all['gate_order'] = [[i] for i in range(len(gates_info_all['gate_list']))]
+            gates_info_p = deepcopy(gates_info_all)
             for k, (gamma, beta) in enumerate(zip(gamma_array, beta_array)):
                 # # Uk
-                if isinstance(two_qb_gates_info_all['gate_order'][0][0],list):
-                    two_qb_gates_info_p['gate_order'] = deepcopy(
-                        two_qb_gates_info_all['gate_order'][k % (len(two_qb_gates_info_all['gate_order']))])
-                seg.extend(builder.U(f"U_{k}", two_qb_gates_info_p,
+                if isinstance(gates_info_all['gate_order'][0][0],list):
+                    gates_info_p['gate_order'] = deepcopy(
+                        gates_info_all['gate_order'][k % (len(gates_info_all['gate_order']))])
+                seg.extend(builder.U(f"U_{k}", gates_info_p,
                            gamma, cphase_implementation, single_qb_terms).build())
                 # # Dk
                 seg.extend(builder.D(f"D_{k}", beta).build())
@@ -241,7 +209,6 @@
             seg.extend(builder.mux_readout().build())
 
             seq.add(seg)
->>>>>>> e5bad474
 
     # add calibration points
     if cal_points is not None:
