import logging
log = logging.getLogger(__name__)
import itertools
import numpy as np
from copy import deepcopy
import pycqed.measurement.waveform_control.sequence as sequence
from pycqed.utilities.general import add_suffix_to_dict_keys
import pycqed.measurement.randomized_benchmarking.randomized_benchmarking as rb
import pycqed.measurement.randomized_benchmarking.two_qubit_clifford_group as tqc
from pycqed.measurement.pulse_sequences.single_qubit_tek_seq_elts import \
    get_pulse_dict_from_pars, add_preparation_pulses, pulse_list_list_seq, \
    prepend_pulses, add_suffix, sweep_pulse_params
from pycqed.measurement.gate_set_tomography.gate_set_tomography import \
    create_experiment_list_pyGSTi_qudev as get_exp_list
from pycqed.measurement.waveform_control import pulsar as ps
import pycqed.measurement.waveform_control.segment as segment

station = None
kernel_dir = 'kernels/'
# You need to explicitly set this before running any functions from this module
# I guess there are cleaner solutions :)
cached_kernels = {}


def n_qubit_off_on(pulse_pars_list, RO_pars_list, return_seq=False,
                   parallel_pulses=False, preselection=False, upload=True,
                   RO_spacing=2000e-9):
    n = len(pulse_pars_list)
    seq_name = '{}_qubit_OffOn_sequence'.format(n)
    seq = sequence.Sequence(seq_name)
    seg_list = []

    RO_pars_list_presel = deepcopy(RO_pars_list)
    
    for i, RO_pars in enumerate(RO_pars_list):
        RO_pars['pulse_name'] = 'RO_{}'.format(i)
        RO_pars['element_name'] = 'RO'
        if i != 0:
            RO_pars['ref_point'] = 'start'
    for i, RO_pars_presel in enumerate(RO_pars_list_presel):
        RO_pars_presel['ref_point'] = 'start'
        RO_pars_presel['element_name'] = 'RO_presel'
        RO_pars_presel['pulse_delay'] = -RO_spacing

    # Create a dict with the parameters for all the pulses
    pulse_dict = dict()
    for i, pulse_pars in enumerate(pulse_pars_list):
        pars = pulse_pars.copy()
        if i == 0 and parallel_pulses:
            pars['ref_pulse'] = 'segment_start'
        if i != 0 and parallel_pulses:
            pars['ref_point'] = 'start'
        pulses = add_suffix_to_dict_keys(
            get_pulse_dict_from_pars(pars), ' {}'.format(i))
        pulse_dict.update(pulses)

    # Create a list of required pulses
    pulse_combinations = []

    for pulse_list in itertools.product(*(n*[['I', 'X180']])):
        pulse_comb = (n)*['']
        for i, pulse in enumerate(pulse_list):
            pulse_comb[i] = pulse + ' {}'.format(i)
        pulse_combinations.append(pulse_comb)
    for i, pulse_comb in enumerate(pulse_combinations):
        pulses = []
        for j, p in enumerate(pulse_comb):
            pulses += [pulse_dict[p]]
        pulses += RO_pars_list
        if preselection:
            pulses = pulses + RO_pars_list_presel

        seg = segment.Segment('segment_{}'.format(i), pulses)
        seg_list.append(seg)
        seq.add(seg)

    repeat_dict = {}
    repeat_pattern = ((1.0 + int(preselection))*len(pulse_combinations),1)
    for i, RO_pars in enumerate(RO_pars_list):
        repeat_dict = seq.repeat(RO_pars, None, repeat_pattern)

    if upload:
        ps.Pulsar.get_instance().program_awgs(seq)
    if return_seq:
        return seq, seg_list
    else:
        return seq_name


def two_qubit_randomized_benchmarking_seqs(
        qb1n, qb2n, operation_dict, cliffords, nr_seeds,
        max_clifford_idx=11520, cz_pulse_name=None, cal_points=None,
        net_clifford=0, clifford_decomposition_name='HZ',
        interleaved_gate=None, upload=True, prep_params=dict()):

    """
    Args
        qb1n (str): name of qb1
        qb2n (str): name of qb2
        operation_dict (dict): dict with all operations from both qubits and
            with the multiplexed RO pulse pars
        nr_cliffords_value (int): number of random Cliffords to generate
        nr_seeds (array): array of the form np.arange(nr_seeds_value)
        CZ_pulse_name (str): pycqed name of the CZ pulse
        net_clifford (int): 0 or 1; whether the recovery Clifford returns
            qubits to ground statea (0) or puts them in the excited states (1)
        clifford_decomp_name (str): the decomposition of Clifford gates
            into primitives; can be "XY", "HZ", or "5Primitives"
        interleaved_gate (str): pycqed name for a gate
        upload (bool): whether to upload sequence to AWGs
    """
    seq_name = '2Qb_RB_sequence'

    # Set Clifford decomposition
    tqc.gate_decomposition = rb.get_clifford_decomposition(
        clifford_decomposition_name)

    sequences = []
    for nCl in cliffords:
        pulse_list_list_all = []
        for _ in nr_seeds:
            cl_seq = rb.randomized_benchmarking_sequence_new(
                nCl,
                number_of_qubits=2,
                max_clifford_idx=max_clifford_idx,
                interleaving_cl=interleaved_gate,
                desired_net_cl=net_clifford)

            pulse_list = []
            pulsed_qubits = {qb1n, qb2n}
            for idx in cl_seq:
                pulse_tuples_list = tqc.TwoQubitClifford(idx).gate_decomposition
                for j, pulse_tuple in enumerate(pulse_tuples_list):
                    if isinstance(pulse_tuple[1], list):
                        pulse_list += [operation_dict[cz_pulse_name]]
                        pulsed_qubits = {qb1n, qb2n}
                    else:
                        qb_name = qb1n if '0' in pulse_tuple[1] else qb2n
                        pulse_name = pulse_tuple[0]
                        if 'Z' not in pulse_name:
                            if qb_name not in pulsed_qubits:
                                pulse_name += 's'
                            else:
                                pulsed_qubits = set()
                            pulsed_qubits |= {qb_name}
                        pulse_list += [
                            operation_dict[pulse_name + ' ' + qb_name]]
            pulse_list += generate_mux_ro_pulse_list(
                [qb1n, qb2n], operation_dict)
            pulse_list_w_prep = add_preparation_pulses(
                pulse_list, operation_dict, [qb1n, qb2n], **prep_params)
            pulse_list_list_all.append(pulse_list_w_prep)
        seq = pulse_list_list_seq(pulse_list_list_all, seq_name+f'_{nCl}',
                                  upload=False)
        if cal_points is not None:
            seq.extend(cal_points.create_segments(operation_dict,
                                                  **prep_params))
        sequences.append(seq)

    # reuse sequencer memory by repeating readout pattern
    for s in sequences:
        s.repeat_ro(f"RO {qb1n}", operation_dict)
        s.repeat_ro(f"RO {qb2n}", operation_dict)

    if upload:
        ps.Pulsar.get_instance().program_awgs(sequences[0])

    return sequences, np.arange(sequences[0].n_acq_elements()), \
           np.arange(len(cliffords))


def n_qubit_simultaneous_randomized_benchmarking_seq(qubit_names_list,
                                                     operation_dict,
                                                     nr_cliffords_value, #scalar
                                                     nr_seeds,           #array
                                                     net_clifford=0,
                                                     gate_decomposition='HZ',
                                                     interleaved_gate=None,
                                                     cal_points=False,
                                                     upload=True,
                                                     upload_all=True,
                                                     seq_name=None,
                                                     verbose=False,
                                                     return_seq=False):

    """
    Args:
        qubit_list (list): list of qubit names to perform RB on
        operation_dict (dict): operation dictionary for all qubits
        nr_cliffords_value (int): number of Cliffords in the sequence
        nr_seeds (numpy.ndarray): numpy.arange(nr_seeds_int) where nr_seeds_int
            is the number of times to repeat each Clifford sequence of
            length nr_cliffords_value
        net_clifford (int): 0 or 1; refers to the final state after the recovery
            Clifford has been applied. 0->gnd state, 1->exc state.
        gate_decomposition (str): 'HZ' or 'XY'
        interleaved_gate (str): used for regular single qubit Clifford IRB
            string referring to one of the gates in the single qubit
            Clifford group
        cal_points (bool): whether to use cal points
        upload (bool): upload sequence to AWG or not
        upload_all (bool): whether to upload to all AWGs
        seq_name (str): name of this sequences
        verbose (bool): print runtime info
        return_seq (bool): if True, returns seq, element list;
            if False, returns only seq_name
    """

    raise NotImplementedError(
        'n_qubit_simultaneous_randomized_benchmarking_seq has not been '
        'converted to the latest waveform generation code and can not be used.')

    # get number of qubits
    n = len(qubit_names_list)

    for qb_nr, qb_name in enumerate(qubit_names_list):
        operation_dict['Z0 ' + qb_name] = \
            deepcopy(operation_dict['Z180 ' + qb_name])
        operation_dict['Z0 ' + qb_name]['basis_rotation'][qb_name] = 0

    if seq_name is None:
        seq_name = 'SRB_sequence'
    seq = sequence.Sequence(seq_name)
    el_list = []

    if upload_all:
        upload_AWGs = 'all'
    else:
        upload_AWGs = ['AWG1']
        for qbn in qubit_names_list:
            X90_pulse = deepcopy(operation_dict['X90 ' + qbn])
            upload_AWGs += [station.pulsar.get(X90_pulse['I_channel'] + '_AWG'),
                            station.pulsar.get(X90_pulse['Q_channel'] + '_AWG')]
        upload_AWGs = list(set(upload_AWGs))

    for elt_idx, i in enumerate(nr_seeds):

        if cal_points and (elt_idx == (len(nr_seeds)-2)):
            pulse_keys = n*['I']

            pulse_keys_w_suffix = []
            for k, pk in enumerate(pulse_keys):
                pk_name = pk if k == 0 else pk+'s'
                pulse_keys_w_suffix.append(pk_name+' '+qubit_names_list[k % n])

            pulse_list = []
            for pkws in pulse_keys_w_suffix:
                pulse_list.append(operation_dict[pkws])

        elif cal_points and (elt_idx == (len(nr_seeds)-1)):
            pulse_keys = n*['X180']

            pulse_keys_w_suffix = []
            for k, pk in enumerate(pulse_keys):
                pk_name = pk if k == 0 else pk+'s'
                pulse_keys_w_suffix.append(pk_name+' '+qubit_names_list[k % n])

            pulse_list = []
            for pkws in pulse_keys_w_suffix:
                pulse_list.append(operation_dict[pkws])

        else:
            # if clifford_sequence_list is None:
            clifford_sequence_list = []
            for index in range(n):
                clifford_sequence_list.append(
                    rb.randomized_benchmarking_sequence(
                    nr_cliffords_value, desired_net_cl=net_clifford,
                    interleaved_gate=interleaved_gate))

            pulse_keys = rb.decompose_clifford_seq_n_qubits(
                clifford_sequence_list,
                gate_decomp=gate_decomposition)

            # interleave pulses for each qubit to obtain [pulse0_qb0,
            # pulse0_qb1,..pulse0_qbN,..,pulseN_qb0, pulseN_qb1,..,pulseN_qbN]
            pulse_keys_w_suffix = []
            for k, lst in enumerate(pulse_keys):
                pulse_keys_w_suffix.append([x+' '+qubit_names_list[k % n]
                                            for x in lst])

            pulse_keys_by_qubit = []
            for k in range(n):
                pulse_keys_by_qubit.append([x for l in pulse_keys_w_suffix[k::n]
                                            for x in l])
            # # make all qb sequences the same length
            # max_len = 0
            # for pl in pulse_keys_by_qubit:
            #     if len(pl) > max_len:
            #         max_len = len(pl)
            # for ii, pl in enumerate(pulse_keys_by_qubit):
            #     if len(pl) < max_len:
            #         pl += (max_len-len(pl))*['I ' + qubit_names_list[ii]]

            pulse_list = []
            max_len = max([len(pl) for pl in pulse_keys_by_qubit])
            for j in range(max_len):
                for k in range(n):
                    if j < len(pulse_keys_by_qubit[k]):
                        pulse_list.append(deepcopy(operation_dict[
                                                   pulse_keys_by_qubit[k][j]]))

            # Make the correct pulses simultaneous
            for p in pulse_list:
                p['refpoint'] = 'end'
            a = [iii for iii in pulse_list if
                 iii['pulse_type'] == 'SSB_DRAG_pulse']
            a[0]['refpoint'] = 'end'
            refpoint = [a[0]['target_qubit']]

            for p in a[1:]:
                if p['target_qubit'] not in refpoint:
                    p['refpoint'] = 'start'
                    refpoint.append(p['target_qubit'])
                else:
                    p['refpoint'] = 'end'
                    refpoint = [p['target_qubit']]

        # add RO pulse pars at the end
        pulse_list += [operation_dict['RO mux']]
        el = multi_pulse_elt(elt_idx, station, pulse_list)
        el_list.append(el)
        seq.append_element(el, trigger_wait=True)

    if upload:
        station.pulsar.program_awgs(seq, *el_list,
                                    AWGs=upload_AWGs,
                                    channels='all',
                                    verbose=verbose)
    if return_seq:
        return seq, el_list
    else:
        return seq_name


def n_qubit_reset(qb_names, operation_dict, prep_params=dict(), upload=True,
                  states=('g','e',)):
    """
    :param qb_names: list of qb_names to perform simultaneous reset upon
    :param states (tuple): ('g','e',) for active reset e, ('g','f',) for active
    reset f and ('g', 'e', 'f') for both.
    :param prep_params (dict): preparation parameters. Note: should be
        multi_qb_preparation_params, ie. threshold mapping should be of the
        form:  {qbi: thresh_map_qbi for qbi in qb_names}

    :return:
    """

    seq_name = '{}_reset_x{}_sequence'.format(qb_names,
                                              prep_params.get('reset_reps',
                                                              '_default_n_reps'))


    pulses = generate_mux_ro_pulse_list(qb_names, operation_dict)
    reset_and_last_ro_pulses = \
        add_preparation_pulses(pulses, operation_dict, qb_names, **prep_params)
    swept_pulses = []

    state_ops = dict(g=['I '], e=['X180 '], f=['X180 ', 'X180_ef '])
    for s in states:
        pulses = deepcopy(reset_and_last_ro_pulses)
        state_pulses = []
        segment_pulses = []
        # generate one sub list for each qubit, with qb pulse naming
        for qbn in qb_names:
            qb_state_pulses  = [deepcopy(operation_dict[op + qbn]) for op in
                            state_ops[s]]
            for op, p in zip(state_ops[s], qb_state_pulses):
                p['name'] = op + qbn
            state_pulses += [qb_state_pulses]
        # reference end of state pulse to start of first reset pulse,
        # to effectively prepend the state pulse

        for qb_state_pulses in state_pulses:
            segment_pulses += prepend_pulses(pulses, qb_state_pulses)[
                              :len(qb_state_pulses)]
        swept_pulses.append(segment_pulses + pulses)

    seq = pulse_list_list_seq(swept_pulses, seq_name, upload=False)

    # reuse sequencer memory by repeating readout pattern
    # 1. get all readout pulse names (if they are on different uhf,
    # they will be applied to different channels)
    ro_pulse_names = [p["pulse_name"] for p in
                      generate_mux_ro_pulse_list(qb_names, operation_dict)]
    # 2. repeat readout for each ro_pulse.
    [seq.repeat_ro(pn, operation_dict) for pn in ro_pulse_names]

    log.debug(seq)

    if upload:
        ps.Pulsar.get_instance().program_awgs(seq)

    return seq, np.arange(seq.n_acq_elements())


def parity_correction_seq(
        qb1n, qb2n, qb3n, operation_dict, CZ_pulses, feedback_delay=900e-9,
        prep_sequence=None, reset=True, nr_parity_measurements=1,
        tomography_basis=('I', 'X180', 'Y90', 'mY90', 'X90', 'mX90'),
        parity_op='ZZ', upload=True, verbose=False, return_seq=False, 
        preselection=False, ro_spacing=1e-6, dd_scheme=None, nr_dd_pulses=4,
        skip_n_initial_parity_checks=0, skip_elem='RO'):
    """

    |              elem 1               |  elem 2  |  (elem 3, 2)  | elem 4

    |q0> |======|---------*--------------------------(           )-|======|
         | prep |         |                         (   repeat    )| tomo |
    |q1> | q0,  |--mY90s--*--*--Y90--meas=Y180------(   parity    )| q0,  |
         | q2   |            |             ||       ( measurement )| q2   |
    |q2> |======|------------*------------Y180-------(           )-|======|
 
    required elements:
        elem_1:
            contains everything up to the first readout including preparation
            and first parity measurement
        elem_2 (x2):
            contains conditional Y180 on q1 and q2
        elem_3:
            additional parity measurements
        elem_4 (x6**2):
            tomography rotations for q0 and q2

    Args:
        parity_op: 'ZZ', 'XX', 'XX,ZZ' or 'ZZ,XX' specifies the type of parity 
                   measurement
    """
    raise NotImplementedError(
        'parity_correction_seq has not been '
        'converted to the latest waveform generation code and can not be used.')

    if parity_op not in ['ZZ', 'XX', 'XX,ZZ', 'ZZ,XX']:
        raise ValueError("Invalid parity operator '{}'".format(parity_op))

    operation_dict['RO mux_presel'] = operation_dict['RO mux'].copy()
    operation_dict['RO mux_presel']['pulse_delay'] = \
        -ro_spacing - feedback_delay - operation_dict['RO mux']['length']
    operation_dict['RO mux_presel']['refpoint'] = 'end'
    operation_dict['RO mux_presel'].pop('basis_rotation', {})

    operation_dict['RO presel_dummy'] = {
        'pulse_type': 'SquarePulse',
        'channel': operation_dict['RO mux']['acq_marker_channel'],
        'amplitude': 0.0,
        'length': ro_spacing + feedback_delay,
        'pulse_delay': 0}
    operation_dict['I rr_decay'] = {
        'pulse_type': 'SquarePulse',
        'channel': operation_dict['RO mux']['acq_marker_channel'],
        'amplitude': 0.0,
        'length': 400e-9,
        'pulse_delay': 0}
    operation_dict['RO skip'] = {
        'pulse_type': 'SquarePulse',
        'channel': operation_dict['RO mux']['acq_marker_channel'],
        'amplitude': 0.0,
        'length': operation_dict['RO mux']['length'],
        'pulse_delay': 0
    }
    operation_dict['CZ1 skip'] = operation_dict[CZ_pulses[0]].copy()
    operation_dict['CZ1 skip']['amplitude'] = 0
    operation_dict['CZ2 skip'] = operation_dict[CZ_pulses[1]].copy()
    operation_dict['CZ2 skip']['amplitude'] = 0

    if dd_scheme is None:
        dd_pulses = [{
        'pulse_type': 'SquarePulse',
        'channel': operation_dict['RO mux']['acq_marker_channel'],
        'amplitude': 0.0,
        'length': feedback_delay,
        'pulse_delay': 0}]
    else:
        dd_pulses = get_dd_pulse_list(
            operation_dict,
            # [qb2n],
            [qb1n, qb3n],
            feedback_delay,
            nr_pulses=nr_dd_pulses,
            dd_scheme=dd_scheme,
            init_buffer=0)

    if prep_sequence is None:
        if parity_op[0] == 'X':
            prep_sequence = []
        else:
            prep_sequence = ['Y90 ' + qb1n, 'Y90s ' + qb3n]
    elif prep_sequence == 'mixed':
        prep_sequence = ['Y90 ' + qb1n, 'Y90s ' + qb3n, 'RO mux', 'I rr_decay']
    
    xx_sequence_first =  ['Y90 ' + qb1n, 'mY90s ' + qb2n, 'Y90s ' + qb3n,
                          CZ_pulses[0],
                          CZ_pulses[1],
                          # 'mY90 ' + qb1n,
                          'Y90 ' + qb2n,
                          'RO ' + qb2n]
    xx_sequence_after_z =  deepcopy(xx_sequence_first)
    xx_sequence_after_x =  ['mY90 ' + qb2n,
                            CZ_pulses[0],
                            CZ_pulses[1],
                            # 'mY90 ' + qb1n,
                            'Y90 ' + qb2n,
                            'RO ' + qb2n]
    zz_sequence_first =  ['mY90 ' + qb2n,
                          CZ_pulses[0],
                          CZ_pulses[1],
                          'Y90 ' + qb2n,
                          'RO ' + qb2n]
    zz_sequence_after_z =  deepcopy(zz_sequence_first)
    zz_sequence_after_x =  ['mY90 ' + qb2n, 'mY90s ' + qb3n, 'mY90s ' + qb1n,
                            CZ_pulses[0],
                            CZ_pulses[1],
                            'Y90 ' + qb2n,
                            'RO ' + qb2n]
    pretomo_after_z = []
    pretomo_after_x = ['mY90 ' + qb3n, 'mY90s ' + qb1n,]


    # create the elements
    el_list = []

    # first element
    if parity_op in ['XX', 'XX,ZZ']:        
        op_sequence = prep_sequence + xx_sequence_first
    else:
        op_sequence = prep_sequence + zz_sequence_first

    def skip_parity_check(op_sequence, skip_elem, CZ_pulses, qb2n):
        if skip_elem == 'RO':
            op_sequence = ['RO skip' if op == ('RO ' + qb2n) else op
                           for op in op_sequence]
        if skip_elem == 'CZ D1' or skip_elem == 'CZ both':
            op_sequence = ['CZ1 skip' if op == CZ_pulses[0] else op
                           for op in op_sequence]
        if skip_elem == 'CZ D2' or skip_elem == 'CZ both':
            op_sequence = ['CZ2 skip' if op == CZ_pulses[1] else op
                           for op in op_sequence]
        return op_sequence
    if skip_n_initial_parity_checks > 0:
        op_sequence = skip_parity_check(op_sequence, skip_elem, CZ_pulses, qb2n)
    pulse_list = [operation_dict[pulse] for pulse in op_sequence]
    pulse_list += dd_pulses
    if preselection:
        pulse_list.append(operation_dict['RO mux_presel'])
        # RO presel dummy is referenced to end of RO mux presel => it happens
        # before the preparation pulses!
        pulse_list.append(operation_dict['RO presel_dummy'])
    el_main = multi_pulse_elt(0, station, pulse_list, trigger=True, 
                              name='m')
    el_list.append(el_main)

    # feedback elements
    fb_sequence_0 = ['I ' + qb3n, 'Is ' + qb2n]
    fb_sequence_1 = ['X180 ' + qb3n] if reset else ['I ' + qb3n]
    fb_sequence_1 += ['X180s ' + qb2n]# if reset else ['Is ' + qb2n]
    pulse_list = [operation_dict[pulse] for pulse in fb_sequence_0]
    el_list.append(multi_pulse_elt(0, station, pulse_list, name='f0',
                                   trigger=False, previous_element=el_main))
    pulse_list = [operation_dict[pulse] for pulse in fb_sequence_1]
    el_fb = multi_pulse_elt(1, station, pulse_list, name='f1',
                            trigger=False, previous_element=el_main)
    el_list.append(el_fb)

    # repeated parity measurement element(s). Phase errors need to be corrected 
    # for by careful selection of qubit drive IF-s.
    if parity_op == 'ZZ':
        pulse_list = [operation_dict[pulse] for pulse in zz_sequence_after_z]
        pulse_list += dd_pulses
        el_repeat = multi_pulse_elt(0, station, pulse_list, trigger=False, 
                                    name='rz', previous_element=el_fb)
        el_list.append(el_repeat)
    elif parity_op == 'XX':
        pulse_list = [operation_dict[pulse] for pulse in xx_sequence_after_x]
        pulse_list += dd_pulses
        el_repeat = multi_pulse_elt(0, station, pulse_list, trigger=False, 
                                    name='rx', previous_element=el_fb)
        el_list.append(el_repeat)
    elif parity_op == 'ZZ,XX':
        pulse_list = [operation_dict[pulse] for pulse in xx_sequence_after_z]
        pulse_list += dd_pulses
        el_repeat_x = multi_pulse_elt(0, station, pulse_list, trigger=False, 
                                     name='rx', previous_element=el_fb)
        el_list.append(el_repeat_x)

        pulse_list = [operation_dict[pulse] for pulse in zz_sequence_after_x]
        pulse_list += dd_pulses
        el_repeat_z = multi_pulse_elt(1, station, pulse_list, trigger=False, 
                                     name='rz', previous_element=el_fb)
        el_list.append(el_repeat_z)
    elif parity_op == 'XX,ZZ':
        pulse_list = [operation_dict[pulse] for pulse in zz_sequence_after_x]
        pulse_list += dd_pulses
        el_repeat_z = multi_pulse_elt(0, station, pulse_list, trigger=False, 
                                      name='rz', previous_element=el_fb)
        el_list.append(el_repeat_z)

        pulse_list = [operation_dict[pulse] for pulse in xx_sequence_after_z]
        pulse_list += dd_pulses
        el_repeat_x = multi_pulse_elt(1, station, pulse_list, trigger=False, 
                                      name='rx', previous_element=el_fb)
        el_list.append(el_repeat_x)
    
    # repeated parity measurement element(s) with skipped parity check.
    if skip_n_initial_parity_checks > 1:
        if parity_op == 'ZZ':
            op_sequence = skip_parity_check(zz_sequence_after_z,
                                            skip_elem, CZ_pulses, qb2n)
            pulse_list = [operation_dict[pulse] for pulse in op_sequence]
            pulse_list += dd_pulses
            el_repeat_skip = multi_pulse_elt(0, station, pulse_list,
                                             trigger=False, name='rzs',
                                             previous_element=el_fb)
            el_list.append(el_repeat_skip)
        elif parity_op == 'XX':
            op_sequence = skip_parity_check(xx_sequence_after_x,
                                            skip_elem, CZ_pulses, qb2n)
            pulse_list = [operation_dict[pulse] for pulse in op_sequence]
            pulse_list += dd_pulses
            el_repeat_skip = multi_pulse_elt(0, station, pulse_list,
                                             trigger=False, name='rxs',
                                             previous_element=el_fb)
            el_list.append(el_repeat_skip)
        elif parity_op == 'ZZ,XX':
            op_sequence = skip_parity_check(xx_sequence_after_z,
                                            skip_elem, CZ_pulses, qb2n)
            pulse_list = [operation_dict[pulse] for pulse in op_sequence]
            pulse_list += dd_pulses
            el_repeat_x_skip = multi_pulse_elt(0, station, pulse_list,
                                               trigger=False, name='rxs',
                                               previous_element=el_fb)
            el_list.append(el_repeat_x_skip)

            op_sequence = skip_parity_check(zz_sequence_after_x,
                                            skip_elem, CZ_pulses, qb2n)
            pulse_list = [operation_dict[pulse] for pulse in op_sequence]
            pulse_list += dd_pulses
            el_repeat_z_skip = multi_pulse_elt(0, station, pulse_list,
                                               trigger=False, name='rzs',
                                               previous_element=el_fb)
            el_list.append(el_repeat_z_skip)
        elif parity_op == 'XX,ZZ':
            op_sequence = skip_parity_check(zz_sequence_after_x,
                                            skip_elem, CZ_pulses, qb2n)
            pulse_list = [operation_dict[pulse] for pulse in op_sequence]
            pulse_list += dd_pulses
            el_repeat_z_skip = multi_pulse_elt(0, station, pulse_list,
                                               trigger=False, name='rzs',
                                               previous_element=el_fb)
            el_list.append(el_repeat_z_skip)

            op_sequence = skip_parity_check(xx_sequence_after_z,
                                            skip_elem, CZ_pulses, qb2n)
            pulse_list = [operation_dict[pulse] for pulse in op_sequence]
            pulse_list += dd_pulses
            el_repeat_x_skip = multi_pulse_elt(0, station, pulse_list,
                                               trigger=False, name='rxs',
                                               previous_element=el_fb)
            el_list.append(el_repeat_x_skip)

    # check that the qubits do not acquire any phase over one round of parity 
    # correction
    for qbn in [qb1n, qb2n, qb3n]:
        ifreq = operation_dict['X180 ' + qbn]['mod_frequency']
        if parity_op in ['XX', 'ZZ']:
            elements_length = el_fb.ideal_length() + el_repeat.ideal_length()
            dynamic_phase = el_repeat.drive_phase_offsets.get(qbn, 0)
        else:
            elements_length = el_fb.ideal_length() + el_repeat_x.ideal_length()
            dynamic_phase = el_repeat_x.drive_phase_offsets.get(qbn, 0)
            log.info('Length difference of XX and ZZ cycles: {} s'.format(
                el_repeat_x.ideal_length() - el_repeat_z.ideal_length()
            ))
        dynamic_phase -= el_main.drive_phase_offsets.get(qbn, 0)
        phase_from_if = 360*ifreq*elements_length
        total_phase = phase_from_if + dynamic_phase
        total_mod_phase = (total_phase + 180) % 360 - 180
        log.info(qbn + ' aquires a phase of {} ≡ {} (mod 360)'.format(
            total_phase, total_mod_phase) + ' degrees each correction ' + 
            'cycle. You should reduce the intermediate frequency by {} Hz.'\
            .format(total_mod_phase/elements_length/360))

    # tomography elements
    if parity_op in ['XX', ['XX,ZZ', 'ZZ,XX'][nr_parity_measurements % 2]]:
        pretomo = pretomo_after_x
    else:
        pretomo = pretomo_after_z
    tomography_sequences = get_tomography_pulses(qb1n, qb3n,
                                                 basis_pulses=tomography_basis)
    for i, tomography_sequence in enumerate(tomography_sequences):
        pulse_list = [operation_dict[pulse] for pulse in 
                          pretomo + tomography_sequence + ['RO mux']]
        el_list.append(multi_pulse_elt(i, station, pulse_list, trigger=False,
                                       name='t{}'.format(i),
                                       previous_element=el_fb))

    # create the sequence
    seq_name = 'Two qubit entanglement by parity measurement'
    seq = sequence.Sequence(seq_name)
    seq.codewords[0] = 'f0'
    seq.codewords[1] = 'f1'
    for i in range(len(tomography_basis)**2):
        seq.append('m_{}'.format(i), 'm', trigger_wait=True)
        seq.append('f_{}_0'.format(i), 'codeword', trigger_wait=False)
        for j in range(1, nr_parity_measurements):
            if parity_op in ['XX', ['XX,ZZ', 'ZZ,XX'][j % 2]]:
                el_name = 'rx'
            else:
                el_name = 'rz'
            if j < skip_n_initial_parity_checks:
                el_name += 's'
            seq.append('r_{}_{}'.format(i, j), el_name,
                            trigger_wait=False)
            seq.append('f_{}_{}'.format(i, j), 'codeword',
                       trigger_wait=False)
        seq.append('t_{}'.format(i), 't{}'.format(i),
                   trigger_wait=False)

    if upload:
        station.pulsar.program_awgs(seq, *el_list, verbose=verbose)

    if return_seq:
        return seq, el_list
    else:
        return seq_name


def parity_correction_no_reset_seq(
        q0n, q1n, q2n, operation_dict, CZ_pulses, feedback_delay=900e-9,
        prep_sequence=None, ro_spacing=1e-6, dd_scheme=None, nr_dd_pulses=0,
        tomography_basis=('I', 'X180', 'Y90', 'mY90', 'X90', 'mX90'),
        upload=True, verbose=False, return_seq=False, preselection=False):
    """

    |              elem 1               |  elem 2  | elem 3

    |q0> |======|---------*------------------------|======|
         | prep |         |                        | tomo |
    |q1> | q0,  |--mY90s--*--*--Y90--meas===-------| q0,  |
         | q2   |            |             ||      | q2   |
    |q2> |======|------------*------------X180-----|======|

    required elements:
        prep_sequence:
            contains everything up to the first readout
        Echo decoupling elements
            contains nr_echo_pulses X180 equally-spaced pulses on q0n, q2n
            FOR THIS TO WORK, ALL QUBITS MUST HAVE THE SAME PI-PULSE LENGTH
        feedback x 2 (for the two readout results):
            contains conditional Y80 on q1 and q2
        tomography x 6**2:
            measure all observables of the two qubits X/Y/Z
    """
    raise NotImplementedError(
        'parity_correction_no_reset_seq has not been '
        'converted to the latest waveform generation code and can not be used.')

    operation_dict['RO mux_presel'] = operation_dict['RO mux'].copy()
    operation_dict['RO mux_presel']['pulse_delay'] = \
        -ro_spacing - feedback_delay - operation_dict['RO mux']['length']
    operation_dict['RO mux_presel']['refpoint'] = 'end'

    operation_dict['RO presel_dummy'] = {
        'pulse_type': 'SquarePulse',
        'channel': operation_dict['RO mux']['acq_marker_channel'],
        'amplitude': 0.0,
        'length': ro_spacing+feedback_delay,
        'pulse_delay': 0}

    if dd_scheme is None:
        dd_pulses = [{
            'pulse_type': 'SquarePulse',
            'channel': operation_dict['RO mux']['acq_marker_channel'],
            'amplitude': 0.0,
            'length': feedback_delay,
            'pulse_delay': 0}]
    else:
        dd_pulses = get_dd_pulse_list(
            operation_dict,
            # [qb2n],
            [q0n, q2n],
            feedback_delay,
            nr_pulses=nr_dd_pulses,
            dd_scheme=dd_scheme,
            init_buffer=0)

    if prep_sequence is None:
        prep_sequence = ['Y90 ' + q0n, 'Y90s ' + q2n,
                         'mY90 ' + q1n,
                         CZ_pulses[0], CZ_pulses[1],
                         'Y90 ' + q1n,
                         'RO ' + q1n]

    pulse_list = [operation_dict[pulse] for pulse in prep_sequence] + dd_pulses

    if preselection:
        pulse_list.append(operation_dict['RO mux_presel'])
        # RO presel dummy is referenced to end of RO mux presel => it happens
        # before the preparation pulses!
        pulse_list.append(operation_dict['RO presel_dummy'])

    idle_length = operation_dict['X180 ' + q1n]['sigma']
    idle_length *= operation_dict['X180 ' + q1n]['nr_sigma']
    idle_length += 2*8/2.4e9
    idle_pulse = {
        'pulse_type': 'SquarePulse',
        'channel': operation_dict['RO mux']['acq_marker_channel'],
        'amplitude': 0.0,
        'length': idle_length,
        'pulse_delay': 0}
    pulse_list.append(idle_pulse)

    # tomography elements
    tomography_sequences = get_tomography_pulses(q0n, q2n,
                                                 basis_pulses=tomography_basis)
    # create the elements
    el_list = []
    for i, tomography_sequence in enumerate(tomography_sequences):
        tomography_sequence.append('RO mux')
        pulse_list_tomo = deepcopy(pulse_list) + \
                          [operation_dict[pulse] for pulse in
                           tomography_sequence]
        el_list.append(multi_pulse_elt(i, station, pulse_list_tomo,
                                       trigger=True,
                                       name='tomography_{}'.format(i)))

    # create the sequence
    seq_name = 'Two qubit entanglement by parity measurement'
    seq = sequence.Sequence(seq_name)
    # for i in range(len(tomography_basis)**2):
    for i, tomography_sequence in enumerate(tomography_sequences):
        seq.append('tomography_{}'.format(i), 'tomography_{}'.format(i),
                   trigger_wait=True)

    if upload:
        station.pulsar.program_awgs(seq, *el_list, verbose=verbose)

    if return_seq:
        return seq, el_list
    else:
        return seq_name


def parity_single_round_seq(ancilla_qubit_name, data_qubit_names, CZ_map,
                            preps, cal_points, prep_params, operation_dict,
                            upload=True):
    seq_name = 'Parity_1_round_sequence'
    qb_names = [ancilla_qubit_name] + data_qubit_names

    main_ops = ['Y90 ' + ancilla_qubit_name]
    for i, dqn in enumerate(data_qubit_names):
        op = 'CZ ' + ancilla_qubit_name + ' ' + dqn
        main_ops += CZ_map.get(op, [op])
        if i == len(data_qubit_names)/2 - 1:
            main_ops += ['Y180 ' + ancilla_qubit_name]
            # for dqnecho in enumerate(data_qubit_names):
            #             #     main_ops += ['Y180s ' + dqnecho]
    # if len(data_qubit_names)%2 == 0:
    main_ops += ['Y90 ' + ancilla_qubit_name]
    # else:
    # main_ops += ['mY90 ' + ancilla_qubit_name]

    all_opss = []
    for prep in preps:
        prep_ops = [{'g': 'I ', 'e': 'X180 ', '+': 'Y90 ', '-': 'mY90 '}[s] \
             + dqn for s, dqn in zip(prep, data_qubit_names)]
        end_ops = [{'g': 'I ', 'e': 'I ', '+': 'Y90 ', '-': 'Y90 '}[s] \
             + dqn for s, dqn in zip(prep, data_qubit_names)]
        all_opss.append(prep_ops + main_ops + end_ops)
    all_pulsess = []
    for all_ops, prep in zip(all_opss, preps):
        all_pulses = []
        for i, op in enumerate(all_ops):
            all_pulses.append(deepcopy(operation_dict[op]))
            # if i == 0:
            #     all_pulses[-1]['ref_pulse'] = 'segment_start'
            # elif 0 < i <= len(data_qubit_names):
            #     all_pulses[-1]['ref_point'] = 'start'
            if 'CZ' not in op:
                all_pulses[-1]['element_name'] = f'drive_{prep}'
            else:
                all_pulses[-1]['element_name'] = f'flux_{prep}'
        all_pulses += generate_mux_ro_pulse_list(qb_names, operation_dict)
        all_pulsess.append(all_pulses)

    # all_pulsess_with_prep = \
    #     [add_preparation_pulses(seg, operation_dict, qb_names, **prep_params)
    #      for seg in all_pulsess]
    all_pulsess_with_prep = all_pulsess

    seq = pulse_list_list_seq(all_pulsess_with_prep, seq_name, upload=False)

    # add calibration segments
    if cal_points is not None:
        seq.extend(cal_points.create_segments(operation_dict, **prep_params))

    if upload:
       ps.Pulsar.get_instance().program_awgs(seq)

    return seq, np.arange(seq.n_acq_elements())


def parity_single_round__phases_seq(ancilla_qubit_name, data_qubit_names, CZ_map,
                                    phases, prep_anc,
                                    cal_points, prep_params,
                                    operation_dict,
                                    upload=True):
    seq_name = 'Parity_1_round_sequence'
    qb_names = [ancilla_qubit_name] + data_qubit_names

    if prep_anc=='e':
        main_ops = ['Y180 ' + ancilla_qubit_name]
    else:
        main_ops = ['I ' + ancilla_qubit_name]
    for i, dqn in enumerate(data_qubit_names):
        op = 'CZ ' + ancilla_qubit_name + ' ' + dqn
        main_ops += CZ_map.get(op, [op])
        if i == len(data_qubit_names)/2 - 1:
            main_ops += ['Y180 ' + ancilla_qubit_name]

    prep_ops = ['Y90' + (' ' if i==0 else 's ') + dqn for i,dqn in
                enumerate(data_qubit_names)]
    end_ops = ['mY90' + (' ' if i==0 else 's ') + dqn for i,dqn in
                enumerate(data_qubit_names)]

    all_pulsess = []
    for n, phase in enumerate(phases):
        all_pulses = []
        for i, op in enumerate(prep_ops+main_ops):
            all_pulses.append(deepcopy(operation_dict[op]))
            if 'CZ' not in op:
                all_pulses[-1]['element_name'] = f'drive_{n}'
            else:
                all_pulses[-1]['element_name'] = f'flux_{n}'
        for i, op in enumerate(end_ops):
            all_pulses.append(deepcopy(operation_dict[op]))
            all_pulses[-1]['element_name'] = f'drive_{n}'
            all_pulses[-1]['phase'] = phase/np.pi*180

        all_pulses += generate_mux_ro_pulse_list(qb_names, operation_dict)
        all_pulsess.append(all_pulses)

    all_pulsess_with_prep = \
        [add_preparation_pulses(seg, operation_dict, qb_names, **prep_params)
         for seg in all_pulsess]

    seq = pulse_list_list_seq(all_pulsess_with_prep, seq_name, upload=False)

    # add calibration segments
    if cal_points is not None:
        seq.extend(cal_points.create_segments(operation_dict, **prep_params))

    if upload:
       ps.Pulsar.get_instance().program_awgs(seq)

    return seq, np.arange(seq.n_acq_elements())


def n_qubit_tomo_seq(
        qubit_names, operation_dict, prep_sequence=None,
        prep_name=None,
        rots_basis=('I', 'X180', 'Y90', 'mY90', 'X90', 'mX90'),
        upload=True, return_seq=False,
        preselection=False, ro_spacing=1e-6):
    """

    """

    # create the sequence
    if prep_name is None:
        seq_name = 'N-qubit tomography'
    else:
        seq_name = prep_name + ' tomography'
    seq = sequence.Sequence(seq_name)
    seg_list = []

    if prep_sequence is None:
        prep_sequence = ['Y90 ' + qubit_names[0]]

    # tomography elements
    tomography_sequences = get_tomography_pulses(*qubit_names,
                                                 basis_pulses=rots_basis)
    for i, tomography_sequence in enumerate(tomography_sequences):
        pulse_list = [operation_dict[pulse] for pulse in prep_sequence]
        # tomography_sequence.append('RO mux')
        # if preselection:
        #     tomography_sequence.append('RO mux_presel')
        #     tomography_sequence.append('RO presel_dummy')
        pulse_list.extend([operation_dict[pulse] for pulse in
                           tomography_sequence])
        ro_pulses = generate_mux_ro_pulse_list(qubit_names, operation_dict)
        pulse_list.extend(ro_pulses)

        if preselection:
            ro_pulses_presel = generate_mux_ro_pulse_list(
                qubit_names, operation_dict, 'RO_presel', 'start', -ro_spacing)
            pulse_list.extend(ro_pulses_presel)
        seg = segment.Segment('tomography_{}'.format(i), pulse_list)
        seg_list.append(seg)
        seq.add(seg)
    if upload:
        ps.Pulsar.get_instance().program_awgs(seq)
    if return_seq:
        return seq, seg_list
    else:
        return seq_name


def get_tomography_pulses(*qubit_names, basis_pulses=('I', 'X180', 'Y90',
                                                      'mY90', 'X90', 'mX90')):
    tomo_sequences = [[]]
    for i, qb in enumerate(qubit_names):
        if i == 0:
            qb = ' ' + qb
        else:
            qb = 's ' + qb
        tomo_sequences_new = []
        for sequence in tomo_sequences:
            for pulse in basis_pulses:
                tomo_sequences_new.append(sequence + [pulse+qb])
        tomo_sequences = tomo_sequences_new
    return tomo_sequences


def get_decoupling_pulses(*qubit_names, nr_pulses=4):
    if nr_pulses % 2 != 0:
        logging.warning('Odd number of dynamical decoupling pulses')
    echo_sequences = []
    for pulse in nr_pulses*['X180']:
        for i, qb in enumerate(qubit_names):
            if i == 0:
                qb = ' ' + qb
            else:
                qb = 's ' + qb
            echo_sequences.append(pulse+qb)
    return echo_sequences


def n_qubit_ref_seq(qubit_names, operation_dict, ref_desc, upload=True,
                    return_seq=False, preselection=False, ro_spacing=1e-6):
    """
        Calibration points for arbitrary combinations

        Arguments:
            qubits: List of calibrated qubits for obtaining the pulse
                dictionaries.
            ref_desc: Description of the calibration sequence. Dictionary
                name of the state as key, and list of pulses names as values.
    """


    # create the elements
    seq_name = 'Calibration'
    seq = sequence.Sequence(seq_name)
    seg_list = []

    # calibration elements
    # calibration_sequences = []
    # for pulses in ref_desc:
    #     calibration_sequences.append(
    #         [pulse+' '+qb for qb, pulse in zip(qubit_names, pulses)])

    calibration_sequences = []
    for pulses in ref_desc:
        calibration_sequence_new = []
        for i, pulse in enumerate(pulses):
            if i == 0:
                qb = ' ' + qubit_names[i]
            else:
                qb = 's ' + qubit_names[i]
            calibration_sequence_new.append(pulse+qb)
        calibration_sequences.append(calibration_sequence_new)

    for i, calibration_sequence in enumerate(calibration_sequences):
        pulse_list = []
        pulse_list.extend(
            [operation_dict[pulse] for pulse in calibration_sequence])
        ro_pulses = generate_mux_ro_pulse_list(qubit_names, operation_dict)
        pulse_list.extend(ro_pulses)

        if preselection:
            ro_pulses_presel = generate_mux_ro_pulse_list(
                qubit_names, operation_dict, 'RO_presel', 'start', -ro_spacing)
            pulse_list.extend(ro_pulses_presel)
        seg = segment.Segment('calibration_{}'.format(i), pulse_list)
        seg_list.append(seg)
        seq.add(seg)
    if upload:
        ps.Pulsar.get_instance().program_awgs(seq)

    if return_seq:
        return seq, seg_list
    else:
        return seq_name


def n_qubit_ref_all_seq(qubit_names, operation_dict, upload=True,
                        return_seq=False, preselection=False, ro_spacing=1e-6):
    """
        Calibration points for all combinations
    """

    return n_qubit_ref_seq(qubit_names, operation_dict,
                           ref_desc=itertools.product(["I", "X180"],
                                                      repeat=len(qubit_names)),
                           upload=upload, return_seq=return_seq,
                           preselection=preselection, ro_spacing=ro_spacing)


def Ramsey_add_pulse_seq(times, measured_qubit_name,
                         pulsed_qubit_name, operation_dict,
                         artificial_detuning=None,
                         cal_points=True,
                         verbose=False,
                         upload=True, return_seq=False):
    raise NotImplementedError(
        'Ramsey_add_pulse_seq has not been '
        'converted to the latest waveform generation code and can not be used.')

    if np.any(times > 1e-3):
        logging.warning('The values in the times array might be too large.'
                        'The units should be seconds.')

    seq_name = 'Ramsey_with_additional_pulse_sequence'
    seq = sequence.Sequence(seq_name)
    el_list = []


    pulse_pars_x1 = deepcopy(operation_dict['X90 ' + measured_qubit_name])
    pulse_pars_x1['refpoint'] = 'end'
    pulse_pars_x2 = deepcopy(pulse_pars_x1)
    pulse_pars_x2['refpoint'] = 'start'
    RO_pars = operation_dict['RO ' + measured_qubit_name]
    add_pulse_pars = deepcopy(operation_dict['X180 ' + pulsed_qubit_name])

    for i, tau in enumerate(times):
        if cal_points and (i == (len(times)-4) or i == (len(times)-3)):
            el = multi_pulse_elt(i, station, [
                operation_dict['I ' + measured_qubit_name], RO_pars])
        elif cal_points and (i == (len(times)-2) or i == (len(times)-1)):
            el = multi_pulse_elt(i, station, [
                operation_dict['X180 ' + measured_qubit_name], RO_pars])
        else:
            pulse_pars_x2['pulse_delay'] = tau
            if artificial_detuning is not None:
                Dphase = ((tau-times[0]) * artificial_detuning * 360) % 360
                pulse_pars_x2['phase'] = Dphase

            if i % 2 == 0:
                el = multi_pulse_elt(
                    i, station, [operation_dict['X90 ' + measured_qubit_name],
                                 pulse_pars_x2, RO_pars])
            else:
                el = multi_pulse_elt(i, station,
                                     [add_pulse_pars, pulse_pars_x1,
                                     # [pulse_pars_x1, add_pulse_pars,
                                      pulse_pars_x2, RO_pars])
        el_list.append(el)
        seq.append_element(el, trigger_wait=True)
    if upload:
        station.pulsar.program_awgs(seq, *el_list, verbose=verbose)

    if return_seq:
        return seq, el_list
    else:
        return seq_name


def ramsey_add_pulse_seq_active_reset(
        times, measured_qubit_name, pulsed_qubit_name,
        operation_dict, cal_points, n=1, artificial_detunings = 0,
        upload=True, for_ef=False, last_ge_pulse=False, prep_params=dict()):
    '''
     Azz sequence:  Ramsey on measured_qubit
                    pi-pulse on pulsed_qubit
     Input pars:
         times:           array of delays (s)
         n:               number of pulses (1 is conventional Ramsey)
     '''
    seq_name = 'Ramsey_with_additional_pulse_sequence'

    # Operations
    if for_ef:
        ramsey_ops_measured = ["X180"] + ["X90_ef"] * 2 * n
        ramsey_ops_pulsed = ["X180"]
        if last_ge_pulse:
            ramsey_ops_measured += ["X180"]
    else:
        ramsey_ops_measured = ["X90"] * 2 * n
        ramsey_ops_pulsed = ["X180"]

    ramsey_ops_measured += ["RO"]
    ramsey_ops_measured = add_suffix(ramsey_ops_measured, " " + measured_qubit_name)
    ramsey_ops_pulsed = add_suffix(ramsey_ops_pulsed, " " + pulsed_qubit_name)
    ramsey_ops_init = ramsey_ops_pulsed + ramsey_ops_measured
    ramsey_ops_det = ramsey_ops_measured

    # pulses
    ramsey_pulses_init = [deepcopy(operation_dict[op]) for op in ramsey_ops_init]
    ramsey_pulses_det = [deepcopy(operation_dict[op]) for op in ramsey_ops_det]

    # name and reference swept pulse
    for i in range(n):
        idx = -2 #(2 if for_ef else 1) + i * 2 + 1
        ramsey_pulses_init[idx]["name"] = f"Ramsey_x2_{i}"
        ramsey_pulses_init[idx]['ref_point'] = 'start'
        ramsey_pulses_det[idx]["name"] = f"Ramsey_x2_{i}"
        ramsey_pulses_det[idx]['ref_point'] = 'start'

    # compute dphase
    a_d = artificial_detunings if np.ndim(artificial_detunings) == 1 \
        else [artificial_detunings]
    dphase = [((t - times[0]) * a_d[i % len(a_d)] * 360) % 360
                 for i, t in enumerate(times)]

    # sweep pulses
    params = {f'Ramsey_x2_{i}.pulse_delay': times for i in range(n)}
    params.update({f'Ramsey_x2_{i}.phase': dphase for i in range(n)})
    swept_pulses_init = sweep_pulse_params(ramsey_pulses_init, params)
    swept_pulses_det = sweep_pulse_params(ramsey_pulses_det, params)
    swept_pulses = np.ravel((swept_pulses_init,swept_pulses_det), order='F')

    # add preparation pulses
    swept_pulses_with_prep = \
        [add_preparation_pulses(p, operation_dict,
                                [pulsed_qubit_name, measured_qubit_name],
                                **prep_params)
         for p in swept_pulses]
    seq = pulse_list_list_seq(swept_pulses_with_prep, seq_name, upload=False)

    # add calibration segments
    seq.extend(cal_points.create_segments(operation_dict, **prep_params))

    # reuse sequencer memory by repeating readout pattern
    seq.repeat_ro(f"RO {measured_qubit_name}", operation_dict)

    log.debug(seq)
    if upload:
        ps.Pulsar.get_instance().program_awgs(seq)

    return seq, np.arange(seq.n_acq_elements())

def Ramsey_add_pulse_sweep_phase_seq(
        phases, measured_qubit_name,
        pulsed_qubit_name, operation_dict,
        verbose=False,
        upload=True, return_seq=False,
        cal_points=True):
    raise NotImplementedError(
        'Ramsey_add_pulse_sweep_phase_seq has not been '
        'converted to the latest waveform generation code and can not be used.')

    seq_name = 'Ramsey_with_additional_pulse_sweep_phase_sequence'
    seq = sequence.Sequence(seq_name)
    el_list = []

    X90_2 = deepcopy(operation_dict['X90 ' + measured_qubit_name])
    for i, theta in enumerate(phases):
        X90_2['phase'] = theta*180/np.pi
        if cal_points and (theta == phases[-4] or theta == phases[-3]):
            el = multi_pulse_elt(i, station,
                                 [operation_dict['I ' + measured_qubit_name],
                                  operation_dict['RO ' + measured_qubit_name]])
        elif cal_points and (theta == phases[-2] or theta == phases[-1]):
            el = multi_pulse_elt(i, station,
                                 [operation_dict['X180 ' + measured_qubit_name],
                                  operation_dict['RO ' + measured_qubit_name]])
        else:
            if i % 2 == 0:
                el = multi_pulse_elt(
                    i, station, [operation_dict['X90 ' + measured_qubit_name],
                                 X90_2,
                                 operation_dict['RO ' + measured_qubit_name]])
            else:
                # X90_2['phase'] += 12
                # VZ = deepcopy(operation_dict['Z180 '+measured_qubit_name])
                # VZ['basis_rotation'][measured_qubit_name] = -12
                el = multi_pulse_elt(
                    i, station, [operation_dict['X90 ' + measured_qubit_name],
                                 operation_dict['X180s ' + pulsed_qubit_name],
                                 # VZ,
                                 X90_2,
                                 operation_dict['RO ' + measured_qubit_name]])
        el_list.append(el)
        seq.append_element(el, trigger_wait=True)
    if upload:
        station.pulsar.program_awgs(seq, *el_list, verbose=verbose)

    if return_seq:
        return seq, el_list
    else:
        return seq_name

#### Multi-qubit time-domain
def general_multi_qubit_seq(
        sweep_params,
        sweep_points,
        qb_names,
        operation_dict,   # of all qubits
        qb_names_DD=None,
        cal_points=True,
        no_cal_points=4,
        nr_echo_pulses=0,
        idx_DD_start=-1,
        UDD_scheme=True,
        upload=True,
        return_seq=False,
        verbose=False):
    """
    sweep_params = {
	        Pulse_type: (pulse_pars)
        }
    Ex:
        # Rabi
        sweep_params = (
	        ('X180', {'pulse_pars': {'amplitude': (lambda sp: sp),
	                 'repeat': 3}}), # for n-rabi; leave out if normal rabi
	    )

	    # Ramsey
        sweep_params = (
            ('X90', {}),
            ('X90', {'pulse_pars': {'refpoint': 'start',
                                    'pulse_delay': (lambda sp: sp),
                                    'phase': (lambda sp:
                        (            (sp-sweep_points[0]) *
                                    art_det * 360) % 360)}}),
        )

        # T1
	    sweep_params = (
	        ('X180', {}),
	        ('RO_mux', {'pulse_pars': {'pulse_delay': (lambda sp: sp)}})
        )

        # Echo
        sweep_params = (
            ('X90', {}),
            ('X180', {'pulse_pars': {'refpoint': 'start',
                                     'pulse_delay': (lambda sp: sp/2)}}),
            ('X90', {'pulse_pars': {
                'refpoint': 'start',
                'pulse_delay': (lambda sp: sp/2),
                'phase': (lambda sp:
                          ((sp-sweep_points[0]) * artificial_detuning *
                           360) % 360)}})

        )

        # QScale
        sweep_params = (
            ('X90', {'pulse_pars': {'motzoi': (lambda sp: sp)},
                     'condition': (lambda i: i%3==0)}),
            ('X180', {'pulse_pars': {'motzoi': (lambda sp: sp)},
                     'condition': (lambda i: i%3==0)}),
            ('X90', {'pulse_pars': {'motzoi': (lambda sp: sp)},
                     'condition': (lambda i: i%3==1)}),
            ('Y180', {'pulse_pars': {'motzoi': (lambda sp: sp)},
                     'condition': (lambda i: i%3==1)}),
            ('X90', {'pulse_pars': {'motzoi': (lambda sp: sp)},
                     'condition': (lambda i: i%3==2)}),
            ('mY180', {'pulse_pars': {'motzoi': (lambda sp: sp)},
                     'condition': (lambda i: i%3==2)}),
            ('RO', {})
        )
    """
    raise NotImplementedError(
        'general_multi_qubit_seq has not been '
        'converted to the latest waveform generation code and can not be used.')


    seq_name = 'TD_sequence'
    seq = sequence.Sequence(seq_name)
    el_list = []

    len_sweep_pts = len(sweep_points)

    if (not isinstance(sweep_points, list) and
            not isinstance(sweep_points, np.ndarray)):
        if isinstance(sweep_points, dict):
            len_sweep_pts = len(sweep_points[list(sweep_points)[0]])
            assert (np.all([len_sweep_pts ==
                            len(sp) for sp in sweep_points.values()]))
        else:
            raise ValueError('Unrecognized type for "sweep_points".')

    for i in np.arange(len_sweep_pts):
        pulse_list = []
        if cal_points and no_cal_points == 4 and \
                (i == (len_sweep_pts-4) or i == (len_sweep_pts-3)):
            for qb_name in qb_names:
                qbn = ' ' + qb_name
                if qb_name != qb_names[0]:
                    qbn = 's ' + qb_name
                pulse_list += [operation_dict['I' + qbn]]
        elif cal_points and no_cal_points == 4 and \
                (i == (len_sweep_pts-2) or i == (len_sweep_pts-1)):
            for qb_name in qb_names:
                qbn = ' ' + qb_name
                if qb_name != qb_names[0]:
                    qbn = 's ' + qb_name
                pulse_list += [operation_dict['X180' + qbn]]
        elif cal_points and no_cal_points == 2 and \
                (i == (len_sweep_pts-2) or i == (len_sweep_pts-1)):
            for qb_name in qb_names:
                qbn = ' ' + qb_name
                if qb_name != qb_names[0]:
                    qbn = 's ' + qb_name
                pulse_list += [operation_dict['I' + qbn]]
        else:
            for sweep_tuple in sweep_params:
                pulse_key = [x for x in sweep_tuple if isinstance(x, str)][0]
                params_dict = [x for x in sweep_tuple if isinstance(x, dict)][0]

                proceed = True

                if 'condition' in params_dict:
                    if not params_dict['condition'](i):
                        proceed = False

                if proceed:
                    if 'mux' in pulse_key:
                        pulse_pars_dict = deepcopy(operation_dict[pulse_key])
                        if 'pulse_pars' in params_dict:
                            for pulse_par_name, pulse_par in \
                                    params_dict['pulse_pars'].items():
                                if hasattr(pulse_par, '__call__'):
                                    if isinstance(sweep_points, dict):
                                        if 'RO mux' in sweep_points.keys():
                                            pulse_pars_dict[pulse_par_name] = \
                                                pulse_par(sweep_points[
                                                              'RO mux'][i])
                                    else:
                                        pulse_pars_dict[pulse_par_name] = \
                                            pulse_par(sweep_points[i])
                                else:
                                    pulse_pars_dict[pulse_par_name] = \
                                        pulse_par
                        pulse_list += [pulse_pars_dict]
                    else:
                        for qb_name in qb_names:
                            pulse_pars_dict = deepcopy(
                                operation_dict[pulse_key + ' ' + qb_name])
                            if 'pulse_pars' in params_dict:
                                for pulse_par_name, pulse_par in \
                                        params_dict['pulse_pars'].items():
                                    if hasattr(pulse_par, '__call__'):
                                        if isinstance(sweep_points, dict):
                                            pulse_pars_dict[pulse_par_name] = \
                                                pulse_par(sweep_points[
                                                              qb_name][i])
                                        else:
                                            if pulse_par_name == \
                                                    'basis_rotation':
                                                pulse_pars_dict[
                                                    pulse_par_name] = {}
                                                pulse_pars_dict[pulse_par_name][
                                                    [qbn for qbn in qb_names if
                                                    qbn != qb_name][0]] = \
                                                    - pulse_par(sweep_points[i])

                                            else:
                                                pulse_pars_dict[
                                                    pulse_par_name] = \
                                                    pulse_par(sweep_points[i])
                                    else:
                                        pulse_pars_dict[pulse_par_name] = \
                                            pulse_par
                            if qb_name != qb_names[0]:
                                pulse_pars_dict['refpoint'] = 'simultaneous'

                            pulse_list += [pulse_pars_dict]

                if 'repeat' in params_dict:
                    n = params_dict['repeat']
                    pulse_list = n*pulse_list

            if nr_echo_pulses != 0:
                if qb_names_DD is None:
                    qb_names_DD = qb_names
                pulse_list = get_DD_pulse_list(operation_dict, qb_names,
                                               DD_time=sweep_points[i],
                                               qb_names_DD=qb_names_DD,
                                               pulse_dict_list=pulse_list,
                                               nr_echo_pulses=nr_echo_pulses,
                                               idx_DD_start=idx_DD_start,
                                               UDD_scheme=UDD_scheme)

        if not np.any([p['operation_type'] == 'RO' for p in pulse_list]):
            pulse_list += [operation_dict['RO mux']]
        el = multi_pulse_elt(i, station, pulse_list)

        el_list.append(el)
        seq.append_element(el, trigger_wait=True)

    if upload:
        station.pulsar.program_awgs(seq, *el_list, verbose=verbose)

    if return_seq:
        return seq, el_list
    else:
        return seq


def get_dd_pulse_list(operation_dict, qb_names, dd_time, nr_pulses=4, 
                      dd_scheme='cpmg', init_buffer=0, refpoint='end'):
    drag_pulse_length = (operation_dict['X180 ' + qb_names[-1]]['nr_sigma'] * \
                         operation_dict['X180 ' + qb_names[-1]]['sigma'])
    pulse_list = []
    def cpmg_delay(i, nr_pulses=nr_pulses):
        if i == 0 or i == nr_pulses:
            return 1/nr_pulses/2
        else:
            return 1/nr_pulses

    def udd_delay(i, nr_pulses=nr_pulses):
        delay = np.sin(0.5*np.pi*(i + 1)/(nr_pulses + 1))**2
        delay -= np.sin(0.5*np.pi*i/(nr_pulses + 1))**2
        return delay

    if dd_scheme == 'cpmg':
        delay_func = cpmg_delay
    elif dd_scheme == 'udd':
        delay_func = udd_delay
    else:
        raise ValueError('Unknown decoupling scheme "{}"'.format(dd_scheme))

    for i in range(nr_pulses+1):
        delay_pulse = {
            'pulse_type': 'SquarePulse',
            'channel': operation_dict['X180 ' + qb_names[0]]['I_channel'],
            'amplitude': 0.0,
            'length': dd_time*delay_func(i),
            'pulse_delay': 0}
        if i == 0:
            delay_pulse['pulse_delay'] = init_buffer
            delay_pulse['refpoint'] = refpoint
        if i == 0 or i == nr_pulses:
            delay_pulse['length'] -= drag_pulse_length/2
        else:
            delay_pulse['length'] -= drag_pulse_length
        if delay_pulse['length'] > 0:
            pulse_list.append(delay_pulse)
        else:
            raise Exception("Dynamical decoupling pulses don't fit in the "
                            "specified dynamical decoupling duration "
                            "{:.2f} ns".format(dd_time*1e9))
        if i != nr_pulses:
            for j, qbn in enumerate(qb_names):
                pulse_name = 'X180 ' if j == 0 else 'X180s '
                pulse_pulse = deepcopy(operation_dict[pulse_name + qbn])
                pulse_list.append(pulse_pulse)
    return pulse_list


def get_DD_pulse_list(operation_dict, qb_names, DD_time,
                      qb_names_DD=None,
                      pulse_dict_list=None, idx_DD_start=-1,
                      nr_echo_pulses=4, UDD_scheme=True):

    n = len(qb_names)
    if qb_names_DD is None:
        qb_names_DD = qb_names
    if pulse_dict_list is None:
        pulse_dict_list = []
    elif len(pulse_dict_list) < 2*n:
        raise ValueError('The pulse_dict_list must have at least two entries.')

    idx_DD_start *= n
    pulse_dict_list_end = pulse_dict_list[idx_DD_start::]
    pulse_dict_list = pulse_dict_list[0:idx_DD_start]

    X180_pulse_dict = operation_dict['X180 ' + qb_names_DD[0]]
    DRAG_length = X180_pulse_dict['nr_sigma']*X180_pulse_dict['sigma']
    X90_separation = DD_time - DRAG_length

    if UDD_scheme:
        pulse_positions_func = \
            lambda idx, N: np.sin(np.pi*idx/(2*N+2))**2
        pulse_delays_func = (lambda idx, N: X90_separation*(
                pulse_positions_func(idx, N) -
                pulse_positions_func(idx-1, N)) -
                ((0.5 if idx == 1 else 1)*DRAG_length))

        if nr_echo_pulses*DRAG_length > X90_separation:
            pass
        else:
            for p_nr in range(nr_echo_pulses):
                for qb_name in qb_names_DD:
                    if qb_name == qb_names_DD[0]:
                        DD_pulse_dict = deepcopy(operation_dict[
                                                     'X180 ' + qb_name])
                        DD_pulse_dict['refpoint'] = 'end'
                        DD_pulse_dict['pulse_delay'] = pulse_delays_func(
                            p_nr+1, nr_echo_pulses)
                    else:
                        DD_pulse_dict = deepcopy(operation_dict[
                                                     'X180s ' + qb_name])
                    pulse_dict_list.append(DD_pulse_dict)

            for j in range(n):
                if j == 0:
                    pulse_dict_list_end[j]['refpoint'] = 'end'
                    pulse_dict_list_end[j]['pulse_delay'] = pulse_delays_func(
                        1, nr_echo_pulses)
                else:
                    pulse_dict_list_end[j]['pulse_delay'] = 0
    else:
        echo_pulse_delay = (X90_separation -
                            nr_echo_pulses*DRAG_length) / \
                           nr_echo_pulses
        if echo_pulse_delay < 0:
            pass
        else:
            start_end_delay = echo_pulse_delay/2
            for p_nr in range(nr_echo_pulses):
                for qb_name in qb_names_DD:
                    if qb_name == qb_names_DD[0]:
                        DD_pulse_dict = deepcopy(operation_dict[
                                                     'X180 ' + qb_name])
                        DD_pulse_dict['refpoint'] = 'end'
                        DD_pulse_dict['pulse_delay'] = \
                            (start_end_delay if p_nr == 0 else echo_pulse_delay)
                    else:
                        DD_pulse_dict = deepcopy(operation_dict[
                                                     'X180s ' + qb_name])
                    pulse_dict_list.append(DD_pulse_dict)
            for j in range(n):
                if j == 0:
                    pulse_dict_list_end[j]['refpoint'] = 'end'
                    pulse_dict_list_end[j]['pulse_delay'] = start_end_delay
                else:
                    pulse_dict_list_end[j]['pulse_delay'] = 0

    pulse_dict_list += pulse_dict_list_end

    return pulse_dict_list


<<<<<<< HEAD
def pygsti_seq(qb_names, pygsti_exp_list_list, operation_dict,
               upload=True, cal_points=None, prep_params=dict()):
=======
def pygsti_seq(qb_names, pygsti_listOfExperiments, operation_dict,
               preselection=True, ro_spacing=1e-6,
               seq_name=None, upload=True, upload_all=True,
               return_seq=False, verbose=False):
    raise NotImplementedError(
        'pygsti_seq has not been '
        'converted to the latest waveform generation code and can not be used.')
>>>>>>> 48067e70

    seq_name = 'GST_sequence'
    sequences = []
    for i, pygsti_exp_list in enumerate(pygsti_exp_list_list):
        str_lst = [s.str for s in pygsti_exp_list]
        exp_gate_lists = get_exp_list(filename='', pygstiGateList=str_lst,
                                      qb_names=qb_names)

        # delay = 44 * (16 / 1.8e9) - 200e-9
        delay = 56 * (16 / 1.8e9) - 300e-9
        pulse_list_list_all = []
        for exp_lst in exp_gate_lists:
            pulse_list = []
            prev_pulse_ro = False
            for p in exp_lst:
                if 'RO' in p:
                    pulse_list += generate_mux_ro_pulse_list(
                        qb_names, operation_dict, element_name='Iz_RO')
                    prev_pulse_ro = True
                else:
                    if prev_pulse_ro:
                        prev_pulse_ro = False
                        pulse = deepcopy(operation_dict[p])
                        pulse['pulse_delay'] = delay
                        pulse_list += [pulse]
                    else:
                        pulse_list += [operation_dict[p]]
            pulse_list_mux = generate_mux_ro_pulse_list(qb_names, operation_dict)
            if prev_pulse_ro:
                for pulse in pulse_list_mux:
                    pulse['pulse_delay'] = delay
            pulse_list += pulse_list_mux
            pulse_list_w_prep = add_preparation_pulses(
                pulse_list, operation_dict, qb_names, **prep_params)
            pulse_list_list_all.append(pulse_list_w_prep)
            # print(pulse_list_w_prep)
        seq = pulse_list_list_seq(pulse_list_list_all, seq_name+f'_subexp{i}',
                                  upload=False)
        if cal_points is not None:
            seq.extend(cal_points.create_segments(operation_dict,
                                                  **prep_params))
        sequences.append(seq)

    # reuse sequencer memory by repeating readout pattern
    for s in sequences:
        for qbn in qb_names:
            s.repeat_ro(f"RO {qbn}", operation_dict)

    if upload:
        ps.Pulsar.get_instance().program_awgs(sequences[0])

    return sequences, np.arange(sequences[0].n_acq_elements()), \
           np.arange(len(pygsti_exp_list_list))


def generate_mux_ro_pulse_list(qubit_names, operation_dict, element_name='RO',
                               ref_point='end', pulse_delay=0.0):
    ro_pulses = []
    for j, qb_name in enumerate(qubit_names):
        ro_pulse = deepcopy(operation_dict['RO ' + qb_name])
        ro_pulse['pulse_name'] = '{}_{}'.format(element_name, j)
        ro_pulse['element_name'] = element_name
        if j == 0:
            ro_pulse['pulse_delay'] = pulse_delay
            ro_pulse['ref_point'] = ref_point
        else:
            ro_pulse['ref_point'] = 'start'
        ro_pulses.append(ro_pulse)
    return ro_pulses


def interleaved_pulse_list_equatorial_seg(
        qubit_names, operation_dict, interleaved_pulse_list, phase, 
        pihalf_spacing=None, prep_params=None, segment_name='equatorial_segment'):
    prep_params = {} if prep_params is None else prep_params
    pulse_list = []
    for notfirst, qbn in enumerate(qubit_names):
        pulse_list.append(deepcopy(operation_dict['X90 ' + qbn])) 
        pulse_list[-1]['ref_point'] = 'start'
        if not notfirst:
            pulse_list[-1]['name'] = 'refpulse'
    pulse_list += interleaved_pulse_list
    for notfirst, qbn in enumerate(qubit_names):
        pulse_list.append(deepcopy(operation_dict['X90 ' + qbn])) 
        pulse_list[-1]['phase'] = phase
        if notfirst:
            pulse_list[-1]['ref_point'] = 'start'
        elif pihalf_spacing is not None:
            pulse_list[-1]['ref_pulse'] = 'refpulse'
            pulse_list[-1]['ref_point'] = 'start'
            pulse_list[-1]['pulse_delay'] = pihalf_spacing
    pulse_list += generate_mux_ro_pulse_list(qubit_names, operation_dict)
    pulse_list = add_preparation_pulses(pulse_list, operation_dict, qubit_names, **prep_params)
    return segment.Segment(segment_name, pulse_list)


def interleaved_pulse_list_list_equatorial_seq(
        qubit_names, operation_dict, interleaved_pulse_list_list, phases, 
        pihalf_spacing=None, prep_params=None, cal_points=None,
        sequence_name='equatorial_sequence', upload=True):
    prep_params = {} if prep_params is None else prep_params
    seq = sequence.Sequence(sequence_name)
    for i, interleaved_pulse_list in enumerate(interleaved_pulse_list_list):
        for j, phase in enumerate(phases):
            seg = interleaved_pulse_list_equatorial_seg(
                qubit_names, operation_dict, interleaved_pulse_list, phase,
                pihalf_spacing=pihalf_spacing, prep_params=prep_params, segment_name=f'segment_{i}_{j}')
            seq.add(seg)
    if cal_points is not None:
        seq.extend(cal_points.create_segments(operation_dict, **prep_params))
    if upload:
        ps.Pulsar.get_instance().program_awgs(seq)
    return seq, np.arange(seq.n_acq_elements())


def measurement_induced_dephasing_seq(
        measured_qubit_names, dephased_qubit_names, operation_dict, 
        ro_amp_scales, phases, pihalf_spacing=None, prep_params=None,
        cal_points=None, upload=True, sequence_name='measurement_induced_dephasing_seq'):
    interleaved_pulse_list_list = []
    for i, ro_amp_scale in enumerate(ro_amp_scales):
        interleaved_pulse_list = generate_mux_ro_pulse_list(
            measured_qubit_names, operation_dict, 
            element_name=f'interleaved_readout_{i}')
        for pulse in interleaved_pulse_list:
            pulse['amplitude'] *= ro_amp_scale
            pulse['operation_type'] = None
        interleaved_pulse_list_list.append(interleaved_pulse_list)
    return interleaved_pulse_list_list_equatorial_seq(
        dephased_qubit_names, operation_dict, interleaved_pulse_list_list, 
        phases, pihalf_spacing=pihalf_spacing, prep_params=prep_params,
        cal_points=cal_points, sequence_name=sequence_name, upload=upload)

def multi_parity_multi_round_seq(ancilla_qubit_names,
                                 data_qubit_names,
                                 parity_map,
                                 CZ_map,
                                 prep,
                                 operation_dict,
                                 mode='tomo',
                                 parity_seperation=800e-9,
                                 rots_basis=('I', 'Y90', 'X90'),
                                 parity_loops=1,
                                 cal_points=None,
                                 prep_params=None,
                                 upload=True):
    seq_name = 'Multi_Parity_{}_round_sequence'.format(parity_loops)
    qb_names = ancilla_qubit_names + data_qubit_names

    # dummy pulses
    dummy_ro_1 = {'pulse_type': 'GaussFilteredCosIQPulse',
                 'I_channel': 'UHF1_ch1',
                 'Q_channel': 'UHF1_ch2',
                 'amplitude': 0.00001,
                 'pulse_length': 50e-09,
                 'pulse_delay': 0,
                 'mod_frequency': 900.0e6,
                 'phase': 0,
                 'phi_skew': 0,
                 'alpha': 1,
                 'gaussian_filter_sigma': 1e-09,
                 'nr_sigma': 2,
                 'phase_lock': True,
                 'basis_rotation': {},
                 'operation_type': 'RO'}
    dummy_ro_2 = {'pulse_type': 'GaussFilteredCosIQPulse',
                 'I_channel': 'UHF2_ch1',
                 'Q_channel': 'UHF2_ch2',
                 'amplitude': 0.00001,
                 'pulse_length': 50e-09,
                 'pulse_delay': 0,
                 'mod_frequency': 900.0e6,
                 'phase': 0,
                 'phi_skew': 0,
                 'alpha': 1,
                 'gaussian_filter_sigma': 1e-09,
                 'nr_sigma': 2,
                 'phase_lock': True,
                 'basis_rotation': {},
                 'operation_type': 'RO'}

    echo_pulses = [('Y180' + 's ' + dqb)
                   for n, dqb in enumerate(data_qubit_names)]


    parity_ops_list = []
    echoed_round = {}
    for i in range(len(parity_map)):
        echoed_round[parity_map[i]['round']] = False

    for i in range(len(parity_map)):
        parity_ops = []
        anc_name = parity_map[i]['ancilla']

        basis_op = 'I'

        if parity_map[i]['type'] == 'Z':
            basis_op = 'I'
        elif parity_map[i]['type'] == 'X':
            basis_op = 'Y90'
        elif parity_map[i]['type'] == 'Y':
            basis_op = 'X90'

        for n, dqb in enumerate(parity_map[i]['data']):
            if dqb in data_qubit_names:
                op = basis_op + ('' if n==0 else 's') + ' ' + dqb
                parity_ops.append(op)
        parity_ops.append('Y90 ' + anc_name)

        for n, dqb in enumerate(parity_map[i]['data']):
            op = 'CZ ' + anc_name + ' ' + dqb
            op = CZ_map.get(op, [op])
            ops = parity_ops+op
            if n==1 and anc_name=='qb4':
                ops.append('Y180 ' + anc_name)
                ops.append('Z180 ' + parity_map[i]['data'][-1])
                ops.append('Z180 ' + parity_map[i]['data'][-2])
                print('ECHO')
            elif n==0 and (anc_name=='qb3' or anc_name=='qb5'):
                ops.append('Y180 ' + anc_name)
                ops.append('Z180 ' + parity_map[i]['data'][-1])
                print('ECHO')
            parity_ops = ops

        parity_ops.append('I ' + anc_name)
        parity_ops.append('Y90s ' + anc_name)
        print('ECHO')

        for n, dqb in enumerate(parity_map[i]['data']):
            if dqb in data_qubit_names:
                op = ('m' if basis_op is not 'I' else '') + basis_op + ('' if n==0
                                                                        else
                's') + ' ' + dqb
                # op =  basis_op + ('' if n==0 else 's') + ' ' + dqb
                parity_ops.append(op)
        parity_ops.append('I ' + parity_map[i]['data'][-1])
        parity_ops.append('RO ' + anc_name)
        parity_ops_list.append(parity_ops)



    prep_ops = [{'g': 'I ', 'e': 'X180 ', '+': 'Y90 ', '-': 'mY90 '}[s] \
             + dqn for s, dqn in zip(prep, data_qubit_names)]
    prep_mode = False

    end_sequence = []
    if mode=='tomo':
        end_sequences = get_tomography_pulses(*data_qubit_names,
                                              basis_pulses=rots_basis)
    elif mode=='onoff':
        end_sequences = [[rot + ('s ' if i==0 else ' ') + dqb
                          for i, dqb in enumerate(data_qubit_names)]
                         for rot in rots_basis]
    elif mode=='preps':
        prep_ops = [[{'g': 'I ', 'e': 'X180 ', '+': 'Y90 ', '-': 'mY90 '}[s] \
                    + dqn for s, dqn in zip(preps, data_qubit_names)]
                    for preps in rots_basis]
        end_sequences = [['I ' + data_qubit_names[0]] for preps in rots_basis]
        prep_mode = True
    else:
        end_sequences = ['I ' + data_qubit_names[0]]

    first_readout = dict()
    rounds = 0
    for k in range(len(parity_map)):
        first_readout[parity_map[k]['round']] = True
        if parity_map[k]['round'] > rounds:
            rounds = parity_map[k]['round']

    all_pulsess = []
    for t, end_sequence in enumerate(end_sequences):
        all_pulses = []

        if prep_mode:
            prep_pulses = [deepcopy(operation_dict[op]) for op in
                                    prep_ops[t]]
        else:
            prep_pulses = [deepcopy(operation_dict[op]) for op in
                                    prep_ops]

        for pulse in prep_pulses:
            # pulse['element_name'] = f'prep_tomo_{t}'
            pulse['element_name'] = f'drive_tomo_{t}'
            pulse['ref_pulse'] = 'segment_start'
            pulse['pulse_delay'] = -pulse['sigma']*pulse['nr_sigma']
        all_pulses += prep_pulses

        for m in range(parity_loops):
            for round in first_readout.keys():
                first_readout[round] = True

            for k in range(len(parity_map)):
                round = parity_map[k]['round']
                anc_name = parity_map[k]['ancilla']

                for i, op in enumerate(parity_ops_list[k]):
                    all_pulses.append(deepcopy(operation_dict[op]))
                    if op == 'I '+anc_name:
                        all_pulses[-1]['basis_rotation'] = parity_map[k][
                            'phases']
                    if i == 0:
                        all_pulses[-1]['ref_pulse'] = 'segment_start'
                        all_pulses[-1]['pulse_delay'] = np.sum(
                            parity_seperation[:round])+m*np.sum(parity_seperation)
                    if 'CZ' not in op and 'RO' not in op:
                        all_pulses[-1]['element_name'] = f'drive_tomo_{t}'
                        # all_pulses[-1]['element_name'] = f'drive_{round}_loop' + \
                        #                                  f'_{m}_tomo_{t}'
                    elif 'CZ' in op:
                        all_pulses[-1]['element_name'] = f'flux_tomo_{t}'
                    if 'RO' in op:
                        all_pulses[-1]['element_name'] = f'ro_{round}_loop' + \
                                                         f'_{m}_tomo_{t}'
                        if first_readout[round] is True:
                            all_pulses[-1]['name'] = f'first_ro_{round}_loop' + \
                                f'_{m}_tomo_{t}'
                        else:
                            all_pulses[-1]['ref_pulse'] = f'first_ro_{round}' + \
                                f'_loop_{m}_tomo_{t}'
                            all_pulses[-1]['ref_point'] = 'start'

                        first_readout[round] = False

                # more hacking for dummy
                all_pulses.append(deepcopy(dummy_ro_1))
                all_pulses[-1]['element_name'] = f'ro_{round}_loop' + \
                                                 f'_{m}_tomo_{t}'
                all_pulses[-1]['ref_pulse'] = f'first_ro_{round}' + \
                                              f'_loop_{m}_tomo_{t}'
                all_pulses[-1]['ref_point'] = 'start'

                all_pulses.append(deepcopy(dummy_ro_2))
                all_pulses[-1]['element_name'] = f'ro_{round}_loop' + \
                                                 f'_{m}_tomo_{t}'
                all_pulses[-1]['ref_pulse'] = f'first_ro_{round}' + \
                                              f'_loop_{m}_tomo_{t}'
                all_pulses[-1]['ref_point'] = 'start'
            # if  (m!=parity_loops-1)  or ( (parity_loops%2==0)
            #                               and  m==parity_loops-1):
            if m != parity_loops - 1:
                # print('Logical Echo')
                for i, op in enumerate(echo_pulses):
                    all_pulses.append(deepcopy(operation_dict[op]))
                    all_pulses[-1]['element_name'] = f'drive_tomo_{t}'
                    # all_pulses[-1]['pulse_delay'] = -50e-9

        end_pulses = [deepcopy(operation_dict[op]) for op in end_sequence]

        for pulse in end_pulses:
            pulse['element_name'] = f'drive_tomo_{t}'
            pulse['ref_pulse'] = f'first_ro_{rounds}' + \
                                 f'_loop_{parity_loops-1}_tomo_{t}'
            pulse['pulse_delay'] = 200e-9 # to account for UHF deadtime
            pulse['ref_point'] = 'end'
        all_pulses += end_pulses
        all_pulses += generate_mux_ro_pulse_list(qb_names, operation_dict)
        all_pulsess.append(all_pulses)


    if prep_params is not None:
        all_pulsess_with_prep = \
            [add_preparation_pulses(seg, operation_dict, qb_names, **prep_params)
             for seg in all_pulsess]
    else:
        all_pulsess_with_prep = all_pulsess

    seq = pulse_list_list_seq(all_pulsess_with_prep, seq_name, upload=False)

    # add calibration segments
    if cal_points is not None:
        seq.extend(cal_points.create_segments(operation_dict, **prep_params))

    # This will currently only work with pre-selection
    ROs = (rounds+1)
    repeat_patern = (len(end_sequences), 1, (parity_loops, ROs), 1)
    for qbn in qb_names:
        pulse = 'RO ' + qbn
        repeat_dict = seq.repeat(pulse, operation_dict, repeat_patern)

    log.debug(repeat_dict)

    if upload:
        ps.Pulsar.get_instance().program_awgs(seq)

    log.debug('sweep_points: ', seq.n_acq_elements())
    return seq, np.arange(seq.n_acq_elements())


def ro_dynamic_phase_seq(hard_sweep_dict, qbp_name, qbr_names,
                         operation_dict, pulse_separation, init_state,
                         cal_points=None, prep_params=dict(), upload=True):

    """
    RO cross-dephasing measurement sequence. Measures the dynamic phase induced
    on qbr by a measurement tone on the pulsed qubit (qbp).
    Args:
        qbp_name: pulsed qubit name; RO pulse is applied on this qubit
        qbr_names: ramsey (measured) qubits
        phases: array of phases for the second piHalf pulse on qbr
        operation_dict: contains operation dicts from both qubits;
            !!! Must contain 'RO mux' which is the mux RO pulse only for
            the measured_qubits (qbr_names) !!!
        pulse_separation: separation between the two pi-half pulses, shouls be
            equal to integration length
        cal_points: use cal points
    """

    seq_name = 'ro_dynamic_phase_sequence'
    dummy_ro_1 = {'pulse_type': 'GaussFilteredCosIQPulse',
                  'I_channel': 'UHF1_ch1',
                  'Q_channel': 'UHF1_ch2',
                  'amplitude': 0.00001,
                  'pulse_length': 50e-09,
                  'pulse_delay': 0,
                  'mod_frequency': 900.0e6,
                  'phase': 0,
                  'phi_skew': 0,
                  'alpha': 1,
                  'gaussian_filter_sigma': 1e-09,
                  'nr_sigma': 2,
                  'phase_lock': True,
                  'basis_rotation': {},
                  'operation_type': 'RO'}
    dummy_ro_2 = {'pulse_type': 'GaussFilteredCosIQPulse',
                  'I_channel': 'UHF2_ch1',
                  'Q_channel': 'UHF2_ch2',
                  'amplitude': 0.00001,
                  'pulse_length': 50e-09,
                  'pulse_delay': 0,
                  'mod_frequency': 900.0e6,
                  'phase': 0,
                  'phi_skew': 0,
                  'alpha': 1,
                  'gaussian_filter_sigma': 1e-09,
                  'nr_sigma': 2,
                  'phase_lock': True,
                  'basis_rotation': {},
                  'operation_type': 'RO'}

    # put together n-qubit calibration point pulse lists
    # put together n-qubit ramsey pulse lists
    pulse_list = []
    for j, qbr_name in enumerate(qbr_names):
        pulse_list.append(deepcopy(operation_dict['X90 ' + qbr_name]))
        pulse_list[-1]['name'] = f'x1_{qbr_name}'
        pulse_list[-1]['ref_pulse'] = 'segment_start'
        pulse_list[-1]['refpoint'] = 'start'

    ro_probe = deepcopy(operation_dict['RO ' + qbp_name])
    pulse_list.append(ro_probe)
    pulse_list[-1]['name'] = f'ro_probe'
    pulse_list[-1]['element_name'] = f'ro_probe'
    pulse_list.append(dummy_ro_1)
    pulse_list[-1]['refpoint'] = 'start'
    pulse_list[-1]['element_name'] = f'ro_probe'
    pulse_list.append(dummy_ro_2)
    pulse_list[-1]['refpoint'] = 'start'
    pulse_list[-1]['element_name'] = f'ro_probe'

    for j, qbr_name in enumerate(qbr_names):
        pulse_list.append(deepcopy(operation_dict['X90 ' + qbr_name]))
        pulse_list[-1]['name'] = f'x2_{qbr_name}'
        pulse_list[-1]['ref_pulse'] = 'segment_start'
        pulse_list[-1]['refpoint'] = 'start'
        pulse_list[-1]['pulse_delay'] = pulse_separation

    ro_list = generate_mux_ro_pulse_list(qbr_names+[qbp_name], operation_dict)
    pulse_list += ro_list

    if init_state == 'e':
        pulse_list.append(deepcopy(operation_dict['X180 ' + qbp_name]))
        pulse_list[-1]['ref_pulse'] = 'segment_start'
        pulse_list[-1]['refpoint'] = 'start'
        pulse_list[-1]['pulse_delay'] = -100e-9

    params = {f'x2_{qbr_name}.{k}': v['values']
                   for k, v in hard_sweep_dict.items() for qbr_name in qbr_names}
    hsl = len(list(hard_sweep_dict.values())[0]['values'])
    params.update({f'ro_probe.amplitude': np.concatenate(
        [ro_probe['amplitude'] * np.ones(hsl // 2), np.zeros(hsl // 2)])})

    swept_pulses = sweep_pulse_params(pulse_list, params)

    swept_pulses_with_prep = \
        [add_preparation_pulses(p, operation_dict, [qbp_name], **prep_params)
         for p in swept_pulses]
    seq = pulse_list_list_seq(swept_pulses_with_prep, seq_name, upload=False)

    if cal_points is not None:
        # add calibration segments
        seq.extend(cal_points.create_segments(operation_dict, **prep_params))

    log.debug(seq)
    if upload:
        ps.Pulsar.get_instance().program_awgs(seq)

    return seq, np.arange(seq.n_acq_elements())


## Multi-qubit time-domain sequences ##

def n_qubit_rabi_seq(qubit_names, operation_dict, sweep_points, cal_points,
                     upload=True, n=1, for_ef=False,
                     last_ge_pulse=False, prep_params=dict()):
    '''
    Rabi sequence for n qubits.
    Args:
        qubit_names:     list of qubit names
        operation_dict:  operation_dict for all qubit in qubit_names
        sweep_points:    instance of SweepPoints class
        cal_points:      instance of CalibrationPoints class
        upload:          whether to upload sequence to instrument or not
        n:               number of pulses (1 is conventional Rabi)
        for_ef:          whether to do rabi between ef transition
        last_ge_pulse:   whether to use a ge pulse at the end of each segment
            for a rabi between ef transition
        prep_params:     qubit preparation params
    Returns:
        sequence (Sequence): sequence object
        segment_indices (list): array of range of n_segments including
            calibration_segments. To be used as sweep_points for the MC.
    '''

    seq_name = 'n_qubit_Rabi_sequence'

    pulse_list = []
    # add Rabi amplitudes segments
    for qbn in qubit_names:
        rabi_ops = ["X180_ef " + qbn if for_ef else "X180 " + qbn] * n
        if for_ef:
            rabi_ops = ["X180 " + qbn] + rabi_ops  # prepend ge pulse
            if last_ge_pulse:
                rabi_ops += ["X180 " + qbn]  # append ge pulse

        rabi_pulses = [deepcopy(operation_dict[op]) for op in rabi_ops]
        rabi_pulses[0]['ref_pulse'] = 'segment_start'
        for i in np.arange(1 if for_ef else 0, n + 1 if for_ef else n):
            rabi_pulses[i]["name"] = f"Rabi_{i-1 if for_ef else i}_{qbn}"

        pulse_list += rabi_pulses
    pulse_list += generate_mux_ro_pulse_list(qubit_names, operation_dict)

    params_to_sweep = {
        f'Rabi_{i}_{qbn}.amplitude': list(sweep_points[0].values())[j][0]
        for i in range(n) for j, qbn in enumerate(qubit_names)}
    swept_pulses = sweep_pulse_params(pulse_list, params_to_sweep)
    swept_pulses_with_prep = \
        [add_preparation_pulses(p, operation_dict, qubit_names, **prep_params)
         for p in swept_pulses]
    seq = pulse_list_list_seq(swept_pulses_with_prep, seq_name, upload=False)

    # add calibration segments
    seq.extend(cal_points.create_segments(operation_dict, **prep_params))

    # reuse sequencer memory by repeating readout pattern
    [seq.repeat_ro(f"RO {qbn}", operation_dict) for qbn in qubit_names]

    log.debug(seq)
    if upload:
        ps.Pulsar.get_instance().program_awgs(seq)

    return seq, np.arange(seq.n_acq_elements())


def n_qubit_ramsey_seq(qubit_names, operation_dict, sweep_points, cal_points,
                       artificial_detuning=0, upload=True, for_ef=False,
                       last_ge_pulse=False, prep_params=dict()):
    '''
    Ramsey sequence for n qubits.
    Args:
        qubit_names:     list of qubit names
        operation_dict:  operation_dict for all qubit in qubit_names
        sweep_points:    instance of SweepPoints class
        cal_points:      instance of CalibrationPoints class
        artificial_detunings:   Detuning of second pi-half pulse.
        upload:          whether to upload sequence to instrument or not
        n:               number of pulses (1 is conventional Rabi)
        for_ef:          whether to do rabi between ef transition
        last_ge_pulse:   whether to use a ge pulse at the end of each segment
            for a rabi between ef transition
        prep_params:     qubit preparation params
    Returns:
        sequence (Sequence): sequence object
        segment_indices (list): array of range of n_segments including
            calibration_segments. To be used as sweep_points for the MC.
    '''

    seq_name = 'n_qubit_Ramsey_sequence'

    pulse_list = []
    # add Ramsey segments
    for qbn in qubit_names:
        ramsey_ops = ["X90_ef " + qbn if for_ef else "X90 " + qbn] * 2
        if for_ef:
            ramsey_ops = ["X180 " + qbn] + ramsey_ops  # prepend ge pulse
            if last_ge_pulse:
                ramsey_ops += ["X180 " + qbn]  # append ge pulse

        ramsey_pulses = [deepcopy(operation_dict[op]) for op in ramsey_ops]
        ramsey_pulses[0]['ref_pulse'] = 'segment_start'
        ramsey_pulses[2 if for_ef else 1]["name"] = f"Ramsey_{qbn}"
        ramsey_pulses[2 if for_ef else 1]["ref_point"] = 'start'

        pulse_list += ramsey_pulses
    pulse_list += generate_mux_ro_pulse_list(qubit_names, operation_dict)

    params_to_sweep = {}
    for j, qbn in enumerate(qubit_names):
        times = list(sweep_points[0].values())[j][0]
        params_to_sweep.update({f'Ramsey_{qbn}.pulse_delay': times})
        params_to_sweep.update({
            f'Ramsey_{qbn}.phase':
                ((times-times[0])*artificial_detuning*360) % 360})
    swept_pulses = sweep_pulse_params(pulse_list, params_to_sweep)
    swept_pulses_with_prep = \
        [add_preparation_pulses(p, operation_dict, qubit_names, **prep_params)
         for p in swept_pulses]
    seq = pulse_list_list_seq(swept_pulses_with_prep, seq_name, upload=False)

    # add calibration segments
    seq.extend(cal_points.create_segments(operation_dict, **prep_params))

    # reuse sequencer memory by repeating readout pattern
    [seq.repeat_ro(f"RO {qbn}", operation_dict) for qbn in qubit_names]

    log.debug(seq)
    if upload:
        ps.Pulsar.get_instance().program_awgs(seq)

    return seq, np.arange(seq.n_acq_elements())


def n_qubit_qscale_seq(qubit_names, operation_dict, sweep_points, cal_points,
                       upload=True, for_ef=False,
                       last_ge_pulse=False, prep_params=dict()):
    '''
    DRAG pulse calibration sequence for n qubits.
    Args:
        qubit_names:     list of qubit names
        operation_dict:  operation_dict for all qubit in qubit_names
        sweep_points:    instance of SweepPoints class
        cal_points:      instance of CalibrationPoints class
        upload:          whether to upload sequence to instrument or not
        n:               number of pulses (1 is conventional Rabi)
        for_ef:          whether to do rabi between ef transition
        last_ge_pulse:   whether to use a ge pulse at the end of each segment
            for a rabi between ef transition
        prep_params:     qubit preparation params
    Returns:
        sequence (Sequence): sequence object
        segment_indices (list): array of range of n_segments including
            calibration_segments. To be used as sweep_points for the MC.
    '''

    seq_name = 'n_qubit_qscale_sequence'

    # Operations
    qscale_base_ops = [['X90', 'X180'], ['X90', 'Y180'], ['X90', 'mY180']]

    # add DRAG calibration segments
    final_pulses = []
    for base_ops in qscale_base_ops:
        pulse_list = []
        for qbn in qubit_names:
            qscale_ops = add_suffix(base_ops, "_ef" if for_ef else "")
            if for_ef:
                qscale_ops = ['X180'] + qscale_ops
                if last_ge_pulse:
                    qscale_ops += ["X180"]
            qscale_ops = add_suffix(qscale_ops, " " + qbn)

            qscale_pulses = [deepcopy(operation_dict[op]) for op in qscale_ops]
            qscale_pulses[0]['ref_pulse'] = 'segment_start'
            # name and reference swept pulse
            for i in range(len(base_ops)):
                idx = (1 if for_ef else 0) + i
                qscale_pulses[idx]["name"] = f"Qscale_{i}_{qbn}"
            pulse_list += qscale_pulses
        pulse_list += generate_mux_ro_pulse_list(qubit_names, operation_dict)

        params_to_sweep = {
            f'Qscale_*_{qbn}.motzoi': list(sweep_points[0].values())[j][0]
            for j, qbn in enumerate(qubit_names)}
        # print(params_to_sweep)
        # print(len(pulse_list))
        swept_pulses = sweep_pulse_params(pulse_list, params_to_sweep)
        # print('len(swept_pulses) ', len(swept_pulses))
        # from pprint import pprint
        # pprint(swept_pulses)
        swept_pulses_with_prep = \
            [add_preparation_pulses(p, operation_dict, qubit_names,
                                    **prep_params)
             for p in swept_pulses]
        final_pulses.append(swept_pulses_with_prep)

    # print()
    # print(len(final_pulses))
    # intertwine pulses in same order as base_ops
    # 1. get one list of list from the 3 lists of list
    f_p = np.array(final_pulses)
    reordered_pulses = [[X90X180, X90Y180, X90mY180]
                        for X90X180, X90Y180, X90mY180
                        in zip(f_p[0],  f_p[1], f_p[2])]
    # 2. reshape to list of list
    len_swp_pts = len(list(sweep_points[0].values())[0][0])
    final_pulses = np.squeeze(np.reshape(reordered_pulses,
                                         (3*len_swp_pts, -1))).tolist()
    # print(len(final_pulses))
    # for fp in final_pulses:
    #     pprint(fp)

    seq = pulse_list_list_seq(final_pulses, seq_name, upload=False)

    # add calibration segments
    seq.extend(cal_points.create_segments(operation_dict, **prep_params))

    # reuse sequencer memory by repeating readout pattern
    [seq.repeat_ro(f"RO {qbn}", operation_dict) for qbn in qubit_names]

    log.debug(seq)
    if upload:
        ps.Pulsar.get_instance().program_awgs(seq)

    return seq, np.arange(seq.n_acq_elements())


def n_qubit_t1_seq(qubit_names, operation_dict, sweep_points, cal_points,
                   upload=True, for_ef=False, last_ge_pulse=False,
                   prep_params=dict()):
    '''
    T1 sequence for n qubits.
    Args:
        qubit_names:     list of qubit names
        operation_dict:  operation_dict for all qubit in qubit_names
        sweep_points:    instance of SweepPoints class
        cal_points:      instance of CalibrationPoints class
        upload:          whether to upload sequence to instrument or not
        for_ef:          whether to do rabi between ef transition
        last_ge_pulse:   whether to use a ge pulse at the end of each segment
            for a rabi between ef transition
        prep_params:     qubit preparation params
    Returns:
        sequence (Sequence): sequence object
        segment_indices (list): array of range of n_segments including
            calibration_segments. To be used as sweep_points for the MC.
    '''

    seq_name = 'n_qubit_T1_sequence'

    pulse_list = []
    # add delays segments
    for j, qbn in enumerate(qubit_names):
        t1_ops = ["X180_ef " + qbn if for_ef else "X180 " + qbn]
        if for_ef:
            t1_ops = ["X180 " + qbn] + t1_ops  # prepend ge pulse
            if last_ge_pulse:
                t1_ops += ["X180 " + qbn]  # append ge pulse

        t1_pulses = [deepcopy(operation_dict[op]) for op in t1_ops]
        t1_pulses[0]['ref_pulse'] = 'segment_start'
        if for_ef and last_ge_pulse:
            t1_pulses[-1]['name'] = f"delayed_pulse_{qbn}"

        pulse_list += t1_pulses
    pulse_list += generate_mux_ro_pulse_list(qubit_names, operation_dict)
    if not (for_ef and last_ge_pulse):
        pulse_list[-len(qubit_names)]["name"] = f"delayed_pulse"

    params_to_sweep = {}
    for j, qbn in enumerate(qubit_names):
        delay_times = list(sweep_points[0].values())[j][0]
        if for_ef and last_ge_pulse:
            delays = np.array(delay_times)
            params_to_sweep.update({f'delayed_pulse_{qbn}.pulse_delay': delays})
        else:
            delays = np.array(delay_times) + pulse_list[-1]["pulse_delay"]
            params_to_sweep.update({f'delayed_pulse.pulse_delay': delays})

    swept_pulses = sweep_pulse_params(pulse_list, params_to_sweep)
    swept_pulses_with_prep = \
        [add_preparation_pulses(p, operation_dict, qubit_names, **prep_params)
         for p in swept_pulses]
    seq = pulse_list_list_seq(swept_pulses_with_prep, seq_name, upload=False)

    # add calibration segments
    seq.extend(cal_points.create_segments(operation_dict, **prep_params))

    # reuse sequencer memory by repeating readout pattern
    [seq.repeat_ro(f"RO {qbn}", operation_dict) for qbn in qubit_names]

    log.debug(seq)
    if upload:
        ps.Pulsar.get_instance().program_awgs(seq)

    return seq, np.arange(seq.n_acq_elements())


def n_qubit_echo_seq(qubit_names, operation_dict, sweep_points, cal_points,
                     artificial_detuning=0, upload=True, for_ef=False,
                     last_ge_pulse=False, prep_params=dict()):
    '''
    Echo sequence for n qubits.
    Args:
        qubit_names:     list of qubit names
        operation_dict:  operation_dict for all qubit in qubit_names
        sweep_points:    instance of SweepPoints class
        cal_points:      instance of CalibrationPoints class
        artificial_detunings:   Detuning of second pi-half pulse.
        upload:          whether to upload sequence to instrument or not
        n:               number of pulses (1 is conventional Rabi)
        for_ef:          whether to do rabi between ef transition
        last_ge_pulse:   whether to use a ge pulse at the end of each segment
            for a rabi between ef transition
        prep_params:     qubit preparation params
    Returns:
        sequence (Sequence): sequence object
        segment_indices (list): array of range of n_segments including
            calibration_segments. To be used as sweep_points for the MC.
    '''

    seq_name = 'n_qubit_Ramsey_sequence'

    pulse_list = []
    # add Echo segments
    for qbn in qubit_names:
        echo_ops = ["X90_ef " + qbn if for_ef else "X90 " + qbn]
        echo_ops = echo_ops + \
                     ["X180_ef " + qbn if for_ef else "X180 " + qbn] + \
                     echo_ops
        if for_ef:
            echo_ops = ["X180 " + qbn] + echo_ops  # prepend ge pulse
            if last_ge_pulse:
                echo_ops += ["X180 " + qbn]  # append ge pulse

        echo_ops = [deepcopy(operation_dict[op]) for op in echo_ops]
        echo_ops[0]['ref_pulse'] = 'segment_start'
        echo_ops[2 if for_ef else 1]["name"] = f"Echo_pi_{qbn}"
        echo_ops[2 if for_ef else 1]["ref_point"] = 'start'
        echo_ops[3 if for_ef else 2]["name"] = f"Echo_pihalf_{qbn}"
        echo_ops[3 if for_ef else 2]["ref_point"] = 'start'

        pulse_list += echo_ops
    pulse_list += generate_mux_ro_pulse_list(qubit_names, operation_dict)

    params_to_sweep = {}
    for j, qbn in enumerate(qubit_names):
        times = list(sweep_points[0].values())[j][0]
        params_to_sweep.update({f'Echo_pi_{qbn}.pulse_delay': times/2})
        params_to_sweep.update({f'Echo_pihalf_{qbn}.pulse_delay': times/2})
        params_to_sweep.update({
            f'Echo_pihalf_{qbn}.phase':
                ((times-times[0])*artificial_detuning*360) % 360})
    swept_pulses = sweep_pulse_params(pulse_list, params_to_sweep)
    swept_pulses_with_prep = \
        [add_preparation_pulses(p, operation_dict, qubit_names, **prep_params)
         for p in swept_pulses]
    seq = pulse_list_list_seq(swept_pulses_with_prep, seq_name, upload=False)

    # add calibration segments
    seq.extend(cal_points.create_segments(operation_dict, **prep_params))

    # reuse sequencer memory by repeating readout pattern
    [seq.repeat_ro(f"RO {qbn}", operation_dict) for qbn in qubit_names]

    log.debug(seq)
    if upload:
        ps.Pulsar.get_instance().program_awgs(seq)

    return seq, np.arange(seq.n_acq_elements())<|MERGE_RESOLUTION|>--- conflicted
+++ resolved
@@ -1636,18 +1636,11 @@
     return pulse_dict_list
 
 
-<<<<<<< HEAD
 def pygsti_seq(qb_names, pygsti_exp_list_list, operation_dict,
                upload=True, cal_points=None, prep_params=dict()):
-=======
-def pygsti_seq(qb_names, pygsti_listOfExperiments, operation_dict,
-               preselection=True, ro_spacing=1e-6,
-               seq_name=None, upload=True, upload_all=True,
-               return_seq=False, verbose=False):
     raise NotImplementedError(
         'pygsti_seq has not been '
         'converted to the latest waveform generation code and can not be used.')
->>>>>>> 48067e70
 
     seq_name = 'GST_sequence'
     sequences = []
