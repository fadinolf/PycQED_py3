import numpy as np
from copy import deepcopy
from pycqed.measurement.waveform_control.block import Block
from pycqed.measurement.waveform_control import sequence
from pycqed.measurement.waveform_control import pulsar as ps
from pycqed.measurement.pulse_sequences.single_qubit_tek_seq_elts import \
    sweep_pulse_params, add_preparation_pulses, pulse_list_list_seq
from pycqed.measurement.pulse_sequences.multi_qubit_tek_seq_elts import \
    generate_mux_ro_pulse_list

import logging
log = logging.getLogger(__name__)


def get_pulse_dict_from_pars(pulse_pars):
    '''
    Returns a dictionary containing pulse_pars for all the primitive pulses
    based on a single set of pulse_pars.
    Using this function deepcopies the pulse parameters preventing accidently
    editing the input dictionary.

    input args:
        pulse_pars: dictionary containing pulse_parameters
    return:
        pulses: dictionary of pulse_pars dictionaries
    '''
    pi_amp = pulse_pars['amplitude']
    pi2_amp = pulse_pars['amplitude']*pulse_pars['amp90_scale']

    pulses = {'I': deepcopy(pulse_pars),
              'X180': deepcopy(pulse_pars),
              'mX180': deepcopy(pulse_pars),
              'X90': deepcopy(pulse_pars),
              'mX90': deepcopy(pulse_pars),
              'Y180': deepcopy(pulse_pars),
              'mY180': deepcopy(pulse_pars),
              'Y90': deepcopy(pulse_pars),
              'mY90': deepcopy(pulse_pars)}

    pulses['I']['amplitude'] = 0
    pulses['mX180']['amplitude'] = -pi_amp
    pulses['X90']['amplitude'] = pi2_amp
    pulses['mX90']['amplitude'] = -pi2_amp
    pulses['Y180']['phase'] = 90
    pulses['mY180']['phase'] = 90
    pulses['mY180']['amplitude'] = -pi_amp

    pulses['Y90']['amplitude'] = pi2_amp
    pulses['Y90']['phase'] = 90
    pulses['mY90']['amplitude'] = -pi2_amp
    pulses['mY90']['phase'] = 90

    return pulses


def Ramsey_with_flux_pulse_meas_seq(thetas, qb, X90_separation, verbose=False,
                                    upload=True, return_seq=False,
                                    cal_points=False):
    '''
    Performs a Ramsey with interleaved Flux pulse

    Timings of sequence
           <----- |fluxpulse|
        |X90|  -------------------     |X90|  ---  |RO|
                                     sweep phase

    timing of the flux pulse relative to the center of the first X90 pulse

    Args:
        thetas: numpy array of phase shifts for the second pi/2 pulse
        qb: qubit object (must have the methods get_operation_dict(),
        get_drive_pars() etc.
        X90_separation: float (separation of the two pi/2 pulses for Ramsey
        verbose: bool
        upload: bool
        return_seq: bool

    Returns:
        if return_seq:
          seq: qcodes sequence
          el_list: list of pulse elements
        else:
            seq_name: string
    '''
    raise NotImplementedError(
        'Ramsey_with_flux_pulse_meas_seq has not been '
        'converted to the latest waveform generation code and can not be used.')

    qb_name = qb.name
    operation_dict = qb.get_operation_dict()
    pulse_pars = qb.get_drive_pars()
    RO_pars = qb.get_RO_pars()
    seq_name = 'Measurement_Ramsey_sequence_with_Flux_pulse'
    seq = sequence.Sequence(seq_name)
    el_list = []

    pulses = get_pulse_dict_from_pars(pulse_pars)
    flux_pulse = operation_dict["flux "+qb_name]
    # Used for checking dynamic phase compensation
    # if flux_pulse['amplitude'] != 0:
    #     flux_pulse['basis_rotation'] = {qb_name: -80.41028958782647}

    flux_pulse['ref_point'] = 'end'
    X90_2 = deepcopy(pulses['X90'])
    X90_2['pulse_delay'] = X90_separation - flux_pulse['pulse_delay'] \
                            - X90_2['nr_sigma']*X90_2['sigma']
    X90_2['ref_point'] = 'start'

    for i, theta in enumerate(thetas):
        X90_2['phase'] = theta*180/np.pi
        if cal_points and (i == (len(thetas)-4) or i == (len(thetas)-3)):
            el = multi_pulse_elt(i, station, [RO_pars])
        elif cal_points and (i == (len(thetas)-2) or i == (len(thetas)-1)):
            flux_pulse['amplitude'] = 0
            el = multi_pulse_elt(i, station,
                                 [pulses['X90'], flux_pulse, X90_2, RO_pars])
        else:
            el = multi_pulse_elt(i, station,
                                 [pulses['X90'], flux_pulse, X90_2, RO_pars])
        el_list.append(el)
        seq.append_element(el, trigger_wait=True)
    if upload:
        station.pulsar.program_awgs(seq, *el_list, verbose=verbose)

    if return_seq:
        return seq, el_list
    else:
        return seq_name


<<<<<<< HEAD
def dynamic_phase_seq(qb_name, hard_sweep_dict, operation_dict,
                      cz_pulse_name, num_cz_gates=1, cal_points=None,
                      prepend_n_cz=0,
                      qbs_operations=None, upload=False, prep_params=dict()):
=======
def dynamic_phase_seq(qb_names, hard_sweep_dict, operation_dict,
                      cz_pulse_name, cal_points=None,
                      upload=False, prep_params=None,
                      prepend_pulse_dicts=None):
>>>>>>> ba2ece31
    '''
    Performs a Ramsey with interleaved Flux pulse
    Sequence
                   |fluxpulse|
        |X90|  -------------------     |X90|  ---  |RO|
                                     sweep phase

    :param qb_names: (list) list of qubit names
    :param hard_sweep_dict: (dict) specifies the sweep information for
        the hard sweep. If None, will default to
            hard_sweep_params['phase'] = {
                'values': np.tile(np.linspace(0, 2 * np.pi, 6) * 180 / np.pi, 2),
                'unit': 'deg'}
    :param operation_dict: (list) list of pulse dictionaries for all qubits
        in qb_names
    :param cz_pulse_name: (str) name of the CZ pulse in the operation dict
    :param cal_points: (CalibrationPoints object)
    :param upload: (bool) whether to upload to AWGs
    :param prep_params: (dict) preparation parameters
    :param prepend_pulse_dicts: (list) list of pulse dictionaries to prepend
        to each segment
    '''

    seq_name = 'Dynamic_phase_seq'

<<<<<<< HEAD
    if qbs_operations is None:
        qbs_operations = []

    ge_half_start = deepcopy(operation_dict['X90 ' + qb_name])
    ge_half_start['name'] = 'pi_half_start'
    # ge_half_start['element_name'] = 'pi_half_start_el'
    ge_half_start['element_name'] = 'pi'

    if qbs_operations is not None:
        spec_pulses = [deepcopy(operation_dict[spec_op]) for
                       spec_op in qbs_operations]
        for sp in spec_pulses:
            sp['element_name'] = 'pi'
    else:
        spec_pulses = []

    flux_pulse_list = []
    for j in range(num_cz_gates):
        flux_pulse = deepcopy(operation_dict[cz_pulse_name])
        flux_pulse['name'] = f'flux_{j}'
        flux_pulse['element_name'] = 'flux_el'
        flux_pulse_list += [flux_pulse]
=======
    ge_half_start = [deepcopy(operation_dict['X90 ' + qb_name]) for qb_name in
                     qb_names]
    for i, p in enumerate(ge_half_start):
        p['name'] = f'pi_half_start_{qb_names[i]}'
        p['ref_pulse'] = 'start'
        p['element_name'] = 'pi_half_start'

    flux_pulse = deepcopy(operation_dict[cz_pulse_name])
>>>>>>> ba2ece31

    ge_half_end = [deepcopy(operation_dict['X90 ' + qb_name]) for qb_name in
                   qb_names]
    for i, p in enumerate(ge_half_end):
        p['name'] = f'pi_half_end_{qb_names[i]}'
        p['element_name'] = 'pi_half_end'
        p['ref_pulse'] = 'flux'

    ro_pulses = generate_mux_ro_pulse_list(qb_names, operation_dict)

    if prep_params is None:
        prep_params = {}
    if prepend_pulse_dicts is None:
        prepend_pulse_dicts = {}
    pulse_list = []
    for i, pp in enumerate(prepend_pulse_dicts):
        prepend_pulse = deepcopy(operation_dict[pp['op_code']])
        prepend_pulse['name'] = f'prepend_{i}'
        prepend_pulse.update(pp)
        pulse_list += [prepend_pulse]

    pulse_list += Block("ge_half_start pulses", ge_half_start).build()

<<<<<<< HEAD
    # pulse_list += [ge_half_start] + spec_pulses + [flux_pulse, ge_half_end,
    #               ro_pulse]
    pulse_list += [ge_half_start] + spec_pulses + flux_pulse_list + [ge_half_end,
                  ro_pulse]

=======
    flux_pulse['name'] = 'flux'
    pulse_list += [flux_pulse] + ge_half_end + ro_pulses
>>>>>>> ba2ece31
    hsl = len(list(hard_sweep_dict.values())[0]['values'])

    if 'amplitude' in flux_pulse and 'amplitude2' not in flux_pulse:
        params_to_set = ['amplitude']
    elif 'dv_dphi' in flux_pulse:
        params_to_set = ['dv_dphi']
    elif 'amplitude' in flux_pulse and 'amplitude2' in flux_pulse:
        params_to_set = ['amplitude', 'amplitude2']
    else:
        raise ValueError('Unknown flux pulse amplitude control parameter. '
                         'Cannot do measurement without flux pulse.')

    params = {f'flux.{param_to_set}':
              np.concatenate(
                             [flux_pulse[param_to_set] * np.ones(hsl // 2),
                              np.zeros(hsl // 2)]) for param_to_set in params_to_set
              }

    if 'aux_channels_dict' in flux_pulse:
        params.update({'flux.aux_channels_dict': np.concatenate([
            [flux_pulse['aux_channels_dict']] * (hsl // 2),
             [{}] * (hsl // 2)])})
    for qb_name in qb_names:
        params.update({f'pi_half_end_{qb_name}.{k}': v['values']
                       for k, v in hard_sweep_dict.items()})
    swept_pulses = sweep_pulse_params(pulse_list, params)
<<<<<<< HEAD
    # for k, p in enumerate(swept_pulses):
    #     for prepended_cz_idx in range(prepend_n_cz):
    #         fp = p[prepended_cz_idx]
    #         fp['element_name'] = 'flux_el_{}'.format(k)
    #     fp = p[prepend_n_cz + 1]
    #     fp['element_name'] = 'flux_el_{}'.format(k)
=======
>>>>>>> ba2ece31
    swept_pulses_with_prep = \
        [add_preparation_pulses(p, operation_dict, qb_names, **prep_params)
         for p in swept_pulses]
    seq = pulse_list_list_seq(swept_pulses_with_prep, seq_name, upload=False)

    if cal_points is not None:
        # add calibration segments
        seq.extend(cal_points.create_segments(operation_dict, **prep_params))

    log.debug(seq)
    if upload:
        ps.Pulsar.get_instance().program_awgs(seq)

    return seq, np.arange(seq.n_acq_elements())


<<<<<<< HEAD
def dynamic_phase_from_spec_seq(qb_name, qbdd_names, hard_sweep_dict,
                                operation_dict, cz_pulse_name, num_cz_gates=1,
                                flux1=True, flux2=True,
                                cal_points=None, prepend_n_cz=0,
                      qbs_operations=None, upload=False, prep_params=dict()):
    '''
    Performs a Ramsey with interleaved Flux pulse
    Sequence
                   |fluxpulse|
        |X90|  -------------------     |X90|  ---  |RO|
                                     sweep phase
    Optional: prepend n Flux pulses before starting ramsey
    '''

    seq_name = 'Dynamic_phase_seq'

    if qbs_operations is None:
        qbs_operations = []

    ge_half_start = deepcopy(operation_dict['X90 ' + qb_name])
    ge_half_start['name'] = 'pi_half_start'
    # ge_half_start['element_name'] = 'pi_half_start_el'
    ge_half_start['element_name'] = 'pi'

    if qbs_operations is not None:
        spec_pulses = [deepcopy(operation_dict[spec_op]) for
                       spec_op in qbs_operations]
        for i, sp in enumerate(spec_pulses):
            sp['element_name'] = 'pi'
            sp['name'] = f'spec_{i}'
    else:
        spec_pulses = []

    # flux_pulse = deepcopy(operation_dict[cz_pulse_name])
    # flux_pulse['name'] = 'flux'
    # flux_pulse['element_name'] = 'flux_el'

    dyn_decoupling_pulses = []
    flux_pulse_list = []
    for j in range(num_cz_gates):
        flux_pulse = deepcopy(operation_dict[cz_pulse_name])
        flux_pulse['name'] = f'flux_{j}'
        flux_pulse['element_name'] = 'flux_el'
        flux_pulse_list += [flux_pulse]

        dyn_decoupling_operations = [f'X180 {qb}' for qb in qbdd_names]
        dyn_decoupling_pulses_dummy = [deepcopy(operation_dict[op]) for op
                                 in dyn_decoupling_operations]
        for i, dd_pulse in enumerate(dyn_decoupling_pulses_dummy):
            dd_pulse['name'] = f'spec_dyn_dec_pulse_{qbdd_names[i]}_{j}'
            dd_pulse['element_name'] = 'pi'
            dd_pulse['ref_pulse'] = f'flux_{j}'
            dd_pulse['ref_point'] = 'middle'
            # dd_pulse['pulse_delay'] = delay/2
            dd_pulse['ref_point_new'] = 'middle' #'end'
            print("added dyn decoupling pulse")
        dyn_decoupling_pulses += dyn_decoupling_pulses_dummy

    ge_half_end = deepcopy(operation_dict['X90 ' + qb_name])
    ge_half_end['name'] = 'pi_half_end'
    # ge_half_end['element_name'] = 'pi_half_end_el'
    ge_half_end['element_name'] = 'pi'

    ro_pulse = deepcopy(operation_dict['RO ' + qb_name])

    pulse_list = [deepcopy(operation_dict[cz_pulse_name])
                  for _ in range(prepend_n_cz)]

    pulse_list += [ge_half_start] + spec_pulses + flux_pulse_list + \
                  [ge_half_end, ro_pulse] + dyn_decoupling_pulses

    hsl = len(list(hard_sweep_dict.values())[0]['values'])
    # if 'amplitude' in flux_pulse:
    #     param_to_set = 'amplitude'
    # elif 'dv_dphi' in flux_pulse:
    #     param_to_set = 'dv_dphi'
    # else:
    #     raise ValueError('Unknown flux pulse amplitude control parameter. '
    #                      'Cannot do measurement without flux pulse.')
    param_to_set = 'amplitude'

    for i, sp in enumerate(spec_pulses):
        if i==0:
            params = {f'spec_{i}.{param_to_set}': np.concatenate(
                [spec_pulses[i][param_to_set] * np.ones(hsl // 2), np.zeros(hsl
                                                                            // 2)])}
        else:
            params.update({f'spec_{i}.{param_to_set}': np.concatenate(
                [spec_pulses[i][param_to_set] * np.ones(hsl // 2),
                 np.zeros(hsl // 2)])})

    for fp in flux_pulse_list:
        if flux1 and flux2:
            params.update({fp['name'] + f'.{param_to_set}': np.concatenate(
                [fp[param_to_set] * np.ones(hsl // 2), fp[
                    param_to_set] * np.ones(hsl // 2)])})
            if 'aux_channels_dict' in fp:
                params.update({fp['name'] + '.aux_channels_dict': np.concatenate([
                    [fp['aux_channels_dict']] * (hsl // 2),
                    [fp['aux_channels_dict']] * (hsl // 2)])})
        if flux1 and not flux2:
            params.update({fp['name'] + f'.{param_to_set}': np.concatenate(
                [fp[param_to_set] * np.ones(hsl // 2),
                 np.zeros(hsl // 2)])})
            if 'aux_channels_dict' in fp:
                params.update({fp['name'] + '.aux_channels_dict': np.concatenate([
                    [fp['aux_channels_dict']] * (hsl // 2),
                    [{}] * (hsl // 2)])})
        if not flux1 and flux2:
            params.update({fp['name'] + f'.{param_to_set}': np.concatenate(
                [np.zeros(hsl // 2),
                 fp[param_to_set] * np.ones(hsl // 2)])})
            if 'aux_channels_dict' in fp:
                params.update({fp['name'] + '.aux_channels_dict': np.concatenate([
                    [{}] * (hsl // 2),
                    [fp['aux_channels_dict']] * (hsl // 2)])})
        if not flux1 and not flux2:
            params.update({fp['name'] + f'.{param_to_set}': np.concatenate(
                [np.zeros(hsl // 2), np.zeros(hsl // 2)])})
            if 'aux_channels_dict' in fp:
                params.update({fp['name'] + '.aux_channels_dict': np.concatenate([
                    [{}] * (hsl // 2),
                    [{}] * (hsl // 2)])})

    # if flux1 and flux2:
    #     params.update({f'flux.{param_to_set}': np.concatenate(
    #         [flux_pulse[param_to_set]*np.ones(hsl//2), flux_pulse[
    #             param_to_set]*np.ones(hsl//2)])})
    # if flux1 and not flux2:
    #     params.update({f'flux.{param_to_set}': np.concatenate(
    #         [flux_pulse[param_to_set]*np.ones(hsl//2), np.zeros(hsl//2)])})
    # if not flux1 and flux2:
    #     params.update({f'flux.{param_to_set}': np.concatenate(
    #         [np.zeros(hsl//2), flux_pulse[param_to_set]*np.ones(hsl//2)])})
    # if not flux1 and not flux2:
    #     params.update({f'flux.{param_to_set}': np.concatenate(
    #         [np.zeros(hsl//2), np.zeros(hsl//2)])})
    #
    # if 'aux_channels_dict' in flux_pulse:
    #     params.update({'flux.aux_channels_dict': np.concatenate([
    #         [flux_pulse['aux_channels_dict']] * (hsl // 2),
    #          [{}] * (hsl // 2)])})
    #
    #     if 'aux_channels_dict' in fp:
    #         params.update({fp['name'] + '.aux_channels_dict': np.concatenate([
    #             [fp['aux_channels_dict']] * (hsl // 2),
    #             [{}] * (hsl // 2)])})

    params.update({f'pi_half_end.{k}': v['values']
                   for k, v in hard_sweep_dict.items()})
    swept_pulses = sweep_pulse_params(pulse_list, params)
    # for k, p in enumerate(swept_pulses):
    #     for prepended_cz_idx in range(prepend_n_cz):
    #         fp = p[prepended_cz_idx]
    #         fp['element_name'] = 'flux_el_{}'.format(k)
    #     fp = p[prepend_n_cz + 1]
    #     fp['element_name'] = 'flux_el_{}'.format(k)
    swept_pulses_with_prep = \
        [add_preparation_pulses(p, operation_dict, [qb_name], **prep_params)
         for p in swept_pulses]
    seq = pulse_list_list_seq(swept_pulses_with_prep, seq_name, upload=False)

    if cal_points is not None:
        # add calibration segments
        seq.extend(cal_points.create_segments(operation_dict, **prep_params))

    log.debug(seq)
    if upload:
        ps.Pulsar.get_instance().program_awgs(seq)

    return seq, np.arange(seq.n_acq_elements())


def rabi_flux_pulse_sequence(amplitudes, cz_pulse_amp, qb_name,
                             operation_dict, cz_pulse_name, n=1,
                             delay=None, cal_points=None,
                             prep_params=dict(), upload=True):
    '''
    Performs X180 pulse on top of a fluxpulse

    Timings of sequence

       |          ----------           |X180|  ------------------------ |RO|
       |          ---    | --------- fluxpulse ---------- |
    '''

    seq_name = 'Fluxpulse_amplitude_sequence'
    drag_length = operation_dict['X180 ' + qb_name]['sigma'] * operation_dict[
        'X180 ' + qb_name]['nr_sigma']

    rabi_pulses = n*['']
    for i in range(n):
        rabi_pulse = deepcopy(operation_dict['X180 ' + qb_name])
        rabi_pulse['name'] = f'Rabi_{i}'
        rabi_pulse['element_name'] = 'Rabi_el'
        rabi_pulses[i] = rabi_pulse

    flux_pulse = deepcopy(operation_dict[cz_pulse_name])
    flux_pulse['name'] = 'FPA_Flux'
    flux_pulse['amplitude'] = cz_pulse_amp
    flux_pulse['pulse_length'] = (n+1) * drag_length
    flux_pulse['ref_pulse'] = f'Rabi_{n//2}'
    flux_pulse['ref_point'] = 'middle'
    flux_pulse['ref_point_new'] = 'middle'

    # if delay is None:
    #     delay = flux_pulse['pulse_length'] / 2
    # flux_pulse['pulse_delay'] = -flux_pulse.get('buffer_length_start',
    #                                             0) - delay

    ro_pulse = deepcopy(operation_dict['RO ' + qb_name])
    ro_pulse['name'] = 'FPA_Ro'
    # ro_pulse['ref_pulse'] = 'Rabi_0'
    # ro_pulse['ref_point'] = 'middle'
    # ro_pulse['pulse_delay'] = flux_pulse['pulse_length'] - delay + \
    #                           flux_pulse.get('buffer_length_end', 0)
    ro_pulse['ref_pulse'] = 'FPA_Flux'

    pulses = rabi_pulses + [flux_pulse, ro_pulse]
    swept_pulses = sweep_pulse_params(pulses,
                                      {f'Rabi_{i}.amplitude': amplitudes
                                       for i in range(n)})

    if cal_points is not None:
        # add calibration segments
        I = deepcopy(operation_dict['I ' + qb_name])
        I['name'] = 'Ical'
        X180 = deepcopy(operation_dict['X180 ' + qb_name])
        X180['name'] = 'X180cal'
        for i, cal_pulse in enumerate([I, X180]):
            cal_pulse['element_name'] = f'cal{i}'
            flux_pulse = deepcopy(operation_dict[cz_pulse_name])
            flux_pulse['name'] = 'cal_flux'
            flux_pulse['pulse_length'] = 2 * drag_length
            flux_pulse['amplitude'] = cz_pulse_amp
            flux_pulse['ref_pulse'] = cal_pulse['name']
            flux_pulse['ref_point'] = 'middle'
            flux_pulse['ref_point_new'] = 'middle'
            # delay = flux_pulse['pulse_length'] / 2
            # flux_pulse['pulse_delay'] = -flux_pulse.get(
            #     'buffer_length_start', 0) - delay
            ro_pulse = deepcopy(operation_dict['RO ' + qb_name])
            ro_pulse['name'] = 'cal_ro'
            ro_pulse['ref_pulse'] = 'cal_flux'
            # ro_pulse['ref_pulse'] = cal_pulse['name']
            # ro_pulse['ref_point'] = 'middle'
            # ro_pulse['pulse_delay'] = flux_pulse['pulse_length'] - delay + \
            #                           flux_pulse.get('buffer_length_end', 0)
            swept_pulses += [[cal_pulse, ro_pulse, flux_pulse]]
            swept_pulses += [[cal_pulse, ro_pulse, flux_pulse]]

    swept_pulses_with_prep = \
        [add_preparation_pulses(p, operation_dict, [qb_name], **prep_params)
         for p in swept_pulses]

    seq = pulse_list_list_seq(swept_pulses_with_prep, seq_name, upload=False)

    log.debug(seq)
    if upload:
        ps.Pulsar.get_instance().program_awgs(seq)

    return seq, np.arange(seq.n_acq_elements())


def fluxpulse_amplitude_sequence(amplitudes, freqs, qbr_name, operation_dict,
                                 flux_pulse_name_qbr, delay, qbf_name=None,
                                 flux_pulse_name_qbf=None, cal_points=None,
                                 prep_params=dict(), upload=True):
    '''
    Performs X180 pulse on top of a fluxpulse

    qbr_name: name of the qubit on which the measurement is done
    qbf_name: name of another qubit that just gets a flux pulse; this allows
        to measure frequency of qbr in the presence of a flux pulse on qbf

    Timings of sequence

       |          ----------           |X180|  ------------------------ |RO|
       |          ---    | --------- fluxpulse ---------- |
    '''

    seq_name = 'Fluxpulse_amplitude_sequence'
    ge_pulse = deepcopy(operation_dict['X180 ' + qbr_name])
    ge_pulse['name'] = 'FPA_Pi'
    ge_pulse['element_name'] = 'FPA_Pi_el'

    flux_pulse = deepcopy(operation_dict[flux_pulse_name_qbr])
    flux_pulse['name'] = 'FPA_Flux'
    flux_pulse['ref_pulse'] = 'FPA_Pi'
    flux_pulse['ref_point'] = 'middle'
    if delay is None:
        delay = flux_pulse['pulse_length'] / 2
    flux_pulse['pulse_delay'] = -flux_pulse.get('buffer_length_start',
                                                0) - delay

    ro_pulse = deepcopy(operation_dict['RO ' + qbr_name])
    ro_pulse['name'] = 'FPA_Ro'
    ro_pulse['ref_pulse'] = 'FPA_Pi'
    ro_pulse['ref_point'] = 'middle'

    ro_pulse['pulse_delay'] = flux_pulse['pulse_length'] - delay + \
                              flux_pulse.get('buffer_length_end', 0)

    if qbf_name is not None:
        assert flux_pulse_name_qbf is not None
        flux_pulse2 = deepcopy(operation_dict[flux_pulse_name_qbf])
        flux_pulse2['ref_pulse'] = 'FPA_Flux'
        flux_pulse2['ref_point'] = 'start'
        pulses = [ge_pulse, flux_pulse, flux_pulse2, ro_pulse]
    else:
        pulses = [ge_pulse, flux_pulse, ro_pulse]

    swept_pulses = sweep_pulse_params(pulses,
                                      {'FPA_Flux.amplitude': amplitudes})

    swept_pulses_with_prep = \
        [add_preparation_pulses(p, operation_dict, [qbr_name], **prep_params)
         for p in swept_pulses]

    seq = pulse_list_list_seq(swept_pulses_with_prep, seq_name, upload=False)

    if cal_points is not None:
        # add calibration segments
        seq.extend(cal_points.create_segments(operation_dict, **prep_params))

    log.debug(seq)
    if upload:
        ps.Pulsar.get_instance().program_awgs(seq)

    return seq, np.arange(seq.n_acq_elements()), freqs


def ramsey_flux_pulse_seq(qb_name, times, operation_dict,
                          cz_pulse_name, cz_pulse_amp,
                          artificial_detunings=0,
                          cal_points=None,
                          upload=False, prep_params=dict()):
=======
def Ramsey_time_with_flux_seq(qb_name, hard_sweep_dict, operation_dict,
                            cz_pulse_name,
                            artificial_detunings=0,
                            cal_points=None,
                            upload=False, prep_params=None):
>>>>>>> ba2ece31
    '''
    Performs a Ramsey with interleaved Flux pulse
    Sequence
      | ----------  fluxpulse  ---------------  |
        |X90|  -------------------     |X90|  ---  |RO|
                                     sweep time
    '''
    if prep_params is None:
        prep_params = {}

    seq_name = 'Ramsey_flux_seq'

    drag_length = operation_dict['X180 ' + qb_name]['sigma'] * operation_dict[
        'X180 ' + qb_name]['nr_sigma']

    flux_pulse = deepcopy(operation_dict[cz_pulse_name])
    flux_pulse['name'] = 'flux'
    flux_pulse['element_name'] = 'flux_el'
    flux_pulse['pulse_delay'] = - drag_length -flux_pulse.get(
        'buffer_length_start', 0)
    flux_pulse['amplitude'] = cz_pulse_amp
    flux_pulse['ref_point'] = 'start'
    flux_pulse['ref_pulse'] = 'Ramsey_x1'

    ramsey_ops = ["X90"] * 2
    ramsey_ops += ["RO"]
    ramsey_ops = add_suffix(ramsey_ops, " " + qb_name)

    # pulses
    ramsey_pulses = [deepcopy(operation_dict[op]) for op in ramsey_ops]
    ramsey_pulses[-1]['ref_pulse'] = 'flux'
    ramsey_pulses += [flux_pulse]

    # name and reference swept pulse
    ramsey_pulses[0]["name"] = f"Ramsey_x1"
    ramsey_pulses[1]["name"] = f"Ramsey_x2"
    ramsey_pulses[1]['ref_point'] = 'start'


    # compute dphase
    a_d = artificial_detunings if np.ndim(artificial_detunings) == 1 \
        else [artificial_detunings]
    dphase = [((t - times[0]) * a_d[i % len(a_d)] * 360) % 360
              for i, t in enumerate(times)]
    # sweep pulses
    params = {f'Ramsey_x2.pulse_delay': times}
    params.update({f'Ramsey_x2.phase': dphase})
    params.update({f'flux.pulse_length': times+3*drag_length})
    swept_pulses = sweep_pulse_params(ramsey_pulses, params)

    if cal_points is not None:
        # add cal points
        I = deepcopy(operation_dict['I ' + qb_name])
        I['name'] = 'Ical'
        X180 = deepcopy(operation_dict['X180 ' + qb_name])
        X180['name'] = 'X180cal'
        for i, cal_pulse in enumerate([I, X180]):
            cal_pulse['element_name'] = f'cal{i}'
            flux_pulse = deepcopy(operation_dict[cz_pulse_name])
            flux_pulse['name'] = 'cal_flux'
            flux_pulse['amplitude'] = cz_pulse_amp
            flux_pulse['pulse_length'] = 3*drag_length
            flux_pulse['ref_pulse'] = cal_pulse['name']
            flux_pulse['ref_point'] = 'middle'
            delay = flux_pulse['pulse_length'] / 2
            flux_pulse['pulse_delay'] = -flux_pulse.get('buffer_length_start',
                                                        0) - delay
            RO = deepcopy(operation_dict['RO ' + qb_name])
            RO['ref_pulse'] = 'cal_flux'
            swept_pulses += [[cal_pulse, RO, flux_pulse]]
            swept_pulses += [[cal_pulse, RO, flux_pulse]]

    swept_pulses_with_prep = \
        [add_preparation_pulses(p, operation_dict, [qb_name], **prep_params)
         for p in swept_pulses]

    seq = pulse_list_list_seq(swept_pulses_with_prep, seq_name, upload=False)

    # if cal_points is not None:
    #     # add calibration segments
    #     seq.extend(cal_points.create_segments(operation_dict, **prep_params))

    log.debug(seq)
    if upload:
        ps.Pulsar.get_instance().program_awgs(seq)

    return seq, np.arange(seq.n_acq_elements())


def chevron_seqs(qbc_name, qbt_name, qbr_name, hard_sweep_dict, soft_sweep_dict,
                 operation_dict, cz_pulse_name, num_cz_gates=1,
                 prep_params=None,
                 cal_points=None, upload=True):
    '''
    chevron sequence (sweep of the flux pulse length)

    Timings of sequence
                                  <-- length -->
    qb_control:    |X180|  ---   |  fluxpulse   |

    qb_target:     |X180|  --------------------------------------  |RO|

   '''
    if prep_params is None:
        prep_params = {}

    seq_name = 'Chevron_sequence'

    ge_pulse_qbc = deepcopy(operation_dict['X180 ' + qbc_name])
    ge_pulse_qbc['name'] = 'chevron_pi_qbc'
    ge_pulse_qbt = deepcopy(operation_dict['X180s ' + qbt_name])
    ge_pulse_qbt['name'] = 'chevron_pi_qbt'
    ge_pulse_qbt['ref_point'] = 'end'
    ge_pulse_qbt['ref_point_new'] = 'end'
    for ge_pulse in [ge_pulse_qbc, ge_pulse_qbt]:
        ge_pulse['element_name'] = 'chevron_pi_el'

    flux_pulse = deepcopy(operation_dict[cz_pulse_name])
    flux_pulse['name'] = 'chevron_flux'
    flux_pulse['element_name'] = 'chevron_flux_el'

    ro_pulses = generate_mux_ro_pulse_list([qbr_name],
                                           operation_dict)
    if 'pulse_length' in hard_sweep_dict:
        # add buffers to this delay (only used for FLIP Pulse
        nr_flux_buffer = 4 if flux_pulse['pulse_type'] == 'BufferedNZFLIPPulse' \
            else 2  # for NZ pulse we have four buffers
        max_flux_length = max(hard_sweep_dict['pulse_length']['values'])
        ro_pulses[0]['ref_pulse'] = 'chevron_pi_qbc'
        ro_pulses[0]['pulse_delay'] = num_cz_gates * \
            (max_flux_length + flux_pulse.get('buffer_length_start', 0) + \
            flux_pulse.get('buffer_length_end', 0) + \
            # applies to FLIP gate only. An additional buffer, that can be used to make sure the FPs have rising edges
            # at different times.
            nr_flux_buffer*flux_pulse.get('flux_buffer_length', 0) + \
            nr_flux_buffer*flux_pulse.get('flux_buffer_length2', 0))

    ssl = len(list(soft_sweep_dict.values())[0]['values'])
    sequences = []
    for i in range(ssl):
        fp_list = []
        flux_p = deepcopy(flux_pulse)
        flux_p.update({k: v['values'][i] for k, v in soft_sweep_dict.items()})
        for j in range(num_cz_gates):
            fp = deepcopy(flux_p)
            fp['name'] = f'chevron_flux_{j}'
            fp_list += [fp]
        pulses = [ge_pulse_qbc, ge_pulse_qbt] + fp_list + ro_pulses
        swept_pulses = sweep_pulse_params(pulses, {
            f'chevron_flux_{j}.{k}': v['values']
            for k, v in hard_sweep_dict.items() for j in range(num_cz_gates)
        })
        swept_pulses_with_prep = \
            [add_preparation_pulses(p, operation_dict, [qbc_name, qbt_name],
                                    **prep_params)
             for p in swept_pulses]
        seq = pulse_list_list_seq(swept_pulses_with_prep,
                                  seq_name+f'_{i}', upload=False)
        if cal_points is not None:
            seq.extend(cal_points.create_segments(operation_dict,
                                                  **prep_params))
        sequences.append(seq)

    # reuse sequencer memory by repeating readout pattern
    # 1. get all readout pulse names (if they are on different uhf,
    # they will be applied to different channels)
    ro_pulse_names = [f"RO {qbn}" for qbn in [qbr_name]]
    # 2. repeat readout for each ro_pulse.
    for seq in sequences:
        [seq.repeat_ro(pn, operation_dict) for pn in ro_pulse_names]
    if upload:
        ps.Pulsar.get_instance().program_awgs(sequences[0])

    return sequences, np.arange(sequences[0].n_acq_elements()), np.arange(ssl)


def fluxpulse_scope_sequence(
        delays, freqs, qb_name, operation_dict, cz_pulse_name,
        ro_pulse_delay=100e-9, cal_points=None, prep_params=None, upload=True):
    '''
    Performs X180 pulse on top of a fluxpulse

    Timings of sequence

       |          ----------           |X180|  ----------------------------  |RO|
       |        ---      | --------- fluxpulse ---------- |
                         <-  delay  ->
    '''
    if prep_params is None:
        prep_params = {}

    seq_name = 'Fluxpulse_scope_sequence'
    ge_pulse = deepcopy(operation_dict['X180 ' + qb_name])
    ge_pulse['name'] = 'FPS_Pi'
    ge_pulse['element_name'] = 'FPS_Pi_el'

    flux_pulse = deepcopy(operation_dict[cz_pulse_name])
    flux_pulse['name'] = 'FPS_Flux'
    flux_pulse['ref_pulse'] = 'FPS_Pi'
    flux_pulse['ref_point'] = 'middle'
    flux_pulse_delays = -delays - flux_pulse.get('buffer_length_start', 0)

    ro_pulse = deepcopy(operation_dict['RO ' + qb_name])
    ro_pulse['name'] = 'FPS_Ro'
    ro_pulse['ref_pulse'] = 'FPS_Pi'
    ro_pulse['ref_point'] = 'end'
    ro_pulse['pulse_delay'] = ro_pulse_delay

    pulses = [ge_pulse, flux_pulse, ro_pulse]
    swept_pulses = sweep_pulse_params(
        pulses, {'FPS_Flux.pulse_delay': flux_pulse_delays})

    swept_pulses_with_prep = \
        [add_preparation_pulses(p, operation_dict, [qb_name], **prep_params)
         for p in swept_pulses]

    seq = pulse_list_list_seq(swept_pulses_with_prep, seq_name, upload=False)

    if cal_points is not None:
        # add calibration segments
        seq.extend(cal_points.create_segments(operation_dict, **prep_params))

    seq.repeat_ro(f"RO {qb_name}", operation_dict)

    log.debug(seq)
    if upload:
        ps.Pulsar.get_instance().program_awgs(seq)

    return seq, np.arange(seq.n_acq_elements()), freqs


def fluxpulse_amplitude_sequence(amplitudes,
                                 freqs,
                                 qb_name,
                                 operation_dict,
                                 cz_pulse_name,
                                 delay=None,
                                 cal_points=None,
                                 prep_params=None,
                                 upload=True):
    '''
    Performs X180 pulse on top of a fluxpulse

    Timings of sequence

       |          ----------           |X180|  ------------------------ |RO|
       |          ---    | --------- fluxpulse ---------- |
    '''
    if prep_params is None:
        prep_params = {}

    seq_name = 'Fluxpulse_amplitude_sequence'
    ge_pulse = deepcopy(operation_dict['X180 ' + qb_name])
    ge_pulse['name'] = 'FPA_Pi'
    ge_pulse['element_name'] = 'FPA_Pi_el'

    flux_pulse = deepcopy(operation_dict[cz_pulse_name])
    flux_pulse['name'] = 'FPA_Flux'
    flux_pulse['ref_pulse'] = 'FPA_Pi'
    flux_pulse['ref_point'] = 'middle'

    if delay is None:
        delay = flux_pulse['pulse_length'] / 2

    flux_pulse['pulse_delay'] = -flux_pulse.get('buffer_length_start',
                                                0) - delay

    ro_pulse = deepcopy(operation_dict['RO ' + qb_name])
    ro_pulse['name'] = 'FPA_Ro'
    ro_pulse['ref_pulse'] = 'FPA_Pi'
    ro_pulse['ref_point'] = 'middle'


    ro_pulse['pulse_delay'] = flux_pulse['pulse_length'] - delay + \
                              flux_pulse.get('buffer_length_end', 0)

    pulses = [ge_pulse, flux_pulse, ro_pulse]
    swept_pulses = sweep_pulse_params(pulses,
                                      {'FPA_Flux.amplitude': amplitudes})

    swept_pulses_with_prep = \
        [add_preparation_pulses(p, operation_dict, [qb_name], **prep_params)
         for p in swept_pulses]

    seq = pulse_list_list_seq(swept_pulses_with_prep, seq_name, upload=False)

    if cal_points is not None:
        # add calibration segments
        seq.extend(cal_points.create_segments(operation_dict, **prep_params))

    log.debug(seq)
    if upload:
        ps.Pulsar.get_instance().program_awgs(seq)

    return seq, np.arange(seq.n_acq_elements()), freqs


def T2_freq_sweep_seq(amplitudes,
                      qb_name,
                      operation_dict,
                      cz_pulse_name,
                      flux_lengths,
                      phases,
                      cal_points=None,
                      upload=True):
    '''
    Performs a X180 pulse before changing the qubit frequency with the flux

    Timings of sequence

       |          ---|X180|  ------------------------------|RO|
       |          --------| --------- fluxpulse ---------- |
    '''

    len_amp = len(amplitudes)
    len_flux = len(flux_lengths)
    len_phase = len(phases)
    amplitudes = np.repeat(amplitudes, len_flux * len_phase)
    flux_lengths = np.tile(np.repeat(flux_lengths, len_phase), len_amp)
    phases = np.tile(phases, len_flux * len_amp)

    seq_name = 'T2_freq_sweep_seq'
    ge_pulse = deepcopy(operation_dict['X90 ' + qb_name])
    ge_pulse['name'] = 'DF_X90'
    ge_pulse['element_name'] = 'DF_X90_el'

    flux_pulse = deepcopy(operation_dict[cz_pulse_name])
    flux_pulse['name'] = 'DF_Flux'
    flux_pulse['ref_pulse'] = 'DF_X90'
    flux_pulse['ref_point'] = 'end'
    flux_pulse['pulse_delay'] = 0  #-flux_pulse.get('buffer_length_start', 0)

    ge_pulse2 = deepcopy(operation_dict['X90 ' + qb_name])
    ge_pulse2['name'] = 'DF_X90_2'
    ge_pulse2['ref_pulse'] = 'DF_Flux'
    ge_pulse2['ref_point'] = 'end'
    ge_pulse2['pulse_delay'] = 0
    ge_pulse2['element_name'] = 'DF_X90_el'

    ro_pulse = deepcopy(operation_dict['RO ' + qb_name])
    ro_pulse['name'] = 'DF_Ro'
    ro_pulse['ref_pulse'] = 'DF_X90_2'
    ro_pulse['ref_point'] = 'end'
    ro_pulse['pulse_delay'] = 0

    pulses = [ge_pulse, flux_pulse, ge_pulse2, ro_pulse]

    swept_pulses = sweep_pulse_params(
        pulses, {
            'DF_Flux.amplitude': amplitudes,
            'DF_Flux.pulse_length': flux_lengths,
            'DF_X90_2.phase': phases
        })

    seq = pulse_list_list_seq(swept_pulses, seq_name, upload=False)

    if cal_points is not None:
        # add calibration segments
        seq.extend(cal_points.create_segments(operation_dict))

    seq.repeat_ro('RO ' + qb_name, operation_dict)

    if upload:
        ps.Pulsar.get_instance().program_awgs(seq)

    return seq, np.arange(seq.n_acq_elements())


def T1_freq_sweep_seq(amplitudes,
                   qb_name,
                   operation_dict,
                   cz_pulse_name,
                   flux_lengths,
                   cal_points=None,
                   upload=True,
                   prep_params=None):
    '''
    Performs a X180 pulse before changing the qubit frequency with the flux

    Timings of sequence

       |          ---|X180|  ------------------------------|RO|
       |          --------| --------- fluxpulse ---------- |
    '''
    if prep_params is None:
        prep_params = {}

    len_amp = len(amplitudes)
    amplitudes = np.repeat(amplitudes, len(flux_lengths))
    flux_lengths = np.tile(flux_lengths, len_amp)

    seq_name = 'T1_freq_sweep_sequence'
    ge_pulse = deepcopy(operation_dict['X180 ' + qb_name])
    ge_pulse['name'] = 'DF_Pi'
    ge_pulse['element_name'] = 'DF_Pi_el'

    flux_pulse = deepcopy(operation_dict[cz_pulse_name])
    flux_pulse['name'] = 'DF_Flux'
    flux_pulse['ref_pulse'] = 'DF_Pi'
    flux_pulse['ref_point'] = 'end'
    flux_pulse['pulse_delay'] = 0  #-flux_pulse.get('buffer_length_start', 0)

    ro_pulse = deepcopy(operation_dict['RO ' + qb_name])
    ro_pulse['name'] = 'DF_Ro'
    ro_pulse['ref_pulse'] = 'DF_Flux'
    ro_pulse['ref_point'] = 'end'

    ro_pulse['pulse_delay'] = flux_pulse.get('buffer_length_end', 0)

    pulses = [ge_pulse, flux_pulse, ro_pulse]

    swept_pulses = sweep_pulse_params(pulses, {
        'DF_Flux.amplitude': amplitudes,
        'DF_Flux.pulse_length': flux_lengths
    })

    swept_pulses_with_prep = \
        [add_preparation_pulses(p, operation_dict, [qb_name], **prep_params)
         for p in swept_pulses]
    seq = pulse_list_list_seq(swept_pulses_with_prep, seq_name, upload=False)

    if cal_points is not None:
        # add calibration segments
        seq.extend(cal_points.create_segments(operation_dict, **prep_params))

    seq.repeat_ro('RO ' + qb_name, operation_dict)

    if upload:
        ps.Pulsar.get_instance().program_awgs(seq)

    return seq, np.arange(seq.n_acq_elements())


def cz_bleed_through_phase_seq(phases, qb_name, CZ_pulse_name, CZ_separation,
                               operation_dict, oneCZ_msmt=False, nr_cz_gates=1,
                               verbose=False, upload=True, return_seq=False,
                               upload_all=True, cal_points=True):
    '''
    Performs a Ramsey-like with interleaved Flux pulse

    Timings of sequence
                           CZ_separation
    |CZ|-|CZ|- ... -|CZ| <---------------> |X90|-|CZ|-|X90|-|RO|

    Args:
        end_times: numpy array of delays after second CZ pulse
        qb: qubit object (must have the methods get_operation_dict(),
            get_drive_pars() etc.
        CZ_pulse_name: str of the form
            'CZ ' + qb_target.name + ' ' + qb_control.name
        X90_separation: float (separation of the two pi/2 pulses for Ramsey
        verbose: bool
        upload: bool
        return_seq: bool

    Returns:
        if return_seq:
          seq: qcodes sequence
          el_list: list of pulse elements
        else:
            seq_name: string
    '''
    raise NotImplementedError(
        'cz_bleed_through_phase_seq has not been '
        'converted to the latest waveform generation code and can not be used.')

    # if maximum_CZ_separation is None:
    #     maximum_CZ_separation = CZ_separation

    seq_name = 'CZ Bleed Through phase sweep'
    seq = sequence.Sequence(seq_name)
    el_list = []

    X90_1 = deepcopy(operation_dict['X90 ' + qb_name])
    X90_2 = deepcopy(operation_dict['X90 ' + qb_name])
    RO_pars = deepcopy(operation_dict['RO ' + qb_name])
    CZ_pulse1 = deepcopy(operation_dict[CZ_pulse_name])
    CZ_pulse_len = CZ_pulse1['pulse_length']
    drag_pulse_len = deepcopy(X90_1['sigma']* X90_1['nr_sigma'])
    spacerpulse = {'pulse_type': 'SquarePulse',
                   'channel': X90_1['I_channel'],
                   'amplitude': 0.0,
                   'length': CZ_separation - drag_pulse_len,
                   'ref_point': 'end',
                   'pulse_delay': 0}
    if oneCZ_msmt:
        spacerpulse_X90 = {'pulse_type': 'SquarePulse',
                           'channel': X90_1['I_channel'],
                           'amplitude': 0.0,
                           'length': CZ_pulse1['buffer_length_start'] +
                                     CZ_pulse1['buffer_length_end'] +
                                     CZ_pulse_len,
                           'ref_point': 'end',
                           'pulse_delay': 0}
        main_pulse_list = [CZ_pulse1, spacerpulse,
                           X90_1, spacerpulse_X90]
    else:
        CZ_pulse2 = deepcopy(operation_dict[CZ_pulse_name])
        main_pulse_list = int(nr_cz_gates)*[CZ_pulse1]
        main_pulse_list += [spacerpulse, X90_1, CZ_pulse2]
    el_main = multi_pulse_elt(0, station,  main_pulse_list,
                              trigger=True, name='el_main')
    el_list.append(el_main)

    if upload_all:
        upload_AWGs = 'all'
        upload_channels = 'all'
        # else:
        # upload_AWGs = [station.pulsar.get(CZ_pulse1['channel'] + '_AWG')] + \
        #               [station.pulsar.get(ch + '_AWG') for ch in
        #                CZ_pulse1['aux_channels_dict']]
        # upload_channels = [CZ_pulse1['channel']] + \
        #                   list(CZ_pulse1['aux_channels_dict'])

    for i, theta in enumerate(phases):
        if cal_points and (theta == phases[-4] or theta == phases[-3]):
            el = multi_pulse_elt(i, station,
                                 [operation_dict['I ' + qb_name], RO_pars],
                                 name='el_{}'.format(i+1), trigger=True)
            el_list.append(el)
            seq.append('e_{}'.format(3*i), 'el_{}'.format(i+1),
                       trigger_wait=True)
        elif cal_points and (theta == phases[-2] or theta == phases[-1]):
            el = multi_pulse_elt(i, station,
                                 [operation_dict['X180 ' + qb_name], RO_pars],
                                 name='el_{}'.format(i+1), trigger=True)
            el_list.append(el)
            seq.append('e_{}'.format(3*i), 'el_{}'.format(i+1),
                       trigger_wait=True)
        else:
            X90_2['phase'] = theta*180/np.pi
            el = multi_pulse_elt(i+1, station, [X90_2, RO_pars], trigger=False,
                                 name='el_{}'.format(i+1),
                                 previous_element=el_main)
            el_list.append(el)

            seq.append('m_{}'.format(i), 'el_main',  trigger_wait=True)
            seq.append('e_{}'.format(3*i), 'el_{}'.format(i+1),
                       trigger_wait=False)

    if upload:
        station.pulsar.program_awgs(seq, *el_list,
                                    AWGs=upload_AWGs,
                                    channels=upload_channels,
                                    verbose=verbose)
    if return_seq:
        return seq, el_list
    else:
        return seq_name


def cphase_seqs(qbc_name, qbt_name, hard_sweep_dict, soft_sweep_dict,
                operation_dict, cz_pulse_name, num_cz_gates=1,
                max_flux_length=None, cal_points=None, upload=True,
<<<<<<< HEAD
                qbs_operations=None, prep_params=dict()):
=======
                prep_params=None, prepend_pulse_dicts=None):
>>>>>>> ba2ece31

    assert num_cz_gates % 2 != 0

    seq_name = 'cphase_sequence'

    if qbs_operations is None:
        qbs_operations = []
    # initial_rotations = [deepcopy(operation_dict['X180 ' + qbc_name]),
    #                     deepcopy(operation_dict['X90s ' + qbt_name])]
    initial_rotations = [deepcopy(operation_dict[op]) for
                         op in (['X180 ' + qbc_name, 'X90s ' + qbt_name] +
                                qbs_operations)]

<<<<<<< HEAD
=======
    if prep_params is None:
        prep_params = {}
    if prepend_pulse_dicts is None:
        prepend_pulse_dicts = {}
    prepend_pulses = []
    for i, pp in enumerate(prepend_pulse_dicts):
        prepend_pulse = deepcopy(operation_dict[pp['op_code']])
        prepend_pulse['name'] = f'prepend_{i}'
        prepend_pulse.update(pp)
        prepend_pulses += [prepend_pulse]

    initial_rotations = [deepcopy(operation_dict['X180 ' + qbc_name]),
                         deepcopy(operation_dict['X90s ' + qbt_name])]
>>>>>>> ba2ece31
    initial_rotations[0]['name'] = 'cphase_init_pi_qbc'
    initial_rotations[1]['name'] = 'cphase_init_pihalf_qbt'
    initial_rotations[1]['ref_point'] = 'end'
    initial_rotations[1]['ref_point_new'] = 'end'
    for rot_pulses in initial_rotations:
        rot_pulses['element_name'] = 'cphase_initial_rots_el'

    flux_pulse = deepcopy(operation_dict[cz_pulse_name])
    flux_pulse['name'] = 'cphase_flux'

    final_rotations = [deepcopy(operation_dict['X180 ' + qbc_name]),
                       deepcopy(operation_dict['X90s ' + qbt_name])]
    final_rotations[0]['name'] = 'cphase_final_pi_qbc'
    final_rotations[1]['name'] = 'cphase_final_pihalf_qbt'
    # final_rotations = [deepcopy(operation_dict['X90 ' + qbt_name])]
    # final_rotations[0]['name'] = 'cphase_final_pihalf_qbt'

    for rot_pulses in final_rotations:
        rot_pulses['element_name'] = 'cphase_final_rots_el'

    # set pulse delay of final_rotations[0] to max_flux_length
    if max_flux_length is None:
        if 'pulse_length' in soft_sweep_dict:
            max_flux_length = max(soft_sweep_dict['pulse_length']['values'])
            print(f'max_pulse_length = {max_flux_length*1e9:.2f} ns, '
                  f'from sweep points.')
        else:
            max_flux_length = flux_pulse['pulse_length']
            print(f'max_pulse_length = {max_flux_length*1e9:.2f} ns, '
                  f'from pulse dict.')
    # add buffers to this delay (only used for FLIP Pulse
    nr_flux_buffer = 4 if flux_pulse['pulse_type']=='BufferedNZFLIPPulse' \
        else 2  # for NZ pulse we have four buffers
    delay = num_cz_gates*(max_flux_length +
        flux_pulse.get('buffer_length_start', 0) +
        flux_pulse.get('buffer_length_end', 0) +
        # applies to FLIP gate only. An additional buffer, that can be used to make sure the FPs have rising edges at
        # different times.
        nr_flux_buffer*flux_pulse.get('flux_buffer_length', 0) +
        nr_flux_buffer*flux_pulse.get('flux_buffer_length2', 0))
    # # ensure the delay is commensurate with 16/2.4e9
    # comm_const = (16/2.4e9)
    # if delay % comm_const > 1e-15:
    #     delay = comm_const * (delay // comm_const + 1)
    #     print(f'delay adjusted to {delay*1e9:.2f} ns '
    #           f'to fulfill commensurability conditions with 16/2.4e9.')
    final_rotations[0]['ref_pulse'] = 'cphase_init_pi_qbc'
    final_rotations[0]['pulse_delay'] = delay

    ro_pulses = generate_mux_ro_pulse_list([qbc_name, qbt_name],
                                            operation_dict)

    # make sure RO happens after last ge
    ro_pulses[0]['ref_pulse'] = [p['name'] for p in final_rotations]

    hsl = len(list(hard_sweep_dict.values())[0]['values'])
    params = {'cphase_init_pi_qbc.amplitude': np.concatenate(
        [initial_rotations[0]['amplitude']*np.ones(hsl//2), np.zeros(hsl//2)]),
              'cphase_final_pi_qbc.amplitude': np.concatenate(
        [final_rotations[0]['amplitude']*np.ones(hsl//2), np.zeros(hsl//2)])}
    params.update({f'cphase_final_pihalf_qbt.{k}': v['values']
                   for k, v in hard_sweep_dict.items()})

    ssl = len(list(soft_sweep_dict.values())[0]['values'])
    sequences = []
    for i in range(ssl):
        fp_list = []
        flux_p = deepcopy(flux_pulse)
        flux_p.update({k: v['values'][i] for k, v in soft_sweep_dict.items()})
        for j in range(num_cz_gates):
            fp = deepcopy(flux_p)
            fp['name'] = f'cphase_flux_{j}'
            fp_list += [fp]
        pulses = prepend_pulses + initial_rotations + fp_list + \
                 final_rotations + ro_pulses
        swept_pulses = sweep_pulse_params(pulses, params)
        swept_pulses_with_prep = \
            [add_preparation_pulses(p, operation_dict, [qbc_name, qbt_name],
                                    **prep_params)
             for p in swept_pulses]
        seq = pulse_list_list_seq(swept_pulses_with_prep,
                                  seq_name+f'_{i}', upload=False)
        if cal_points is not None:
            seq.extend(cal_points.create_segments(operation_dict,
                                                  **prep_params))
        sequences.append(seq)

    # reuse sequencer memory by repeating readout pattern
    for s in sequences:
        s.repeat_ro(f"RO {qbc_name}", operation_dict)
        s.repeat_ro(f"RO {qbt_name}", operation_dict)

    if upload:
        ps.Pulsar.get_instance().program_awgs(sequences[0])

    return sequences, np.arange(sequences[0].n_acq_elements()), np.arange(ssl)


def cphase_fluxed_spectators_seqs(qbc_name, qbt_name, qbs_name,
                                  hard_sweep_dict, soft_sweep_dict,
                                  operation_dict, cz_pulse_name,
                                  num_cz_gates=1, qbs_operations=None,
                                  max_flux_length=None,
                                  cal_points=None, upload=True,
                                  prep_params=dict()):

    assert num_cz_gates % 2 != 0

    seq_name = 'cphase_spectator_seq'

    if qbs_operations is None:
        qbs_operations = []

    initial_rotations = [deepcopy(operation_dict[op]) for
                         op in (['X180 ' + qbc_name, 'X90s ' + qbt_name] +
                                qbs_operations)]

    initial_rotations[0]['name'] = 'cphase_init_pi_qbc'
    initial_rotations[1]['name'] = 'cphase_init_pihalf_qbt'
    for rot_pulses in initial_rotations:
        rot_pulses['element_name'] = 'cphase_initial_rots_el'

    cz_gate = deepcopy(operation_dict[cz_pulse_name])
    cz_gate['name'] = 'cphase_flux'
    cz_gate['element_name'] = 'cphase_flux_el'
    cz_gate['ref_pulse'] = 'cphase_init_pi_qbc'

    final_rotations = [deepcopy(operation_dict['X180 ' + qbc_name]),
                       deepcopy(operation_dict['X90s ' + qbt_name])]
    final_rotations[0]['name'] = 'cphase_final_pi_qbc'
    final_rotations[1]['name'] = 'cphase_final_pihalf_qbt'

    for rot_pulses in final_rotations:
        rot_pulses['element_name'] = 'cphase_final_rots_el'

    # set pulse delay of final_rotations[0] to max_flux_length
    if max_flux_length is None:
        max_flux_length = cz_gate['pulse_length']
        print(f'max_pulse_length = {max_flux_length*1e9:.2f} ns, '
              f'from pulse dict.')
    # add buffers to this delay
    delay = (max_flux_length + cz_gate.get('buffer_length_start', 0) +
        cz_gate.get('buffer_length_end', 0))*num_cz_gates
    final_rotations[0]['ref_pulse'] = 'cphase_init_pi_qbc'
    final_rotations[0]['pulse_delay'] = delay

    # drag_length = operation_dict['X180 ' + qbc_name]['sigma'] * operation_dict[
    #     'X180 ' + qbc_name]['nr_sigma']
    spectator_flux_pulse = deepcopy(operation_dict['FP ' + qbs_name])
    spectator_flux_pulse['name'] = 'spec_flux_pulse'
    spectator_flux_pulse['element_name'] = 'cphase_flux_el'
    delta_buffers = cz_gate.get('buffer_length_start', 0) + \
            cz_gate.get('buffer_length_end', 0) - (
            spectator_flux_pulse.get('buffer_length_start', 0) +
            spectator_flux_pulse.get('buffer_length_end', 0))
    spectator_flux_pulse['pulse_length'] = max_flux_length + delta_buffers
                                           # + 2*drag_length + \
                                           # 2*drag_length
    # assumption below: the flux pulse is referenced to the start of the
    # control qubit, not the spectator qubit -> assummed to be simultaneous
    # spectator_flux_pulse['ref_pulse'] = 'cphase_flux'
    # spectator_flux_pulse['ref_point'] = 'middle'
    # spectator_flux_pulse['ref_point_new'] = 'middle'
    # spectator_flux_pulse['pulse_delay'] = - drag_length

    ro_pulses = generate_mux_ro_pulse_list([qbc_name, qbt_name],
                                            operation_dict)
    # ro_pulses[0]['ref_pulse'] = 'spec_flux_pulse'

    # the phases in the hard_sweep_dict must be tiled by 2!
    hsl = len(list(hard_sweep_dict.values())[0]['values'])
    params = {'cphase_init_pi_qbc.amplitude': np.concatenate(
        [initial_rotations[0]['amplitude']*np.ones(hsl//2), np.zeros(hsl//2)]),
              'cphase_final_pi_qbc.amplitude': np.concatenate(
        [final_rotations[0]['amplitude']*np.ones(hsl//2), np.zeros(hsl//2)])}
    params.update({f'cphase_final_pihalf_qbt.{k}': v['values']
                   for k, v in hard_sweep_dict.items()})
    from pprint import pprint
    pprint(params)
    ssl = len(list(soft_sweep_dict.values())[0]['values'])
    sequences = []
    for i in range(ssl):
        flux_p = deepcopy(spectator_flux_pulse)
        flux_p.update({k: v['values'][i] for k, v in soft_sweep_dict.items()})
        cz_list = []
        for j in range(num_cz_gates):
            fp = deepcopy(cz_gate)
            fp['name'] = f'cphase_flux_{j}'
            cz_list += [fp]
        pulses = initial_rotations + [flux_p] + cz_list + final_rotations + \
                 ro_pulses
        swept_pulses = sweep_pulse_params(pulses, params)
        swept_pulses_with_prep = \
            [add_preparation_pulses(p, operation_dict, [qbc_name, qbt_name],
                                    **prep_params)
             for p in swept_pulses]
        seq = pulse_list_list_seq(swept_pulses_with_prep,
                                  seq_name+f'_{i}', upload=False)
        if cal_points is not None:
            seq.extend(cal_points.create_segments(operation_dict,
                                                  **prep_params))
        sequences.append(seq)

    # reuse sequencer memory by repeating readout pattern
    for s in sequences:
        s.repeat_ro(f"RO {qbc_name}", operation_dict)
        s.repeat_ro(f"RO {qbt_name}", operation_dict)

    if upload:
        ps.Pulsar.get_instance().program_awgs(sequences[0])

    return sequences, np.arange(sequences[0].n_acq_elements()), np.arange(ssl)


def cphase_interleaved_fluxed_spectators_seqs(qbc_name, qbt_name,
                                  qbs_names, qbdd_names,
                                  hard_sweep_dict, soft_sweep_dict_list,
                                  operation_dict, cz_pulse_name,
                                  num_cz_gates=1, qbs_operations=None,
                                  max_flux_length=None,
                                  swap_spect_and_Ramsey_qubit=False,
                                  cal_points=None, upload=True,
                                  prep_params=dict()):

    # ATTENTION! The soft_sweep_dicts in soft_sweep_dict_list is assumed to
    # correspond to the qubits in the order given in qbs_names.
    # soft_sweep_dict_list if for the spectator qubits!!!!

    assert num_cz_gates % 2 != 0

    seq_name = 'cphase_multi_spectators_seq'

    if qbs_operations is None:
        qbs_operations = []

    if swap_spect_and_Ramsey_qubit:
        initial_rotations = [deepcopy(operation_dict[op]) for
                             op in (['X180 ' + qbc_name, 'X180s ' + qbt_name + \
                                     'X90s ' + qbs_names[0]])]
    else:
        initial_rotations = [deepcopy(operation_dict[op]) for
                             op in (['X180 ' + qbc_name, 'X90s ' + qbt_name] +
                                    qbs_operations)]

    initial_rotations[0]['name'] = 'cphase_init_pi_qbc'
    initial_rotations[1]['name'] = 'cphase_init_pihalf_qbt'
    for i in range(len(qbs_names)):
        initial_rotations[2+i]['name'] = f'spec_pulse_{qbs_names[i]}'
    for rot_pulses in initial_rotations:
        rot_pulses['element_name'] = 'cphase_initial_rots_el'

    cz_gate = deepcopy(operation_dict[cz_pulse_name])
    cz_gate['name'] = 'cphase_flux'
    cz_gate['element_name'] = 'cphase_flux_el'
    cz_gate['ref_pulse'] = 'cphase_init_pi_qbc'

    if swap_spect_and_Ramsey_qubit:
        final_rotations = [deepcopy(operation_dict['X180 ' + qbc_name]),
                           deepcopy(operation_dict['X90s ' + qbs_names[0]])]
    else:
        final_rotations = [deepcopy(operation_dict['X180 ' + qbc_name]),
                           deepcopy(operation_dict['X90s ' + qbt_name])]
    final_rotations[0]['name'] = 'cphase_final_pi_qbc'
    final_rotations[1]['name'] = 'cphase_final_pihalf_qbt'

    for rot_pulses in final_rotations:
        rot_pulses['element_name'] = 'cphase_final_rots_el'

    # set pulse delay of final_rotations[0] to max_flux_length
    if max_flux_length is None:
        max_flux_length = cz_gate['pulse_length']
        print(f'max_pulse_length = {max_flux_length*1e9:.2f} ns, '
              f'from pulse dict.')
    # add buffers to this delay
    delay = (max_flux_length + cz_gate.get('buffer_length_start', 0) +
        cz_gate.get('buffer_length_end', 0))*num_cz_gates
    final_rotations[0]['ref_pulse'] = 'cphase_init_pi_qbc'
    final_rotations[0]['pulse_delay'] = delay

    # if dyn_decoupling:
    dyn_decoupling_operations = [f'X180 {qb}' for qb in qbdd_names]
    dyn_decoupling_pulses = [deepcopy(operation_dict[op]) for op
                             in dyn_decoupling_operations]
    for i, dd_pulse in enumerate(dyn_decoupling_pulses):
        dd_pulse['name'] = f'spec_dyn_dec_pulse_{qbdd_names[i]}'
        dd_pulse['element_name'] = 'cphase_initial_rots_el'
        dd_pulse['ref_pulse'] = 'cphase_init_pi_qbc'
        dd_pulse['pulse_delay'] = delay/2
        dd_pulse['ref_point_new'] = 'middle' #'end'
        print("added dyn decoupling pulse")
    # else:
    #     dyn_decoupling_pulses = []

    if swap_spect_and_Ramsey_qubit:
        ro_pulses = generate_mux_ro_pulse_list([qbc_name, qbs_names[0]],
                                                operation_dict)
    else:
        ro_pulses = generate_mux_ro_pulse_list([qbc_name, qbt_name],
                                                operation_dict)

    # the phases in the hard_sweep_dict must be tiled by 4!
    hsl = len(list(hard_sweep_dict.values())[0]['values'])
    params = {'cphase_init_pi_qbc.amplitude': np.tile(np.concatenate(
        [initial_rotations[0]['amplitude']*np.ones(hsl//4), np.zeros(hsl//4)]), 2),
              'cphase_final_pi_qbc.amplitude': np.tile(np.concatenate(
        [final_rotations[0]['amplitude']*np.ones(hsl//4), np.zeros(hsl//4)]), 2)}
    params.update({f'spec_pulse_{qbs_names[i]}.amplitude': np.repeat(np.concatenate(
        [initial_rotations[i+2]['amplitude']*np.ones(hsl//4), np.zeros(
            hsl//4)]), 2) for i in range(len(qbs_names))})
    params.update({f'cphase_final_pihalf_qbt.{k}': v['values']
                   for k, v in hard_sweep_dict.items()})

    ssl = len(list(soft_sweep_dict_list[0].values())[0]['values'])
    print(ssl)
    from pprint import pprint
    pprint(params)
    sequences = []
    for i in range(ssl):
        # add the spectator flux pulses
        fp_lst = []
        cnt = 0
        for p, qbsn in enumerate(qbs_names):
            spec_fp = deepcopy(operation_dict['FP ' + qbsn])
            if len(spec_fp['channel']) > 0:
                spec_fp['name'] = f'spec_flux_pulse_{p}'
                spec_fp['element_name'] = 'cphase_flux_el'
                delta_buffers = cz_gate.get('buffer_length_start', 0) + \
                                cz_gate.get('buffer_length_end', 0) - (
                                        spec_fp.get('buffer_length_start', 0) +
                                        spec_fp.get('buffer_length_end', 0))
                spec_fp['pulse_length'] = max_flux_length + delta_buffers
                if cnt != 0:
                    spec_fp['ref_point'] = 'start'
                spec_fp.update({k: v['values'][i] for k, v in
                                soft_sweep_dict_list[p].items()})
                fp_lst += [spec_fp]
                cnt += 1
            else:
                print(f'{qbsn} has no flux pulse channel. Not adding the flux'
                      f'pulse for this qubit.')
                print()

        # add the num_cz_gates CZ gates
        cz_list = []
        for j in range(num_cz_gates):
            cz = deepcopy(cz_gate)
            cz['name'] = f'cphase_flux_{j}'
            cz_list += [cz]
        # put the pulses in each segment
        pulses = initial_rotations + fp_lst + dyn_decoupling_pulses + cz_list + final_rotations + \
                 ro_pulses
        swept_pulses = sweep_pulse_params(pulses, params)
        swept_pulses_with_prep = \
            [add_preparation_pulses(p, operation_dict, [qbc_name, qbt_name],
                                    **prep_params)
             for p in swept_pulses]

        seq = pulse_list_list_seq(swept_pulses_with_prep,
                                  seq_name+f'_{i}', upload=False)
        if cal_points is not None:
            seq.extend(cal_points.create_segments(operation_dict,
                                                  **prep_params))
        sequences.append(seq)

    # reuse sequencer memory by repeating readout pattern
    for s in sequences:
        s.repeat_ro(f"RO {qbc_name}", operation_dict)
        s.repeat_ro(f"RO {qbt_name}", operation_dict)

    if upload:
        ps.Pulsar.get_instance().program_awgs(sequences[0])

    return sequences, np.arange(sequences[0].n_acq_elements()), np.arange(ssl)


def add_suffix(operation_list, suffix):
    return [op + suffix for op in operation_list]<|MERGE_RESOLUTION|>--- conflicted
+++ resolved
@@ -128,23 +128,17 @@
         return seq_name
 
 
-<<<<<<< HEAD
 def dynamic_phase_seq(qb_name, hard_sweep_dict, operation_dict,
                       cz_pulse_name, num_cz_gates=1, cal_points=None,
                       prepend_n_cz=0,
                       qbs_operations=None, upload=False, prep_params=dict()):
-=======
-def dynamic_phase_seq(qb_names, hard_sweep_dict, operation_dict,
-                      cz_pulse_name, cal_points=None,
-                      upload=False, prep_params=None,
-                      prepend_pulse_dicts=None):
->>>>>>> ba2ece31
     '''
     Performs a Ramsey with interleaved Flux pulse
     Sequence
                    |fluxpulse|
         |X90|  -------------------     |X90|  ---  |RO|
                                      sweep phase
+    Optional: prepend n Flux pulses before starting ramsey
 
     :param qb_names: (list) list of qubit names
     :param hard_sweep_dict: (dict) specifies the sweep information for
@@ -164,7 +158,6 @@
 
     seq_name = 'Dynamic_phase_seq'
 
-<<<<<<< HEAD
     if qbs_operations is None:
         qbs_operations = []
 
@@ -187,51 +180,24 @@
         flux_pulse['name'] = f'flux_{j}'
         flux_pulse['element_name'] = 'flux_el'
         flux_pulse_list += [flux_pulse]
-=======
-    ge_half_start = [deepcopy(operation_dict['X90 ' + qb_name]) for qb_name in
-                     qb_names]
-    for i, p in enumerate(ge_half_start):
-        p['name'] = f'pi_half_start_{qb_names[i]}'
-        p['ref_pulse'] = 'start'
-        p['element_name'] = 'pi_half_start'
-
-    flux_pulse = deepcopy(operation_dict[cz_pulse_name])
->>>>>>> ba2ece31
-
-    ge_half_end = [deepcopy(operation_dict['X90 ' + qb_name]) for qb_name in
-                   qb_names]
-    for i, p in enumerate(ge_half_end):
-        p['name'] = f'pi_half_end_{qb_names[i]}'
-        p['element_name'] = 'pi_half_end'
-        p['ref_pulse'] = 'flux'
-
-    ro_pulses = generate_mux_ro_pulse_list(qb_names, operation_dict)
-
-    if prep_params is None:
-        prep_params = {}
-    if prepend_pulse_dicts is None:
-        prepend_pulse_dicts = {}
-    pulse_list = []
-    for i, pp in enumerate(prepend_pulse_dicts):
-        prepend_pulse = deepcopy(operation_dict[pp['op_code']])
-        prepend_pulse['name'] = f'prepend_{i}'
-        prepend_pulse.update(pp)
-        pulse_list += [prepend_pulse]
-
-    pulse_list += Block("ge_half_start pulses", ge_half_start).build()
-
-<<<<<<< HEAD
+
+    ge_half_end = deepcopy(operation_dict['X90 ' + qb_name])
+    ge_half_end['name'] = 'pi_half_end'
+    # ge_half_end['element_name'] = 'pi_half_end_el'
+    ge_half_end['element_name'] = 'pi'
+
+    ro_pulse = deepcopy(operation_dict['RO ' + qb_name])
+
+    pulse_list = [deepcopy(operation_dict[cz_pulse_name])
+                  for _ in range(prepend_n_cz)]
+
     # pulse_list += [ge_half_start] + spec_pulses + [flux_pulse, ge_half_end,
     #               ro_pulse]
     pulse_list += [ge_half_start] + spec_pulses + flux_pulse_list + [ge_half_end,
                   ro_pulse]
 
-=======
-    flux_pulse['name'] = 'flux'
-    pulse_list += [flux_pulse] + ge_half_end + ro_pulses
->>>>>>> ba2ece31
     hsl = len(list(hard_sweep_dict.values())[0]['values'])
-
+    params_to_set = []
     if 'amplitude' in flux_pulse and 'amplitude2' not in flux_pulse:
         params_to_set = ['amplitude']
     elif 'dv_dphi' in flux_pulse:
@@ -256,15 +222,12 @@
         params.update({f'pi_half_end_{qb_name}.{k}': v['values']
                        for k, v in hard_sweep_dict.items()})
     swept_pulses = sweep_pulse_params(pulse_list, params)
-<<<<<<< HEAD
     # for k, p in enumerate(swept_pulses):
     #     for prepended_cz_idx in range(prepend_n_cz):
     #         fp = p[prepended_cz_idx]
     #         fp['element_name'] = 'flux_el_{}'.format(k)
     #     fp = p[prepend_n_cz + 1]
     #     fp['element_name'] = 'flux_el_{}'.format(k)
-=======
->>>>>>> ba2ece31
     swept_pulses_with_prep = \
         [add_preparation_pulses(p, operation_dict, qb_names, **prep_params)
          for p in swept_pulses]
@@ -281,12 +244,11 @@
     return seq, np.arange(seq.n_acq_elements())
 
 
-<<<<<<< HEAD
-def dynamic_phase_from_spec_seq(qb_name, qbdd_names, hard_sweep_dict,
-                                operation_dict, cz_pulse_name, num_cz_gates=1,
-                                flux1=True, flux2=True,
-                                cal_points=None, prepend_n_cz=0,
-                      qbs_operations=None, upload=False, prep_params=dict()):
+def Ramsey_time_with_flux_seq(qb_name, hard_sweep_dict, operation_dict,
+                            cz_pulse_name,
+                            artificial_detunings=0,
+                            cal_points=None,
+                            upload=False, prep_params=None):
     '''
     Performs a Ramsey with interleaved Flux pulse
     Sequence
@@ -619,13 +581,6 @@
                           artificial_detunings=0,
                           cal_points=None,
                           upload=False, prep_params=dict()):
-=======
-def Ramsey_time_with_flux_seq(qb_name, hard_sweep_dict, operation_dict,
-                            cz_pulse_name,
-                            artificial_detunings=0,
-                            cal_points=None,
-                            upload=False, prep_params=None):
->>>>>>> ba2ece31
     '''
     Performs a Ramsey with interleaved Flux pulse
     Sequence
@@ -1180,11 +1135,7 @@
 def cphase_seqs(qbc_name, qbt_name, hard_sweep_dict, soft_sweep_dict,
                 operation_dict, cz_pulse_name, num_cz_gates=1,
                 max_flux_length=None, cal_points=None, upload=True,
-<<<<<<< HEAD
                 qbs_operations=None, prep_params=dict()):
-=======
-                prep_params=None, prepend_pulse_dicts=None):
->>>>>>> ba2ece31
 
     assert num_cz_gates % 2 != 0
 
@@ -1198,22 +1149,6 @@
                          op in (['X180 ' + qbc_name, 'X90s ' + qbt_name] +
                                 qbs_operations)]
 
-<<<<<<< HEAD
-=======
-    if prep_params is None:
-        prep_params = {}
-    if prepend_pulse_dicts is None:
-        prepend_pulse_dicts = {}
-    prepend_pulses = []
-    for i, pp in enumerate(prepend_pulse_dicts):
-        prepend_pulse = deepcopy(operation_dict[pp['op_code']])
-        prepend_pulse['name'] = f'prepend_{i}'
-        prepend_pulse.update(pp)
-        prepend_pulses += [prepend_pulse]
-
-    initial_rotations = [deepcopy(operation_dict['X180 ' + qbc_name]),
-                         deepcopy(operation_dict['X90s ' + qbt_name])]
->>>>>>> ba2ece31
     initial_rotations[0]['name'] = 'cphase_init_pi_qbc'
     initial_rotations[1]['name'] = 'cphase_init_pihalf_qbt'
     initial_rotations[1]['ref_point'] = 'end'
@@ -1223,6 +1158,7 @@
 
     flux_pulse = deepcopy(operation_dict[cz_pulse_name])
     flux_pulse['name'] = 'cphase_flux'
+    flux_pulse['element_name'] = 'cphase_flux_el'
 
     final_rotations = [deepcopy(operation_dict['X180 ' + qbc_name]),
                        deepcopy(operation_dict['X90s ' + qbt_name])]
@@ -1287,8 +1223,7 @@
             fp = deepcopy(flux_p)
             fp['name'] = f'cphase_flux_{j}'
             fp_list += [fp]
-        pulses = prepend_pulses + initial_rotations + fp_list + \
-                 final_rotations + ro_pulses
+        pulses = initial_rotations + fp_list + final_rotations + ro_pulses
         swept_pulses = sweep_pulse_params(pulses, params)
         swept_pulses_with_prep = \
             [add_preparation_pulses(p, operation_dict, [qbc_name, qbt_name],
