import numpy as np
from copy import deepcopy
try:
    from math import gcd
except:  # Moved to math in python 3.5, this is to be 3.4 compatible
    from fractions import gcd
from pycqed.measurement.waveform_control import pulse
from pycqed.measurement.waveform_control import sequence
from pycqed.measurement.waveform_control import pulsar as ps
from pycqed.measurement.pulse_sequences.standard_elements import multi_pulse_elt
from pycqed.measurement.pulse_sequences.single_qubit_tek_seq_elts import \
    sweep_pulse_params, add_preparation_pulses, pulse_list_list_seq
from pycqed.measurement.pulse_sequences.multi_qubit_tek_seq_elts import \
    generate_mux_ro_pulse_list

from importlib import reload
reload(pulse)
from pycqed.measurement.waveform_control import pulse_library
reload(pulse_library)

import logging
log = logging.getLogger(__name__)


def get_pulse_dict_from_pars(pulse_pars):
    '''
    Returns a dictionary containing pulse_pars for all the primitive pulses
    based on a single set of pulse_pars.
    Using this function deepcopies the pulse parameters preventing accidently
    editing the input dictionary.

    input args:
        pulse_pars: dictionary containing pulse_parameters
    return:
        pulses: dictionary of pulse_pars dictionaries
    '''
    pi_amp = pulse_pars['amplitude']
    pi2_amp = pulse_pars['amplitude']*pulse_pars['amp90_scale']

    pulses = {'I': deepcopy(pulse_pars),
              'X180': deepcopy(pulse_pars),
              'mX180': deepcopy(pulse_pars),
              'X90': deepcopy(pulse_pars),
              'mX90': deepcopy(pulse_pars),
              'Y180': deepcopy(pulse_pars),
              'mY180': deepcopy(pulse_pars),
              'Y90': deepcopy(pulse_pars),
              'mY90': deepcopy(pulse_pars)}

    pulses['I']['amplitude'] = 0
    pulses['mX180']['amplitude'] = -pi_amp
    pulses['X90']['amplitude'] = pi2_amp
    pulses['mX90']['amplitude'] = -pi2_amp
    pulses['Y180']['phase'] = 90
    pulses['mY180']['phase'] = 90
    pulses['mY180']['amplitude'] = -pi_amp

    pulses['Y90']['amplitude'] = pi2_amp
    pulses['Y90']['phase'] = 90
    pulses['mY90']['amplitude'] = -pi2_amp
    pulses['mY90']['phase'] = 90

    return pulses


def Ramsey_with_flux_pulse_meas_seq(thetas, qb, X90_separation, verbose=False,
                                    upload=True, return_seq=False,
                                    cal_points=False):
    '''
    Performs a Ramsey with interleaved Flux pulse

    Timings of sequence
           <----- |fluxpulse|
        |X90|  -------------------     |X90|  ---  |RO|
                                     sweep phase

    timing of the flux pulse relative to the center of the first X90 pulse

    Args:
        thetas: numpy array of phase shifts for the second pi/2 pulse
        qb: qubit object (must have the methods get_operation_dict(),
        get_drive_pars() etc.
        X90_separation: float (separation of the two pi/2 pulses for Ramsey
        verbose: bool
        upload: bool
        return_seq: bool

    Returns:
        if return_seq:
          seq: qcodes sequence
          el_list: list of pulse elements
        else:
            seq_name: string
    '''

    qb_name = qb.name
    operation_dict = qb.get_operation_dict()
    pulse_pars = qb.get_drive_pars()
    RO_pars = qb.get_RO_pars()
    seq_name = 'Measurement_Ramsey_sequence_with_Flux_pulse'
    seq = sequence.Sequence(seq_name)
    el_list = []

    pulses = get_pulse_dict_from_pars(pulse_pars)
    flux_pulse = operation_dict["flux "+qb_name]
    # Used for checking dynamic phase compensation
    # if flux_pulse['amplitude'] != 0:
    #     flux_pulse['basis_rotation'] = {qb_name: -80.41028958782647}

    flux_pulse['ref_point'] = 'end'
    X90_2 = deepcopy(pulses['X90'])
    X90_2['pulse_delay'] = X90_separation - flux_pulse['pulse_delay'] \
                            - X90_2['nr_sigma']*X90_2['sigma']
    X90_2['ref_point'] = 'start'

    for i, theta in enumerate(thetas):
        X90_2['phase'] = theta*180/np.pi
        if cal_points and (i == (len(thetas)-4) or i == (len(thetas)-3)):
            el = multi_pulse_elt(i, station, [RO_pars])
        elif cal_points and (i == (len(thetas)-2) or i == (len(thetas)-1)):
            flux_pulse['amplitude'] = 0
            el = multi_pulse_elt(i, station,
                                 [pulses['X90'], flux_pulse, X90_2, RO_pars])
        else:
            el = multi_pulse_elt(i, station,
                                 [pulses['X90'], flux_pulse, X90_2, RO_pars])
        el_list.append(el)
        seq.append_element(el, trigger_wait=True)
    if upload:
        station.pulsar.program_awgs(seq, *el_list, verbose=verbose)

    if return_seq:
        return seq, el_list
    else:
        return seq_name


def dynamic_phase_seq(qb_name, hard_sweep_dict, operation_dict,
                      cz_pulse_name, cal_points=None, prepend_n_cz=0,
                      qbs_operations=None, upload=False, prep_params=dict()):
    '''
    Performs a Ramsey with interleaved Flux pulse
    Sequence
                   |fluxpulse|
        |X90|  -------------------     |X90|  ---  |RO|
                                     sweep phase
    Optional: prepend n Flux pulses before starting ramsey
    '''

    seq_name = 'Dynamic_phase_seq'

    if qbs_operations is None:
        qbs_operations = []

    ge_half_start = deepcopy(operation_dict['X90 ' + qb_name])
    ge_half_start['name'] = 'pi_half_start'
    # ge_half_start['element_name'] = 'pi_half_start_el'
    ge_half_start['element_name'] = 'pi'

    if qbs_operations is not None:
        spec_pulses = [deepcopy(operation_dict[spec_op]) for
                       spec_op in qbs_operations]
    else:
        spec_pulses = []

    flux_pulse = deepcopy(operation_dict[cz_pulse_name])
    flux_pulse['name'] = 'flux'
    flux_pulse['element_name'] = 'flux_el'

    ge_half_end = deepcopy(operation_dict['X90 ' + qb_name])
    ge_half_end['name'] = 'pi_half_end'
    # ge_half_end['element_name'] = 'pi_half_end_el'
    ge_half_end['element_name'] = 'pi'

    ro_pulse = deepcopy(operation_dict['RO ' + qb_name])

    pulse_list = [deepcopy(operation_dict[cz_pulse_name])
                  for _ in range(prepend_n_cz)]

    pulse_list += [ge_half_start] + spec_pulses + [flux_pulse, ge_half_end,
                  ro_pulse]
    hsl = len(list(hard_sweep_dict.values())[0]['values'])
    if 'amplitude' in flux_pulse:
        param_to_set = 'amplitude'
    elif 'dv_dphi' in flux_pulse:
        param_to_set = 'dv_dphi'
    else:
        raise ValueError('Unknown flux pulse amplitude control parameter. '
                         'Cannot do measurement without flux pulse.')

    params = {f'flux.{param_to_set}': np.concatenate(
        [flux_pulse[param_to_set]*np.ones(hsl//2), np.zeros(hsl//2)])}
<<<<<<< HEAD
    print((hsl // 2))
=======
>>>>>>> bbeeea46

    if 'aux_channels_dict' in flux_pulse:
        params.update({'flux.aux_channels_dict': np.concatenate([
            [flux_pulse['aux_channels_dict']] * (hsl // 2),
             [{}] * (hsl // 2)])})
    params.update({f'pi_half_end.{k}': v['values']
                   for k, v in hard_sweep_dict.items()})
    swept_pulses = sweep_pulse_params(pulse_list, params)
    for k, p in enumerate(swept_pulses):
        for prepended_cz_idx in range(prepend_n_cz):
            fp = p[prepended_cz_idx]
            fp['element_name'] = 'flux_el_{}'.format(k)
        fp = p[prepend_n_cz + 1]
        fp['element_name'] = 'flux_el_{}'.format(k)
    swept_pulses_with_prep = \
        [add_preparation_pulses(p, operation_dict, [qb_name], **prep_params)
         for p in swept_pulses]
    seq = pulse_list_list_seq(swept_pulses_with_prep, seq_name, upload=False)

    if cal_points is not None:
        # add calibration segments
        seq.extend(cal_points.create_segments(operation_dict, **prep_params))

    log.debug(seq)
    if upload:
        ps.Pulsar.get_instance().program_awgs(seq)

    return seq, np.arange(seq.n_acq_elements())


def rabi_flux_pulse_sequence(amplitudes, cz_pulse_amp, qb_name,
                             operation_dict, cz_pulse_name, n=1,
                             delay=None, cal_points=None,
                             prep_params=dict(), upload=True):
    '''
    Performs X180 pulse on top of a fluxpulse

    Timings of sequence

       |          ----------           |X180|  ------------------------ |RO|
       |          ---    | --------- fluxpulse ---------- |
    '''

    seq_name = 'Fluxpulse_amplitude_sequence'
    drag_length = operation_dict['X180 ' + qb_name]['sigma'] * operation_dict[
        'X180 ' + qb_name]['nr_sigma']

    rabi_pulses = n*['']
    for i in range(n):
        rabi_pulse = deepcopy(operation_dict['X180 ' + qb_name])
        rabi_pulse['name'] = f'Rabi_{i}'
        rabi_pulse['element_name'] = 'Rabi_el'
        rabi_pulses[i] = rabi_pulse

    flux_pulse = deepcopy(operation_dict[cz_pulse_name])
    flux_pulse['name'] = 'FPA_Flux'
    flux_pulse['amplitude'] = cz_pulse_amp
    flux_pulse['pulse_length'] = (n+1) * drag_length
    flux_pulse['ref_pulse'] = f'Rabi_{n//2}'
    flux_pulse['ref_point'] = 'middle'
    flux_pulse['ref_point_new'] = 'middle'

    # if delay is None:
    #     delay = flux_pulse['pulse_length'] / 2
    # flux_pulse['pulse_delay'] = -flux_pulse.get('buffer_length_start',
    #                                             0) - delay

    ro_pulse = deepcopy(operation_dict['RO ' + qb_name])
    ro_pulse['name'] = 'FPA_Ro'
    # ro_pulse['ref_pulse'] = 'Rabi_0'
    # ro_pulse['ref_point'] = 'middle'
    # ro_pulse['pulse_delay'] = flux_pulse['pulse_length'] - delay + \
    #                           flux_pulse.get('buffer_length_end', 0)
    ro_pulse['ref_pulse'] = 'FPA_Flux'

    pulses = rabi_pulses + [flux_pulse, ro_pulse]
    swept_pulses = sweep_pulse_params(pulses,
                                      {f'Rabi_{i}.amplitude': amplitudes
                                       for i in range(n)})

    if cal_points is not None:
        # add calibration segments
        I = deepcopy(operation_dict['I ' + qb_name])
        I['name'] = 'Ical'
        X180 = deepcopy(operation_dict['X180 ' + qb_name])
        X180['name'] = 'X180cal'
        for i, cal_pulse in enumerate([I, X180]):
            cal_pulse['element_name'] = f'cal{i}'
            flux_pulse = deepcopy(operation_dict[cz_pulse_name])
            flux_pulse['name'] = 'cal_flux'
            flux_pulse['pulse_length'] = 2 * drag_length
            flux_pulse['amplitude'] = cz_pulse_amp
            flux_pulse['ref_pulse'] = cal_pulse['name']
            flux_pulse['ref_point'] = 'middle'
            flux_pulse['ref_point_new'] = 'middle'
            # delay = flux_pulse['pulse_length'] / 2
            # flux_pulse['pulse_delay'] = -flux_pulse.get(
            #     'buffer_length_start', 0) - delay
            ro_pulse = deepcopy(operation_dict['RO ' + qb_name])
            ro_pulse['name'] = 'cal_ro'
            ro_pulse['ref_pulse'] = 'cal_flux'
            # ro_pulse['ref_pulse'] = cal_pulse['name']
            # ro_pulse['ref_point'] = 'middle'
            # ro_pulse['pulse_delay'] = flux_pulse['pulse_length'] - delay + \
            #                           flux_pulse.get('buffer_length_end', 0)
            swept_pulses += [[cal_pulse, ro_pulse, flux_pulse]]
            swept_pulses += [[cal_pulse, ro_pulse, flux_pulse]]

    swept_pulses_with_prep = \
        [add_preparation_pulses(p, operation_dict, [qb_name], **prep_params)
         for p in swept_pulses]

    seq = pulse_list_list_seq(swept_pulses_with_prep, seq_name, upload=False)

    log.debug(seq)
    if upload:
        ps.Pulsar.get_instance().program_awgs(seq)

    return seq, np.arange(seq.n_acq_elements())


def fluxpulse_amplitude_sequence(amplitudes,
                                 freqs,
                                 qb_name,
                                 operation_dict,
                                 flux_pulse_name,
                                 delay,
                                 cal_points=None,
                                 prep_params=dict(),
                                 upload=True):
    '''
    Performs X180 pulse on top of a fluxpulse

    Timings of sequence

       |          ----------           |X180|  ------------------------ |RO|
       |          ---    | --------- fluxpulse ---------- |
    '''

    seq_name = 'Fluxpulse_amplitude_sequence'
    ge_pulse = deepcopy(operation_dict['X180 ' + qb_name])
    ge_pulse['name'] = 'FPA_Pi'
    ge_pulse['element_name'] = 'FPA_Pi_el'

    flux_pulse = deepcopy(operation_dict[flux_pulse_name])
    flux_pulse['name'] = 'FPA_Flux'
    flux_pulse['ref_pulse'] = 'FPA_Pi'
    flux_pulse['ref_point'] = 'middle'

    if delay is None:
        delay = flux_pulse['pulse_length'] / 2

    flux_pulse['pulse_delay'] = -flux_pulse.get('buffer_length_start',
                                                0) - delay

    ro_pulse = deepcopy(operation_dict['RO ' + qb_name])
    ro_pulse['name'] = 'FPA_Ro'
    ro_pulse['ref_pulse'] = 'FPA_Pi'
    ro_pulse['ref_point'] = 'middle'


    ro_pulse['pulse_delay'] = flux_pulse['pulse_length'] - delay + \
                              flux_pulse.get('buffer_length_end', 0)

    pulses = [ge_pulse, flux_pulse, ro_pulse]
    swept_pulses = sweep_pulse_params(pulses,
                                      {'FPA_Flux.amplitude': amplitudes})

    swept_pulses_with_prep = \
        [add_preparation_pulses(p, operation_dict, [qb_name], **prep_params)
         for p in swept_pulses]

    seq = pulse_list_list_seq(swept_pulses_with_prep, seq_name, upload=False)

    if cal_points is not None:
        # add calibration segments
        seq.extend(cal_points.create_segments(operation_dict, **prep_params))

    log.debug(seq)
    if upload:
        ps.Pulsar.get_instance().program_awgs(seq)

    return seq, np.arange(seq.n_acq_elements()), freqs


def ramsey_flux_pulse_seq(qb_name, times, operation_dict,
                          cz_pulse_name, cz_pulse_amp,
                          artificial_detunings=0,
                          cal_points=None,
                          upload=False, prep_params=dict()):
    '''
    Performs a Ramsey with interleaved Flux pulse
    Sequence
      | ----------  fluxpulse  ---------------  |
        |X90|  -------------------     |X90|  ---  |RO|
                                     sweep time
    '''

    seq_name = 'Ramsey_flux_seq'

    drag_length = operation_dict['X180 ' + qb_name]['sigma'] * operation_dict[
        'X180 ' + qb_name]['nr_sigma']

    flux_pulse = deepcopy(operation_dict[cz_pulse_name])
    flux_pulse['name'] = 'flux'
    flux_pulse['element_name'] = 'flux_el'
    flux_pulse['pulse_delay'] = - drag_length -flux_pulse.get(
        'buffer_length_start', 0)
    flux_pulse['amplitude'] = cz_pulse_amp
    flux_pulse['ref_point'] = 'start'
    flux_pulse['ref_pulse'] = 'Ramsey_x1'

    ramsey_ops = ["X90"] * 2
    ramsey_ops += ["RO"]
    ramsey_ops = add_suffix(ramsey_ops, " " + qb_name)

    # pulses
    ramsey_pulses = [deepcopy(operation_dict[op]) for op in ramsey_ops]
    ramsey_pulses[-1]['ref_pulse'] = 'flux'
    ramsey_pulses += [flux_pulse]

    # name and reference swept pulse
    ramsey_pulses[0]["name"] = f"Ramsey_x1"
    ramsey_pulses[1]["name"] = f"Ramsey_x2"
    ramsey_pulses[1]['ref_point'] = 'start'


    # compute dphase
    a_d = artificial_detunings if np.ndim(artificial_detunings) == 1 \
        else [artificial_detunings]
    dphase = [((t - times[0]) * a_d[i % len(a_d)] * 360) % 360
              for i, t in enumerate(times)]
    # sweep pulses
    params = {f'Ramsey_x2.pulse_delay': times}
    params.update({f'Ramsey_x2.phase': dphase})
    params.update({f'flux.pulse_length': times+3*drag_length})
    swept_pulses = sweep_pulse_params(ramsey_pulses, params)

    if cal_points is not None:
        # add cal points
        I = deepcopy(operation_dict['I ' + qb_name])
        I['name'] = 'Ical'
        X180 = deepcopy(operation_dict['X180 ' + qb_name])
        X180['name'] = 'X180cal'
        for i, cal_pulse in enumerate([I, X180]):
            cal_pulse['element_name'] = f'cal{i}'
            flux_pulse = deepcopy(operation_dict[cz_pulse_name])
            flux_pulse['name'] = 'cal_flux'
            flux_pulse['amplitude'] = cz_pulse_amp
            flux_pulse['pulse_length'] = 3*drag_length
            flux_pulse['ref_pulse'] = cal_pulse['name']
            flux_pulse['ref_point'] = 'middle'
            delay = flux_pulse['pulse_length'] / 2
            flux_pulse['pulse_delay'] = -flux_pulse.get('buffer_length_start',
                                                        0) - delay
            RO = deepcopy(operation_dict['RO ' + qb_name])
            RO['ref_pulse'] = 'cal_flux'
            swept_pulses += [[cal_pulse, RO, flux_pulse]]
            swept_pulses += [[cal_pulse, RO, flux_pulse]]

    swept_pulses_with_prep = \
        [add_preparation_pulses(p, operation_dict, [qb_name], **prep_params)
         for p in swept_pulses]

    seq = pulse_list_list_seq(swept_pulses_with_prep, seq_name, upload=False)

    # if cal_points is not None:
    #     # add calibration segments
    #     seq.extend(cal_points.create_segments(operation_dict, **prep_params))

    log.debug(seq)
    if upload:
        ps.Pulsar.get_instance().program_awgs(seq)

    return seq, np.arange(seq.n_acq_elements())


def chevron_seqs(qbc_name, qbt_name, qbr_name, hard_sweep_dict, soft_sweep_dict,
                 operation_dict, cz_pulse_name, prep_params=dict(),
                 cal_points=None, upload=True):

    '''
    chevron sequence (sweep of the flux pulse length)

    Timings of sequence
                                  <-- length -->
    qb_control:    |X180|  ---   |  fluxpulse   |

    qb_target:     |X180|  --------------------------------------  |RO|

   '''

    seq_name = 'Chevron_sequence'

    ge_pulse_qbc = deepcopy(operation_dict['X180 ' + qbc_name])
    ge_pulse_qbc['name'] = 'chevron_pi_qbc'
    ge_pulse_qbt = deepcopy(operation_dict['X180s ' + qbt_name])
    ge_pulse_qbt['name'] = 'chevron_pi_qbt'
    for ge_pulse in [ge_pulse_qbc, ge_pulse_qbt]:
        ge_pulse['element_name'] = 'chevron_pi_el'

    flux_pulse = deepcopy(operation_dict[cz_pulse_name])
    flux_pulse['name'] = 'chevron_flux'
    flux_pulse['element_name'] = 'chevron_flux_el'

    ro_pulses = generate_mux_ro_pulse_list([qbc_name, qbt_name],
                                           operation_dict)
    if 'pulse_length' in hard_sweep_dict:
        max_flux_length = max(hard_sweep_dict['pulse_length']['values'])
        ro_pulses[0]['ref_pulse'] = 'chevron_pi_qbc'
        ro_pulses[0]['pulse_delay'] = \
            max_flux_length + flux_pulse.get('buffer_length_start', 0) + \
            flux_pulse.get('buffer_length_end', 0)

    ssl = len(list(soft_sweep_dict.values())[0]['values'])
    sequences = []
    for i in range(ssl):
        flux_p = deepcopy(flux_pulse)
        flux_p.update({k: v['values'][i] for k, v in soft_sweep_dict.items()})
        pulses = [ge_pulse_qbc, ge_pulse_qbt, flux_p] + ro_pulses
        swept_pulses = sweep_pulse_params(
            pulses, {f'chevron_flux.{k}': v['values']
                        for k, v in hard_sweep_dict.items()})
        swept_pulses_with_prep = \
            [add_preparation_pulses(p, operation_dict, [qbc_name, qbt_name],
                                    **prep_params)
             for p in swept_pulses]
        seq = pulse_list_list_seq(swept_pulses_with_prep,
                                  seq_name+f'_{i}', upload=False)
        if cal_points is not None:
            seq.extend(cal_points.create_segments(operation_dict,
                                                  **prep_params))
        sequences.append(seq)

    if upload:
        ps.Pulsar.get_instance().program_awgs(sequences[0])

    return sequences, np.arange(sequences[0].n_acq_elements()), np.arange(ssl)


def fluxpulse_scope_sequence(
              delays, freqs, qb_name, operation_dict, cz_pulse_name,
              cal_points=None, prep_params=dict(), upload=True):
    '''
    Performs X180 pulse on top of a fluxpulse

    Timings of sequence

       |          ----------           |X180|  ----------------------------  |RO|
       |        ---      | --------- fluxpulse ---------- |
                         <-  delay  ->
    '''
    seq_name = 'Fluxpulse_scope_sequence'
    ge_pulse = deepcopy(operation_dict['X180 ' + qb_name])
    ge_pulse['name'] = 'FPS_Pi'
    ge_pulse['element_name'] = 'FPS_Pi_el'

    flux_pulse = deepcopy(operation_dict[cz_pulse_name])
    flux_pulse['name'] = 'FPS_Flux'
    flux_pulse['ref_pulse'] = 'FPS_Pi'
    flux_pulse['ref_point'] = 'middle'
    flux_pulse['pulse_delay'] = -flux_pulse.get('buffer_length_start', 0)

    ro_pulse = deepcopy(operation_dict['RO ' + qb_name])
    ro_pulse['name'] = 'FPS_Ro'
    ro_pulse['ref_pulse'] = 'FPS_Pi'
    ro_pulse['ref_point'] = 'middle'
    ro_pulse['pulse_delay'] = flux_pulse['pulse_length'] - np.min(delays) + \
                              flux_pulse.get('buffer_length_end', 0)

    pulses = [ge_pulse, flux_pulse, ro_pulse]
    swept_pulses = sweep_pulse_params(pulses,
                                      {'FPS_Flux.pulse_delay': -delays})

    swept_pulses_with_prep = \
        [add_preparation_pulses(p, operation_dict, [qb_name], **prep_params)
         for p in swept_pulses]

    seq = pulse_list_list_seq(swept_pulses_with_prep, seq_name, upload=False)

    if cal_points is not None:
        # add calibration segments
        seq.extend(cal_points.create_segments(operation_dict, **prep_params))

    log.debug(seq)
    if upload:
        ps.Pulsar.get_instance().program_awgs(seq)

    return seq, np.arange(seq.n_acq_elements()), freqs


def cz_bleed_through_phase_seq(phases, qb_name, CZ_pulse_name, CZ_separation,
                               operation_dict, oneCZ_msmt=False, nr_cz_gates=1,
                               verbose=False, upload=True, return_seq=False,
                               upload_all=True, cal_points=True):
    '''
    Performs a Ramsey-like with interleaved Flux pulse

    Timings of sequence
                           CZ_separation
    |CZ|-|CZ|- ... -|CZ| <---------------> |X90|-|CZ|-|X90|-|RO|

    Args:
        end_times: numpy array of delays after second CZ pulse
        qb: qubit object (must have the methods get_operation_dict(),
            get_drive_pars() etc.
        CZ_pulse_name: str of the form
            'CZ ' + qb_target.name + ' ' + qb_control.name
        X90_separation: float (separation of the two pi/2 pulses for Ramsey
        verbose: bool
        upload: bool
        return_seq: bool

    Returns:
        if return_seq:
          seq: qcodes sequence
          el_list: list of pulse elements
        else:
            seq_name: string
    '''
    # if maximum_CZ_separation is None:
    #     maximum_CZ_separation = CZ_separation

    seq_name = 'CZ Bleed Through phase sweep'
    seq = sequence.Sequence(seq_name)
    el_list = []

    X90_1 = deepcopy(operation_dict['X90 ' + qb_name])
    X90_2 = deepcopy(operation_dict['X90 ' + qb_name])
    RO_pars = deepcopy(operation_dict['RO ' + qb_name])
    CZ_pulse1 = deepcopy(operation_dict[CZ_pulse_name])
    CZ_pulse_len = CZ_pulse1['pulse_length']
    drag_pulse_len = deepcopy(X90_1['sigma']*X90_1['nr_sigma'])
    spacerpulse = {'pulse_type': 'SquarePulse',
                   'channel': X90_1['I_channel'],
                   'amplitude': 0.0,
                   'length': CZ_separation - drag_pulse_len,
                   'ref_point': 'end',
                   'pulse_delay': 0}
    if oneCZ_msmt:
        spacerpulse_X90 = {'pulse_type': 'SquarePulse',
                           'channel': X90_1['I_channel'],
                           'amplitude': 0.0,
                           'length': CZ_pulse1['buffer_length_start'] +
                                     CZ_pulse1['buffer_length_end'] +
                                     CZ_pulse_len,
                           'ref_point': 'end',
                           'pulse_delay': 0}
        main_pulse_list = [CZ_pulse1, spacerpulse,
                           X90_1, spacerpulse_X90]
    else:
        CZ_pulse2 = deepcopy(operation_dict[CZ_pulse_name])
        main_pulse_list = int(nr_cz_gates)*[CZ_pulse1]
        main_pulse_list += [spacerpulse, X90_1, CZ_pulse2]
    el_main = multi_pulse_elt(0, station,  main_pulse_list,
                              trigger=True, name='el_main')
    el_list.append(el_main)

    if upload_all:
        upload_AWGs = 'all'
        upload_channels = 'all'
        # else:
        # upload_AWGs = [station.pulsar.get(CZ_pulse1['channel'] + '_AWG')] + \
        #               [station.pulsar.get(ch + '_AWG') for ch in
        #                CZ_pulse1['aux_channels_dict']]
        # upload_channels = [CZ_pulse1['channel']] + \
        #                   list(CZ_pulse1['aux_channels_dict'])

    for i, theta in enumerate(phases):
        if cal_points and (theta == phases[-4] or theta == phases[-3]):
            el = multi_pulse_elt(i, station,
                                 [operation_dict['I ' + qb_name], RO_pars],
                                 name='el_{}'.format(i+1), trigger=True)
            el_list.append(el)
            seq.append('e_{}'.format(3*i), 'el_{}'.format(i+1),
                       trigger_wait=True)
        elif cal_points and (theta == phases[-2] or theta == phases[-1]):
            el = multi_pulse_elt(i, station,
                                 [operation_dict['X180 ' + qb_name], RO_pars],
                                 name='el_{}'.format(i+1), trigger=True)
            el_list.append(el)
            seq.append('e_{}'.format(3*i), 'el_{}'.format(i+1),
                       trigger_wait=True)
        else:
            X90_2['phase'] = theta*180/np.pi
            el = multi_pulse_elt(i+1, station, [X90_2, RO_pars], trigger=False,
                                 name='el_{}'.format(i+1),
                                 previous_element=el_main)
            el_list.append(el)

            seq.append('m_{}'.format(i), 'el_main',  trigger_wait=True)
            seq.append('e_{}'.format(3*i), 'el_{}'.format(i+1),
                       trigger_wait=False)

    if upload:
        station.pulsar.program_awgs(seq, *el_list,
                                    AWGs=upload_AWGs,
                                    channels=upload_channels,
                                    verbose=verbose)
    if return_seq:
        return seq, el_list
    else:
        return seq_name


def cphase_seqs(qbc_name, qbt_name, hard_sweep_dict, soft_sweep_dict,
                operation_dict, cz_pulse_name, num_cz_gates=1,
                max_flux_length=None, cal_points=None, upload=True,
                qbs_operations=None, prep_params=dict()):

    assert num_cz_gates % 2 != 0

    seq_name = 'cphase_sequence'

    if qbs_operations is None:
        qbs_operations = []
    # initial_rotations = [deepcopy(operation_dict['X180 ' + qbc_name]),
    #                     deepcopy(operation_dict['X90s ' + qbt_name])]
    initial_rotations = [deepcopy(operation_dict[op]) for
                         op in (['X180 ' + qbc_name, 'X90s ' + qbt_name] +
                                qbs_operations)]

    initial_rotations[0]['name'] = 'cphase_init_pi_qbc'
    initial_rotations[1]['name'] = 'cphase_init_pihalf_qbt'
    for rot_pulses in initial_rotations:
        rot_pulses['element_name'] = 'cphase_initial_rots_el'

    flux_pulse = deepcopy(operation_dict[cz_pulse_name])
    flux_pulse['name'] = 'cphase_flux'
    flux_pulse['element_name'] = 'cphase_flux_el'

    final_rotations = [deepcopy(operation_dict['X180 ' + qbc_name]),
                       deepcopy(operation_dict['X90s ' + qbt_name])]
    final_rotations[0]['name'] = 'cphase_final_pi_qbc'
    final_rotations[1]['name'] = 'cphase_final_pihalf_qbt'
    # final_rotations = [deepcopy(operation_dict['X90 ' + qbt_name])]
    # final_rotations[0]['name'] = 'cphase_final_pihalf_qbt'

    for rot_pulses in final_rotations:
        rot_pulses['element_name'] = 'cphase_final_rots_el'

    # set pulse delay of final_rotations[0] to max_flux_length
    if max_flux_length is None:
        if 'pulse_length' in soft_sweep_dict:
            max_flux_length = max(soft_sweep_dict['pulse_length']['values'])
            print(f'max_pulse_length = {max_flux_length*1e9:.2f} ns, '
                  f'from sweep points.')
        else:
            max_flux_length = flux_pulse['pulse_length']
            print(f'max_pulse_length = {max_flux_length*1e9:.2f} ns, '
                  f'from pulse dict.')
    # add buffers to this delay
    delay = (max_flux_length + flux_pulse.get('buffer_length_start', 0) +
        flux_pulse.get('buffer_length_end', 0))*num_cz_gates
    # # ensure the delay is commensurate with 16/2.4e9
    # comm_const = (16/2.4e9)
    # if delay % comm_const > 1e-15:
    #     delay = comm_const * (delay // comm_const + 1)
    #     print(f'delay adjusted to {delay*1e9:.2f} ns '
    #           f'to fulfill commensurability conditions with 16/2.4e9.')
    final_rotations[0]['ref_pulse'] = 'cphase_init_pi_qbc'
    final_rotations[0]['pulse_delay'] = delay

    ro_pulses = generate_mux_ro_pulse_list([qbc_name, qbt_name],
                                            operation_dict)

    # the phases in the hard_sweep_dict must be tiled by 2!
    hsl = len(list(hard_sweep_dict.values())[0]['values'])
    params = {'cphase_init_pi_qbc.amplitude': np.concatenate(
        [initial_rotations[0]['amplitude']*np.ones(hsl//2), np.zeros(hsl//2)]),
              'cphase_final_pi_qbc.amplitude': np.concatenate(
        [final_rotations[0]['amplitude']*np.ones(hsl//2), np.zeros(hsl//2)])}
    params.update({f'cphase_final_pihalf_qbt.{k}': v['values']
                   for k, v in hard_sweep_dict.items()})

    ssl = len(list(soft_sweep_dict.values())[0]['values'])
    sequences = []
    for i in range(ssl):
        fp_list = []
        flux_p = deepcopy(flux_pulse)
        flux_p.update({k: v['values'][i] for k, v in soft_sweep_dict.items()})
        for j in range(num_cz_gates):
            fp = deepcopy(flux_p)
            fp['name'] = f'cphase_flux_{j}'
            fp_list += [fp]
        pulses = initial_rotations + fp_list + final_rotations + ro_pulses
        swept_pulses = sweep_pulse_params(pulses, params)
        swept_pulses_with_prep = \
            [add_preparation_pulses(p, operation_dict, [qbc_name, qbt_name],
                                    **prep_params)
             for p in swept_pulses]
        seq = pulse_list_list_seq(swept_pulses_with_prep,
                                  seq_name+f'_{i}', upload=False)
        if cal_points is not None:
            seq.extend(cal_points.create_segments(operation_dict,
                                                  **prep_params))
        sequences.append(seq)

    # reuse sequencer memory by repeating readout pattern
    for s in sequences:
        s.repeat_ro(f"RO {qbc_name}", operation_dict)
        s.repeat_ro(f"RO {qbt_name}", operation_dict)

    if upload:
        ps.Pulsar.get_instance().program_awgs(sequences[0])

    return sequences, np.arange(sequences[0].n_acq_elements()), np.arange(ssl)


def cphase_fluxed_spectators_seqs(qbc_name, qbt_name, qbs_name,
                                  hard_sweep_dict, soft_sweep_dict,
                                  operation_dict, cz_pulse_name,
                                  num_cz_gates=1, qbs_operations=None,
                                  max_flux_length=None,
                                  cal_points=None, upload=True,
                                  prep_params=dict()):

    assert num_cz_gates % 2 != 0

    seq_name = 'cphase_spectator_seq'

    if qbs_operations is None:
        qbs_operations = []

    initial_rotations = [deepcopy(operation_dict[op]) for
                         op in (['X180 ' + qbc_name, 'X90s ' + qbt_name] +
                                qbs_operations)]

    initial_rotations[0]['name'] = 'cphase_init_pi_qbc'
    initial_rotations[1]['name'] = 'cphase_init_pihalf_qbt'
    for rot_pulses in initial_rotations:
        rot_pulses['element_name'] = 'cphase_initial_rots_el'

    cz_gate = deepcopy(operation_dict[cz_pulse_name])
    cz_gate['name'] = 'cphase_flux'
    cz_gate['element_name'] = 'cphase_flux_el'
    cz_gate['ref_pulse'] = 'cphase_init_pi_qbc'

    final_rotations = [deepcopy(operation_dict['X180 ' + qbc_name]),
                       deepcopy(operation_dict['X90s ' + qbt_name])]
    final_rotations[0]['name'] = 'cphase_final_pi_qbc'
    final_rotations[1]['name'] = 'cphase_final_pihalf_qbt'

    for rot_pulses in final_rotations:
        rot_pulses['element_name'] = 'cphase_final_rots_el'

    # set pulse delay of final_rotations[0] to max_flux_length
    if max_flux_length is None:
        max_flux_length = cz_gate['pulse_length']
        print(f'max_pulse_length = {max_flux_length*1e9:.2f} ns, '
              f'from pulse dict.')
    # add buffers to this delay
    delay = (max_flux_length + cz_gate.get('buffer_length_start', 0) +
        cz_gate.get('buffer_length_end', 0))*num_cz_gates
    final_rotations[0]['ref_pulse'] = 'cphase_init_pi_qbc'
    final_rotations[0]['pulse_delay'] = delay

    # drag_length = operation_dict['X180 ' + qbc_name]['sigma'] * operation_dict[
    #     'X180 ' + qbc_name]['nr_sigma']
    spectator_flux_pulse = deepcopy(operation_dict['FP ' + qbs_name])
    spectator_flux_pulse['name'] = 'spec_flux_pulse'
    spectator_flux_pulse['element_name'] = 'cphase_flux_el'
    delta_buffers = cz_gate.get('buffer_length_start', 0) + \
            cz_gate.get('buffer_length_end', 0) - (
            spectator_flux_pulse.get('buffer_length_start', 0) +
            spectator_flux_pulse.get('buffer_length_end', 0))
    spectator_flux_pulse['pulse_length'] = max_flux_length + delta_buffers
                                           # + 2*drag_length + \
                                           # 2*drag_length
    # assumption below: the flux pulse is referenced to the start of the
    # control qubit, not the spectator qubit -> assummed to be simultaneous
    # spectator_flux_pulse['ref_pulse'] = 'cphase_flux'
    # spectator_flux_pulse['ref_point'] = 'middle'
    # spectator_flux_pulse['ref_point_new'] = 'middle'
    # spectator_flux_pulse['pulse_delay'] = - drag_length

    ro_pulses = generate_mux_ro_pulse_list([qbc_name, qbt_name],
                                            operation_dict)
    # ro_pulses[0]['ref_pulse'] = 'spec_flux_pulse'

    # the phases in the hard_sweep_dict must be tiled by 2!
    hsl = len(list(hard_sweep_dict.values())[0]['values'])
    params = {'cphase_init_pi_qbc.amplitude': np.concatenate(
        [initial_rotations[0]['amplitude']*np.ones(hsl//2), np.zeros(hsl//2)]),
              'cphase_final_pi_qbc.amplitude': np.concatenate(
        [final_rotations[0]['amplitude']*np.ones(hsl//2), np.zeros(hsl//2)])}
    params.update({f'cphase_final_pihalf_qbt.{k}': v['values']
                   for k, v in hard_sweep_dict.items()})
    from pprint import pprint
    pprint(params)
    ssl = len(list(soft_sweep_dict.values())[0]['values'])
    sequences = []
    for i in range(ssl):
        flux_p = deepcopy(spectator_flux_pulse)
        flux_p.update({k: v['values'][i] for k, v in soft_sweep_dict.items()})
        cz_list = []
        for j in range(num_cz_gates):
            fp = deepcopy(cz_gate)
            fp['name'] = f'cphase_flux_{j}'
            cz_list += [fp]
        pulses = initial_rotations + [flux_p] + cz_list + final_rotations + \
                 ro_pulses
        swept_pulses = sweep_pulse_params(pulses, params)
        swept_pulses_with_prep = \
            [add_preparation_pulses(p, operation_dict, [qbc_name, qbt_name],
                                    **prep_params)
             for p in swept_pulses]
        seq = pulse_list_list_seq(swept_pulses_with_prep,
                                  seq_name+f'_{i}', upload=False)
        if cal_points is not None:
            seq.extend(cal_points.create_segments(operation_dict,
                                                  **prep_params))
        sequences.append(seq)

    # reuse sequencer memory by repeating readout pattern
    for s in sequences:
        s.repeat_ro(f"RO {qbc_name}", operation_dict)
        s.repeat_ro(f"RO {qbt_name}", operation_dict)

    if upload:
        ps.Pulsar.get_instance().program_awgs(sequences[0])

    return sequences, np.arange(sequences[0].n_acq_elements()), np.arange(ssl)


def cphase_interleaved_fluxed_spectators_seqs(qbc_name, qbt_name, qbs_names,
                                  hard_sweep_dict, soft_sweep_dict_list,
                                  operation_dict, cz_pulse_name,
                                  num_cz_gates=1, qbs_operations=None,
                                  max_flux_length=None,
                                  cal_points=None, upload=True,
                                  prep_params=dict()):

    # ATTENTION! The soft_sweep_dicts in soft_sweep_dict_list is assumed to
    # correspond to the qubits in the order given in qbs_names.

    assert num_cz_gates % 2 != 0

    seq_name = 'cphase_multi_spectators_seq'

    if qbs_operations is None:
        qbs_operations = []

    initial_rotations = [deepcopy(operation_dict[op]) for
                         op in (['X180 ' + qbc_name, 'X90s ' + qbt_name] +
                                qbs_operations)]

    initial_rotations[0]['name'] = 'cphase_init_pi_qbc'
    initial_rotations[1]['name'] = 'cphase_init_pihalf_qbt'
    for i in range(len(qbs_names)):
        initial_rotations[2+i]['name'] = f'spec_pulse_{qbs_names[i]}'
    for rot_pulses in initial_rotations:
        rot_pulses['element_name'] = 'cphase_initial_rots_el'

    cz_gate = deepcopy(operation_dict[cz_pulse_name])
    cz_gate['name'] = 'cphase_flux'
    cz_gate['element_name'] = 'cphase_flux_el'
    cz_gate['ref_pulse'] = 'cphase_init_pi_qbc'

    final_rotations = [deepcopy(operation_dict['X180 ' + qbc_name]),
                       deepcopy(operation_dict['X90s ' + qbt_name])]
    final_rotations[0]['name'] = 'cphase_final_pi_qbc'
    final_rotations[1]['name'] = 'cphase_final_pihalf_qbt'

    for rot_pulses in final_rotations:
        rot_pulses['element_name'] = 'cphase_final_rots_el'

    # set pulse delay of final_rotations[0] to max_flux_length
    if max_flux_length is None:
        max_flux_length = cz_gate['pulse_length']
        print(f'max_pulse_length = {max_flux_length*1e9:.2f} ns, '
              f'from pulse dict.')
    # add buffers to this delay
    delay = (max_flux_length + cz_gate.get('buffer_length_start', 0) +
        cz_gate.get('buffer_length_end', 0))*num_cz_gates
    final_rotations[0]['ref_pulse'] = 'cphase_init_pi_qbc'
    final_rotations[0]['pulse_delay'] = delay

    ro_pulses = generate_mux_ro_pulse_list([qbc_name, qbt_name],
                                            operation_dict)

    # the phases in the hard_sweep_dict must be tiled by 4!
    hsl = len(list(hard_sweep_dict.values())[0]['values'])
    print(hsl)
    params = {'cphase_init_pi_qbc.amplitude': np.tile(np.concatenate(
        [initial_rotations[0]['amplitude']*np.ones(hsl//4), np.zeros(hsl//4)]), 2),
              'cphase_final_pi_qbc.amplitude': np.tile(np.concatenate(
        [final_rotations[0]['amplitude']*np.ones(hsl//4), np.zeros(hsl//4)]), 2)}
    params.update({f'spec_pulse_{qbs_names[i]}.amplitude': np.repeat(np.concatenate(
        [initial_rotations[i+2]['amplitude']*np.ones(hsl//4), np.zeros(
            hsl//4)]), 2) for i in range(len(qbs_names))})
    params.update({f'cphase_final_pihalf_qbt.{k}': v['values']
                   for k, v in hard_sweep_dict.items()})
    # params = {'cphase_init_pi_qbc.amplitude': np.concatenate(
    #     [initial_rotations[0]['amplitude']*np.ones(hsl//2), np.zeros(hsl//2)]),
    #           'cphase_final_pi_qbc.amplitude': np.concatenate(
    #     [final_rotations[0]['amplitude']*np.ones(hsl//2), np.zeros(hsl//2)])}
    # params.update({f'cphase_final_pihalf_qbt.{k}': v['values']
    #                for k, v in hard_sweep_dict.items()})

    ssl = len(list(soft_sweep_dict_list[0].values())[0]['values'])
    print(ssl)
    from pprint import pprint
    pprint(params)
    sequences = []
    for i in range(ssl):
        # add the spectator flux pulses
        fp_lst = []
        cnt = 0
        for p, qbsn in enumerate(qbs_names):
            spec_fp = deepcopy(operation_dict['FP ' + qbsn])
            if len(spec_fp['channel']) > 0:
                spec_fp['name'] = f'spec_flux_pulse_{p}'
                spec_fp['element_name'] = 'cphase_flux_el'
                delta_buffers = cz_gate.get('buffer_length_start', 0) + \
                                cz_gate.get('buffer_length_end', 0) - (
                                        spec_fp.get('buffer_length_start', 0) +
                                        spec_fp.get('buffer_length_end', 0))
                spec_fp['pulse_length'] = max_flux_length + delta_buffers
                if cnt != 0:
                    spec_fp['ref_point'] = 'start'
                spec_fp.update({k: v['values'][i] for k, v in
                                soft_sweep_dict_list[p].items()})
                fp_lst += [spec_fp]
                cnt += 1
            else:
                print(f'{qbsn} has no flux pulse channel. Not adding the flux'
                      f'pulse for this qubit.')
                print()

        # add the num_cz_gates CZ gates
        cz_list = []
        for j in range(num_cz_gates):
            cz = deepcopy(cz_gate)
            cz['name'] = f'cphase_flux_{j}'
            cz_list += [cz]
        # put the pulses in each segment
        pulses = initial_rotations + fp_lst + cz_list + final_rotations + \
                 ro_pulses
        swept_pulses = sweep_pulse_params(pulses, params)
        swept_pulses_with_prep = \
            [add_preparation_pulses(p, operation_dict, [qbc_name, qbt_name],
                                    **prep_params)
             for p in swept_pulses]

        seq = pulse_list_list_seq(swept_pulses_with_prep,
                                  seq_name+f'_{i}', upload=False)
        if cal_points is not None:
            seq.extend(cal_points.create_segments(operation_dict,
                                                  **prep_params))
        sequences.append(seq)

    # reuse sequencer memory by repeating readout pattern
    for s in sequences:
        s.repeat_ro(f"RO {qbc_name}", operation_dict)
        s.repeat_ro(f"RO {qbt_name}", operation_dict)

    if upload:
        ps.Pulsar.get_instance().program_awgs(sequences[0])

    return sequences, np.arange(sequences[0].n_acq_elements()), np.arange(ssl)


def add_suffix(operation_list, suffix):
    return [op + suffix for op in operation_list]<|MERGE_RESOLUTION|>--- conflicted
+++ resolved
@@ -190,10 +190,6 @@
 
     params = {f'flux.{param_to_set}': np.concatenate(
         [flux_pulse[param_to_set]*np.ones(hsl//2), np.zeros(hsl//2)])}
-<<<<<<< HEAD
-    print((hsl // 2))
-=======
->>>>>>> bbeeea46
 
     if 'aux_channels_dict' in flux_pulse:
         params.update({'flux.aux_channels_dict': np.concatenate([
