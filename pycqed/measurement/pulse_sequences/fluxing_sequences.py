import numpy as np
from copy import deepcopy
from pycqed.measurement.waveform_control.block import Block
from pycqed.measurement.waveform_control import segment
from pycqed.measurement.waveform_control import sequence
from pycqed.measurement.waveform_control import pulsar as ps
from pycqed.measurement.pulse_sequences.single_qubit_tek_seq_elts import \
    sweep_pulse_params, add_preparation_pulses, pulse_list_list_seq
from pycqed.measurement.pulse_sequences.multi_qubit_tek_seq_elts import \
    generate_mux_ro_pulse_list

import logging
log = logging.getLogger(__name__)


def get_pulse_dict_from_pars(pulse_pars):
    '''
    Returns a dictionary containing pulse_pars for all the primitive pulses
    based on a single set of pulse_pars.
    Using this function deepcopies the pulse parameters preventing accidently
    editing the input dictionary.

    input args:
        pulse_pars: dictionary containing pulse_parameters
    return:
        pulses: dictionary of pulse_pars dictionaries
    '''
    pi_amp = pulse_pars['amplitude']
    pi2_amp = pulse_pars['amplitude']*pulse_pars['amp90_scale']

    pulses = {'I': deepcopy(pulse_pars),
              'X180': deepcopy(pulse_pars),
              'mX180': deepcopy(pulse_pars),
              'X90': deepcopy(pulse_pars),
              'mX90': deepcopy(pulse_pars),
              'Y180': deepcopy(pulse_pars),
              'mY180': deepcopy(pulse_pars),
              'Y90': deepcopy(pulse_pars),
              'mY90': deepcopy(pulse_pars)}

    pulses['I']['amplitude'] = 0
    pulses['mX180']['amplitude'] = -pi_amp
    pulses['X90']['amplitude'] = pi2_amp
    pulses['mX90']['amplitude'] = -pi2_amp
    pulses['Y180']['phase'] = 90
    pulses['mY180']['phase'] = 90
    pulses['mY180']['amplitude'] = -pi_amp

    pulses['Y90']['amplitude'] = pi2_amp
    pulses['Y90']['phase'] = 90
    pulses['mY90']['amplitude'] = -pi2_amp
    pulses['mY90']['phase'] = 90

    return pulses


def Ramsey_with_flux_pulse_meas_seq(thetas, qb, X90_separation, verbose=False,
                                    upload=True, return_seq=False,
                                    cal_points=False):
    '''
    Performs a Ramsey with interleaved Flux pulse

    Timings of sequence
           <----- |fluxpulse|
        |X90|  -------------------     |X90|  ---  |RO|
                                     sweep phase

    timing of the flux pulse relative to the center of the first X90 pulse

    Args:
        thetas: numpy array of phase shifts for the second pi/2 pulse
        qb: qubit object (must have the methods get_operation_dict(),
        get_drive_pars() etc.
        X90_separation: float (separation of the two pi/2 pulses for Ramsey
        verbose: bool
        upload: bool
        return_seq: bool

    Returns:
        if return_seq:
          seq: qcodes sequence
          el_list: list of pulse elements
        else:
            seq_name: string
    '''
    raise NotImplementedError(
        'Ramsey_with_flux_pulse_meas_seq has not been '
        'converted to the latest waveform generation code and can not be used.')

    qb_name = qb.name
    operation_dict = qb.get_operation_dict()
    pulse_pars = qb.get_drive_pars()
    RO_pars = qb.get_RO_pars()
    seq_name = 'Measurement_Ramsey_sequence_with_Flux_pulse'
    seq = sequence.Sequence(seq_name)
    el_list = []

    pulses = get_pulse_dict_from_pars(pulse_pars)
    flux_pulse = operation_dict["flux "+qb_name]
    # Used for checking dynamic phase compensation
    # if flux_pulse['amplitude'] != 0:
    #     flux_pulse['basis_rotation'] = {qb_name: -80.41028958782647}

    flux_pulse['ref_point'] = 'end'
    X90_2 = deepcopy(pulses['X90'])
    X90_2['pulse_delay'] = X90_separation - flux_pulse['pulse_delay'] \
                            - X90_2['nr_sigma']*X90_2['sigma']
    X90_2['ref_point'] = 'start'

    for i, theta in enumerate(thetas):
        X90_2['phase'] = theta*180/np.pi
        if cal_points and (i == (len(thetas)-4) or i == (len(thetas)-3)):
            el = multi_pulse_elt(i, station, [RO_pars])
        elif cal_points and (i == (len(thetas)-2) or i == (len(thetas)-1)):
            flux_pulse['amplitude'] = 0
            el = multi_pulse_elt(i, station,
                                 [pulses['X90'], flux_pulse, X90_2, RO_pars])
        else:
            el = multi_pulse_elt(i, station,
                                 [pulses['X90'], flux_pulse, X90_2, RO_pars])
        el_list.append(el)
        seq.append_element(el, trigger_wait=True)
    if upload:
        station.pulsar.program_awgs(seq, *el_list, verbose=verbose)

    if return_seq:
        return seq, el_list
    else:
        return seq_name


def dynamic_phase_seq(qb_names, hard_sweep_dict_ramsey, operation_dict,
                      cz_pulse_name,
                      hard_sweep_dict_flux=None,
                      cal_points=None, prepend_n_cz=0,
<<<<<<< HEAD
                      upload=False, prep_params=dict(), prepend_pulse_dicts=None):
=======
                      upload=False, prep_params=None, prepend_pulse_dicts=None):
>>>>>>> e424fc24
    '''
    Performs a Ramsey with interleaved Flux pulse
    Sequence
                   |fluxpulse|
        |X90|  -------------------     |X90|  ---  |RO|
                                     sweep phase
    Optional: prepend n Flux pulses before starting ramsey
    '''

    seq_name = 'Dynamic_phase_seq'

    ge_half_start = [deepcopy(operation_dict['X90 ' + qb_name]) for qb_name in
                     qb_names]
    for i, p in enumerate(ge_half_start):
        p['name'] = f'pi_half_start_{qb_names[i]}'
        p['ref_pulse'] = 'start'
        p['element_name'] = 'pi_half_start'

    flux_pulse = deepcopy(operation_dict[cz_pulse_name])
    flux_pulse['element_name'] = 'flux_el'

    ge_half_end = [deepcopy(operation_dict['X90 ' + qb_name]) for qb_name in
                   qb_names]
    for i, p in enumerate(ge_half_end):
        p['name'] = f'pi_half_end_{qb_names[i]}'
        p['element_name'] = 'pi_half_end'
        p['ref_pulse'] = 'flux'

    if 'amplitude' in flux_pulse:
        param_to_set = 'amplitude'
    elif 'dv_dphi' in flux_pulse:
        param_to_set = 'dv_dphi'
    else:
        raise ValueError('Unknown flux pulse amplitude control parameter. '
                         'Cannot do measurement without flux pulse.')

    if hard_sweep_dict_flux is None or len(hard_sweep_dict_flux) == 0:
        hard_sweep_dict_flux = {param_to_set: [flux_pulse[param_to_set]]}
    ro_pulses = generate_mux_ro_pulse_list(qb_names, operation_dict)

<<<<<<< HEAD
=======
    if prep_params is None:
        prep_params = {}
>>>>>>> e424fc24
    if prepend_pulse_dicts is None:
        prepend_pulse_dicts = {}
    pulse_list = []
    for i, pp in enumerate(prepend_pulse_dicts):
        prepend_pulse = deepcopy(operation_dict[pp['pulse_name']])
        prepend_pulse['name'] = f'prepend_{i}'
        prepend_pulse['element_name'] = pp.get('element_name', 'flux_el')
        pulse_list += [prepend_pulse]

    for i in range(prepend_n_cz):
        prepend_pulse = deepcopy(flux_pulse)
        prepend_pulse['name'] = f'prepend_cz_{i}'
        pulse_list += [prepend_pulse]

    pulse_list += Block("ge_half_start pulses", ge_half_start,)\
        .build(block_start=dict(element_name='flux_el'),
               block_end=dict(element_name='flux_el'))

    flux_pulse['name'] = 'flux'
    pulse_list += [flux_pulse] + ge_half_end + ro_pulses
    hsl = len(list(hard_sweep_dict_ramsey.values())[0]['values'])

    # create sequence
    seq = sequence.Sequence(seq_name)

    for ind in range(len(list(hard_sweep_dict_flux.values())[0])):
        # set parameters of the flux pulse for each parameter set given in the
        # hard sweep dict flux. if the parameter is param_to_set then it should
        # be 'on' only for half of the sweep points
        params = {f'flux.{k}': np.concatenate(
            [v[ind]*np.ones(hsl//2), np.zeros(hsl//2)]) if
            k==param_to_set else [v[ind]]*hsl for k,v in
                  hard_sweep_dict_flux.items()}

        if 'aux_channels_dict' in flux_pulse:
            params.update({'flux.aux_channels_dict': np.concatenate([
                [flux_pulse['aux_channels_dict']] * (hsl // 2),
                 [{}] * (hsl // 2)])})
        for qb_name in qb_names:
            params.update({f'pi_half_end_{qb_name}.{k}': v['values']
                           for k, v in hard_sweep_dict_ramsey.items()})
        swept_pulses = sweep_pulse_params(pulse_list, params)
        # for k, p in enumerate(swept_pulses):
            # for prepended_cz_idx in range(prepend_n_cz):
                # fp = p[prepended_cz_idx]
                # fp['element_name'] = 'flux_el_{}'.format(k)
            # fp = p[prepend_n_cz + 1]
            # fp['element_name'] = 'flux_el_{}'.format(k)
        swept_pulses_with_prep = \
            [add_preparation_pulses(p, operation_dict, qb_names, **prep_params)
             for p in swept_pulses]

        seq.extend([segment.Segment(f"dyn_phase_{ind}_{j}", pulses) for j, pulses
                    in enumerate(swept_pulses_with_prep)])

        if cal_points is not None:
            # add calibration segments
            seq.extend(cal_points.create_segments(
                operation_dict, segment_prefix=f'calibration_{ind}_', **prep_params))

    # repeat readout pulse to save memory.
    [seq.repeat_ro('RO ' + qb_name, operation_dict) for qb_name in qb_names]

    log.debug(seq)
    if upload:
        ps.Pulsar.get_instance().program_awgs(seq)

    return seq, np.arange(seq.n_acq_elements())


def Ramsey_time_with_flux_seq(qb_name, hard_sweep_dict, operation_dict,
                            cz_pulse_name,
                            artificial_detunings=0,
                            cal_points=None,
                            upload=False, prep_params=dict()):
    '''
    Performs a Ramsey with interleaved Flux pulse
    Sequence
      | ----------  fluxpulse  ---------------  |
        |X90|  -------------------     |X90|  ---  |RO|
                                     sweep time
    '''

    seq_name = 'Ramsey_flux_seq'

    times = hard_sweep_dict['Delay']['values']

    flux_pulse = deepcopy(operation_dict[cz_pulse_name])
    flux_pulse['name'] = 'flux'
    flux_pulse['element_name'] = 'flux_el'
    flux_pulse['pulse_length'] = 4*np.max(times)
    flux_pulse['pulse_delay'] = -0.5*np.max(times)
    flux_pulse['ref_point'] = 'start'
    flux_pulse['ref_pulse'] = 'Ramsey_x1'

    print(flux_pulse)

    ramsey_ops = ["X90"] * 2
    ramsey_ops += ["RO"]
    ramsey_ops = add_suffix(ramsey_ops, " " + qb_name)


    # pulses
    ramsey_pulses = [deepcopy(operation_dict[op]) for op in ramsey_ops]

    ramsey_pulses += [flux_pulse]

    # name and reference swept pulse
    ramsey_pulses[0]["name"] = f"Ramsey_x1"
    ramsey_pulses[1]["name"] = f"Ramsey_x2"
    ramsey_pulses[1]['ref_point'] = 'start'


    # compute dphase
    a_d = artificial_detunings if np.ndim(artificial_detunings) == 1 \
        else [artificial_detunings]
    dphase = [((t - times[0]) * a_d[i % len(a_d)] * 360) % 360
              for i, t in enumerate(times)]
    # sweep pulses
    params = {f'Ramsey_x2.pulse_delay': times}
    params.update({f'Ramsey_x2.phase': dphase})
    swept_pulses = sweep_pulse_params(ramsey_pulses, params)

    swept_pulses_with_prep = \
        [add_preparation_pulses(p, operation_dict, [qb_name], **prep_params)
         for p in swept_pulses]
    seq = pulse_list_list_seq(swept_pulses_with_prep, seq_name, upload=False)

    if cal_points is not None:
        # add calibration segments
        seq.extend(cal_points.create_segments(operation_dict, **prep_params))

    log.debug(seq)
    if upload:
        ps.Pulsar.get_instance().program_awgs(seq)

    return seq, np.arange(seq.n_acq_elements())


def chevron_seqs(qbc_name, qbt_name, qbr_name, hard_sweep_dict, soft_sweep_dict,
                 operation_dict, cz_pulse_name, prep_params=dict(),
                 cal_points=None, upload=True):

    '''
    chevron sequence (sweep of the flux pulse length)

    Timings of sequence
                                  <-- length -->
    qb_control:    |X180|  ---   |  fluxpulse   |

    qb_target:     |X180|  --------------------------------------  |RO|

   '''

    seq_name = 'Chevron_sequence'

    ge_pulse_qbc = deepcopy(operation_dict['X180 ' + qbc_name])
    ge_pulse_qbc['name'] = 'chevron_pi_qbc'
    ge_pulse_qbt = deepcopy(operation_dict['X180s ' + qbt_name])
    ge_pulse_qbt['name'] = 'chevron_pi_qbt'
    for ge_pulse in [ge_pulse_qbc, ge_pulse_qbt]:
        ge_pulse['element_name'] = 'chevron_pi_el'

    flux_pulse = deepcopy(operation_dict[cz_pulse_name])
    flux_pulse['name'] = 'chevron_flux'
    flux_pulse['element_name'] = 'chevron_flux_el'

    ro_pulses = generate_mux_ro_pulse_list([qbr_name],
                                           operation_dict)
    if 'pulse_length' in hard_sweep_dict:
        max_flux_length = max(hard_sweep_dict['pulse_length']['values'])
        ro_pulses[0]['ref_pulse'] = 'chevron_pi_qbc'
        ro_pulses[0]['pulse_delay'] = \
            max_flux_length + flux_pulse.get('buffer_length_start', 0) + \
            flux_pulse.get('buffer_length_end', 0)

    ssl = len(list(soft_sweep_dict.values())[0]['values'])
    sequences = []
    for i in range(ssl):
        flux_p = deepcopy(flux_pulse)
        flux_p.update({k: v['values'][i] for k, v in soft_sweep_dict.items()})
        pulses = [ge_pulse_qbc, ge_pulse_qbt, flux_p] + ro_pulses
        swept_pulses = sweep_pulse_params(
            pulses, {f'chevron_flux.{k}': v['values']
                        for k, v in hard_sweep_dict.items()})
        swept_pulses_with_prep = \
            [add_preparation_pulses(p, operation_dict, [qbc_name, qbt_name],
                                    **prep_params)
             for p in swept_pulses]
        seq = pulse_list_list_seq(swept_pulses_with_prep,
                                  seq_name+f'_{i}', upload=False)
        if cal_points is not None:
            seq.extend(cal_points.create_segments(operation_dict,
                                                  **prep_params))
        sequences.append(seq)

    # reuse sequencer memory by repeating readout pattern
    # 1. get all readout pulse names (if they are on different uhf,
    # they will be applied to different channels)
    ro_pulse_names = [f"RO {qbn}" for qbn in [qbr_name]]
    # 2. repeat readout for each ro_pulse.
    for seq in sequences:
        [seq.repeat_ro(pn, operation_dict) for pn in ro_pulse_names]
    if upload:
        ps.Pulsar.get_instance().program_awgs(sequences[0])

    return sequences, np.arange(sequences[0].n_acq_elements()), np.arange(ssl)


def fluxpulse_scope_sequence(
        delays, freqs, qb_name, operation_dict, cz_pulse_name,
        ro_pulse_delay=100e-9, cal_points=None, prep_params=None, upload=True):
    '''
    Performs X180 pulse on top of a fluxpulse

    Timings of sequence

       |          ----------           |X180|  ----------------------------  |RO|
       |        ---      | --------- fluxpulse ---------- |
                         <-  delay  ->
    '''
    if prep_params is None:
        prep_params = {}

    seq_name = 'Fluxpulse_scope_sequence'
    ge_pulse = deepcopy(operation_dict['X180 ' + qb_name])
    ge_pulse['name'] = 'FPS_Pi'
    ge_pulse['element_name'] = 'FPS_Pi_el'

    flux_pulse = deepcopy(operation_dict[cz_pulse_name])
    flux_pulse['name'] = 'FPS_Flux'
    flux_pulse['ref_pulse'] = 'FPS_Pi'
    flux_pulse['ref_point'] = 'middle'
    flux_pulse['pulse_delay'] = -flux_pulse.get('buffer_length_start', 0)

    ro_pulse = deepcopy(operation_dict['RO ' + qb_name])
    ro_pulse['name'] = 'FPS_Ro'
    ro_pulse['ref_pulse'] = 'FPS_Pi'
    ro_pulse['ref_point'] = 'end'
    ro_pulse['pulse_delay'] = ro_pulse_delay

    pulses = [ge_pulse, flux_pulse, ro_pulse]
    swept_pulses = sweep_pulse_params(pulses,
                                      {'FPS_Flux.pulse_delay': -delays})

    swept_pulses_with_prep = \
        [add_preparation_pulses(p, operation_dict, [qb_name], **prep_params)
         for p in swept_pulses]

    seq = pulse_list_list_seq(swept_pulses_with_prep, seq_name, upload=False)

    if cal_points is not None:
        # add calibration segments
        seq.extend(cal_points.create_segments(operation_dict, **prep_params))

    log.debug(seq)
    if upload:
        ps.Pulsar.get_instance().program_awgs(seq)

    return seq, np.arange(seq.n_acq_elements()), freqs


def cz_bleed_through_phase_seq(phases, qb_name, CZ_pulse_name, CZ_separation,
                               operation_dict, oneCZ_msmt=False, nr_cz_gates=1,
                               verbose=False, upload=True, return_seq=False,
                               upload_all=True, cal_points=True):
    '''
    Performs a Ramsey-like with interleaved Flux pulse

    Timings of sequence
                           CZ_separation
    |CZ|-|CZ|- ... -|CZ| <---------------> |X90|-|CZ|-|X90|-|RO|

    Args:
        end_times: numpy array of delays after second CZ pulse
        qb: qubit object (must have the methods get_operation_dict(),
            get_drive_pars() etc.
        CZ_pulse_name: str of the form
            'CZ ' + qb_target.name + ' ' + qb_control.name
        X90_separation: float (separation of the two pi/2 pulses for Ramsey
        verbose: bool
        upload: bool
        return_seq: bool

    Returns:
        if return_seq:
          seq: qcodes sequence
          el_list: list of pulse elements
        else:
            seq_name: string
    '''
    raise NotImplementedError(
        'cz_bleed_through_phase_seq has not been '
        'converted to the latest waveform generation code and can not be used.')

    # if maximum_CZ_separation is None:
    #     maximum_CZ_separation = CZ_separation

    seq_name = 'CZ Bleed Through phase sweep'
    seq = sequence.Sequence(seq_name)
    el_list = []

    X90_1 = deepcopy(operation_dict['X90 ' + qb_name])
    X90_2 = deepcopy(operation_dict['X90 ' + qb_name])
    RO_pars = deepcopy(operation_dict['RO ' + qb_name])
    CZ_pulse1 = deepcopy(operation_dict[CZ_pulse_name])
    CZ_pulse_len = CZ_pulse1['pulse_length']
    drag_pulse_len = deepcopy(X90_1['sigma']*X90_1['nr_sigma'])
    spacerpulse = {'pulse_type': 'SquarePulse',
                   'channel': X90_1['I_channel'],
                   'amplitude': 0.0,
                   'length': CZ_separation - drag_pulse_len,
                   'ref_point': 'end',
                   'pulse_delay': 0}
    if oneCZ_msmt:
        spacerpulse_X90 = {'pulse_type': 'SquarePulse',
                           'channel': X90_1['I_channel'],
                           'amplitude': 0.0,
                           'length': CZ_pulse1['buffer_length_start'] +
                                     CZ_pulse1['buffer_length_end'] +
                                     CZ_pulse_len,
                           'ref_point': 'end',
                           'pulse_delay': 0}
        main_pulse_list = [CZ_pulse1, spacerpulse,
                           X90_1, spacerpulse_X90]
    else:
        CZ_pulse2 = deepcopy(operation_dict[CZ_pulse_name])
        main_pulse_list = int(nr_cz_gates)*[CZ_pulse1]
        main_pulse_list += [spacerpulse, X90_1, CZ_pulse2]
    el_main = multi_pulse_elt(0, station,  main_pulse_list,
                              trigger=True, name='el_main')
    el_list.append(el_main)

    if upload_all:
        upload_AWGs = 'all'
        upload_channels = 'all'
        # else:
        # upload_AWGs = [station.pulsar.get(CZ_pulse1['channel'] + '_AWG')] + \
        #               [station.pulsar.get(ch + '_AWG') for ch in
        #                CZ_pulse1['aux_channels_dict']]
        # upload_channels = [CZ_pulse1['channel']] + \
        #                   list(CZ_pulse1['aux_channels_dict'])

    for i, theta in enumerate(phases):
        if cal_points and (theta == phases[-4] or theta == phases[-3]):
            el = multi_pulse_elt(i, station,
                                 [operation_dict['I ' + qb_name], RO_pars],
                                 name='el_{}'.format(i+1), trigger=True)
            el_list.append(el)
            seq.append('e_{}'.format(3*i), 'el_{}'.format(i+1),
                       trigger_wait=True)
        elif cal_points and (theta == phases[-2] or theta == phases[-1]):
            el = multi_pulse_elt(i, station,
                                 [operation_dict['X180 ' + qb_name], RO_pars],
                                 name='el_{}'.format(i+1), trigger=True)
            el_list.append(el)
            seq.append('e_{}'.format(3*i), 'el_{}'.format(i+1),
                       trigger_wait=True)
        else:
            X90_2['phase'] = theta*180/np.pi
            el = multi_pulse_elt(i+1, station, [X90_2, RO_pars], trigger=False,
                                 name='el_{}'.format(i+1),
                                 previous_element=el_main)
            el_list.append(el)

            seq.append('m_{}'.format(i), 'el_main',  trigger_wait=True)
            seq.append('e_{}'.format(3*i), 'el_{}'.format(i+1),
                       trigger_wait=False)

    if upload:
        station.pulsar.program_awgs(seq, *el_list,
                                    AWGs=upload_AWGs,
                                    channels=upload_channels,
                                    verbose=verbose)
    if return_seq:
        return seq, el_list
    else:
        return seq_name


def cphase_seqs(qbc_name, qbt_name, hard_sweep_dict, soft_sweep_dict,
                operation_dict, cz_pulse_name, num_cz_gates=1,
                max_flux_length=None, cal_points=None, upload=True,
<<<<<<< HEAD
                prep_params=dict(), prepend_pulse_dicts=None):
=======
                prep_params=None, prepend_pulse_dicts=None):
>>>>>>> e424fc24

    assert num_cz_gates % 2 != 0

    seq_name = 'Cphase_sequence'

<<<<<<< HEAD
=======
    if prep_params is None:
        prep_params = {}
>>>>>>> e424fc24
    if prepend_pulse_dicts is None:
        prepend_pulse_dicts = {}
    prepend_pulses = []
    for i, pp in enumerate(prepend_pulse_dicts):
        prepend_pulse = deepcopy(operation_dict[pp['pulse_name']])
        prepend_pulse['name'] = f'prepend_{i}'
        prepend_pulse['element_name'] = pp.get('element_name', 'cphase_flux_el')
        prepend_pulses += [prepend_pulse]

    initial_rotations = [deepcopy(operation_dict['X180 ' + qbc_name]),
                         deepcopy(operation_dict['X90s ' + qbt_name])]
    initial_rotations[0]['name'] = 'cphase_init_pi_qbc'
    initial_rotations[1]['name'] = 'cphase_init_pihalf_qbt'
    for rot_pulses in initial_rotations:
        rot_pulses['element_name'] = 'cphase_initial_rots_el'

    flux_pulse = deepcopy(operation_dict[cz_pulse_name])
    flux_pulse['name'] = 'cphase_flux'
    flux_pulse['element_name'] = 'cphase_flux_el'

    final_rotations = [deepcopy(operation_dict['X180 ' + qbc_name]),
                       deepcopy(operation_dict['X90s ' + qbt_name])]
    final_rotations[0]['name'] = 'cphase_final_pi_qbc'
    final_rotations[1]['name'] = 'cphase_final_pihalf_qbt'
    # final_rotations = [deepcopy(operation_dict['X90 ' + qbt_name])]
    # final_rotations[0]['name'] = 'cphase_final_pihalf_qbt'

    for rot_pulses in final_rotations:
        rot_pulses['element_name'] = 'cphase_final_rots_el'

    # set pulse delay of final_rotations[0] to max_flux_length
    if max_flux_length is None:
        if 'pulse_length' in soft_sweep_dict:
            max_flux_length = max(soft_sweep_dict['pulse_length']['values'])
            print(f'max_pulse_length = {max_flux_length*1e9:.2f} ns, '
                  f'from sweep points.')
        else:
            max_flux_length = flux_pulse['pulse_length']
            print(f'max_pulse_length = {max_flux_length*1e9:.2f} ns, '
                  f'from pulse dict.')
    # add buffers to this delay
    delay = (max_flux_length + flux_pulse.get('buffer_length_start', 0) +
        flux_pulse.get('buffer_length_end', 0))*num_cz_gates
    # # ensure the delay is commensurate with 16/2.4e9
    # comm_const = (16/2.4e9)
    # if delay % comm_const > 1e-15:
    #     delay = comm_const * (delay // comm_const + 1)
    #     print(f'delay adjusted to {delay*1e9:.2f} ns '
    #           f'to fulfill commensurability conditions with 16/2.4e9.')
    final_rotations[0]['ref_pulse'] = 'cphase_init_pi_qbc'
    final_rotations[0]['pulse_delay'] = delay

    ro_pulses = generate_mux_ro_pulse_list([qbc_name, qbt_name],
                                            operation_dict)

    hsl = len(list(hard_sweep_dict.values())[0]['values'])
    params = {'cphase_init_pi_qbc.amplitude': np.concatenate(
        [initial_rotations[0]['amplitude']*np.ones(hsl//2), np.zeros(hsl//2)]),
              'cphase_final_pi_qbc.amplitude': np.concatenate(
        [final_rotations[0]['amplitude']*np.ones(hsl//2), np.zeros(hsl//2)])}
    params.update({f'cphase_final_pihalf_qbt.{k}': v['values']
                   for k, v in hard_sweep_dict.items()})

    ssl = len(list(soft_sweep_dict.values())[0]['values'])
    sequences = []
    for i in range(ssl):
        fp_list = []
        flux_p = deepcopy(flux_pulse)
        flux_p.update({k: v['values'][i] for k, v in soft_sweep_dict.items()})
        for j in range(num_cz_gates):
            fp = deepcopy(flux_p)
            fp['name'] = f'cphase_flux_{j}'
            fp_list += [fp]
<<<<<<< HEAD
        if flux_p['force_adapt_pulse_length'] == 'force_adapt_pulse_length':
            log.warning("force_adapt_pulse_length is True, adapting "
                     "time between Ramsey pulses")
            final_rotations[0]['ref_pulse'] =  fp_list[-1]['name']
            final_rotations[0]['ref_point'] = 'end'
            final_rotations[0]['pulse_delay'] = 0
        pulses = prepend_pulses + initial_rotations + fp_list + \
                 deepcopy(final_rotations) + ro_pulses
=======
        pulses = prepend_pulses + initial_rotations + fp_list + \
                 final_rotations + ro_pulses
>>>>>>> e424fc24
        swept_pulses = sweep_pulse_params(pulses, params)
        swept_pulses_with_prep = \
            [add_preparation_pulses(p, operation_dict, [qbc_name, qbt_name],
                                    **prep_params)
             for p in swept_pulses]
        seq = pulse_list_list_seq(swept_pulses_with_prep,
                                  seq_name+f'_{i}', upload=False)
        if cal_points is not None:
            seq.extend(cal_points.create_segments(operation_dict,
                                                  **prep_params))
        sequences.append(seq)

    # reuse sequencer memory by repeating readout pattern
    for s in sequences:
        s.repeat_ro(f"RO {qbc_name}", operation_dict)
        s.repeat_ro(f"RO {qbt_name}", operation_dict)

    if upload:
        ps.Pulsar.get_instance().program_awgs(sequences[0])

    return sequences, np.arange(sequences[0].n_acq_elements()), np.arange(ssl)


def add_suffix(operation_list, suffix):
    return [op + suffix for op in operation_list]<|MERGE_RESOLUTION|>--- conflicted
+++ resolved
@@ -133,11 +133,7 @@
                       cz_pulse_name,
                       hard_sweep_dict_flux=None,
                       cal_points=None, prepend_n_cz=0,
-<<<<<<< HEAD
-                      upload=False, prep_params=dict(), prepend_pulse_dicts=None):
-=======
                       upload=False, prep_params=None, prepend_pulse_dicts=None):
->>>>>>> e424fc24
     '''
     Performs a Ramsey with interleaved Flux pulse
     Sequence
@@ -178,11 +174,8 @@
         hard_sweep_dict_flux = {param_to_set: [flux_pulse[param_to_set]]}
     ro_pulses = generate_mux_ro_pulse_list(qb_names, operation_dict)
 
-<<<<<<< HEAD
-=======
     if prep_params is None:
         prep_params = {}
->>>>>>> e424fc24
     if prepend_pulse_dicts is None:
         prepend_pulse_dicts = {}
     pulse_list = []
@@ -566,21 +559,14 @@
 def cphase_seqs(qbc_name, qbt_name, hard_sweep_dict, soft_sweep_dict,
                 operation_dict, cz_pulse_name, num_cz_gates=1,
                 max_flux_length=None, cal_points=None, upload=True,
-<<<<<<< HEAD
-                prep_params=dict(), prepend_pulse_dicts=None):
-=======
                 prep_params=None, prepend_pulse_dicts=None):
->>>>>>> e424fc24
 
     assert num_cz_gates % 2 != 0
 
     seq_name = 'Cphase_sequence'
 
-<<<<<<< HEAD
-=======
     if prep_params is None:
         prep_params = {}
->>>>>>> e424fc24
     if prepend_pulse_dicts is None:
         prepend_pulse_dicts = {}
     prepend_pulses = []
@@ -654,7 +640,6 @@
             fp = deepcopy(flux_p)
             fp['name'] = f'cphase_flux_{j}'
             fp_list += [fp]
-<<<<<<< HEAD
         if flux_p['force_adapt_pulse_length'] == 'force_adapt_pulse_length':
             log.warning("force_adapt_pulse_length is True, adapting "
                      "time between Ramsey pulses")
@@ -663,10 +648,6 @@
             final_rotations[0]['pulse_delay'] = 0
         pulses = prepend_pulses + initial_rotations + fp_list + \
                  deepcopy(final_rotations) + ro_pulses
-=======
-        pulses = prepend_pulses + initial_rotations + fp_list + \
-                 final_rotations + ro_pulses
->>>>>>> e424fc24
         swept_pulses = sweep_pulse_params(pulses, params)
         swept_pulses_with_prep = \
             [add_preparation_pulses(p, operation_dict, [qbc_name, qbt_name],
