import logging
import os
import numpy as np
from copy import deepcopy
try:
    from math import gcd
except:  # Moved to math in python 3.5, this is to be 3.4 compatible
    from fractions import gcd
<<<<<<< HEAD
from pycqed.measurement.waveform_control import element
from pycqed.measurement.waveform_control import pulse
from pycqed.measurement.waveform_control import sequence
=======

from pycqed.measurement.waveform_control import element
from pycqed.measurement.waveform_control import pulse
from pycqed.measurement.waveform_control import sequence
from pycqed.measurement.waveform_control import pulsar
from pycqed.measurement.waveform_control.element import calculate_time_correction

>>>>>>> 74c01103
from pycqed.measurement.pulse_sequences.standard_elements import multi_pulse_elt

from importlib import reload
reload(pulse)
from pycqed.measurement.waveform_control import pulse_library
reload(pulse_library)

station = None
reload(element)
kernel_dir_path = 'kernels/'
# You need to explicitly set this before running any functions from this module
# I guess there are cleaner solutions :)
cached_kernels = {}

def single_pulse_seq(pulse_pars=None,
                     comp_pulse=True,
                     verbose=False,
                     distortion_dict=None,
                     return_seq=False):
    '''

    '''
    if pulse_pars is None:
        pulse_pars = {'pulse_type': 'SquarePulse',
                      'pulse_delay': .1e-6,
                      'channel': 'ch3',
                      'amplitude': 0.5,
                      'length': .1e-6,
                      'dead_time_length': 10e-6}
    minus_pulse_pars = {'pulse_type': 'SquarePulse',
                  'pulse_delay': 3e-6 + pulse_pars['length'] + pulse_pars['pulse_delay'],
                  'channel': pulse_pars['channel'],
                  'amplitude': -pulse_pars['amplitude'],
                  'length': pulse_pars['length'],
                  'dead_time_length': 10e-6}

    dead_time_pulse = {'pulse_type': 'SquarePulse',
                       'pulse_delay': (minus_pulse_pars['length']),
                       'channel': pulse_pars['channel'],
                       'amplitude': 0,
                       'length': pulse_pars['dead_time_length']}
                       # 'length': 5e-6}
    seq_name = 'Square_seq'
    seq = sequence.Sequence(seq_name)
    station.pulsar.update_channel_settings()
    el_list = []
    for i, iter in enumerate([0, 1]):  # seq has to have at least 2 elts

        if comp_pulse:
            pulse_list = [pulse_pars, minus_pulse_pars,dead_time_pulse]
        else:
            pulse_list = [pulse_pars, dead_time_pulse]
        # pulse_list = [pulse_pars, dead_time_pulse]

        el = multi_pulse_elt(i, station, pulse_list)
        el_list.append(el)

    if distortion_dict is not None:
        preloaded_kernels_vec = preload_kernels_func(distortion_dict)
    else:
        preloaded_kernels = []
    for i, el in enumerate(el_list):
        if distortion_dict is not None:
            el = distort_and_compensate(el, distortion_dict, preloaded_kernels_vec)
            el_list[i] = el
        seq.append_element(el, trigger_wait=True)
    station.components['AWG'].stop()
    station.pulsar.program_awg(seq, *el_list, verbose=verbose)
    if return_seq:
        return seq, el_list
    else:
        return seq


def chevron_seq_length(lengths, mw_pulse_pars, RO_pars, flux_pulse_pars=None,
                       excite=True,
                       verbose=False,
                       distortion_dict=None,
                       upload=True,
                       return_seq=False):
    '''

    '''
    preloaded_kernels_vec = preload_kernels_func(distortion_dict)
    if flux_pulse_pars is None:
        flux_pulse_pars = {'pulse_type': 'SquarePulse',
                      'pulse_delay': .1e-6,
                      'channel': 'ch3',
                      'amplitude': 0.5,
                      'length': .1e-6}
    # flux_pulse_pars['amplitude'] = 0.
    minus_flux_pulse_pars = {'pulse_type': 'SquarePulse',
                  'pulse_delay': 0., # will be overwritten
                  'channel': flux_pulse_pars['channel'],
                  'amplitude': -flux_pulse_pars['amplitude'],
                  'length': flux_pulse_pars['length']}
    original_delay = deepcopy(RO_pars)['pulse_delay']

    dead_time_pulse = {'pulse_type': 'SquarePulse',
                   'pulse_delay': (minus_flux_pulse_pars['length']),
                   'channel': flux_pulse_pars['channel'],
                   'amplitude': 0,
                   'length': 0.}

    seq_name = 'Chevron_seq'
    seq = sequence.Sequence(seq_name)
    station.pulsar.update_channel_settings()
    el_list = []
    pulses = get_pulse_dict_from_pars(mw_pulse_pars)
    for i, lngt in enumerate(lengths):  # seq has to have at least 2 elts
        flux_pulse_pars['length'] = lngt
        minus_flux_pulse_pars['length'] = lngt
        # correcting timings
        pulse_buffer = 50e-9
        flux_pulse_pars['pulse_delay'] = pulse_buffer + (mw_pulse_pars['sigma'] *
                                                         mw_pulse_pars['nr_sigma'])
        msmt_buffer = 50e-9
        RO_pars['pulse_delay'] += msmt_buffer + lngt - (mw_pulse_pars['sigma'] *
                                                        mw_pulse_pars['nr_sigma'])
        dead_time_pulse['pulse_delay'] = RO_pars['pulse_delay']

        dead_time = 3e-6
        minus_flux_pulse_pars['pulse_delay'] = dead_time + RO_pars['length']
        if excite:
            init_pulse = pulses['X180']
        else:
            init_pulse = pulses['I']
        pulse_list = [init_pulse, flux_pulse_pars, RO_pars, minus_flux_pulse_pars, dead_time_pulse]
        # copy first element and set extra wait
        pulse_list[0] = deepcopy(pulse_list[0])
        pulse_list[0]['pulse_delay'] += 0.01e-6 + ((-int(lngt*1e9)) % 50)*1e-9

        el = multi_pulse_elt(i, station, pulse_list)
        el_list.append(el)

    for i, el in enumerate(el_list):
        if distortion_dict is not None:
            el = distort_and_compensate(el, distortion_dict, preloaded_kernels_vec)
            el_list[i] = el
        seq.append_element(el, trigger_wait=True)
    cal_points = 4
    for i in range(int(cal_points/2)):
        pulse_list = [pulses['I'], RO_pars]
        # copy first element and set extra wait
        pulse_list[0] = deepcopy(pulse_list[0])
        pulse_list[0]['pulse_delay'] += 0.01e-6

        el = multi_pulse_elt(len(lengths)+i, station, pulse_list)
        el_list.append(el)
        seq.append_element(el, trigger_wait=True)
    for i in range(int(cal_points/2)):
        pulse_list = [pulses['X180'], RO_pars]
        # copy first element and set extra wait
        pulse_list[0] = deepcopy(pulse_list[0])
        pulse_list[0]['pulse_delay'] += 0.01e-6

        el = multi_pulse_elt(len(lengths)+int(cal_points/2)+i, station, pulse_list)
        el_list.append(el)
        seq.append_element(el, trigger_wait=True)
    RO_pars['pulse_delay'] = original_delay


    if upload:
        station.components['AWG'].stop()
        station.pulsar.program_awg(seq, *el_list, verbose=verbose)
    if return_seq:
        return seq, el_list
    else:
        return seq

def SwapN(rep_max, mw_pulse_pars, RO_pars, flux_pulse_pars=None,
                       excite=True,
                       verbose=False,
                       distortion_dict=None,
                       timings_dict=None,
                       upload=True,
                       return_seq=False):
    '''

    '''
    preloaded_kernels_vec = preload_kernels_func(distortion_dict)
    if flux_pulse_pars is None:
        flux_pulse_pars = {'pulse_type': 'SquarePulse',
                      'pulse_delay': .1e-6,
                      'channel': 'ch3',
                      'amplitude': 0.5,
                      'length': .1e-6}
    # flux_pulse_pars['amplitude'] = 0.
    minus_flux_pulse_pars = {'pulse_type': 'SquarePulse',
                  'pulse_delay': 0., # will be overwritten
                  'channel': flux_pulse_pars['channel'],
                  'amplitude': -flux_pulse_pars['amplitude'],
                  'length': flux_pulse_pars['length']}
    original_delay = deepcopy(RO_pars)['pulse_delay']

    dead_time_pulse = {'pulse_type': 'SquarePulse',
                   'pulse_delay': (minus_flux_pulse_pars['length']),
                   'channel': flux_pulse_pars['channel'],
                   'amplitude': 0,
                   'length': 0.}

    seq_name = 'SWAPN_seq'
    seq = sequence.Sequence(seq_name)
    station.pulsar.update_channel_settings()
    el_list = []
    pulses = get_pulse_dict_from_pars(mw_pulse_pars)
    lngt = flux_pulse_pars['length']
    minus_flux_pulse_pars['length'] = lngt
    # Timings
    buffer_mw_flux = timings_dict['buffer_mw_flux']
    buffer_flux_flux = timings_dict['buffer_flux_flux']
    msmt_buffer = timings_dict['msmt_buffer']
    dead_time = timings_dict['dead_time']
    for i in range(rep_max):  # seq has to have at least 2 elts
        # correcting timings
        flux_pulse_pars['pulse_delay'] = buffer_mw_flux + (mw_pulse_pars['sigma'] *
                                                         mw_pulse_pars['nr_sigma'])
        RO_pars['pulse_delay'] += msmt_buffer + lngt - (mw_pulse_pars['sigma'] *
                                                        mw_pulse_pars['nr_sigma'])
        dead_time_pulse['pulse_delay'] = RO_pars['pulse_delay']

        minus_flux_pulse_pars['pulse_delay'] = dead_time + RO_pars['length']
        if excite:
            init_pulse = pulses['X180']
        else:
            init_pulse = pulses['I']

        sec_flux_pulse_pars = deepcopy(flux_pulse_pars)
        sec_flux_pulse_pars['pulse_delay'] = flux_pulse_pars['length'] + buffer_flux_flux
        sec_minus_flux_pulse_pars = deepcopy(minus_flux_pulse_pars)
        sec_minus_flux_pulse_pars['pulse_delay'] = minus_flux_pulse_pars['length'] + buffer_flux_flux
        if i == 0:
            pulse_list = [init_pulse,
                          flux_pulse_pars,
                          RO_pars,
                          minus_flux_pulse_pars,
                          dead_time_pulse]
        else:
            pulse_list = [init_pulse,
                          flux_pulse_pars] + [sec_flux_pulse_pars]*(2*i) +[RO_pars,
                          minus_flux_pulse_pars] + [sec_minus_flux_pulse_pars]*(2*i) + [dead_time_pulse]
        # copy first element and set extra wait
        pulse_list[0] = deepcopy(pulse_list[0])
        pulse_list[0]['pulse_delay'] += 0.01e-6 #+ ((-int(lngt*1e9)) % 50)*1e-9

        el = multi_pulse_elt(i, station, pulse_list)
        el_list.append(el)

    for i, el in enumerate(el_list):
        if distortion_dict is not None:
            el = distort_and_compensate(el, distortion_dict, preloaded_kernels_vec)
            el_list[i] = el
        seq.append_element(el, trigger_wait=True)
    cal_points = 4
    for i in range(int(cal_points/2)):
        pulse_list = [pulses['I'], RO_pars]
        # copy first element and set extra wait
        pulse_list[0] = deepcopy(pulse_list[0])
        pulse_list[0]['pulse_delay'] += 0.01e-6

        el = multi_pulse_elt(len(np.arange(rep_max))+i, station, pulse_list)
        el_list.append(el)
        seq.append_element(el, trigger_wait=True)
    for i in range(int(cal_points/2)):
        pulse_list = [pulses['X180'], RO_pars]
        # copy first element and set extra wait
        pulse_list[0] = deepcopy(pulse_list[0])
        pulse_list[0]['pulse_delay'] += 0.01e-6

        el = multi_pulse_elt(len(np.arange(rep_max))+int(cal_points/2)+i, station, pulse_list)
        el_list.append(el)
        seq.append_element(el, trigger_wait=True)
    RO_pars['pulse_delay'] = original_delay
<<<<<<< HEAD


    if upload:
        station.components['AWG'].stop()
        station.pulsar.program_awg(seq, *el_list, verbose=verbose)
    if return_seq:
        return seq, el_list
    else:
        return seq


def repeat_swap_even(rep_max, mw_pulse_pars, RO_pars, flux_pulse_pars=None,
                       excite=True,
                       verbose=False,
                       distortion_dict=None,
                       upload=True,
                       return_seq=False):
    '''

    '''
    preloaded_kernels_vec = preload_kernels_func(distortion_dict)
    if flux_pulse_pars is None:
        flux_pulse_pars = {'pulse_type': 'SquarePulse',
                      'pulse_delay': .1e-6,
                      'channel': 'ch3',
                      'amplitude': 0.5,
                      'length': .1e-6}
    # flux_pulse_pars['amplitude'] = 0.
    minus_flux_pulse_pars = {'pulse_type': 'SquarePulse',
                  'pulse_delay': 0., # will be overwritten
                  'channel': flux_pulse_pars['channel'],
                  'amplitude': -flux_pulse_pars['amplitude'],
                  'length': flux_pulse_pars['length']}
    original_delay = deepcopy(RO_pars)['pulse_delay']

    dead_time_pulse = {'pulse_type': 'SquarePulse',
                   'pulse_delay': (minus_flux_pulse_pars['length']),
                   'channel': flux_pulse_pars['channel'],
                   'amplitude': 0,
                   'length': 0.}

    seq_name = 'Chevron_seq'
    seq = sequence.Sequence(seq_name)
    station.pulsar.update_channel_settings()
    el_list = []
    pulses = get_pulse_dict_from_pars(mw_pulse_pars)
    lngt = flux_pulse_pars['length']
    minus_flux_pulse_pars['length'] = lngt
    for i in range(rep_max):  # seq has to have at least 2 elts
        # correcting timings
        pulse_buffer = 50e-9
        flux_pulse_pars['pulse_delay'] = pulse_buffer + (mw_pulse_pars['sigma'] *
                                                         mw_pulse_pars['nr_sigma'])
        msmt_buffer = 50e-9
        RO_pars['pulse_delay'] = msmt_buffer + lngt
        dead_time_pulse['pulse_delay'] = RO_pars['pulse_delay']

        dead_time = 3e-6
        minus_flux_pulse_pars['pulse_delay'] = dead_time + RO_pars['length']
        if excite:
            init_pulse = pulses['X180']
        else:
            init_pulse = pulses['I']

        buffer_swap = 50e-9

        sec_flux_pulse_pars = deepcopy(flux_pulse_pars)
        flux_pulse_pars['pulse_delay'] = flux_pulse_pars['length'] + buffer_swap
        sec_minus_flux_pulse_pars = deepcopy(minus_flux_pulse_pars)
        sec_minus_flux_pulse_pars['pulse_delay'] = minus_flux_pulse_pars['length'] + buffer_swap
        if i == 0:
            pulse_list = [init_pulse,
                          RO_pars,
                          minus_flux_pulse_pars,
                          dead_time_pulse]
        else:
            pulse_list = [init_pulse] + [sec_flux_pulse_pars]*(2*i) +[RO_pars,
                          minus_flux_pulse_pars] + [sec_minus_flux_pulse_pars]*(2*i) + [dead_time_pulse]
        # copy first element and set extra wait
        pulse_list[0] = deepcopy(pulse_list[0])
        pulse_list[0]['pulse_delay'] += 0.01e-6 #+ ((-int(lngt*1e9)) % 50)*1e-9

        el = multi_pulse_elt(i, station, pulse_list)
        el_list.append(el)

    for i, el in enumerate(el_list):
        if distortion_dict is not None:
            el = distort_and_compensate(el, distortion_dict, preloaded_kernels_vec)
            el_list[i] = el
        seq.append_element(el, trigger_wait=True)
    cal_points = 4
    RO_pars['pulse_delay'] = original_delay
    for i in range(int(cal_points/2)):
        pulse_list = [pulses['I'], RO_pars]
        # copy first element and set extra wait
        pulse_list[0] = deepcopy(pulse_list[0])
        pulse_list[0]['pulse_delay'] += 0.01e-6

        el = multi_pulse_elt(len(np.arange(rep_max))+i, station, pulse_list)
        el_list.append(el)
        seq.append_element(el, trigger_wait=True)
    for i in range(int(cal_points/2)):
        pulse_list = [pulses['X180'], RO_pars]
        # copy first element and set extra wait
        pulse_list[0] = deepcopy(pulse_list[0])
        pulse_list[0]['pulse_delay'] += 0.01e-6

        el = multi_pulse_elt(len(np.arange(rep_max))+int(cal_points/2)+i, station, pulse_list)
        el_list.append(el)
        seq.append_element(el, trigger_wait=True)
=======
>>>>>>> 74c01103


    if upload:
        station.components['AWG'].stop()
        station.pulsar.program_awg(seq, *el_list, verbose=verbose)
    if return_seq:
        return seq, el_list
    else:
        return seq


<<<<<<< HEAD
=======
def repeat_swap_even(rep_max, mw_pulse_pars, RO_pars, flux_pulse_pars=None,
                       excite=True,
                       verbose=False,
                       distortion_dict=None,
                       upload=True,
                       return_seq=False):
    '''

    '''
    preloaded_kernels_vec = preload_kernels_func(distortion_dict)
    if flux_pulse_pars is None:
        flux_pulse_pars = {'pulse_type': 'SquarePulse',
                      'pulse_delay': .1e-6,
                      'channel': 'ch3',
                      'amplitude': 0.5,
                      'length': .1e-6}
    # flux_pulse_pars['amplitude'] = 0.
    minus_flux_pulse_pars = {'pulse_type': 'SquarePulse',
                  'pulse_delay': 0., # will be overwritten
                  'channel': flux_pulse_pars['channel'],
                  'amplitude': -flux_pulse_pars['amplitude'],
                  'length': flux_pulse_pars['length']}
    original_delay = deepcopy(RO_pars)['pulse_delay']

    dead_time_pulse = {'pulse_type': 'SquarePulse',
                   'pulse_delay': (minus_flux_pulse_pars['length']),
                   'channel': flux_pulse_pars['channel'],
                   'amplitude': 0,
                   'length': 0.}

    seq_name = 'Chevron_seq'
    seq = sequence.Sequence(seq_name)
    station.pulsar.update_channel_settings()
    el_list = []
    pulses = get_pulse_dict_from_pars(mw_pulse_pars)
    lngt = flux_pulse_pars['length']
    minus_flux_pulse_pars['length'] = lngt
    for i in range(rep_max):  # seq has to have at least 2 elts
        # correcting timings
        pulse_buffer = 50e-9
        flux_pulse_pars['pulse_delay'] = pulse_buffer + (mw_pulse_pars['sigma'] *
                                                         mw_pulse_pars['nr_sigma'])
        msmt_buffer = 50e-9
        RO_pars['pulse_delay'] = msmt_buffer + lngt
        dead_time_pulse['pulse_delay'] = RO_pars['pulse_delay']

        dead_time = 3e-6
        minus_flux_pulse_pars['pulse_delay'] = dead_time + RO_pars['length']
        if excite:
            init_pulse = pulses['X180']
        else:
            init_pulse = pulses['I']

        buffer_swap = 50e-9

        sec_flux_pulse_pars = deepcopy(flux_pulse_pars)
        flux_pulse_pars['pulse_delay'] = flux_pulse_pars['length'] + buffer_swap
        sec_minus_flux_pulse_pars = deepcopy(minus_flux_pulse_pars)
        sec_minus_flux_pulse_pars['pulse_delay'] = minus_flux_pulse_pars['length'] + buffer_swap
        if i == 0:
            pulse_list = [init_pulse,
                          RO_pars,
                          minus_flux_pulse_pars,
                          dead_time_pulse]
        else:
            pulse_list = [init_pulse] + [sec_flux_pulse_pars]*(2*i) +[RO_pars,
                          minus_flux_pulse_pars] + [sec_minus_flux_pulse_pars]*(2*i) + [dead_time_pulse]
        # copy first element and set extra wait
        pulse_list[0] = deepcopy(pulse_list[0])
        pulse_list[0]['pulse_delay'] += 0.01e-6 #+ ((-int(lngt*1e9)) % 50)*1e-9

        el = multi_pulse_elt(i, station, pulse_list)
        el_list.append(el)

    for i, el in enumerate(el_list):
        if distortion_dict is not None:
            el = distort_and_compensate(el, distortion_dict, preloaded_kernels_vec)
            el_list[i] = el
        seq.append_element(el, trigger_wait=True)
    cal_points = 4
    RO_pars['pulse_delay'] = original_delay
    for i in range(int(cal_points/2)):
        pulse_list = [pulses['I'], RO_pars]
        # copy first element and set extra wait
        pulse_list[0] = deepcopy(pulse_list[0])
        pulse_list[0]['pulse_delay'] += 0.01e-6

        el = multi_pulse_elt(len(np.arange(rep_max))+i, station, pulse_list)
        el_list.append(el)
        seq.append_element(el, trigger_wait=True)
    for i in range(int(cal_points/2)):
        pulse_list = [pulses['X180'], RO_pars]
        # copy first element and set extra wait
        pulse_list[0] = deepcopy(pulse_list[0])
        pulse_list[0]['pulse_delay'] += 0.01e-6

        el = multi_pulse_elt(len(np.arange(rep_max))+int(cal_points/2)+i, station, pulse_list)
        el_list.append(el)
        seq.append_element(el, trigger_wait=True)


    if upload:
        station.components['AWG'].stop()
        station.pulsar.program_awg(seq, *el_list, verbose=verbose)
    if return_seq:
        return seq, el_list
    else:
        return seq


>>>>>>> 74c01103
def XSWAPxy(phis, mw_pulse_pars, RO_pars, flux_pulse_pars=None,
                       excite=True,
                       verbose=False,
                       distortion_dict=None,
                       upload=True,
                       return_seq=False):
    '''

    '''
    preloaded_kernels_vec = preload_kernels_func(distortion_dict)
    if flux_pulse_pars is None:
        flux_pulse_pars = {'pulse_type': 'SquarePulse',
                      'pulse_delay': .1e-6,
                      'channel': 'ch3',
                      'amplitude': 0.5,
                      'length': .1e-6}
    # flux_pulse_pars['amplitude'] = 0.
    minus_flux_pulse_pars = {'pulse_type': 'SquarePulse',
                  'pulse_delay': 0., # will be overwritten
                  'channel': flux_pulse_pars['channel'],
                  'amplitude': -flux_pulse_pars['amplitude'],
                  'length': flux_pulse_pars['length']}
    original_delay = deepcopy(RO_pars)['pulse_delay']

    dead_time_pulse = {'pulse_type': 'SquarePulse',
                   'pulse_delay': (minus_flux_pulse_pars['length']),
                   'channel': flux_pulse_pars['channel'],
                   'amplitude': 0,
                   'length': 0.}

    seq_name = 'Chevron_seq'
    seq = sequence.Sequence(seq_name)
    station.pulsar.update_channel_settings()
    el_list = []
    pulses = get_pulse_dict_from_pars(mw_pulse_pars)
    lngt = flux_pulse_pars['length']
    minus_flux_pulse_pars['length'] = lngt
    for i in range(rep_max):  # seq has to have at least 2 elts
        # correcting timings
        pulse_buffer = 50e-9
        flux_pulse_pars['pulse_delay'] = pulse_buffer + (mw_pulse_pars['sigma'] *
                                                         mw_pulse_pars['nr_sigma'])
        msmt_buffer = 50e-9
        RO_pars['pulse_delay'] = msmt_buffer + lngt
        dead_time_pulse['pulse_delay'] = RO_pars['pulse_delay']

        dead_time = 3e-6
        minus_flux_pulse_pars['pulse_delay'] = dead_time + RO_pars['length']
        if excite:
            init_pulse = pulses['X180']
        else:
            init_pulse = pulses['I']

        buffer_swap = 50e-9

        sec_flux_pulse_pars = deepcopy(flux_pulse_pars)
        flux_pulse_pars['pulse_delay'] = flux_pulse_pars['length'] + buffer_swap
        sec_minus_flux_pulse_pars = deepcopy(minus_flux_pulse_pars)
        sec_minus_flux_pulse_pars['pulse_delay'] = minus_flux_pulse_pars['length'] + buffer_swap
        if i == 0:
            pulse_list = [init_pulse,
                          flux_pulse_pars,
                          RO_pars,
                          minus_flux_pulse_pars,
                          dead_time_pulse]
        else:
            pulse_list = [init_pulse,
                          flux_pulse_pars] + [sec_flux_pulse_pars]*(2*i) +[RO_pars,
                          minus_flux_pulse_pars] + [sec_minus_flux_pulse_pars]*(2*i) + [dead_time_pulse]
        # copy first element and set extra wait
        pulse_list[0] = deepcopy(pulse_list[0])
        pulse_list[0]['pulse_delay'] += 0.01e-6 #+ ((-int(lngt*1e9)) % 50)*1e-9

        el = multi_pulse_elt(i, station, pulse_list)
        el_list.append(el)

    for i, el in enumerate(el_list):
        if distortion_dict is not None:
            el = distort_and_compensate(el, distortion_dict, preloaded_kernels_vec)
            el_list[i] = el
        seq.append_element(el, trigger_wait=True)
    cal_points = 4
    RO_pars['pulse_delay'] = original_delay
    for i in range(int(cal_points/2)):
        pulse_list = [pulses['I'], RO_pars]
        # copy first element and set extra wait
        pulse_list[0] = deepcopy(pulse_list[0])
        pulse_list[0]['pulse_delay'] += 0.01e-6

        el = multi_pulse_elt(len(np.arange(rep_max))+i, station, pulse_list)
        el_list.append(el)
        seq.append_element(el, trigger_wait=True)
    for i in range(int(cal_points/2)):
        pulse_list = [pulses['X180'], RO_pars]
        # copy first element and set extra wait
        pulse_list[0] = deepcopy(pulse_list[0])
        pulse_list[0]['pulse_delay'] += 0.01e-6

        el = multi_pulse_elt(len(np.arange(rep_max))+int(cal_points/2)+i, station, pulse_list)
        el_list.append(el)
        seq.append_element(el, trigger_wait=True)


    if upload:
        station.components['AWG'].stop()
        station.pulsar.program_awg(seq, *el_list, verbose=verbose)
    if return_seq:
        return seq, el_list
    else:
        return seq


def chevron_seq_cphase(lengths, mw_pulse_pars, RO_pars, flux_pulse_pars=None,
                       cphase_pulse_pars=None, artificial_detuning=None,
                       phase_2=None,
                       verbose=False,
                       distortion_dict=None,
                       upload=True,
                       return_seq=False):
    '''

    '''
    preloaded_kernels_vec = preload_kernels_func(distortion_dict)
    if flux_pulse_pars is None:
        flux_pulse_pars = {'pulse_type': 'SquarePulse',
                      'pulse_delay': .1e-6,
                      'channel': 'ch3',
                      'amplitude': 0.5,
                      'length': .1e-6}
    # flux_pulse_pars['amplitude'] = 0.
    minus_flux_pulse_pars = {'pulse_type': 'SquarePulse',
                  'pulse_delay': 0., # will be overwritten
                  'channel': flux_pulse_pars['channel'],
                  'amplitude': -flux_pulse_pars['amplitude'],
                  'length': flux_pulse_pars['length']}
    original_delay = deepcopy(RO_pars)['pulse_delay']

    dead_time_pulse = {'pulse_type': 'SquarePulse',
                   'pulse_delay': (minus_flux_pulse_pars['length']),
                   'channel': flux_pulse_pars['channel'],
                   'amplitude': 0,
                   'length': 0.}

    seq_name = 'Chevron_seq'
    minus_cphase_pulse_pars = deepcopy(cphase_pulse_pars)
    minus_cphase_pulse_pars['amplitude'] = -minus_cphase_pulse_pars['amplitude']
    seq = sequence.Sequence(seq_name)
    station.pulsar.update_channel_settings()
    el_list = []
    pulses = get_pulse_dict_from_pars(mw_pulse_pars)
    for i, lngt in enumerate(lengths):  # seq has to have at least 2 elts
        cphase_pulse_pars['length'] = lngt
        minus_cphase_pulse_pars['length'] = lngt
        cphase_pulse_pars['frequency'] = 0.5/lngt
        minus_cphase_pulse_pars['frequency'] = 0.5/lngt
        # cphase_pulse_pars['phase'] = -(90./np.pi)*(cphase_pulse_pars['pulse_delay'])/lngt
        # minus_cphase_pulse_pars['phase'] = -(90./np.pi)*(minus_cphase_pulse_pars['pulse_delay'])/lngt
        # correcting timings
        pulse_buffer = 50e-9
        flux_pulse_pars['pulse_delay'] = pulse_buffer + (mw_pulse_pars['sigma'] *
                                                         mw_pulse_pars['nr_sigma'])
        msmt_buffer = 50e-9
        RO_pars['pulse_delay'] = msmt_buffer + lngt
        dead_time_pulse['pulse_delay'] = RO_pars['pulse_delay']

        dead_time = 3e-6
        minus_flux_pulse_pars['pulse_delay'] = dead_time + RO_pars['length']
        firstY90m = deepcopy(pulses['Y90'])
        firstY90m['pulse_delay'] = flux_pulse_pars['length'] + 30e-9
        secondY90m = deepcopy(pulses['X90'])

        if phase_2 is not None:
            secondY90m['phase'] = phase_2
        elif artificial_detuning is not None:
            secondY90m['phase'] = (lngt-lengths[0]) * artificial_detuning * 360
        secondY90m['pulse_delay'] = lngt + 20e-9
        pulse_list = [pulses['X180'],
                      flux_pulse_pars,
                      firstY90m,
                      cphase_pulse_pars,
                      secondY90m,
                      RO_pars,
                      minus_flux_pulse_pars,
                      pulses['I'],
                      minus_cphase_pulse_pars,
                      dead_time_pulse]
        # copy first element and set extra wait
        pulse_list[0] = deepcopy(pulse_list[0])
        pulse_list[0]['pulse_delay'] += 0.01e-6 + ((-int(lngt*1e9)) % 50)*1e-9

        el = multi_pulse_elt(i, station, pulse_list)
        el_list.append(el)

    for i, el in enumerate(el_list):
        if distortion_dict is not None:
            el = distort_and_compensate(el, distortion_dict, preloaded_kernels_vec)
            el_list[i] = el
        seq.append_element(el, trigger_wait=True)
    cal_points = 4
    RO_pars['pulse_delay'] = original_delay
    for i in range(int(cal_points/2)):
        pulse_list = [pulses['I'], RO_pars]
        # copy first element and set extra wait
        pulse_list[0] = deepcopy(pulse_list[0])
        pulse_list[0]['pulse_delay'] += 0.01e-6

        el = multi_pulse_elt(len(lengths)+i, station, pulse_list)
        el_list.append(el)
        seq.append_element(el, trigger_wait=True)
    for i in range(int(cal_points/2)):
        pulse_list = [pulses['X180'], RO_pars]
        # copy first element and set extra wait
        pulse_list[0] = deepcopy(pulse_list[0])
        pulse_list[0]['pulse_delay'] += 0.01e-6

        el = multi_pulse_elt(len(lengths)+int(cal_points/2)+i, station, pulse_list)
        el_list.append(el)
        seq.append_element(el, trigger_wait=True)


    if upload:
        station.components['AWG'].stop()
        station.pulsar.program_awg(seq, *el_list, verbose=verbose)
    if return_seq:
        return seq, el_list
    else:
        return seq



def BusT1(times, mw_pulse_pars, RO_pars, flux_pulse_pars=None,
          verbose=False, distortion_dict=None,
          upload=True, return_seq=False):
    '''

    '''
    preloaded_kernels_vec = preload_kernels_func(distortion_dict)
    if flux_pulse_pars is None:
        raise ValueError('Need flux parameters for the gate.')
    minus_flux_pulse_pars = deepcopy(flux_pulse_pars)
    minus_flux_pulse_pars['amplitude']=-minus_flux_pulse_pars['amplitude']

    original_delay = deepcopy(RO_pars)['pulse_delay']

    seq_name = 'BusT1_seq'
    seq = sequence.Sequence(seq_name)
    station.pulsar.update_channel_settings()
    el_list = []
    pulses = get_pulse_dict_from_pars(mw_pulse_pars)

    dead_time_pulse = {'pulse_type': 'SquarePulse',
                   'pulse_delay': (minus_flux_pulse_pars['length']),
                   'channel': flux_pulse_pars['channel'],
                   'amplitude': 0,
                   'length': 0.}
    for i, tt in enumerate(times):
        # correcting timings
        pulse_buffer = 50e-9
        flux_pulse_pars['pulse_delay'] = pulse_buffer + (mw_pulse_pars['sigma'] *
                                                         mw_pulse_pars['nr_sigma'])

        flux_pulse_pars_2 = deepcopy(flux_pulse_pars)
        # flux_pulse_pars_2['amplitude'] = 0.
        flux_pulse_pars_2['pulse_delay'] = tt + flux_pulse_pars['length']

        msmt_buffer = 50e-9
        RO_pars['pulse_delay'] = msmt_buffer + flux_pulse_pars['length']

        dead_time = 3e-6
        minus_flux_pulse_pars['pulse_delay'] = dead_time + RO_pars['length']

        minus_flux_pulse_pars_2 = deepcopy(flux_pulse_pars_2)
        minus_flux_pulse_pars_2['amplitude']=-minus_flux_pulse_pars_2['amplitude']

        dead_time_pulse['pulse_delay'] = RO_pars['pulse_delay']

        pulse_list = [pulses['X180'], flux_pulse_pars, flux_pulse_pars_2,
                      RO_pars, minus_flux_pulse_pars, minus_flux_pulse_pars_2,
                      dead_time_pulse]

        #This ensures fixed point
        pulse_list[0]['pulse_delay'] += 0.01e-6#+ ((-int(tt*1e9)) % 50)*1e-9

        el = multi_pulse_elt(i, station, pulse_list)
        el_list.append(el)

    for i, el in enumerate(el_list):
        if distortion_dict is not None:
            el = distort_and_compensate(el, distortion_dict, preloaded_kernels_vec)
            el_list[i] = el
        seq.append_element(el, trigger_wait=True)
    cal_points = 4
    RO_pars['pulse_delay'] = original_delay
    for i in range(int(cal_points/2)):
        pulse_list = [pulses['I'], RO_pars]
        # copy first element and set extra wait
        pulse_list[0] = deepcopy(pulse_list[0])
        pulse_list[0]['pulse_delay'] += 0.01e-6

        el = multi_pulse_elt(len(times)+i, station, pulse_list)
        el_list.append(el)
        seq.append_element(el, trigger_wait=True)
    for i in range(int(cal_points/2)):
        pulse_list = [pulses['X180'], RO_pars]
        # copy first element and set extra wait
        pulse_list[0] = deepcopy(pulse_list[0])
        pulse_list[0]['pulse_delay'] += 0.01e-6

        el = multi_pulse_elt(len(times)+int(cal_points/2)+i, station, pulse_list)
        el_list.append(el)
        seq.append_element(el, trigger_wait=True)


    if upload:
        station.components['AWG'].stop()
        station.pulsar.program_awg(seq, *el_list, verbose=verbose)
    if return_seq:
        return seq, el_list
    else:
        return seq

def BusT2(times, mw_pulse_pars, RO_pars, flux_pulse_pars=None,
          verbose=False, distortion_dict=None,
          upload=True, return_seq=False):
    '''

    '''
    preloaded_kernels_vec = preload_kernels_func(distortion_dict)
    if flux_pulse_pars is None:
        raise ValueError('Need flux parameters for the gate.')
    minus_flux_pulse_pars = deepcopy(flux_pulse_pars)
    minus_flux_pulse_pars['amplitude']=-minus_flux_pulse_pars['amplitude']

    original_delay = deepcopy(RO_pars)['pulse_delay']

    seq_name = 'BusT2_seq'
    seq = sequence.Sequence(seq_name)
    station.pulsar.update_channel_settings()
    el_list = []
    pulses = get_pulse_dict_from_pars(mw_pulse_pars)

    dead_time_pulse = {'pulse_type': 'SquarePulse',
                   'pulse_delay': (minus_flux_pulse_pars['length']),
                   'channel': flux_pulse_pars['channel'],
                   'amplitude': 0,
                   'length': 0.}
    for i, tt in enumerate(times):
        # correcting timings
        pulse_buffer = 50e-9
        flux_pulse_pars['pulse_delay'] = pulse_buffer + (mw_pulse_pars['sigma'] *
                                                         mw_pulse_pars['nr_sigma'])

        flux_pulse_pars_2 = deepcopy(flux_pulse_pars)
        # flux_pulse_pars_2['amplitude'] = 0.
        flux_pulse_pars_2['pulse_delay'] = tt + flux_pulse_pars['length']

        msmt_buffer = 50e-9
        RO_pars['pulse_delay'] = msmt_buffer + flux_pulse_pars['length']

        dead_time = 3e-6
        minus_flux_pulse_pars['pulse_delay'] = dead_time + RO_pars['length']

        minus_flux_pulse_pars_2 = deepcopy(flux_pulse_pars_2)
        minus_flux_pulse_pars_2['amplitude']=-minus_flux_pulse_pars_2['amplitude']

        dead_time_pulse['pulse_delay'] = RO_pars['pulse_delay']

        pulse_list = [pulses['Y90'], flux_pulse_pars, flux_pulse_pars_2, pulses['Y90'],
                      RO_pars, minus_flux_pulse_pars, minus_flux_pulse_pars_2,
                      dead_time_pulse]

        #This ensures fixed point
        pulse_list[0]['pulse_delay'] += 0.01e-6#+ ((-int(tt*1e9)) % 50)*1e-9

        el = multi_pulse_elt(i, station, pulse_list)
        el_list.append(el)

    for i, el in enumerate(el_list):
        if distortion_dict is not None:
            el = distort_and_compensate(el, distortion_dict, preloaded_kernels_vec)
            el_list[i] = el
        seq.append_element(el, trigger_wait=True)
    cal_points = 4
    RO_pars['pulse_delay'] = original_delay
    for i in range(int(cal_points/2)):
        pulse_list = [pulses['I'], RO_pars]
        # copy first element and set extra wait
        pulse_list[0] = deepcopy(pulse_list[0])
        pulse_list[0]['pulse_delay'] += 0.01e-6

        el = multi_pulse_elt(len(times)+i, station, pulse_list)
        el_list.append(el)
        seq.append_element(el, trigger_wait=True)
    for i in range(int(cal_points/2)):
        pulse_list = [pulses['X180'], RO_pars]
        # copy first element and set extra wait
        pulse_list[0] = deepcopy(pulse_list[0])
        pulse_list[0]['pulse_delay'] += 0.01e-6

        el = multi_pulse_elt(len(times)+int(cal_points/2)+i, station, pulse_list)
        el_list.append(el)
        seq.append_element(el, trigger_wait=True)


    if upload:
        station.components['AWG'].stop()
        station.pulsar.program_awg(seq, *el_list, verbose=verbose)
    if return_seq:
        return seq, el_list
    else:
        return seq

def BusEcho(times, mw_pulse_pars, RO_pars, artificial_detuning=None, flux_pulse_pars=None,
          verbose=False, distortion_dict=None,
          upload=True, return_seq=False):
    '''

    '''
    preloaded_kernels_vec = preload_kernels_func(distortion_dict)
    if flux_pulse_pars is None:
        raise ValueError('Need flux parameters for the gate.')
    minus_flux_pulse_pars = deepcopy(flux_pulse_pars)
    minus_flux_pulse_pars['amplitude']=-minus_flux_pulse_pars['amplitude']

    original_delay = deepcopy(RO_pars)['pulse_delay']

    seq_name = 'BusEcho_seq'
    seq = sequence.Sequence(seq_name)
    station.pulsar.update_channel_settings()
    el_list = []
    pulses = get_pulse_dict_from_pars(mw_pulse_pars)
    pulse_pars_x2 = deepcopy(pulses['X90'])

    dead_time_pulse = {'pulse_type': 'SquarePulse',
                   'pulse_delay': (minus_flux_pulse_pars['length']),
                   'channel': flux_pulse_pars['channel'],
                   'amplitude': 0,
                   'length': 0.}
    for i, tt in enumerate(times):
        # correcting timings
        pulse_buffer = 50e-9
        flux_pulse_pars['pulse_delay'] = pulse_buffer + (mw_pulse_pars['sigma'] *
                                                         mw_pulse_pars['nr_sigma'])

        flux_pulse_pars_2 = deepcopy(flux_pulse_pars)
        # flux_pulse_pars_2['amplitude'] = 0.
        flux_pulse_pars_2['pulse_delay'] = tt*0.5 + flux_pulse_pars['length']

        msmt_buffer = 50e-9
        RO_pars['pulse_delay'] = msmt_buffer + flux_pulse_pars['length']

        dead_time = 3e-6
        minus_flux_pulse_pars['pulse_delay'] = dead_time + RO_pars['length']

        minus_flux_pulse_pars_2 = deepcopy(flux_pulse_pars_2)
        minus_flux_pulse_pars_2['amplitude']=-minus_flux_pulse_pars_2['amplitude']

        dead_time_pulse['pulse_delay'] = RO_pars['pulse_delay']
        if artificial_detuning is not None:
            pulse_pars_x2['phase'] = (tt-times[0]) * artificial_detuning * 360


        pulse_list = [pulses['Y90'], flux_pulse_pars, flux_pulse_pars_2, pulses['X180'],
                      flux_pulse_pars, flux_pulse_pars_2, pulse_pars_x2,
                      RO_pars, minus_flux_pulse_pars, minus_flux_pulse_pars_2, pulses['I'],
                      minus_flux_pulse_pars, minus_flux_pulse_pars_2, dead_time_pulse]

        #This ensures fixed point
        pulse_list[0]['pulse_delay'] += 0.01e-6#+ ((-int(tt*1e9)) % 50)*1e-9

        el = multi_pulse_elt(i, station, pulse_list)
        el_list.append(el)

    for i, el in enumerate(el_list):
        if distortion_dict is not None:
            el = distort_and_compensate(el, distortion_dict, preloaded_kernels_vec)
            el_list[i] = el
        seq.append_element(el, trigger_wait=True)
    cal_points = 4
    RO_pars['pulse_delay'] = original_delay
    for i in range(int(cal_points/2)):
        pulse_list = [pulses['I'], RO_pars]
        # copy first element and set extra wait
        pulse_list[0] = deepcopy(pulse_list[0])
        pulse_list[0]['pulse_delay'] += 0.01e-6

        el = multi_pulse_elt(len(times)+i, station, pulse_list)
        el_list.append(el)
        seq.append_element(el, trigger_wait=True)
    for i in range(int(cal_points/2)):
        pulse_list = [pulses['X180'], RO_pars]
        # copy first element and set extra wait
        pulse_list[0] = deepcopy(pulse_list[0])
        pulse_list[0]['pulse_delay'] += 0.01e-6

        el = multi_pulse_elt(len(times)+int(cal_points/2)+i, station, pulse_list)
        el_list.append(el)
        seq.append_element(el, trigger_wait=True)


    if upload:
        station.components['AWG'].stop()
        station.pulsar.program_awg(seq, *el_list, verbose=verbose)
    if return_seq:
        return seq, el_list
    else:
        return seq


def preload_kernels_func(distortion_dict):
    output_dict = {ch: [] for ch in distortion_dict['ch_list']}
    for ch in distortion_dict['ch_list']:
        for kernel in distortion_dict[ch]:
            if kernel is not '':
                if kernel in cached_kernels.keys():
                    print('Cached {}'.format(kernel_dir_path+kernel))
                    output_dict[ch].append(cached_kernels[kernel])
                else:
                    print('Loading {}'.format(kernel_dir_path+kernel))
                    # print(os.path.isfile('kernels/'+kernel))
                    kernel_vec = np.loadtxt(kernel_dir_path+kernel)
                    output_dict[ch].append(kernel_vec)
                    cached_kernels.update({kernel: kernel_vec})
    return output_dict



def distort_and_compensate(element, distortion_dict, preloaded_kernels):
    t_vals, outputs_dict = element.waveforms()
    # print(len(t_vals),t_vals[-1])
    for ch in distortion_dict['ch_list']:
        element._channels[ch]['distorted'] = True
        length = len(outputs_dict[ch])
        for kernelvec in preloaded_kernels[ch]:
            outputs_dict[ch] = np.convolve(outputs_dict[ch], kernelvec)[:length]

        element.distorted_wfs[ch] = outputs_dict[ch][:len(t_vals)]
    return element

def get_pulse_dict_from_pars(pulse_pars):
    '''
    Returns a dictionary containing pulse_pars for all the primitive pulses
    based on a single set of pulse_pars.
    Using this function deepcopies the pulse parameters preventing accidently
    editing the input dictionary.

    input args:
        pulse_pars: dictionary containing pulse_parameters
    return:
        pulses: dictionary of pulse_pars dictionaries
    '''
    pi_amp = pulse_pars['amplitude']
    pi2_amp = pulse_pars['amplitude']*pulse_pars['amp90_scale']

    pulses = {'I': deepcopy(pulse_pars),
              'X180': deepcopy(pulse_pars),
              'mX180': deepcopy(pulse_pars),
              'X90': deepcopy(pulse_pars),
              'mX90': deepcopy(pulse_pars),
              'Y180': deepcopy(pulse_pars),
              'mY180': deepcopy(pulse_pars),
              'Y90': deepcopy(pulse_pars),
              'mY90': deepcopy(pulse_pars)}

    pulses['I']['amplitude'] = 0
    pulses['mX180']['amplitude'] = -pi_amp
    pulses['X90']['amplitude'] = pi2_amp
    pulses['mX90']['amplitude'] = -pi2_amp
    pulses['Y180']['phase'] = 90
    pulses['mY180']['phase'] = 90
    pulses['mY180']['amplitude'] = -pi_amp

    pulses['Y90']['amplitude'] = pi2_amp
    pulses['Y90']['phase'] = 90
    pulses['mY90']['amplitude'] = -pi2_amp
    pulses['mY90']['phase'] = 90

    return pulses<|MERGE_RESOLUTION|>--- conflicted
+++ resolved
@@ -6,11 +6,6 @@
     from math import gcd
 except:  # Moved to math in python 3.5, this is to be 3.4 compatible
     from fractions import gcd
-<<<<<<< HEAD
-from pycqed.measurement.waveform_control import element
-from pycqed.measurement.waveform_control import pulse
-from pycqed.measurement.waveform_control import sequence
-=======
 
 from pycqed.measurement.waveform_control import element
 from pycqed.measurement.waveform_control import pulse
@@ -18,7 +13,6 @@
 from pycqed.measurement.waveform_control import pulsar
 from pycqed.measurement.waveform_control.element import calculate_time_correction
 
->>>>>>> 74c01103
 from pycqed.measurement.pulse_sequences.standard_elements import multi_pulse_elt
 
 from importlib import reload
@@ -292,7 +286,6 @@
         el_list.append(el)
         seq.append_element(el, trigger_wait=True)
     RO_pars['pulse_delay'] = original_delay
-<<<<<<< HEAD
 
 
     if upload:
@@ -403,8 +396,6 @@
         el = multi_pulse_elt(len(np.arange(rep_max))+int(cal_points/2)+i, station, pulse_list)
         el_list.append(el)
         seq.append_element(el, trigger_wait=True)
-=======
->>>>>>> 74c01103
 
 
     if upload:
@@ -416,119 +407,6 @@
         return seq
 
 
-<<<<<<< HEAD
-=======
-def repeat_swap_even(rep_max, mw_pulse_pars, RO_pars, flux_pulse_pars=None,
-                       excite=True,
-                       verbose=False,
-                       distortion_dict=None,
-                       upload=True,
-                       return_seq=False):
-    '''
-
-    '''
-    preloaded_kernels_vec = preload_kernels_func(distortion_dict)
-    if flux_pulse_pars is None:
-        flux_pulse_pars = {'pulse_type': 'SquarePulse',
-                      'pulse_delay': .1e-6,
-                      'channel': 'ch3',
-                      'amplitude': 0.5,
-                      'length': .1e-6}
-    # flux_pulse_pars['amplitude'] = 0.
-    minus_flux_pulse_pars = {'pulse_type': 'SquarePulse',
-                  'pulse_delay': 0., # will be overwritten
-                  'channel': flux_pulse_pars['channel'],
-                  'amplitude': -flux_pulse_pars['amplitude'],
-                  'length': flux_pulse_pars['length']}
-    original_delay = deepcopy(RO_pars)['pulse_delay']
-
-    dead_time_pulse = {'pulse_type': 'SquarePulse',
-                   'pulse_delay': (minus_flux_pulse_pars['length']),
-                   'channel': flux_pulse_pars['channel'],
-                   'amplitude': 0,
-                   'length': 0.}
-
-    seq_name = 'Chevron_seq'
-    seq = sequence.Sequence(seq_name)
-    station.pulsar.update_channel_settings()
-    el_list = []
-    pulses = get_pulse_dict_from_pars(mw_pulse_pars)
-    lngt = flux_pulse_pars['length']
-    minus_flux_pulse_pars['length'] = lngt
-    for i in range(rep_max):  # seq has to have at least 2 elts
-        # correcting timings
-        pulse_buffer = 50e-9
-        flux_pulse_pars['pulse_delay'] = pulse_buffer + (mw_pulse_pars['sigma'] *
-                                                         mw_pulse_pars['nr_sigma'])
-        msmt_buffer = 50e-9
-        RO_pars['pulse_delay'] = msmt_buffer + lngt
-        dead_time_pulse['pulse_delay'] = RO_pars['pulse_delay']
-
-        dead_time = 3e-6
-        minus_flux_pulse_pars['pulse_delay'] = dead_time + RO_pars['length']
-        if excite:
-            init_pulse = pulses['X180']
-        else:
-            init_pulse = pulses['I']
-
-        buffer_swap = 50e-9
-
-        sec_flux_pulse_pars = deepcopy(flux_pulse_pars)
-        flux_pulse_pars['pulse_delay'] = flux_pulse_pars['length'] + buffer_swap
-        sec_minus_flux_pulse_pars = deepcopy(minus_flux_pulse_pars)
-        sec_minus_flux_pulse_pars['pulse_delay'] = minus_flux_pulse_pars['length'] + buffer_swap
-        if i == 0:
-            pulse_list = [init_pulse,
-                          RO_pars,
-                          minus_flux_pulse_pars,
-                          dead_time_pulse]
-        else:
-            pulse_list = [init_pulse] + [sec_flux_pulse_pars]*(2*i) +[RO_pars,
-                          minus_flux_pulse_pars] + [sec_minus_flux_pulse_pars]*(2*i) + [dead_time_pulse]
-        # copy first element and set extra wait
-        pulse_list[0] = deepcopy(pulse_list[0])
-        pulse_list[0]['pulse_delay'] += 0.01e-6 #+ ((-int(lngt*1e9)) % 50)*1e-9
-
-        el = multi_pulse_elt(i, station, pulse_list)
-        el_list.append(el)
-
-    for i, el in enumerate(el_list):
-        if distortion_dict is not None:
-            el = distort_and_compensate(el, distortion_dict, preloaded_kernels_vec)
-            el_list[i] = el
-        seq.append_element(el, trigger_wait=True)
-    cal_points = 4
-    RO_pars['pulse_delay'] = original_delay
-    for i in range(int(cal_points/2)):
-        pulse_list = [pulses['I'], RO_pars]
-        # copy first element and set extra wait
-        pulse_list[0] = deepcopy(pulse_list[0])
-        pulse_list[0]['pulse_delay'] += 0.01e-6
-
-        el = multi_pulse_elt(len(np.arange(rep_max))+i, station, pulse_list)
-        el_list.append(el)
-        seq.append_element(el, trigger_wait=True)
-    for i in range(int(cal_points/2)):
-        pulse_list = [pulses['X180'], RO_pars]
-        # copy first element and set extra wait
-        pulse_list[0] = deepcopy(pulse_list[0])
-        pulse_list[0]['pulse_delay'] += 0.01e-6
-
-        el = multi_pulse_elt(len(np.arange(rep_max))+int(cal_points/2)+i, station, pulse_list)
-        el_list.append(el)
-        seq.append_element(el, trigger_wait=True)
-
-
-    if upload:
-        station.components['AWG'].stop()
-        station.pulsar.program_awg(seq, *el_list, verbose=verbose)
-    if return_seq:
-        return seq, el_list
-    else:
-        return seq
-
-
->>>>>>> 74c01103
 def XSWAPxy(phis, mw_pulse_pars, RO_pars, flux_pulse_pars=None,
                        excite=True,
                        verbose=False,
