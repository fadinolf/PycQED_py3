--- conflicted
+++ resolved
@@ -169,16 +169,9 @@
         p['element_name'] = 'pi_half_end'
         p['ref_pulse'] = 'flux'
 
-<<<<<<< HEAD
-    if 'amplitude' in flux_pulse:
-        param_to_set = 'amplitude'
-=======
-    pulse_list += [ge_half_start, flux_pulse, ge_half_end, ro_pulse]
-    hsl = len(list(hard_sweep_dict.values())[0]['values'])
     params_to_set = []
     if 'amplitude' in flux_pulse and 'amplitude2' not in flux_pulse:
         params_to_set = ['amplitude']
->>>>>>> 0a0becf2
     elif 'dv_dphi' in flux_pulse:
         params_to_set = ['dv_dphi']
     elif 'amplitude' in flux_pulse and 'amplitude2' in flux_pulse:
@@ -187,11 +180,6 @@
         raise ValueError('Unknown flux pulse amplitude control parameter. '
                          'Cannot do measurement without flux pulse.')
 
-<<<<<<< HEAD
-    if hard_sweep_dict_flux is None or len(hard_sweep_dict_flux) == 0:
-        hard_sweep_dict_flux = {param_to_set: [flux_pulse[param_to_set]]}
-    ro_pulses = generate_mux_ro_pulse_list(qb_names, operation_dict)
-=======
     params = {f'flux.{param_to_set}':
               np.concatenate(
                              [flux_pulse[param_to_set] * np.ones(hsl // 2),
@@ -210,7 +198,6 @@
         [add_preparation_pulses(p, operation_dict, [qb_name], **prep_params)
          for p in swept_pulses]
     seq = pulse_list_list_seq(swept_pulses_with_prep, seq_name, upload=False)
->>>>>>> 0a0becf2
 
     pulse_list = [deepcopy(operation_dict[cz_pulse_name])
                   for _ in range(prepend_n_cz)]
