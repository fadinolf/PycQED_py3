--- conflicted
+++ resolved
@@ -26,7 +26,6 @@
         ps.Pulsar.get_instance().program_awgs(seq)
     return seq
 
-<<<<<<< HEAD
 def rabi_seq_active_reset(amps, qb_name, operation_dict, cal_points_obj,
                           cal_points=True, no_cal_points=4, upload=True, n=1,
                           preparation_type='wait', post_ro_wait=1e-6,
@@ -81,8 +80,6 @@
 
     return seq
 
-=======
->>>>>>> 4e2732eb
 def add_preparation_pulses(pulse_list, operation_dict, qb_names,
                            preparation_type='wait', post_ro_wait=1e-6,
                            repetitions=3, final_reset_pulse=True):
@@ -166,7 +163,6 @@
 
         return preparation_pulses + pulse_list
 
-<<<<<<< HEAD
 def sweep_pulse_params(pulses, params):
     """
     Sweeps a list of pulses over specified parameters.
@@ -206,68 +202,6 @@
         swept_pulses.append(pulses_cp)
 
     return swept_pulses
-=======
-def rabi_seq_active_reset(amps, qb_name, operation_dict,
-                          cal_points=True, no_cal_points=4, upload=True, n=1,
-                          preparation_type='wait', post_ro_wait=1e-6,
-                          reset_reps=1, final_reset_pulse=True):
-    '''
-    Rabi sequence for a single qubit using the tektronix.
-    Input pars:
-        amps:            array of pulse amplitudes (V)
-        pulse_pars:      dict containing the pulse parameters
-        RO_pars:         dict containing the RO parameters
-        active_reset:    boolean flag specifying if active reset is used
-        n:               number of pulses (1 is conventional Rabi)
-        post_msmt_delay: extra wait time for resetless compatibility
-        cal_points:      whether to use calibration points or not
-        upload:          whether to upload sequence to instrument or not
-    '''
-
-    seq_name = 'Rabi_sequence'
-    seq = sequence.Sequence(seq_name)
-    X180_pulse = deepcopy(operation_dict['X180 ' + qb_name])
-    for i, amp in enumerate(amps):  # seq has to have at least 2 elts
-        if cal_points and no_cal_points == 4 and \
-                (i == (len(amps)-4) or i == (len(amps)-3)):
-            pulse_list = [operation_dict['I ' + qb_name],
-                          operation_dict['RO ' + qb_name]]
-            pulse_list_with_preparation = add_preparation_pulses(
-                pulse_list, operation_dict, [qb_name],
-                preparation_type=preparation_type, post_ro_wait=post_ro_wait,
-                repetitions=reset_reps, final_reset_pulse=final_reset_pulse)
-        elif cal_points and no_cal_points == 4 and \
-                (i == (len(amps)-2) or i == (len(amps)-1)):
-            pulse_list = [operation_dict['X180 ' + qb_name],
-                          operation_dict['RO ' + qb_name]]
-            pulse_list_with_preparation = add_preparation_pulses(
-                pulse_list, operation_dict, [qb_name],
-                preparation_type=preparation_type, post_ro_wait=post_ro_wait,
-                repetitions=reset_reps, final_reset_pulse=final_reset_pulse)
-        elif cal_points and no_cal_points == 2 and \
-                (i == (len(amps)-2) or i == (len(amps)-1)):
-            pulse_list = [operation_dict['I ' + qb_name],
-                          operation_dict['RO ' + qb_name]]
-            pulse_list_with_preparation = add_preparation_pulses(
-                pulse_list, operation_dict, [qb_name],
-                preparation_type=preparation_type, post_ro_wait=post_ro_wait,
-                repetitions=reset_reps, final_reset_pulse=final_reset_pulse)
-        else:
-            X180_pulse['amplitude'] = amp
-            pulse_list = n*[X180_pulse] + [operation_dict['RO ' + qb_name]]
-            pulse_list_with_preparation = add_preparation_pulses(
-                pulse_list, operation_dict, [qb_name],
-                preparation_type=preparation_type, post_ro_wait=post_ro_wait,
-                repetitions=reset_reps, final_reset_pulse=final_reset_pulse)
-        seg = segment.Segment('segment_{}'.format(i),
-                              pulse_list_with_preparation)
-        seq.add(seg)
-
-    if upload:
-        ps.Pulsar.get_instance().program_awgs(seq)
-
-    return seq
->>>>>>> 4e2732eb
 
 def rabi_seq(amps, pulse_pars, RO_pars, n=1, no_cal_points=2,
              cal_points=True, upload=True, return_seq=False):
