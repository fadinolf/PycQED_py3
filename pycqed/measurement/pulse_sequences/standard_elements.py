import logging
import numpy as np
from copy import deepcopy
try:
    from math import gcd
except:  # Moved to math in python 3.5, this is to be 3.4 compatible
    from fractions import gcd
from ..waveform_control import pulsar
from ..waveform_control import element
from ..waveform_control import pulse
from ..waveform_control.pulse_library import MW_IQmod_pulse, SSB_DRAG_pulse, \
    Mux_DRAG_pulse, SquareFluxPulse, MartinisFluxPulse
from ..waveform_control.pulse import CosPulse, SquarePulse
from pycqed.measurement.randomized_benchmarking import randomized_benchmarking as rb

from importlib import reload
reload(pulse)
import pycqed.measurement.waveform_control.pulse_library as pl
import pycqed.measurement.waveform_control.pulse as bpl  # base pulse lib

from ..waveform_control import pulse_library
reload(pulse_library)

reload(element)


def multi_pulse_elt(i, station, pulse_list, sequencer_config=None, name=None,
                    trigger=True):
    """
    Input args
        i:          index of the element, ensures unique element name
        station:    qcodes station object, contains AWG etc
        pulse_list: list of pulse_dicts containing pulse parameters
        sequencer_config:   configuration containg values like pulse buffers
                            and fixed point
    Returns:
        element:    for use with the pulsar sequencer

    Note: this function is used to generate most standard elements we use.
    """
    # Prevents accidently overwriting pulse pars in this list
    pulse_list = deepcopy(pulse_list)
    last_op_type = 'other'  # used for determining relevant buffers
    flux_compensation_pulse_list = []

    if sequencer_config is None:
        if hasattr(station, 'sequencer_config'):
            sequencer_config = station.sequencer_config
        else:
            logging.warning('No sequencer config detected, using default \n you'
                            ' can specify one as station.sequencer_config')
            sequencer_config = {'RO_fixed_point': 1e-6,
                                'Buffer_Flux_Flux': 0,
                                'Buffer_Flux_MW': 0,
                                'Buffer_Flux_RO': 0,
                                'Buffer_MW_Flux': 0,
                                'Buffer_MW_MW': 0,
                                'Buffer_MW_RO': 0,
                                'Buffer_RO_Flux': 0,
                                'Buffer_RO_MW': 0,
                                'Buffer_RO_RO': 0,
                                'Flux_comp_dead_time': 3e-6,
                                'slave_AWG_trig_channels': [],
                                }

    ##########################
    # Instantiate an element #
    ##########################
<<<<<<< HEAD
    
    # don't count the Z_pulses when specifying number of pulses in element name
    count_z = 0
    for pls in pulse_list:
        if 'Z_pulse' in pls['pulse_type']:
            count_z += 1
    no_of_pulses = len(pulse_list) - count_z

    el = element.Element(
        name='{}-pulse-elt_{}'.format(no_of_pulses, i),
        pulsar=station.pulsar,
        readout_fixed_point=sequencer_config['RO_fixed_point'])
=======
    if name is None:
        name = '{}-pulse-elt_{}'.format(len(pulse_list), i)
    el = element.Element(
        name=name,
        pulsar=station.pulsar,
        readout_fixed_point=sequencer_config['RO_fixed_point'],
        ignore_delays=not trigger)
    if trigger:
        el.fixed_point_applied = True
        # Exists to ensure there are no empty channels
        for cname in station.pulsar.channels:
            el.add(pulse.SquarePulse(name='refpulse_0', channel=cname,
                                     amplitude=0, length=1e-9))


    # exists to ensure that channel is not high when waiting for trigger
    # and to allow negavtive pulse delay of elements up to 300 ns
    # last_pulse = el.add(
    #     pulse.SquarePulse(name='refpulse_0', channel='ch1', amplitude=0,
    #                       length=1e-9,), start=300e-9)
>>>>>>> c5249e14
    last_pulse = None
    # Make sure that there are no empty channels and we can have a negative
    # pulse delay of up to 400 ns
    for cname in station.pulsar.channels:
        last_pulse = el.add(pulse.SquarePulse(name='refpulse', channel=cname,
                                              amplitude=0, length=400e-9),
                            refpulse=last_pulse,
                            refpoint='start')

    ##############################
    # Add all pulses one by one  #
    ##############################

    phase_offset = 0 # used for software Z-gates
    j = 0
    for i, pulse_pars in enumerate(pulse_list):
        # Default values for backwards compatibility
        if 'refpoint' not in pulse_pars.keys():
            # default refpoint for backwards compatibility
            pulse_pars['refpoint'] = 'end'
        if 'operation_type' not in pulse_pars.keys():
            # default operation_type for backwards compatibility
            pulse_pars['operation_type'] = 'other'

        ###################################
        # Determine timings of the pulses #
        ###################################
        if 'operation_type' in pulse_pars.keys():
            cur_op_type = pulse_pars['operation_type']
        else:
            cur_op_type = 'other'

        try:
            buffer_delay = sequencer_config[
                'Buffer_{}_{}'.format(last_op_type, cur_op_type)]
        except KeyError:
            buffer_delay = 0
        last_op_type = cur_op_type
        t0 = pulse_pars['pulse_delay'] + buffer_delay

        # Buffers and delays get overwritten if two pulses have to be executed
        # simultaneous
        if pulse_pars['refpoint'] == 'simultaneous':
            pulse_pars['refpoint'] = 'start'
            t0 = 0

        if cur_op_type == 'Flux':
            # Adds flux pulses to a list for automatic compensation pulses
            flux_compensation_pulse_list += [deepcopy(pulse_pars)]

        ###################################
        #       Pulses get added here     #
        ###################################
        # Adding any non special (composite) pulse
        if (pulse_pars['pulse_type'] not in ['MW_IQmod_pulse_tek',
                                             'MW_IQmod_pulse_UHFQC',
                                             'Gated_MW_RO_pulse',
                                             'Multiplexed_UHFQC_pulse']):

            if pulse_pars['pulse_type'] == 'Z_pulse':
                # apply software Z-gate (apply phase offset to all
                # subsequent X and Y pulses)
                phase_offset = -pulse_pars['phase'] + phase_offset
            else:
                pulse_pars_new = deepcopy(pulse_pars)
                if phase_offset != 0:
                    try:
                        total_phase = pulse_pars['phase'] + phase_offset
                        pulse_pars_new['phase'] = (total_phase%360 if total_phase>=0
                                                   else total_phase%-360)
                    except KeyError:
                        pass

                try:
                    # Look for the function in pl = pulse_lib
                    pulse_func = getattr(pl, pulse_pars_new['pulse_type'])
                except AttributeError:
                    try:
                        # Look for the function in bpl = pulse
                        pulse_func = getattr(bpl, pulse_pars_new['pulse_type'])
                    except AttributeError:
                        raise KeyError('pulse_type {} not recognized'.format(
                            pulse_pars_new['pulse_type']))

                last_pulse = el.add(
                    pulse_func(name=pulse_pars_new['pulse_type']+'_'+str(j),
                               **pulse_pars_new),
                    start=t0, refpulse=last_pulse,
                    refpoint=pulse_pars_new['refpoint'],
                    operation_type=pulse_pars_new['operation_type'])
                j += 1

        else:
            # Composite "special pulses"
            # Ideally this should be combined in one function in pulselib
            # Does more than just call the function as it also adds the
            # markers.
            if pulse_pars['pulse_type'] == 'MW_IQmod_pulse_tek':
                last_pulse = el.add(MW_IQmod_pulse(
                    name='RO_tone',
                    I_channel=pulse_pars['I_channel'],
                    Q_channel=pulse_pars['Q_channel'],
                    length=pulse_pars['length'],
                    amplitude=pulse_pars['amplitude'],
                    mod_frequency=pulse_pars['mod_frequency']),
                    operation_type=pulse_pars['operation_type'],
                    start=t0,
                    refpulse=last_pulse, refpoint=pulse_pars['refpoint'])
            elif pulse_pars['pulse_type'] == 'Gated_MW_RO_pulse':
                last_pulse = el.add(pulse.SquarePulse(
                    name='RO_marker', amplitude=pulse_pars['amplitude'],
                    length=pulse_pars['length'],
                    channel=pulse_pars['RO_pulse_marker_channel']),
                    operation_type=pulse_pars['operation_type'],
                    start=t0, refpulse=last_pulse,
                    refpoint=pulse_pars['refpoint'])

            elif (pulse_pars['pulse_type'] == 'MW_IQmod_pulse_UHFQC' or
                  pulse_pars['pulse_type'] == 'Multiplexed_UHFQC_pulse'):
                # "adding a 0 amp pulse because the sequencer needs an element for timing
                last_pulse = el.add(pulse.SquarePulse(
                    name='RO_marker', amplitude=0,
                    length=pulse_pars['length'],
                    channel=pulse_pars['RO_pulse_marker_channel']),
                    operation_type=pulse_pars['operation_type'],
                    start=t0, refpulse=last_pulse,
                    refpoint=pulse_pars['refpoint'])
            # Start Acquisition marker
            if type(pulse_pars['acq_marker_channel']) is str:
                channels = pulse_pars['acq_marker_channel']
                channels = list(channels.split(','))
                for channel in channels:
                    Acq_marker = pulse.SquarePulse(
                        name='Acq-trigger', amplitude=1, length=20e-9,
                        channel=channel)
                    # Note that refpoint here is an exception because the
                    # refpulse is always the RO pulse that is added in the
                    # block just above here.
                    el.add(
                        Acq_marker, start=pulse_pars['acq_marker_delay'],
                        refpulse=last_pulse, refpoint='start')

    ####################################################################
    # Adding Flux compensation pulses
    ####################################################################
    for j, pulse_pars in enumerate(flux_compensation_pulse_list):
        pulse_pars['amplitude'] *= -1
        if j == 0:
            t0 = sequencer_config['Flux_comp_dead_time']
        else:
            t0 = sequencer_config['Buffer_Flux_Flux']
        try:
            # Look for the function in pl = pulse_lib
            pulse_func = getattr(pl, pulse_pars['pulse_type'])
        except AttributeError:
            try:
                # Look for the function in bpl = pulse
                pulse_func = getattr(bpl, pulse_pars['pulse_type'])
            except AttributeError:
                raise KeyError('pulse_type {} not recognized'.format(
                    pulse_pars['pulse_type']))

        last_pulse = el.add(
            pulse_func(name=pulse_pars['pulse_type']+'_'+str(i+j),
                       **pulse_pars),
            start=t0, refpulse=last_pulse,
            refpoint=pulse_pars['refpoint'],
            operation_type=pulse_pars['operation_type'])

    # This pulse ensures that the sequence always ends at zero amp
    if len(flux_compensation_pulse_list) > 0:
        final_len = 500e-9
    else:
        final_len = 1e-9
    for cname in station.pulsar.channels:
        el.add(pulse.SquarePulse(name='final_empty_pulse', channel=cname,
                                 amplitude=0, length=final_len),
               refpulse=last_pulse, refpoint='end')

    # Trigger the slave AWG-s
    if trigger:
        slave_triggers = sequencer_config.get('slave_AWG_trig_channels', [])
        for cname in slave_triggers:
            el.add(pulse.SquarePulse(name='slave_trigger', channel=cname,
                                     amplitude=1, length=20e-9), start=10e-9)

    return el


def distort_and_compensate(element, distortion_dict):
    """
    Distorts an element using the contenst of a distortion dictionary.
    The distortion dictionary should be formatted as follows.

    dist_dict{'ch_list': ['chx', 'chy'],
              'chx': np.array(.....),
              'chy': np.array(.....)}
    """
    t_vals, outputs_dict = element.waveforms()
    for ch in distortion_dict['ch_list']:
        element._channels[ch]['distorted'] = True
        length = len(outputs_dict[ch])
        kernelvec = distortion_dict[ch]
        outputs_dict[ch] = np.convolve(
            outputs_dict[ch], kernelvec)[:length]
        element.distorted_wfs[ch] = outputs_dict[ch][:len(t_vals)]
    return element<|MERGE_RESOLUTION|>--- conflicted
+++ resolved
@@ -66,7 +66,6 @@
     ##########################
     # Instantiate an element #
     ##########################
-<<<<<<< HEAD
     
     # don't count the Z_pulses when specifying number of pulses in element name
     count_z = 0
@@ -75,13 +74,8 @@
             count_z += 1
     no_of_pulses = len(pulse_list) - count_z
 
-    el = element.Element(
-        name='{}-pulse-elt_{}'.format(no_of_pulses, i),
-        pulsar=station.pulsar,
-        readout_fixed_point=sequencer_config['RO_fixed_point'])
-=======
     if name is None:
-        name = '{}-pulse-elt_{}'.format(len(pulse_list), i)
+        name = '{}-pulse-elt_{}'.format(no_of_pulses, i),
     el = element.Element(
         name=name,
         pulsar=station.pulsar,
@@ -100,7 +94,6 @@
     # last_pulse = el.add(
     #     pulse.SquarePulse(name='refpulse_0', channel='ch1', amplitude=0,
     #                       length=1e-9,), start=300e-9)
->>>>>>> c5249e14
     last_pulse = None
     # Make sure that there are no empty channels and we can have a negative
     # pulse delay of up to 400 ns
