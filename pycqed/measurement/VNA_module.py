import numpy as np
from pycqed.analysis import measurement_analysis as ma
from pycqed.analysis_v2 import measurement_analysis as ma2
from pycqed.measurement import sweep_functions as swf
from pycqed.measurement import detector_functions as det

MC_instr = None
VNA_instr = None


def acquire_single_linear_frequency_span(file_name, start_freq=None,
                                         stop_freq=None, center_freq=None,
                                         span=None, nr_avg=1, sweep_mode='auto',
                                         nbr_points=101, power=-20,
                                         bandwidth=100, measure='S21',
                                         options_dict=None):
    """
    Acquires a single trace from the VNA.
    Inputs:
            file_name (str), name of the output file.
            start_freq (float), starting frequency of the trace.
            stop_freq (float), stoping frequency of the trace.
            center_freq (float), central frequency of the trace.
            span (float), span of the trace.
            nbr_points (int), Number of points within the trace.
            power (float), power in dBm.
            bandwidth (float), bandwidth in Hz.
            measure (str), scattering parameter to measure (ie. 'S21').
    Output:
            NONE

    Beware that start/stop and center/span are just two ways of configuring the
    same thing.
    """
    # set VNA sweep function
    if start_freq != None and stop_freq != None:
        MC_instr.set_sweep_function(swf.ZNB_VNA_sweep(VNA_instr,
                                                      start_freq=start_freq,
                                                      stop_freq=stop_freq,
                                                      npts=nbr_points,
                                                      force_reset=True))
    elif center_freq != None and span != None:
        MC_instr.set_sweep_function(swf.ZNB_VNA_sweep(VNA_instr,
                                                      center_freq=center_freq,
                                                      span=span,
                                                      npts=nbr_points,
                                                      force_reset=True))

    # set VNA detector function
    MC_instr.set_detector_function(det.ZNB_VNA_detector(VNA_instr))

    # VNA settings
    # VNA_instr.average_state('off')
    VNA_instr.bandwidth(bandwidth)

    # hack to measure S parameters different from S21
    str_to_write = "calc:par:meas 'trc1', '%s'" % measure
    print(str_to_write)
    VNA_instr.visa_handle.write(str_to_write)

    VNA_instr.avg(nr_avg)
    VNA_instr.number_sweeps_all(nr_avg)
    VNA_instr.average_mode(sweep_mode)

    VNA_instr.power(power)
    VNA_instr.timeout(10**4)

    MC_instr.run(name=file_name)
<<<<<<< HEAD
    # ma.Homodyne_Analysis(auto=True, label=file_name, fitting_model='hanger')
    # ma.VNA_Analysis(auto=True, label=file_name)
    # ma2.VNA_Analysis(auto=True, label=file_name, options_dict=options_dict)
=======
#     ma.Homodyne_Analysis(auto=True, label=file_name, fitting_model='hanger')
    ma.VNA_Analysis(auto=True, label=file_name, linestyle="-")
>>>>>>> 7f3657fb


def acquire_current_trace(file_name):
    """
    Acquires the trace currently displayed on VNA.
    Inputs:
            file_name (str), name of the output file.
    Output:
            NONE
    """
    # get values from VNA
    start_freq = VNA_instr.start_frequency()
    stop_freq = VNA_instr.stop_frequency()
    nbr_points = VNA_instr.npts()
    power = VNA_instr.power()
    bandwidth = VNA_instr.bandwidth()

    current_sweep_time = VNA_instr.sweep_time()
    print(current_sweep_time)

    acquire_single_linear_frequency_span(file_name, start_freq=start_freq,
                                         stop_freq=stop_freq,
                                         nbr_points=nbr_points,
                                         power=power, bandwidth=bandwidth)


def acquire_linear_frequency_span_vs_power(file_name, start_freq=None,
                                     stop_freq=None, center_freq=None,
                                     start_power=None, stop_power=None,
                                     step_power=2,
                                     span=None, nbr_points=101,
                                     bandwidth=100, measure='S21'):
    """
    Acquires a single trace from the VNA.
    Inputs:
            file_name (str), name of the output file.
            start_freq (float), starting frequency of the trace.
            stop_freq (float), stoping frequency of the trace.
            center_freq (float), central frequency of the trace.
            span (float), span of the trace.
            nbr_points (int), Number of points within the trace.
            start_power, stop_power, step_power (float), power range in dBm.
            bandwidth (float), bandwidth in Hz.
            measure (str), scattering parameter to measure (ie. 'S21').
    Output:
            NONE

    Beware that start/stop and center/span are just two ways of configuring the
    same thing.
    """
    # set VNA sweep function
    if start_freq != None and stop_freq != None:
        swf_fct_1D = swf.ZNB_VNA_sweep(VNA_instr,
                                       start_freq=start_freq,
                                       stop_freq=stop_freq,
                                       npts=nbr_points,
                                       force_reset=True)
        MC_instr.set_sweep_function(swf_fct_1D)
    elif center_freq != None and span != None:
        swf_fct_1D = swf.ZNB_VNA_sweep(VNA_instr,
                                       center_freq=center_freq,
                                       span=span,
                                       npts=nbr_points,
                                       force_reset=True)
        MC_instr.set_sweep_function(swf_fct_1D)

    if start_power != None and stop_power != None:
        # it prepares the sweep_points, such that it does not complain.
        swf_fct_1D.prepare()
        MC_instr.set_sweep_points(swf_fct_1D.sweep_points)
        MC_instr.set_sweep_function_2D(VNA_instr.power)
        MC_instr.set_sweep_points_2D(np.arange(start_power,
                                               stop_power+step_power/2.,
                                               step_power))
    else:
        raise ValueError('Need to define power range.')

    # set VNA detector function
    MC_instr.set_detector_function(det.ZNB_VNA_detector(VNA_instr))

    # VNA settings
    VNA_instr.average_state('off')
    VNA_instr.bandwidth(bandwidth)

    # hack to measure S parameters different from S21
    str_to_write = "calc:par:meas 'trc1', '%s'" % measure
    print(str_to_write)
    VNA_instr.visa_handle.write(str_to_write)
    VNA_instr.timeout(600)

    MC_instr.run(name=file_name, mode='2D')
#     ma.Homodyne_Analysis(auto=True, label=file_name, fitting_model='hanger')
    ma.TwoD_Analysis(auto=True, label=file_name)

def acquire_2D_linear_frequency_span_vs_param(file_name, start_freq=None,
                                     stop_freq=None, center_freq=None,
                                     parameter=None, sweep_vector=None,
                                     span=None, nbr_points=101, power=-20,
                                     bandwidth=100, measure='S21'):
    """
    Acquires a single trace from the VNA.
    Inputs:
            file_name (str), name of the output file.
            start_freq (float), starting frequency of the trace.
            stop_freq (float), stoping frequency of the trace.
            center_freq (float), central frequency of the trace.
            span (float), span of the trace.
            nbr_points (int), Number of points within the trace.
            power (float), power in dBm.
            bandwidth (float), bandwidth in Hz.
            measure (str), scattering parameter to measure (ie. 'S21').
    Output:
            NONE

    Beware that start/stop and center/span are just two ways of configuring the
    same thing.
    """
    # set VNA sweep function
    if start_freq != None and stop_freq != None:
        swf_fct_1D = swf.ZNB_VNA_sweep(VNA_instr,
                                       start_freq=start_freq,
                                       stop_freq=stop_freq,
                                       npts=nbr_points,
                                       force_reset=True)
        MC_instr.set_sweep_function(swf_fct_1D)
    elif center_freq != None and span != None:
        swf_fct_1D = swf.ZNB_VNA_sweep(VNA_instr,
                                       center_freq=center_freq,
                                       span=span,
                                       npts=nbr_points,
                                       force_reset=True)
        MC_instr.set_sweep_function(swf_fct_1D)

    if parameter is not None and sweep_vector is not None:
        # it prepares the sweep_points, such that it does not complain.
        swf_fct_1D.prepare()
        MC_instr.set_sweep_points(swf_fct_1D.sweep_points)
        MC_instr.set_sweep_function_2D(parameter)
        MC_instr.set_sweep_points_2D(sweep_vector)
    else:
        raise ValueError('Need to define parameter and its range.')

    # set VNA detector function
    MC_instr.set_detector_function(det.ZNB_VNA_detector(VNA_instr))

    # VNA settings
    VNA_instr.power(power)
    VNA_instr.average_state('off')
    VNA_instr.bandwidth(bandwidth)

    # hack to measure S parameters different from S21
    str_to_write = "calc:par:meas 'trc1', '%s'" % measure
    print(str_to_write)
    VNA_instr.visa_handle.write(str_to_write)
    VNA_instr.timeout(600)

    MC_instr.run(name=file_name, mode='2D')
#     ma.Homodyne_Analysis(auto=True, label=file_name, fitting_model='hanger')
    ma.TwoD_Analysis(auto=True, label=file_name)


def acquire_disjoint_frequency_traces(file_name, list_freq_ranges,
                                      power=-20,
                                      bandwidth=100, measure='S21'):
    """
    list_freq_ranges is a list that contains the arays defining all the ranges of interest.
    """
    for idx, range_array in enumerate(list_freq_ranges):
        this_file = file_name + '_%d'%idx
        acquire_single_linear_frequency_span(file_name = this_file,
                                             start_freq=range_array[0],
                                             stop_freq=range_array[-1],
                                             nbr_points=len(range_array),
                                             power=power,
                                             bandwidth=bandwidth,
                                             measure=measure)
    packing_mmts(file_name, labels=file_name+'__', N=len(list_freq_ranges))

def packing_mmts(file_name, labels, N):
    # imports data
    # stacks it toghether
    for idx in range(N):
        this_file = file_name + '_%d'%idx
        ma_obj = ma.MeasurementAnalysis(label=this_file, auto=False)
        ma_obj.get_naming_and_values()
        if idx==0:
            data_points = ma_obj.sweep_points
            data_vector = ma_obj.measured_values
        else:
            data_points = np.hstack((data_points,ma_obj.sweep_points))
            data_vector = np.hstack((data_vector,ma_obj.measured_values))
        del ma_obj
    data_vector = np.array(data_vector)
    data_points = np.array(data_points)
    sort_mask = np.argsort(data_points)
    data_points = data_points[sort_mask]
    data_vector = data_vector[:,sort_mask]

    # keeps track of sweeppoints call
    class call_counter:
        def __init__(self):
            self.counter=0
    swp_points_counter = call_counter()

    def wrapped_data_importing(counter):
        counter.counter += 1
        return data_vector[:,counter.counter-1]

    detector_inst = det.Function_Detector_list(
        sweep_function=wrapped_data_importing,
        result_keys=['Amp', 'phase', 'I', 'Q'],
        msmt_kw={'counter': swp_points_counter})
    MC_instr.set_sweep_function(swf.None_Sweep(name='VNA sweep'))
    MC_instr.set_sweep_points(data_points.flatten())
    MC_instr.set_detector_function(detector_inst)
    MC_instr.run(name=file_name)<|MERGE_RESOLUTION|>--- conflicted
+++ resolved
@@ -66,14 +66,10 @@
     VNA_instr.timeout(10**4)
 
     MC_instr.run(name=file_name)
-<<<<<<< HEAD
     # ma.Homodyne_Analysis(auto=True, label=file_name, fitting_model='hanger')
     # ma.VNA_Analysis(auto=True, label=file_name)
     # ma2.VNA_Analysis(auto=True, label=file_name, options_dict=options_dict)
-=======
-#     ma.Homodyne_Analysis(auto=True, label=file_name, fitting_model='hanger')
-    ma.VNA_Analysis(auto=True, label=file_name, linestyle="-")
->>>>>>> 7f3657fb
+
 
 
 def acquire_current_trace(file_name):
