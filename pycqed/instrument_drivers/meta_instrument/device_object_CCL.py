import numpy as np
import time
import logging
import adaptive
from collections import OrderedDict
from qcodes.instrument.base import Instrument
from qcodes.utils import validators as vals
from qcodes.instrument.parameter import ManualParameter, InstrumentRefParameter, Parameter
from pycqed.analysis import multiplexed_RO_analysis as mra
from pycqed.measurement import detector_functions as det
from pycqed.measurement import sweep_functions as swf
from pycqed.analysis import measurement_analysis as ma
from pycqed.analysis_v2 import measurement_analysis as ma2
import networkx as nx
import datetime
from pycqed.utilities.general import check_keyboard_interrupt
from importlib import reload

from pycqed.instrument_drivers.physical_instruments.QuTech_CCL import CCL
from pycqed.instrument_drivers.physical_instruments.QuTech_QCC import QCC

try:
    from pycqed.measurement.openql_experiments import single_qubit_oql as sqo
    import pycqed.measurement.openql_experiments.multi_qubit_oql as mqo
    from pycqed.measurement.openql_experiments import clifford_rb_oql as cl_oql
    from pycqed.measurement.openql_experiments import openql_helpers as oqh
    reload(sqo)
    reload(mqo)
    reload(cl_oql)
    reload(oqh)
except ImportError:
    logging.warning('Could not import OpenQL')
    mqo = None
    sqo = None
    cl_oql = None
    oqh = None

from pycqed.analysis import tomography as tomo

from collections import defaultdict


class DeviceCCL(Instrument):
    """
    Device object for systems controlled using the
    CCLight (CCL) or QuMa based CC (QCC).
    """

    def __init__(self, name, **kw):
        super().__init__(name, **kw)

        self.msmt_suffix = '_' + name

        self.add_parameter('qubits',
                           parameter_class=ManualParameter,
                           initial_value=[],
                           vals=vals.Lists(elt_validator=vals.Strings()))

        self.add_parameter('qubit_edges',
                           parameter_class=ManualParameter,
                           docstring="Denotes edges that connect qubits. "
                           "Used to define the device topology.",
                           initial_value=[[]],
                           vals=vals.Lists(elt_validator=vals.Lists()))

        self.add_parameter(
            'ro_lo_freq', unit='Hz',
            docstring=('Frequency of the common LO for all RO pulses.'),
            parameter_class=ManualParameter)

        # actually, it should be possible to build the integration
        # weights obeying different settings for different
        # qubits, but for now we use a fixed common value.

        self.add_parameter('ro_acq_integration_length', initial_value=500e-9,
                           vals=vals.Numbers(min_value=0, max_value=20e6),
                           parameter_class=ManualParameter)

        self.add_parameter('ro_pow_LO', label='RO power LO',
                           unit='dBm', initial_value=20,
                           parameter_class=ManualParameter)
        self.add_parameter('ro_acq_averages', initial_value=1024,
                           vals=vals.Numbers(min_value=0, max_value=1e6),
                           parameter_class=ManualParameter)

        self.add_parameter(
            'ro_acq_delay',  unit='s',
            label='Readout acquisition delay',
            vals=vals.Numbers(min_value=0),
            initial_value=0,
            parameter_class=ManualParameter,
            docstring=('The time between the instruction that trigger the'
                       ' readout pulse and the instruction that triggers the '
                       'acquisition. The positive number means that the '
                       'acquisition is started after the pulse is send.'))

        self.add_parameter('instr_MC', label='MeasurementControl',
                           parameter_class=InstrumentRefParameter)
        self.add_parameter('instr_VSM', label='Vector Switch Matrix',
                           parameter_class=InstrumentRefParameter)
        self.add_parameter(
            'instr_CC', label='Central Controller',
            docstring=('Device responsible for controlling the experiment'
                       ' using eQASM generated using OpenQL, in the near'
                       ' future will be the CC_Light.'),
            parameter_class=InstrumentRefParameter)


        for i in range(3): # S17 has 3 feedlines 
            self.add_parameter('instr_acq_{}'.format(i),
                               parameter_class=InstrumentRefParameter)
        # Two microwave AWGs are used for S17 
        self.add_parameter('instr_AWG_mw_0',
                           parameter_class=InstrumentRefParameter)
        self.add_parameter('instr_AWG_mw_1',
                           parameter_class=InstrumentRefParameter)

        self.add_parameter('instr_AWG_flux_0',
                           parameter_class=InstrumentRefParameter)
        self.add_parameter('instr_AWG_flux_1',
                           parameter_class=InstrumentRefParameter)
        self.add_parameter('instr_AWG_flux_2',
                           parameter_class=InstrumentRefParameter)



        ro_acq_docstr = (
            'Determines what type of integration weights to use: '
            '\n\t SSB: Single sideband demodulation\n\t'
            'DSB: Double sideband demodulation\n\t'
            'optimal: waveforms specified in "RO_acq_weight_func_I" '
            '\n\tand "RO_acq_weight_func_Q"')

        self.add_parameter('ro_acq_weight_type',
                           initial_value='SSB',
                           vals=vals.Enum('SSB', 'DSB', 'optimal'),
                           docstring=ro_acq_docstr,
                           parameter_class=ManualParameter)

        self.add_parameter('ro_acq_digitized', vals=vals.Bool(),
                           initial_value=False,
                           parameter_class=ManualParameter)

        self.add_parameter('cfg_openql_platform_fn',
                           label='OpenQL platform configuration filename',
                           parameter_class=ManualParameter,
                           vals=vals.Strings())

        self.add_parameter('ro_always_all',
                           docstring='If true, configures the UHFQC to RO all qubits '
                           'independent of codeword received.',
                           parameter_class=ManualParameter,
                           vals=vals.Bool())

        # Timing related parameters
        self.add_parameter('tim_ro_latency_0',
                           unit='s',
                           label='Readout latency 0',
                           parameter_class=ManualParameter,
                           initial_value=0,
                           vals=vals.Numbers())
        self.add_parameter('tim_ro_latency_1',
                           unit='s',
                           label='Readout latency 1',
                           parameter_class=ManualParameter,
                           initial_value=0,
                           vals=vals.Numbers())
        self.add_parameter('tim_ro_latency_2',
                           unit='s',
                           label='Readout latency 2',
                           parameter_class=ManualParameter,
                           initial_value=0,
                           vals=vals.Numbers())
        self.add_parameter('tim_flux_latency_0',
                           unit='s',
                           label='Flux latency 0',
                           parameter_class=ManualParameter,
                           initial_value=0,
                           vals=vals.Numbers())
        self.add_parameter('tim_flux_latency_1',
                           unit='s',
                           label='Flux latency 1',
                           parameter_class=ManualParameter,
                           initial_value=0,
                           vals=vals.Numbers())
        self.add_parameter('tim_flux_latency_2',
                           unit='s',
                           label='Flux latency 2',
                           parameter_class=ManualParameter,
                           initial_value=0,
                           vals=vals.Numbers())
        self.add_parameter('tim_mw_latency_0',
                           unit='s',
                           label='Microwave latency 0',
                           parameter_class=ManualParameter,
                           initial_value=0,
                           vals=vals.Numbers())
        self.add_parameter('tim_mw_latency_1',
                           unit='s',
                           label='Microwave latency 1',
                           parameter_class=ManualParameter,
                           initial_value=0,
                           vals=vals.Numbers())

        self.add_parameter('dio_map',
                           docstring='Returns the map between DIO'
                           ' channel number and functionality',
                           get_cmd=self._get_dio_map)

    def _get_dio_map(self):
        CC = self.instr_CC.get_instr()
        if isinstance(CC, CCL):
            dio_map = {'ro_0': 1,
                       'ro_1': 2,
                       'flux_0': 3,
                       'mw_0': 4,
                       'mw_1': 5}
        elif isinstance(CC, QCC):
            dio_map = {'ro_0': 1,
                       'ro_1': 2,
                       'ro_2': 3,
                       'mw_0': 4,
                       'mw_1': 5,
                       'flux_0': 6,
                       'flux_1': 7,
                       'flux_2': 8,
                       }
        else:
            return ValueError('CC type not recognized')
        return dio_map

    def _grab_instruments_from_qb(self):
        """
        initialize instruments that should only exist once from the first
        qubit. Maybe must be done in a more elegant way (at least check
        uniqueness).
        """

        qb = self.find_instrument(self.qubits()[0])
        self.instr_MC(qb.instr_MC())
        self.instr_VSM(qb.instr_VSM())
        self.instr_CC(qb.instr_CC())
        self.cfg_openql_platform_fn(qb.cfg_openql_platform_fn())

    def prepare_timing(self):
        """
        Responsible for ensuring timing is configured correctly.

        Takes parameters starting with `tim_` and uses them to set the correct 
        latencies on the DIO ports of the CCL or QCC.

        N.B. latencies are set in multiples of 20ns in the DIO. 
        Latencies shorter than 20ns are set as channel delays in the AWGs. 
        These are set globablly. If individual (per channel) setting of latency
        is required in the future, we can add this. 

        """
        # 2. Setting the latencies
        latencies = OrderedDict([('ro_0', self.tim_ro_latency_0()),
                                 ('ro_1', self.tim_ro_latency_1()),
                                 ('ro_2', self.tim_ro_latency_2()),
                                 ('mw_0', self.tim_mw_latency_0()),
                                 ('mw_1', self.tim_mw_latency_1()),
                                 ('flux_0', self.tim_flux_latency_0()),
                                 ('flux_1', self.tim_flux_latency_1()),
                                 ('flux_2', self.tim_flux_latency_2())]
                                 )

        # Substract lowest value to ensure minimal latency is used.
        # note that this also supports negative delays (which is useful for
        # calibrating)

        lowest_value = min(latencies.values())
        for key, val in latencies.items():
            latencies[key] = val - lowest_value

        # ensuring that RO latency is a multiple of 20 ns as the UHFQC does 
        # not have a fine timing control. 
        ro_latency_modulo_20 = latencies['ro_0'] % 20e-9
        for key, val in latencies.items():
            latencies[key] = val + (20e-9 - ro_latency_modulo_20) % 20e-9

        # Setting the latencies in the CCL
        CC = self.instr_CC.get_instr()
        dio_map = self.dio_map()

        # Iterate over keys in dio_map as this ensures only relevant
        # timing setting are set.
        for lat_key, dio_ch in dio_map.items():
            lat = latencies[lat_key]
            lat_coarse = int(lat*1e9 // 20)  # Convert to CC dio value
            lat_fine = int(lat*1e9 % 20)*1e-9 
            CC.set('dio{}_out_delay'.format(dio_ch), lat_coarse)  

            # RO devices do not support fine delay setting. 
            if 'mw' in lat_key or 'flux' in lat_key: 
                # Check name to prevent crash when instrument not specified
                AWG_name = self.get('instr_AWG_{}'.format(lat_key))
                if AWG_name is not None: 
                    AWG = self.find_instrument(AWG_name)
                    # All channels are set globally from the device object. 
                    for i in range(8): # assumes the AWG is an HDAWG 
                        AWG.set('sigouts_{}_delay'.format(i), lat_fine)       



    def prepare_readout(self, qubits):
        self._prep_ro_setup_qubits(qubits=qubits)
        self._prep_ro_sources(qubits=qubits)
        # commented out because it conflicts with setting in the qubit object
        self._prep_ro_pulses(qubits=qubits)
        self._prep_ro_integration_weights(qubits=qubits)
        self._prep_ro_instantiate_detectors(qubits=qubits)

    def prepare_fluxing(self):
        # This line does not make sense...
        # Flux pulses for all qubits on the device should be uploaded here
        # to avoid strange bugs. - MAR Jan 2019
        q0 = self.qubits()[0]
        fl_lutman = self.find_instrument(q0).instr_LutMan_Flux.get_instr()
        fl_lutman.load_waveforms_onto_AWG_lookuptable()
        awg = fl_lutman.AWG.get_instr()
        if awg.__class__.__name__ == 'QuTech_AWG_Module':
            using_QWG = True
        else:
            using_QWG = False
        awg.start()

    def _prep_ro_setup_qubits(self, qubits):
        """
        set the parameters of the individual qubits to be compatible
        with multiplexed readout.
        """

        if self.ro_acq_weight_type() == 'optimal':
            nr_of_acquisition_channels_per_qubit = 1
        else:
            nr_of_acquisition_channels_per_qubit = 2

        used_acq_channels = defaultdict(int)

        for qb_name in qubits:
            qb = self.find_instrument(qb_name)

            # all qubits use the same acquisition type
            qb.ro_acq_weight_type(self.ro_acq_weight_type())
            qb.ro_acq_integration_length(self.ro_acq_integration_length())
            qb.ro_acq_digitized(self.ro_acq_digitized())
            # hardcoded because UHFLI is not stable for arbitrary values
            qb.ro_acq_input_average_length(4096/1.8e9)

            acq_device = qb.instr_acquisition()

            # allocate different acquisition channels
            # use next available channel as I
            index = used_acq_channels[acq_device]
            used_acq_channels[acq_device] += 1
            qb.ro_acq_weight_chI(index)

            # use next available channel as Q if needed
            if nr_of_acquisition_channels_per_qubit > 1:
                index = used_acq_channels[acq_device]
                used_acq_channels[acq_device] += 1
                qb.ro_acq_weight_chQ(index)

            # set RO modulation to use common LO frequency
            qb.ro_freq_mod(qb.ro_freq() - self.ro_lo_freq())
            qb._prep_ro_pulse(upload=False)
        # only call it once with upload after setting all pulses.
        #qb._prep_ro_pulse(upload=True)

    def _prep_ro_integration_weights(self, qubits):
        """
        Set the acquisition integration weights on each channel
        """
        for qb_name in qubits:
            qb = self.find_instrument(qb_name)
            qb._prep_ro_integration_weights()

            if self.ro_acq_digitized():
                # Update the RO theshold
                if (qb.ro_acq_rotated_SSB_when_optimal() and 
                        abs(qb.ro_acq_threshold())>32):
                    threshold = 32
                    # working around the limitation of threshold in UHFQC 
                    # which cannot be >abs(32). 
                    # See also self._prep_ro_integration_weights scaling the weights
                else: 
                    threshold = qb.ro_acq_threshold()
                acq_ch = qb.ro_acq_weight_chI()
                qb.instr_acquisition.get_instr().set(
                    'quex_thres_{}_level'.format(acq_ch), threshold)

    def get_correlation_detector(self, qubits: list, single_int_avg: bool =False,
                                 seg_per_point: int=1):

        q0 = self.find_instrument(qubits[0])
        q1 = self.find_instrument(qubits[1])

        w0 = q0.ro_acq_weight_chI()
        w1 = q1.ro_acq_weight_chI()
<<<<<<< HEAD

        d = det.UHFQC_correlation_detector(
            UHFQC=q0.instr_acquisition.get_instr(),  # <- hack line
            thresholding=self.ro_acq_digitized(),
            AWG=self.instr_CC.get_instr(),
            channels=[w0, w1], correlations=[(w0, w1, 3)],
            nr_averages=self.ro_acq_averages(),
            integration_length=q0.ro_acq_integration_length(),
            single_int_avg=single_int_avg,
            seg_per_point=seg_per_point)
        d.value_names = ['{} ch{}'.format(qubits[0], w0),
                         '{} ch{}'.format(qubits[1], w1),
                         'Corr ({}, {})'.format(qubits[0], qubits[1])]
=======
        if q0.instr_acquisition.get_instr()==q1.instr_acquisition.get_instr():
            d = det.UHFQC_correlation_detector(
                UHFQC=q0.instr_acquisition.get_instr(),  # <- hack line
                thresholding=self.ro_acq_digitized(),
                AWG=self.instr_CC.get_instr(),
                channels=[w0, w1], correlations=[(w0, w1)],
                nr_averages=self.ro_acq_averages(),
                integration_length=q0.ro_acq_integration_length(),
                single_int_avg=single_int_avg,
                seg_per_point=seg_per_point)
            d.value_names = ['{} ch{}'.format(qubits[0], w0),
                             '{} ch{}'.format(qubits[1], w1),
                             'Corr ({}, {})'.format(qubits[0], qubits[1])]
        else:
            d=self.get_int_avg_det(qubits=qubits)
>>>>>>> 37c92966
        return d

    def get_int_logging_detector(self, qubits,
                                 result_logging_mode='lin_trans'):
        acq_instruments, ro_ch_idx, value_names = \
            self._get_ro_channels_and_labels(qubits)
        int_log_dets=[]
        for j, acq_instrument in enumerate(np.unique(acq_instruments)):
            #selecting the readout channesl for  each acq instrument
            indexes=[i for i in range(len(ro_ch_idx)) if acq_instruments[i]==acq_instrument]          
            ro_ch_idx_instr=np.array(ro_ch_idx)[indexes]
            if j == 0: 
                CC=self.instr_CC.get_instr()
            else: 
                CC = None

            UHFQC = self.find_instrument(acq_instrument)
            int_log_dets.append(det.UHFQC_integration_logging_det(
                UHFQC=UHFQC, AWG=self.instr_CC.get_instr(),
                channels=ro_ch_idx_instr,
                result_logging_mode=result_logging_mode,
                integration_length=self.ro_acq_integration_length()))
        self.int_log_det = det.Multi_Detector(detectors=int_log_dets)
        self.int_log_det.value_names = value_names
        return self.int_log_det

    def _get_ro_channels_and_labels(self, qubits):
        """
        Returns
            acq_instruments     : list of acquisition instruments
            ro_ch_idx           : channel indices for acquisition
            value_names         : convenient labels
        """
        channels_list = []  # tuples (instrumentname, channel, description)

        for qb_name in reversed(qubits):
            # ensures that the LSQ (last one) get's assigned the lowest ch_idx
            qb = self.find_instrument(qb_name)
            acq_instr_name = qb.instr_acquisition()

            # one channel per qb
            if self.ro_acq_weight_type() == 'optimal':
                ch_idx = qb.ro_acq_weight_chI()
                channels_list.append((acq_instr_name, ch_idx,
                                      'w{} {}'.format(ch_idx, qb_name)))
            else:
                ch_idx = qb.ro_acq_weight_chI()
                channels_list.append((acq_instr_name, ch_idx,
                                      'w{} {} I'.format(ch_idx, qb_name)))
                ch_idx = qb.ro_acq_weight_chQ()
                channels_list.append((acq_instr_name, ch_idx,
                                      'w{} {} Q'.format(ch_idx, qb_name)))

        # for now, implement only working with one UHFLI
        # acq_instruments = list(set([inst for inst, _, _ in channels_list]))
        # if len(acq_instruments) != 1:
        #     raise NotImplementedError("Only one acquisition"
        #                               "instrument supported so far")
        acq_instruments = [inst for inst, _, _ in channels_list]
        ro_ch_idx = [ch for _, ch, _ in channels_list]
        value_names = [n for _, _, n in channels_list]

        return acq_instruments, ro_ch_idx, value_names

    def _prep_ro_instantiate_detectors(self, qubits):
        """
        collect which channels are being used for which qubit and make
        detectors.
        """
        acq_instruments, ro_ch_idx, value_names = \
            self._get_ro_channels_and_labels(qubits)

        if self.ro_acq_weight_type() == 'optimal':
            # todo: digitized mode
            result_logging_mode = 'lin_trans'
            if self.ro_acq_digitized():
                result_logging_mode = 'digitized'
        else:
            result_logging_mode = 'raw'
        
        input_average_detectors=[]
        int_avg_det_singles=[]

        for j, acq_instrument in enumerate(np.unique(acq_instruments)):
            #selecting the readout channesl for  each acq instrument
            indexes=[i for i in range(len(ro_ch_idx)) if acq_instruments[i]==acq_instrument]          
            ro_ch_idx_instr=np.array(ro_ch_idx)[indexes]
            if j == 0: 
                CC=self.instr_CC.get_instr()
            else: 
                CC = None

            UHFQC = self.find_instrument(acq_instrument)
            input_average_detectors.append(det.UHFQC_input_average_detector(
                UHFQC=UHFQC,
                AWG=CC,
                nr_averages=self.ro_acq_averages(),
                nr_samples=int(self.ro_acq_integration_length()*1.8e9)))

            int_avg_det_singles.append(det.UHFQC_integrated_average_detector(
                UHFQC=UHFQC, AWG=CC,
                channels= ro_ch_idx_instr,
                result_logging_mode=result_logging_mode,
                nr_averages=self.ro_acq_averages(),
                real_imag=True, single_int_avg=True,
                integration_length=self.ro_acq_integration_length()))

        self.input_average_detector = det.Multi_Detector(detectors=input_average_detectors)
        self.int_avg_det_single = det.Multi_Detector(detectors=int_avg_det_singles)
        
        self.int_avg_det = self.get_int_avg_det(qubits=qubits)
        self.int_avg_det.value_names = value_names
        self.int_avg_det_single.value_names = value_names

    def get_int_avg_det(self, qubits, **kw):
        """
        Instantiates an integration average detector using parameters from
        the qubit object. **kw get passed on to the class when instantiating
        the detector function.
        """
        if self.ro_acq_weight_type() == 'optimal':
            if self.ro_acq_digitized():
                result_logging_mode = 'digitized'
            else:
                result_logging_mode = 'lin_trans'
        else:
            result_logging_mode = 'raw'

        acq_instruments, ro_ch_idx, value_names = \
            self._get_ro_channels_and_labels(qubits=qubits)

        int_avg_dets=[]

        for j, acq_instrument in enumerate(np.unique(acq_instruments)):
            #selecting the readout channesl for  each acq instrument
            indexes=[i for i in range(len(ro_ch_idx)) if acq_instruments[i]==acq_instrument]          
            ro_ch_idx_instr=np.array(ro_ch_idx)[indexes]
            if j == 0: 
                CC=self.instr_CC.get_instr()
            else: 
                CC = None

            int_avg_dets.append(det.UHFQC_integrated_average_detector(
                channels=ro_ch_idx_instr,
                UHFQC=self.find_instrument(acq_instrument),
                AWG=CC,
                result_logging_mode=result_logging_mode,
                nr_averages=self.ro_acq_averages(),
                integration_length=self.ro_acq_integration_length(), **kw))
        int_avg_det = det.Multi_Detector(detectors=int_avg_dets)
        return int_avg_det

    def _prep_ro_sources(self, qubits):
        """
        turn on and configure the RO LO's of all qubits to be measured.
        """

        for qb_name in qubits:
            LO = self.find_instrument(qb_name).instr_LO_ro.get_instr()
            LO.frequency.set(self.ro_lo_freq())
            LO.power(self.ro_pow_LO())
            LO.on()

    def _prep_ro_pulses(self, qubits):
        """
        configure lutmans to measure the qubits and
        let the lutman configure the readout AWGs.
        """
        # these are the qubits that should be possible to read out
        ro_qb_list = qubits
        if ro_qb_list == []:
            ro_qb_list = self.qubits()

        lutmans_to_configure = {}

        # calculate the combinations that each ro_lutman should be able to do
        combs = defaultdict(lambda: [[]])

        for qb_name in ro_qb_list:
            qb = self.find_instrument(qb_name)

            ro_lm = qb.instr_LutMan_RO.get_instr()
            lutmans_to_configure[ro_lm.name] = ro_lm
            res_nr = qb.cfg_qubit_nr()

            # extend the list of combinations to be set for the lutman

            combs[ro_lm.name] = (combs[ro_lm.name] +
                                 [c + [res_nr]
                                  for c in combs[ro_lm.name]])

            # These parameters affect all resonators.
            # Should not be part of individual qubits

            ro_lm.set('pulse_type', 'M_' + qb.ro_pulse_type())
            ro_lm.set('mixer_alpha',
                      qb.ro_pulse_mixer_alpha())
            ro_lm.set('mixer_phi',
                      qb.ro_pulse_mixer_phi())
            ro_lm.set('mixer_offs_I', qb.ro_pulse_mixer_offs_I())
            ro_lm.set('mixer_offs_Q', qb.ro_pulse_mixer_offs_Q())
            ro_lm.acquisition_delay(qb.ro_acq_delay())

            # configure the lutman settings for the pulse on the resonator
            # of this qubit

            ro_lm.set('M_modulation_R{}'.format(res_nr), qb.ro_freq_mod())
            ro_lm.set('M_length_R{}'.format(res_nr),
                      qb.ro_pulse_length())
            ro_lm.set('M_amp_R{}'.format(res_nr),
                      qb.ro_pulse_amp())
            ro_lm.set('M_phi_R{}'.format(res_nr),
                      qb.ro_pulse_phi())
            ro_lm.set('M_down_length0_R{}'.format(res_nr),
                      qb.ro_pulse_down_length0())
            ro_lm.set('M_down_amp0_R{}'.format(res_nr),
                      qb.ro_pulse_down_amp0())
            ro_lm.set('M_down_phi0_R{}'.format(res_nr),
                      qb.ro_pulse_down_phi0())
            ro_lm.set('M_down_length1_R{}'.format(res_nr),
                      qb.ro_pulse_down_length1())
            ro_lm.set('M_down_amp1_R{}'.format(res_nr),
                      qb.ro_pulse_down_amp1())
            ro_lm.set('M_down_phi1_R{}'.format(res_nr),
                      qb.ro_pulse_down_phi1())
        print('lm to configure',lutmans_to_configure)

        for ro_lm_name, ro_lm in lutmans_to_configure.items():
            if self.ro_always_all():
                all_qubit_idx_list = combs[ro_lm_name][-1]
                no_of_pulses = len(combs[ro_lm_name])
                combs[ro_lm_name] = [all_qubit_idx_list]*no_of_pulses
                ro_lm.hardcode_cases(
                    list(range(1, no_of_pulses)))

            ro_lm.resonator_combinations(combs[ro_lm_name][1:])
            ro_lm.load_DIO_triggered_sequence_onto_UHFQC()
            ro_lm.set_mixer_offsets()

    def _prep_td_configure_VSM(self):
        """
        turn off all VSM channels and then use qubit settings to
        turn on the required channels again.
        """

        # turn all channels on all VSMnS off
        for qb_name in self.qubits():
            qb = self.find_instrument(qb_name)
            VSM = qb.instr_VSM.get_instr()
            # VSM.set_all_switches_to('OFF')

        # turn the desired channels on
        for qb_name in self.qubits():
            qb = self.find_instrument(qb_name)

            # Configure VSM
            # N.B. This configure VSM block is geared specifically to the
            # Duplexer/BlueBox VSM
            # VSM = qb.instr_VSM.get_instr()
            # Gin = qb.mw_vsm_ch_in()
            # Din = qb.mw_vsm_ch_in()
            # out = qb.mw_vsm_mod_out()

            # VSM.set('in{}_out{}_switch'.format(Gin, out), qb.mw_vsm_switch())
            # VSM.set('in{}_out{}_switch'.format(Din, out), qb.mw_vsm_switch())

            # VSM.set('in{}_out{}_att'.format(Gin, out), qb.mw_vsm_G_att())
            # VSM.set('in{}_out{}_att'.format(Din, out), qb.mw_vsm_D_att())
            # VSM.set('in{}_out{}_phase'.format(Gin, out), qb.mw_vsm_G_phase())
            # VSM.set('in{}_out{}_phase'.format(Din, out), qb.mw_vsm_D_phase())

            # self.instr_CC.get_instr().set(
            #     'vsm_channel_delay{}'.format(qb.cfg_qubit_nr()),
            #     qb.mw_vsm_delay())

    def prepare_for_timedomain(self, qubits: list):
        """
        Prepare setup for a timedomain experiment:

        Args:
            qubits: list of str
                list of qubit names that have to be prepared
        """
        self.prepare_readout(qubits=qubits)
        if self.find_instrument(qubits[0]).instr_LutMan_Flux() != None:
            self.prepare_fluxing()
        self.prepare_timing()

        for qb_name in qubits:
            qb = self.find_instrument(qb_name)
            qb._prep_td_sources()
            qb._prep_mw_pulses()

        # self._prep_td_configure_VSM()

    ########################################################
    # Measurement methods
    ########################################################

    def measure_conditional_oscillation(self, q0: str, q1: str,
                                        prepare_for_timedomain=True, MC=None,
                                        CZ_disabled: bool=False,
                                        wait_time_ns: int=0,
                                        label='',
                                        flux_codeword='fl_cw_01',
                                        q2: str=None,
                                        flux_codeword2: str='fl_cw_03',
                                        q2_excited: bool=False,
                                        nr_of_repeated_gates: int =1,
                                        verbose=True, disable_metadata=False,
                                        extract_only=False):
        """
        Measures the "conventional cost function" for the CZ gate that
        is a conditional oscillation.
        """

        fl_lutman = self.find_instrument(q0).instr_LutMan_Flux.get_instr()

        if prepare_for_timedomain:
            self.prepare_for_timedomain(qubits=[q0, q1])
            for q in [q0, q1]:
                # This can be
                mw_lutman = self.find_instrument(q).instr_LutMan_MW.get_instr()

                lm = mw_lutman.LutMap()
                # we hardcode the X on the ef transition to CW 31 here.
                lm[31] = {"name": "rX12", "theta": 180, "phi": 0, "type": "ef"}
                # load_phase_pulses will also upload other waveforms
                mw_lutman.load_phase_pulses_to_AWG_lookuptable()
                mw_lutman.load_waveforms_onto_AWG_lookuptable(
                    regenerate_waveforms=True)

        if MC is None:
            MC = self.instr_MC.get_instr()
        assert q0 in self.qubits()
        assert q1 in self.qubits()
        q0idx = self.find_instrument(q0).cfg_qubit_nr()
        q1idx = self.find_instrument(q1).cfg_qubit_nr()
        if q2 is None:
            q2idx = None
        else:
            q2idx = self.find_instrument(q2).cfg_qubit_nr()

        # These are hardcoded angles in the mw_lutman for the AWG8
        angles = np.concatenate(
            [np.arange(0, 101, 20), np.arange(140, 341, 20)])  # avoid CW15, issue
        # angles = np.arange(0, 341, 20))

        p = mqo.conditional_oscillation_seq(
            q0idx, q1idx, platf_cfg=self.cfg_openql_platform_fn(),
            angles=angles, wait_time_after=wait_time_ns,
            flux_codeword=flux_codeword,
            nr_of_repeated_gates=nr_of_repeated_gates,
            CZ_disabled=CZ_disabled,
            q2=q2idx,
            flux_codeword2=flux_codeword2,
            q2_excited=q2_excited)
        s = swf.OpenQL_Sweep(openql_program=p,
                             CCL=self.instr_CC.get_instr(),
                             parameter_name='Phase', unit='deg')
        MC.set_sweep_function(s)
        MC.set_sweep_points(p.sweep_points)

        MC.set_detector_function(
            self.get_correlation_detector(qubits=[q0, q1]))
        MC.run('conditional_oscillation_{}_{}_{}{}'.format(q0, q1,
                                                           self.msmt_suffix, label),
               disable_snapshot_metadata=disable_metadata)

        a = ma2.Conditional_Oscillation_Analysis(
            options_dict={'ch_idx_osc': 0,
                          'ch_idx_spec': 1},
            extract_only=extract_only)

        return a

    def measure_two_qubit_grovers_repeated(
            self, qubits: list, nr_of_grover_iterations=40,
            prepare_for_timedomain=True, MC=None):

        if prepare_for_timedomain:
            self.prepare_for_timedomain()
        if MC is None:
            MC = self.instr_MC.get_instr()

        for q in qubits:
            assert q in self.qubits()

        q0idx = self.find_instrument(qubits[-1]).cfg_qubit_nr()
        q1idx = self.find_instrument(qubits[-2]).cfg_qubit_nr()

        p = mqo.grovers_two_qubits_repeated(
            qubits=[q1idx, q0idx],
            nr_of_grover_iterations=nr_of_grover_iterations,
            platf_cfg=self.cfg_openql_platform_fn())
        s = swf.OpenQL_Sweep(openql_program=p,
                             CCL=self.instr_CC.get_instr())
        d = self.get_correlation_detector()
        MC.set_sweep_function(s)
        MC.set_sweep_points(np.arange(nr_of_grover_iterations))
        MC.set_detector_function(d)
        MC.run('Grovers_two_qubit_repeated_{}_{}{}'.format(qubits[-2], qubits[-1],
                                                           self.msmt_suffix))

        a = ma.MeasurementAnalysis()
        return a

    def measure_two_qubit_tomo_bell(self, q0: str, q1: str,
                                    bell_state=0, wait_after_flux=None,
                                    analyze=True, close_fig=True,
                                    prepare_for_timedomain=True, MC=None,
                                    label=''):

        if prepare_for_timedomain:
            self.prepare_for_timedomain(qubits=[q0, q1])
        if MC is None:
            MC = self.instr_MC.get_instr()

        assert q0 in self.qubits()
        assert q1 in self.qubits()

        q0idx = self.find_instrument(q0).cfg_qubit_nr()
        q1idx = self.find_instrument(q1).cfg_qubit_nr()

        p = mqo.two_qubit_tomo_bell(bell_state, q0idx, q1idx,
                                    wait_after_flux=wait_after_flux,
                                    platf_cfg=self.cfg_openql_platform_fn())
        s = swf.OpenQL_Sweep(openql_program=p,
                             CCL=self.instr_CC.get_instr())
        d = self.get_correlation_detector([q0, q1])
        MC.set_sweep_function(s)
        # 36 tomo rotations + 7*4 calibration points
        MC.set_sweep_points(np.arange(36+7*4))
        MC.set_detector_function(d)
        MC.run('TwoQubitBellTomo_{}_{}{}'.format(
            q0, q1, self.msmt_suffix)+label)
        if analyze:
            a = tomo.Tomo_Multiplexed(
                label='Tomo',
                MLE=True, target_bell=bell_state, single_shots=False,
                q0_label=q0, q1_label=q1)
            return a

    def measure_two_qubit_allxy(self, q0: str, q1: str,
                                sequence_type='sequential',
                                replace_q1_pulses_X180: bool=False,
                                analyze: bool=True, close_fig: bool=True,
                                prepare_for_timedomain: bool=True, MC=None):

        if prepare_for_timedomain:
            self.prepare_for_timedomain(qubits=[q0, q1])
        if MC is None:
            MC = self.instr_MC.get_instr()

        assert q0 in self.qubits()
        assert q1 in self.qubits()

        q0idx = self.find_instrument(q0).cfg_qubit_nr()
        q1idx = self.find_instrument(q1).cfg_qubit_nr()

        p = mqo.two_qubit_AllXY(q0idx, q1idx,
                                platf_cfg=self.cfg_openql_platform_fn(),
                                sequence_type=sequence_type,
                                replace_q1_pulses_X180=replace_q1_pulses_X180,
                                double_points=True)
        s = swf.OpenQL_Sweep(openql_program=p,
                             CCL=self.instr_CC.get_instr())

        d = self.get_correlation_detector([q0, q1])
        MC.set_sweep_function(s)
        MC.set_sweep_points(np.arange(42))
        MC.set_detector_function(d)
        MC.run('TwoQubitAllXY_{}_{}{}'.format(q0, q1, self.msmt_suffix))
        if analyze:
            a = ma.MeasurementAnalysis(close_main_fig=close_fig)
        return a

    def measure_single_qubit_parity(self, qD: str, qA: str,
                                    number_of_repetitions: int = 1,
                                    initialization_msmt: bool=False,
                                    initial_states=['0', '1'],
                                    nr_shots: int=4088*4,
                                    flux_codeword: str = 'fl_cw_01',
                                    analyze: bool=True, close_fig: bool=True,
                                    prepare_for_timedomain: bool=True, MC=None,
                                    parity_axis='Z'):
        assert qD in self.qubits()
        assert qA in self.qubits()
        if prepare_for_timedomain:
            self.prepare_for_timedomain(qubits=[qD, qA])
        if MC is None:
            MC = self.instr_MC.get_instr()

        qDidx = self.find_instrument(qD).cfg_qubit_nr()
        qAidx = self.find_instrument(qA).cfg_qubit_nr()

        p = mqo.single_qubit_parity_check(qDidx, qAidx,
                                          self.cfg_openql_platform_fn(),
                                          number_of_repetitions=number_of_repetitions,
                                          initialization_msmt=initialization_msmt,
                                          initial_states=initial_states,
                                          flux_codeword=flux_codeword,
                                          parity_axis=parity_axis
                                          )
        s = swf.OpenQL_Sweep(openql_program=p,
                             CCL=self.instr_CC.get_instr())

        d = self.get_int_logging_detector(qubits=[qA],
                                          result_logging_mode='lin_trans')
        # d.nr_shots = 4088  # To ensure proper data binning
        # Because we are using a multi-detector 
        d.set_child_attr('nr_shots', 4088)

        old_soft_avg = MC.soft_avg()
        old_live_plot_enabled = MC.live_plot_enabled()
        MC.soft_avg(1)
        MC.live_plot_enabled(False)

        MC.set_sweep_function(s)
        MC.set_sweep_points(np.arange(nr_shots))
        MC.set_detector_function(d)
        name = 'Single_qubit_parity_{}_{}_{}'.format(qD, qA, self.msmt_suffix)
        MC.run(name)

        MC.soft_avg(old_soft_avg)
        MC.live_plot_enabled(old_live_plot_enabled)
        if analyze:
            a = ma2.Singleshot_Readout_Analysis(
                t_start=None, t_stop=None,
                label=name,
                options_dict={'post_select': initialization_msmt,
                              'nr_samples': 2+2*initialization_msmt,
                              'post_select_threshold': self.find_instrument(qA).ro_acq_threshold()},
                extract_only=False)
        return a

    def measure_two_qubit_parity(self, qD0: str, qD1: str, qA: str,
                                 number_of_repetitions: int = 1,
                                 initialization_msmt: bool=False,
                                 initial_states=[['0', '0'], ['0', '1'], ['1', '1', ], [
                                     '1', '0']],  # nb: this groups even and odd
                                 # nr_shots: int=4088*4,
                                 flux_codeword0: str = 'fl_cw_03',
                                 flux_codeword1: str = 'fl_cw_01',
                                 analyze: bool=True, close_fig: bool=True,
                                 prepare_for_timedomain: bool=True, MC=None,
                                 echo: bool=True,
                                 post_select_threshold: float=None,
                                 parity_axes=['ZZ'], tomo=False,
                                 tomo_after=False,
                                 ro_time=1000e-9,
                                 echo_during_ancilla_mmt: bool=True,
                                 idling_time=780e-9,
                                 idling_time_echo=480e-9,
                                 idling_rounds=0
                                 ):
        assert qD0 in self.qubits()
        assert qD1 in self.qubits()
        assert qA in self.qubits()
        if prepare_for_timedomain:
            self.prepare_for_timedomain(qubits=[qD1, qD0, qA])
        if MC is None:
            MC = self.instr_MC.get_instr()

        qD0idx = self.find_instrument(qD0).cfg_qubit_nr()
        qD1idx = self.find_instrument(qD1).cfg_qubit_nr()
        qAidx = self.find_instrument(qA).cfg_qubit_nr()

        p = mqo.two_qubit_parity_check(qD0idx, qD1idx, qAidx,
                                       self.cfg_openql_platform_fn(),
                                       number_of_repetitions=number_of_repetitions,
                                       initialization_msmt=initialization_msmt,
                                       initial_states=initial_states,
                                       flux_codeword0=flux_codeword0,
                                       flux_codeword1=flux_codeword1,
                                       echo=echo,
                                       parity_axes=parity_axes,
                                       tomo=tomo,
                                       tomo_after=tomo_after,
                                       ro_time=ro_time,
                                       echo_during_ancilla_mmt=echo_during_ancilla_mmt,
                                       idling_time=idling_time,
                                       idling_time_echo=idling_time_echo,
                                       idling_rounds=idling_rounds)
        s = swf.OpenQL_Sweep(openql_program=p,
                             CCL=self.instr_CC.get_instr())

        d = self.get_int_logging_detector(qubits=[qD1, qD0, qA],
                                          result_logging_mode='lin_trans')

        if tomo:
            mmts_per_round = (
                number_of_repetitions*len(parity_axes)+1*initialization_msmt+1*tomo_after)
            print('mmts_per_round', mmts_per_round)
            nr_shots = 4096*64*mmts_per_round  # To ensure proper data binning
            if mmts_per_round < 4:
                nr_shots = 4096*64*mmts_per_round  # To ensure proper data binning
            elif mmts_per_round < 10:
                nr_shots = 64*64*mmts_per_round  # To ensure proper data binning
            elif mmts_per_round < 20:
                nr_shots = 16*64*mmts_per_round  # To ensure proper data binning
            elif mmts_per_round < 40:
                nr_shots = 16*64*mmts_per_round  # To ensure proper data binning
            else:
                nr_shots = 8*64*mmts_per_round  # To ensure proper data binning
            d.set_child_attr('nr_shots', nr_shots)

        else:
            nr_shots = 4096*8  # To ensure proper data binning
            d.set_child_attr('nr_shots', nr_shots)

        old_soft_avg = MC.soft_avg()
        old_live_plot_enabled = MC.live_plot_enabled()
        self.msmt_suffix = 'rounds{}'.format(number_of_repetitions)
        MC.soft_avg(1)
        MC.live_plot_enabled(False)

        MC.set_sweep_function(s)
        MC.set_sweep_points(np.arange(nr_shots))
        MC.set_detector_function(d)
        name = 'Two_qubit_parity_{}_{}_{}_{}_{}'.format(
            parity_axes, qD1, qD0, qA, self.msmt_suffix)
        MC.run(name)
        MC.soft_avg(old_soft_avg)
        MC.live_plot_enabled(old_live_plot_enabled)
        if analyze:
            if not tomo:
                if not initialization_msmt:
                    a = mra.two_qubit_ssro_fidelity(name)
            a = ma2.Singleshot_Readout_Analysis(
                t_start=None, t_stop=None,
                label=name,
                options_dict={'post_select': initialization_msmt,
                              'nr_samples': 2+2*initialization_msmt,
                              'post_select_threshold': self.find_instrument(qA).ro_acq_threshold(),
                              'preparation_labels': ['prep. 00, 11', 'prep. 01, 10']},
                extract_only=False)
            return a

    def measure_residual_ZZ_coupling(self, q0: str, q1: str,
                                     times=np.linspace(0, 10e-6, 26),
                                     analyze: bool=True, close_fig: bool=True,
                                     prepare_for_timedomain: bool=True, MC=None):

        # FIXME: this is not done yet, needs testing and finishing -Filip July 2018

        assert q0 in self.qubits()
        assert q1 in self.qubits()

        if prepare_for_timedomain:
            self.prepare_for_timedomain(qubits=[q0, q1])
        if MC is None:
            MC = self.instr_MC.get_instr()

        q0idx = self.find_instrument(q0).cfg_qubit_nr()
        q1idx = self.find_instrument(q1).cfg_qubit_nr()

        p = mqo.residual_coupling_sequence(times, q0idx, q1idx,
                                           self.cfg_openql_platform_fn())
        s = swf.OpenQL_Sweep(openql_program=p,
                             CCL=self.instr_CC.get_instr())

        d = self.get_correlation_detector([q0, q1])
        MC.set_sweep_function(s)
        MC.set_sweep_points(times)
        MC.set_detector_function(d)
        MC.run('Residual_ZZ_{}_{}{}'.format(q0, q1, self.msmt_suffix))
        if analyze:
            a = ma.MeasurementAnalysis(close_main_fig=close_fig)
        return a

    def measure_two_qubit_SSRO(self,
                               qubits: list,
                               detector=None,
                               nr_shots: int=4088*4,
                               prepare_for_timedomain: bool =True,
                               result_logging_mode='lin_trans',
                               initialize: bool=False,
                               analyze=True,
                               MC=None):
        if prepare_for_timedomain:
            self.prepare_for_timedomain(qubits)
        if MC is None:
            MC = self.instr_MC.get_instr()

        # count from back because q0 is the least significant qubit
        q0 = qubits[-1]
        q1 = qubits[-2]

        assert q0 in self.qubits()
        assert q1 in self.qubits()

        q0idx = self.find_instrument(q0).cfg_qubit_nr()
        q1idx = self.find_instrument(q1).cfg_qubit_nr()
        p = mqo.multi_qubit_off_on([q1idx, q0idx],
                                   initialize=initialize,
                                   second_excited_state=False,
                                   platf_cfg=self.cfg_openql_platform_fn())
        s = swf.OpenQL_Sweep(openql_program=p,
                             CCL=self.instr_CC.get_instr())
        if detector is None:
            # right is LSQ
            d = self.get_int_logging_detector(qubits,
                                              result_logging_mode='lin_trans')
            #d.nr_shots = 4088  # To ensure proper data binning
        else:
            d = detector

        old_soft_avg = MC.soft_avg()
        old_live_plot_enabled = MC.live_plot_enabled()
        MC.soft_avg(1)
        MC.live_plot_enabled(False)

        MC.set_sweep_function(s)
        MC.set_sweep_points(np.arange(nr_shots))
        MC.set_detector_function(d)
        MC.run('SSRO_{}_{}_{}'.format(q1, q0, self.msmt_suffix))

        MC.soft_avg(old_soft_avg)
        MC.live_plot_enabled(old_live_plot_enabled)
        if analyze:
            a = mra.two_qubit_ssro_fidelity('SSRO_{}_{}'.format(q1, q0))
            a = ma2.Multiplexed_Readout_Analysis()
        return a

    def measure_msmt_induced_dephasing_matrix(self, qubits: list,
                                              analyze=True, MC=None,
                                              prepare_for_timedomain=True,
                                              amps_rel=np.linspace(0, 1, 11),
                                              verbose=True,
                                              get_quantum_eff: bool=False,
                                              dephasing_sequence='ramsey',
                                              selected_target=None,
                                              selected_measured=None,
                                              target_qubit_excited=False,
                                              extra_echo=False,
                                              echo_delay=0e-9):
        '''
        Measures the msmt induced dephasing for readout the readout of qubits
        i on qubit j. Additionally measures the SNR as a function of amplitude
        for the diagonal elements to obtain the quantum efficiency.
        In order to use this: make sure that
        - all readout_and_depletion pulses are of equal total length
        - the cc light to has the readout time configured equal to the
            measurement and depletion time + 60 ns buffer

        fixme: not sure if the weight function assignment is working correctly.

        the qubit objects will use SSB for the dephasing measurements.
        '''

        lpatt = '_trgt_{TQ}_measured_{RQ}'
        if prepare_for_timedomain:
            # for q in qubits:
            #    q.prepare_for_timedomain()
            self.prepare_for_timedomain(qubits=qubits)

        # Save old qubit suffixes
        old_suffixes = [self.find_instrument(q).msmt_suffix for q in qubits]
        old_suffix = self.msmt_suffix

        # Save the start-time of the experiment for analysis
        start = datetime.datetime.now().strftime("%Y%m%d_%H%M%S")

        # Loop over all target and measurement qubits
        target_qubits = [self.find_instrument(q) for q in qubits]
        measured_qubits = [self.find_instrument(q) for q in qubits]
        if selected_target != None:
            target_qubits = [target_qubits[selected_target]]
        if selected_measured != None:
            measured_qubits = [measured_qubits[selected_measured]]
        for target_qubit in target_qubits:
            for measured_qubit in measured_qubits:
                # Set measurement label suffix
                s = lpatt.replace('{TQ}', target_qubit.name)
                s = s.replace('{RQ}', measured_qubit.name)
                measured_qubit.msmt_suffix = s
                target_qubit.msmt_suffix = s

                # Print label
                if verbose:
                    print(s)

                # Slight differences if diagonal element
                if target_qubit == measured_qubit:
                    amps_rel = amps_rel
                    mqp = None
                    list_target_qubits = None
                else:
                    # t_amp_max = max(target_qubit.ro_pulse_down_amp0(),
                    #                target_qubit.ro_pulse_down_amp1(),
                    #                target_qubit.ro_pulse_amp())
                    #amp_max = max(t_amp_max, measured_qubit.ro_pulse_amp())
                    #amps_rel = np.linspace(0, 0.49/(amp_max), n_amps_rel)
                    amps_rel = amps_rel
                    mqp = self.cfg_openql_platform_fn()
                    list_target_qubits = [target_qubit, ]

                # If a diagonal element, consider doing the full quantum
                # efficiency matrix.
                if target_qubit == measured_qubit and get_quantum_eff:
                    res = measured_qubit.measure_quantum_efficiency(
                        verbose=verbose,
                        amps_rel=amps_rel,
                        dephasing_sequence=dephasing_sequence)
                else:
                    res = measured_qubit.measure_msmt_induced_dephasing_sweeping_amps(
                        verbose=verbose,
                        amps_rel=amps_rel,
                        cross_target_qubits=list_target_qubits,
                        multi_qubit_platf_cfg=mqp,
                        analyze=True,
                        sequence=dephasing_sequence,
                        target_qubit_excited=target_qubit_excited,
                        extra_echo=extra_echo,
                        # buffer_time=buffer_time
                    )
                # Print the result of the measurement
                if verbose:
                    print(res)

        # Save the end-time of the experiment
        stop = datetime.datetime.now().strftime("%Y%m%d_%H%M%S")

        # reset the msmt_suffix'es
        for qi, q in enumerate(qubits):
            self.find_instrument(q).msmt_suffix = old_suffixes[qi]
        self.msmt_suffix = old_suffix

        # Run the analysis for this experiment
        if analyze:
            options_dict = {
                'verbose': True,
            }
            qarr = qubits
            labelpatt = 'ro_amp_sweep_dephasing'+lpatt
            ca = ma2.CrossDephasingAnalysis(t_start=start, t_stop=stop,
                                            label_pattern=labelpatt,
                                            qubit_labels=qarr,
                                            options_dict=options_dict)

    def measure_chevron(self, q0: str, q_spec: str,
                        amps, lengths,
                        adaptive_sampling=False,
                        adaptive_sampling_pts=None,
                        prepare_for_timedomain=True, MC=None,
                        target_qubit_sequence: str='ramsey',
                        waveform_name='square'):
        """
        Measure a chevron by flux pulsing q0.
        q0 is put in an excited at the beginning of the sequence and pulsed
        back at the end.
        The spectator qubit (q_spec) performs a ramsey experiment over
        the flux pulse.
        target_qubit_sequence selects whether target qubit should run ramsey
        squence ('ramsey'), stay in ground state ('ground'), or be flipped
        to the excited state ('excited')
        """
        if MC is None:
            MC = self.instr_MC.get_instr()

        assert q0 in self.qubits()
        assert q_spec in self.qubits()

        q0idx = self.find_instrument(q0).cfg_qubit_nr()
        q_specidx = self.find_instrument(q_spec).cfg_qubit_nr()

        fl_lutman = self.find_instrument(q0).instr_LutMan_Flux.get_instr()
        fl_lutman_spec = self.find_instrument(
            q_spec).instr_LutMan_Flux.get_instr()

        if waveform_name == 'square':
            length_par = fl_lutman.sq_length
            # fl_lutman.cfg_operating_mode('CW_single_02')
            # fl_lutman_spec.cfg_operating_mode('CW_single_02')

        elif waveform_name == 'cz_z':
            length_par = fl_lutman.cz_length
            # fl_lutman.cfg_operating_mode('CW_single_01')
            # fl_lutman_spec.cfg_operating_mode('CW_single_01')

        else:
            raise ValueError('Waveform shape not understood')

        if prepare_for_timedomain:
            self.prepare_for_timedomain(qubits=[q0, q_spec])

        awg = fl_lutman.AWG.get_instr()
        using_QWG = (awg.__class__.__name__ == 'QuTech_AWG_Module')

        if using_QWG:
            awg_ch = fl_lutman.cfg_awg_channel()
            amp_par = awg.parameters['ch{}_amp'.format(awg_ch)]
            sw = swf.FLsweep_QWG(fl_lutman, length_par,
                                 realtime_loading=True,
                                 waveform_name=waveform_name)
            flux_cw = 0

        else:
            awg_ch = fl_lutman.cfg_awg_channel()-1  # -1 is to account for starting at 1
            ch_pair = awg_ch % 2
            awg_nr = awg_ch//2

            amp_par = awg.parameters['awgs_{}_outputs_{}_amplitude'.format(
                awg_nr, ch_pair)]
            sw = swf.FLsweep(fl_lutman, length_par,
                             waveform_name=waveform_name)
            flux_cw = 2

        p = mqo.Chevron(q0idx, q_specidx, buffer_time=40e-9,
                        buffer_time2=max(lengths)+40e-9,
                        flux_cw=flux_cw,
                        platf_cfg=self.cfg_openql_platform_fn(),
                        target_qubit_sequence=target_qubit_sequence)
        self.instr_CC.get_instr().eqasm_program(p.filename)
        self.instr_CC.get_instr().start()

        d = self.get_correlation_detector(qubits=[q0, q_spec], single_int_avg=True,
                                          seg_per_point=1)

        MC.set_sweep_function(amp_par)
        MC.set_sweep_function_2D(sw)
        MC.set_detector_function(d)

        if not adaptive_sampling:
            MC.set_sweep_points(amps)
            MC.set_sweep_points_2D(lengths)

            MC.run('Chevron {} {}'.format(q0, q_spec), mode='2D')
            ma.TwoD_Analysis()
        else:
            MC.set_adaptive_function_parameters(
                {'adaptive_function': adaptive.Learner2D,
                 'goal': lambda l: l.npoints > adaptive_sampling_pts,
                 'bounds': (amps, lengths)})
            MC.run('Chevron {} {}'.format(q0, q_spec), mode='adaptive')

    def measure_two_qubit_ramsey(self, q0: str, q_spec: str,
                                 times,
                                 prepare_for_timedomain=True, MC=None,
                                 target_qubit_sequence: str='excited',
                                 chunk_size: int=None,):
        """
        Measure a ramsey on q0 while setting the q_spec
        to excited state ('excited'), ground state ('ground') or
        superposition ('ramsey')
        """
        if MC is None:
            MC = self.instr_MC.get_instr()

        assert q0 in self.qubits()
        assert q_spec in self.qubits()

        q0idx = self.find_instrument(q0).cfg_qubit_nr()
        q_specidx = self.find_instrument(q_spec).cfg_qubit_nr()

        if prepare_for_timedomain:
            self.prepare_for_timedomain(qubits=[q0, q_spec])

        p = mqo.two_qubit_ramsey(times, q0idx, q_specidx,
                                 platf_cfg=self.cfg_openql_platform_fn(),
                                 target_qubit_sequence=target_qubit_sequence)
        s = swf.OpenQL_Sweep(openql_program=p,
                             CCL=self.instr_CC.get_instr(),
                             parameter_name='Time', unit='s')

        dt = times[1] - times[0]
        times = np.concatenate((times,
                                [times[-1]+k*dt for k in range(1, 9)]))

        MC.set_sweep_function(s)
        MC.set_sweep_points(times)

        d = self.get_correlation_detector(qubits=[q0, q_spec])
        #d.chunk_size = chunk_size
        MC.set_detector_function(d)

        MC.run('Two_qubit_ramsey_{}_{}_{}'.format(q0, q_spec,
                                                  target_qubit_sequence), mode='1D')
        ma.MeasurementAnalysis()

    def measure_cryoscope(self, q0: str, times,
                          MC=None,
                          label='Cryoscope',
                          waveform_name: str='square',
                          max_delay: float='auto',
                          prepare_for_timedomain: bool=True):
        """
        Performs a cryoscope experiment to measure the shape of a flux pulse.

        Args:
            q0  (str)     :
                name of the target qubit

            times   (array):
                array of measurment times

            label (str):
                used to label the experiment

            waveform_name (str {"square", "custom_wf"}) :
                defines the name of the waveform used in the
                cryoscope. Valid values are either "square" or "custom_wf"

            max_delay {float, "auto"} :
                determines the delay in the delay in the pusle sequence
                if set to "auto" this is automatically set to the largest
                pulse duration for the cryoscope.

            prepare_for_timedomain (bool):
                calls self.prepare_for_timedomain on start
        """
        if MC is None:
            MC = self.instr_MC.get_instr()

        assert q0 in self.qubits()
        q0idx = self.find_instrument(q0).cfg_qubit_nr()

        if prepare_for_timedomain:
            self.prepare_for_timedomain(qubits=[q0])

        if max_delay == 'auto':
            max_delay = np.max(times) + 40e-9
 
        fl_lutman = self.find_instrument(q0).instr_LutMan_Flux.get_instr()

        if waveform_name == 'square':
            sw = swf.FLsweep(fl_lutman, fl_lutman.sq_length,
                             waveform_name='square')
            flux_cw = 'fl_cw_02'

        elif waveform_name == 'custom_wf':
            sw = swf.FLsweep(fl_lutman, fl_lutman.custom_wf_length,
                             waveform_name='custom_wf')
            flux_cw = 'fl_cw_05'

        else:
            raise ValueError('waveform_name "{}" should be either '
                             '"square" or "custom_wf"'.format(waveform_name))

        p = mqo.Cryoscope(q0idx, buffer_time1=0,
                          buffer_time2=max_delay,
                          flux_cw=flux_cw,
                          platf_cfg=self.cfg_openql_platform_fn())
        self.instr_CC.get_instr().eqasm_program(p.filename)
        self.instr_CC.get_instr().start()

        MC.set_sweep_function(sw)
        MC.set_sweep_points(times)
        d = self.get_int_avg_det(qubits=[q0], values_per_point=2,
                                 values_per_point_suffex=['cos', 'sin'],
                                 single_int_avg=True,
                                 always_prepare=True)
        MC.set_detector_function(d)
        MC.run(label)

    def measure_timing_diagram(self, q0, flux_latencies, microwave_latencies,
                       MC=None,  label='timing_{}_{}',
                       prepare_for_timedomain: bool=True):
        """
        Measure timing diagram. 
        
        Args:
            q0  (str)     :
                name of the target qubit
            flux_latencies   (array):
                array of flux latencies to set (in seconds)
            microwave_latencies (array): 
                array of microwave latencies to set (in seconds)

            label (str):
                used to label the experiment

            prepare_for_timedomain (bool):
                calls self.prepare_for_timedomain on start
        """ 
        if MC is None:
            MC = self.instr_MC.get_instr()

        assert q0 in self.qubits()
        q0idx = self.find_instrument(q0).cfg_qubit_nr()
        fl_lutman = self.find_instrument(q0).instr_LutMan_Flux.get_instr()
        fl_lutman.sq_length(40e-9)


        CC = self.instr_CC.get_instr()

        # Wait 40 results in a mw separation of flux_pulse_duration+40ns = 80ns 
        p = sqo.FluxTimingCalibration(q0idx,
                              times=[40e-9], 
                              platf_cfg=self.cfg_openql_platform_fn(),
                              cal_points=False)
        CC.eqasm_program(p.filename)

        d = self.get_int_avg_det(qubits=[q0], single_int_avg=True)
        MC.set_detector_function(d)

        s = swf.tim_flux_latency_sweep(self)
        s2 = swf.tim_mw_latency_sweep(self)
        MC.set_sweep_functions([s,s2])

        MC.set_sweep_points(flux_latencies)
        MC.set_sweep_points_2D(microwave_latencies)
        MC.run_2D(label.format(self.name, q0))

        # This is the analysis that should be run but with custom delays
        ma2.Timing_Cal_Flux_Fine(ch_idx=0, close_figs=False,
                               ro_latency=-100e-9,
                               flux_latency=0,
                               flux_pulse_duration=10e-9, 
                               mw_pulse_separation=80e-9)


    def measure_ramsey_with_flux_pulse(self, q0: str, times,
                                       MC=None,
                                       label='Fluxed_ramsey',
                                       prepare_for_timedomain: bool=True,
                                       pulse_shape: str='square',
                                       sq_eps: float=None):
        """
        Performs a cryoscope experiment to measure the shape of a flux pulse.

        Args:
            q0  (str)     :
                name of the target qubit

            times   (array):
                array of measurment times

            label (str):
                used to label the experiment

            prepare_for_timedomain (bool):
                calls self.prepare_for_timedomain on start

        Note: the amplitude and (expected) detuning of the flux pulse is saved
         in experimental metadata.
        """
        if MC is None:
            MC = self.instr_MC.get_instr()

        assert q0 in self.qubits()
        q0idx = self.find_instrument(q0).cfg_qubit_nr()

        fl_lutman = self.find_instrument(q0).instr_LutMan_Flux.get_instr()
        partner_lutman = self.find_instrument(fl_lutman.instr_partner_lutman())
        old_max_length = fl_lutman.cfg_max_wf_length()
        old_sq_length = fl_lutman.sq_length()
        fl_lutman.cfg_max_wf_length(max(times)+200e-9)
        partner_lutman.cfg_max_wf_length(max(times)+200e-9)
        fl_lutman.custom_wf_length(max(times)+200e-9)
        partner_lutman.custom_wf_length(max(times)+200e-9)
        fl_lutman.load_waveforms_onto_AWG_lookuptable(
            force_load_sequencer_program=True)

        def set_flux_pulse_time(value):
            if pulse_shape == 'square':
                flux_cw = 'fl_cw_02'
                fl_lutman.sq_length(value)
                fl_lutman.load_waveform_realtime('square',
                                                 regenerate_waveforms=True)
            elif pulse_shape == 'single_sided_square':
                flux_cw = 'fl_cw_05'

                dac_scalefactor = fl_lutman.get_amp_to_dac_val_scalefactor()
                dacval = dac_scalefactor * fl_lutman.calc_eps_to_amp(
                    sq_eps, state_A='01', state_B=None, positive_branch=True)

                sq_pulse = dacval * \
                    np.ones(int(value*fl_lutman.sampling_rate()))

                fl_lutman.custom_wf(sq_pulse)
                fl_lutman.load_waveform_realtime('custom_wf',
                                                 regenerate_waveforms=True)
            elif pulse_shape == 'double_sided_square':
                flux_cw = 'fl_cw_05'

                dac_scalefactor = fl_lutman.get_amp_to_dac_val_scalefactor()
                pos_dacval = dac_scalefactor * fl_lutman.calc_eps_to_amp(
                    sq_eps, state_A='01', state_B=None, positive_branch=True)

                neg_dacval = dac_scalefactor * fl_lutman.calc_eps_to_amp(
                    sq_eps, state_A='01', state_B=None, positive_branch=False)

                sq_pulse_half = np.ones(int(value/2*fl_lutman.sampling_rate()))

                sq_pulse = np.concatenate(
                    [pos_dacval*sq_pulse_half, neg_dacval*sq_pulse_half])
                fl_lutman.custom_wf(sq_pulse)
                fl_lutman.load_waveform_realtime('custom_wf',
                                                 regenerate_waveforms=True)

            p = mqo.fluxed_ramsey(q0idx, wait_time=value,
                                  flux_cw=flux_cw,
                                  platf_cfg=self.cfg_openql_platform_fn())
            self.instr_CC.get_instr().eqasm_program(p.filename)
            self.instr_CC.get_instr().start()

        flux_pulse_time = Parameter('flux_pulse_time',
                                    set_cmd=set_flux_pulse_time)

        if prepare_for_timedomain:
            self.prepare_for_timedomain(qubits=[q0])

        MC.set_sweep_function(flux_pulse_time)
        MC.set_sweep_points(times)
        d = self.get_int_avg_det(qubits=[q0], values_per_point=2,
                                 values_per_point_suffex=[
                                     'final x90', 'final y90'],
                                 single_int_avg=True,
                                 always_prepare=True)
        MC.set_detector_function(d)
        metadata_dict = {
            'sq_eps': sq_eps
        }
        MC.run(label, exp_metadata=metadata_dict)

        fl_lutman.cfg_max_wf_length(old_max_length)
        partner_lutman.cfg_max_wf_length(old_max_length)
        fl_lutman.sq_length(old_sq_length)
        fl_lutman.load_waveforms_onto_AWG_lookuptable(
            force_load_sequencer_program=True)

    def measure_sliding_flux_pulses(self, qubits: list,
                                    times: list,
                                    MC, nested_MC,
                                    prepare_for_timedomain: bool=True,
                                    flux_cw: str='fl_cw_01',
                                    disable_initial_pulse: bool=False,
                                    label=''):
        """
        Performs a sliding pulses experiment in order to determine how
        the phase picked up by a flux pulse depends on preceding flux
        pulses.
        """
        if prepare_for_timedomain:
            self.prepare_for_timedomain(qubits=qubits)

        q0_name = qubits[-1]

        counter_par = ManualParameter('counter', unit='#')
        counter_par(0)

        gate_separation_par = ManualParameter('gate separation', unit='s')
        gate_separation_par(20e-9)

        d = det.Function_Detector(
            get_function=self._measure_sliding_pulse_phase,
            value_names=['Phase', 'stderr'],
            value_units=['deg', 'deg'],
            msmt_kw={'disable_initial_pulse': disable_initial_pulse,
                     'qubits': qubits,
                     'counter_par': [counter_par],
                     'gate_separation_par': [gate_separation_par],
                     'nested_MC': nested_MC,
                     'flux_cw': flux_cw})

        MC.set_sweep_function(gate_separation_par)
        MC.set_sweep_points(times)

        MC.set_detector_function(d)
        MC.run('Sliding flux pulses {}{}'.format(q0_name, label))

    def _measure_sliding_pulse_phase(self, disable_initial_pulse,
                                     counter_par, gate_separation_par,
                                     qubits: list,
                                     nested_MC,
                                     flux_cw='fl_cw_01'):
        """
        Method relates to "measure_sliding_flux_pulses", this performs one
        phase measurement for the sliding pulses experiment.
        It is defined as a private method as it should not be used
        independently.
        """
        # FXIME passing as a list is a hack to work around Function detector
        counter_par = counter_par[0]
        gate_separation_par = gate_separation_par[0]

        if disable_initial_pulse:
            flux_codeword_a = 'fl_cw_00'
        else:
            flux_codeword_a = flux_cw
        flux_codeword_b = flux_cw

        counter_par(counter_par()+1)
        # substract mw_pulse_dur to correct for mw_pulse before 2nd flux pulse
        mw_pulse_dur = 20e-9
        wait_time = int((gate_separation_par()-mw_pulse_dur)*1e9)

        if wait_time < 0:
            raise ValueError()

        # angles = np.arange(0, 341, 20*1)
        # These are hardcoded angles in the mw_lutman for the AWG8
        angles = np.concatenate(
            [np.arange(0, 101, 20), np.arange(140, 341, 20)])  # avoid CW15, issue
        # angles = np.arange(0, 341, 20))

        qubit_idxs = [self.find_instrument(q).cfg_qubit_nr() for q in qubits]
        p = mqo.sliding_flux_pulses_seq(
            qubits=qubit_idxs,
            platf_cfg=self.cfg_openql_platform_fn(),
            wait_time=wait_time,
            angles=angles,
            flux_codeword_a=flux_codeword_a, flux_codeword_b=flux_codeword_b,
            add_cal_points=False)

        s = swf.OpenQL_Sweep(openql_program=p,
                             CCL=self.instr_CC.get_instr(),
                             parameter_name='Phase', unit='deg')
        nested_MC.set_sweep_function(s)
        nested_MC.set_sweep_points(angles)
        nested_MC.set_detector_function(
            self.get_correlation_detector(qubits=qubits))
        nested_MC.run('sliding_CZ_oscillation_{}'.format(counter_par()),
                      disable_snapshot_metadata=True)

        # ch_idx = 1 because of the order of the correlation detector
        a = ma2.Oscillation_Analysis(ch_idx=1)
        phi = np.rad2deg(a.fit_res['cos_fit'].params['phase'].value) % 360

        phi_stderr = np.rad2deg(a.fit_res['cos_fit'].params['phase'].stderr)

        return (phi, phi_stderr)

    def measure_two_qubit_randomized_benchmarking(
            self, qubits, MC,
            nr_cliffords=np.array([1.,  2.,  3.,  4.,  5.,  6.,  7.,  9., 12.,
                                   15., 20., 25., 30., 50.]), nr_seeds=100,
            interleaving_cliffords=[None], label='TwoQubit_RB_{}seeds_icl{}_{}_{}',
            recompile: bool ='as needed', cal_points=True,
            flux_codeword='fl_cw_01'):

        # Settings that have to be preserved, change is required for
        # 2-state readout and postprocessing
        old_weight_type = self.ro_acq_weight_type()
        old_digitized = self.ro_acq_digitized()
        self.ro_acq_weight_type('SSB')
        self.ro_acq_digitized(False)

        self.prepare_for_timedomain(qubits=qubits)
        MC.soft_avg(1)
        # The detector needs to be defined before setting back parameters
        d = self.get_int_logging_detector(qubits=qubits)
        # set back the settings
        self.ro_acq_weight_type(old_weight_type)
        self.ro_acq_digitized(old_digitized)

        for q in qubits:
            q_instr = self.find_instrument(q)
            mw_lutman = q_instr.instr_LutMan_MW.get_instr()
            mw_lutman.load_ef_rabi_pulses_to_AWG_lookuptable()

        MC.soft_avg(1)

        programs = []
        t0 = time.time()
        print('Generating {} RB programs'.format(nr_seeds))
        qubit_idxs = [self.find_instrument(q).cfg_qubit_nr() for q in qubits]
        for i in range(nr_seeds):
            # check for keyboard interrupt q because generating can be slow
            check_keyboard_interrupt()
            sweep_points = np.concatenate(
                [nr_cliffords, [nr_cliffords[-1]+.5]*4])

            net_cliffords = [0, 3*24+3]
            p = cl_oql.randomized_benchmarking(
                qubits=qubit_idxs,
                nr_cliffords=nr_cliffords,
                nr_seeds=1,
                flux_codeword=flux_codeword,
                platf_cfg=self.cfg_openql_platform_fn(),
                program_name='TwoQ_RB_int_cl_s{}_ncl{}_icl{}_netcl{}_{}_{}'.format(
                    int(i),
                    list(map(int, nr_cliffords)),
                    interleaving_cliffords,
                    list(map(int, net_cliffords)),
                    qubits[0], qubits[1]),
                interleaving_cliffords=interleaving_cliffords,
                cal_points=cal_points,
                net_cliffords=net_cliffords,  # measures with and without inverting
                f_state_cal_pts=True,
                recompile=recompile)
            p.sweep_points = sweep_points
            programs.append(p)
            print('Generated {} RB programs in {:.1f}s'.format(
                i+1, time.time()-t0), end='\r')
        print('Succesfully generated {} RB programs in {:.1f}s'.format(
            nr_seeds, time.time()-t0))

        # to include calibration points
        if cal_points:
            sweep_points = np.append(
                np.repeat(nr_cliffords, 2),
                [nr_cliffords[-1]+.5]*2 + [nr_cliffords[-1]+1.5]*2 +
                [nr_cliffords[-1]+2.5]*3)
        else:
            sweep_points = np.repeat(nr_cliffords, 2)

        counter_param = ManualParameter('name_ctr', initial_value=0)
        prepare_function_kwargs = {
            'counter_param': counter_param,
            'programs': programs,
            'CC': self.instr_CC.get_instr()}

        # Using the first detector of the multi-detector as this is 
        # in charge of controlling the CC (see self.get_int_logging_detector)
        d.set_prepare_function(oqh.load_range_of_oql_programs, 
                               prepare_function_kwargs, 
                               detectors='first')
        # d.nr_averages = 128

        reps_per_seed = 4094//len(sweep_points)
        nr_shots = reps_per_seed*len(sweep_points)
        d.set_child_attr('nr_shots', nr_shots)

        s = swf.None_Sweep(parameter_name='Number of Cliffords', unit='#')

        MC.set_sweep_function(s)
        MC.set_sweep_points(np.tile(sweep_points, reps_per_seed*nr_seeds))

        MC.set_detector_function(d)
        MC.run(label.format(nr_seeds, interleaving_cliffords,
                            qubits[0], qubits[1]),
               exp_metadata={'bins': sweep_points})
        # N.B. if interleaving cliffords are used, this won't work
        ma2.RandomizedBenchmarking_TwoQubit_Analysis()

    def measure_two_qubit_interleaved_randomized_benchmarking(
            self, qubits, MC,
            nr_cliffords=np.array([1.,  2.,  3.,  4.,  5.,  6.,  7.,  9., 12.,
                                   15., 20., 25., 30., 50.]), nr_seeds=100,
            recompile: bool ='as needed',
            flux_codeword='fl_cw_01'):
        """
        Perform two qubit interleaved randomized benchmarking with an 
        interleaved CZ gate. 
        """

        # Perform two-qubit RB (no interleaved gate)
        self.measure_two_qubit_randomized_benchmarking(
            qubits=qubits, MC=MC, nr_cliffords=nr_cliffords, 
            interleaving_cliffords=[None], recompile=recompile, 
            flux_codeword=flux_codeword, nr_seeds=nr_seeds)

        # Perform two-qubit RB with CZ interleaved 
        self.measure_two_qubit_randomized_benchmarking(
            qubits=qubits, MC=MC, nr_cliffords=nr_cliffords, 
            interleaving_cliffords=[-4368], recompile=recompile, 
            flux_codeword=flux_codeword, nr_seeds=nr_seeds)

        ma2.InterleavedRandomizedBenchmarkingAnalysis(
            ts_base=None, ts_int=None, 
            label_base='icl[None]', label_int='icl[-4368]')



    def measure_two_qubit_purity_benchmarking(
            self, qubits, MC,
            nr_cliffords=np.array([1.,  2.,  3.,  4.,  5.,  6.,  7.,  9., 12.,
                                   15., 20., 25.]), nr_seeds=100,
            interleaving_cliffords=[None], label='TwoQubit_purityB_{}seeds_{}_{}',
            recompile: bool ='as needed', cal_points=True):

        # Settings that have to be preserved, change is required for
        # 2-state readout and postprocessing
        old_weight_type = self.ro_acq_weight_type()
        old_digitized = self.ro_acq_digitized()
        self.ro_acq_weight_type('SSB')
        self.ro_acq_digitized(False)

        self.prepare_for_timedomain()

        MC.soft_avg(1)
        # set back the settings
        self.ro_acq_weight_type(old_weight_type)
        self.ro_acq_digitized(old_digitized)

        for q in qubits:
            q_instr = self.find_instrument(q)
            mw_lutman = q_instr.instr_LutMan_MW.get_instr()
            mw_lutman.load_ef_rabi_pulses_to_AWG_lookuptable()

        MC.soft_avg(1)

        programs = []
        t0 = time.time()
        print('Generating {} PB programs'.format(nr_seeds))
        qubit_idxs = [self.find_instrument(q).cfg_qubit_nr() for q in qubits]
        for i in range(nr_seeds):
            # check for keyboard interrupt q because generating can be slow
            check_keyboard_interrupt()
            sweep_points = np.concatenate(
                [nr_cliffords, [nr_cliffords[-1]+.5]*4])

            p = cl_oql.randomized_benchmarking(
                qubits=qubit_idxs,
                nr_cliffords=nr_cliffords,
                nr_seeds=1,
                platf_cfg=self.cfg_openql_platform_fn(),
                program_name='TwoQ_PB_int_cl{}_s{}_ncl{}_{}_{}_double'.format(
                    i,
                    list(map(int, nr_cliffords)),
                    interleaving_cliffords,
                    qubits[0], qubits[1]),
                interleaving_cliffords=interleaving_cliffords,
                cal_points=cal_points,
                net_cliffords=[0*24 + 0, 0*24 + 21, 0*24 + 16,
                               21*24+0, 21*24+21, 21*24+16,
                               16*24+0, 16*24+21, 16*24+16,
                               3*24 + 3],
                # ZZ, XZ, YZ,
                # ZX, XX, YX
                # ZY, XY, YY
                # (-Z)(-Z) (for f state calibration)
                f_state_cal_pts=True,
                recompile=recompile)
            p.sweep_points = sweep_points
            programs.append(p)
            print('Generated {} PB programs in {:.1f}s'.format(
                i+1, time.time()-t0), end='\r')
        print('Succesfully generated {} PB programs in {:.1f}s'.format(
            nr_seeds, time.time()-t0))

        # to include calibration points
        if cal_points:
            sweep_points = np.append(
                np.repeat(nr_cliffords, 10),
                [nr_cliffords[-1]+.5]*2 + [nr_cliffords[-1]+1.5]*2 +
                [nr_cliffords[-1]+2.5]*3)
        else:
            sweep_points = np.repeat(nr_cliffords, 10)

        d = self.get_int_logging_detector(qubits=qubits)

        counter_param = ManualParameter('name_ctr', initial_value=0)
        prepare_function_kwargs = {
            'counter_param': counter_param,
            'programs': programs,
            'CC': self.instr_CC.get_instr()}

        # Using the first detector of the multi-detector as this is 
        # in charge of controlling the CC (see self.get_int_logging_detector)
        d.set_prepare_function(oqh.load_range_of_oql_programs, 
                               prepare_function_kwargs, 
                               detectors='first')
        # d.nr_averages = 128

        reps_per_seed = 4094//len(sweep_points)
        nr_shots = reps_per_seed*len(sweep_points)
        d.set_child_attr('nr_shots', nr_shots)

        s = swf.None_Sweep(parameter_name='Number of Cliffords', unit='#')

        MC.set_sweep_function(s)
        MC.set_sweep_points(np.tile(sweep_points, reps_per_seed*nr_seeds))

        MC.set_detector_function(d)
        MC.run(label.format(nr_seeds, qubits[0], qubits[1]),
               exp_metadata={'bins': sweep_points})
        # N.B. if measurement was interrupted this wont work
        ma2.UnitarityBenchmarking_TwoQubit_Analysis(nseeds=nr_seeds)

    def measure_two_qubit_character_benchmarking(
            self, qubits, MC,
            nr_cliffords=np.array([1.,  2.,  3.,  5.,  6.,  7.,  9., 12.,
                                   15., 19., 25., 31., 39., 49, 62, 79]),
            nr_seeds=100, interleaving_cliffords=[None, -4368],
            label='TwoQubit_CharBench_{}seeds_icl{}_{}_{}',
            flux_codeword='fl_cw_01',
            recompile: bool ='as needed',
            ch_idxs=np.array([1, 2])):

        # Settings that have to be preserved, change is required for
        # 2-state readout and postprocessing
        old_weight_type = self.ro_acq_weight_type()
        old_digitized = self.ro_acq_digitized()
        self.ro_acq_weight_type('SSB')
        self.ro_acq_digitized(False)

        self.prepare_for_timedomain(qubits=qubits)

        MC.soft_avg(1)
        # set back the settings
        d = self.get_int_logging_detector(qubits=qubits)
        self.ro_acq_weight_type(old_weight_type)
        self.ro_acq_digitized(old_digitized)

        for q in qubits:
            q_instr = self.find_instrument(q)
            mw_lutman = q_instr.instr_LutMan_MW.get_instr()
            mw_lutman.load_ef_rabi_pulses_to_AWG_lookuptable()

        MC.soft_avg(1)

        programs = []
        t0 = time.time()
        print('Generating {} Character benchmarking programs'.format(nr_seeds))
        qubit_idxs = [self.find_instrument(q).cfg_qubit_nr() for q in qubits]
        for i in range(nr_seeds):
            # check for keyboard interrupt q because generating can be slow
            check_keyboard_interrupt()
            sweep_points = np.concatenate(
                [np.repeat(nr_cliffords, 4*len(interleaving_cliffords)),
                 nr_cliffords[-1]+np.arange(7)*.05+.5])  # cal pts

            p = cl_oql.character_benchmarking(
                qubits=qubit_idxs,
                nr_cliffords=nr_cliffords,
                nr_seeds=1,
                program_name='Char_RB_s{}_ncl{}_icl{}_{}_{}'.format(
                    i,
                    list(map(int, nr_cliffords)),
                    interleaving_cliffords,
                    qubits[0], qubits[1]),
                flux_codeword=flux_codeword,
                platf_cfg=self.cfg_openql_platform_fn(),
                interleaving_cliffords=interleaving_cliffords,
                recompile=recompile)

            p.sweep_points = sweep_points
            programs.append(p)
            print('Generated {} Character benchmarking programs in {:.1f}s'.format(
                i+1, time.time()-t0), end='\r')
        print('Succesfully generated {} Character benchmarking programs in {:.1f}s'.format(
            nr_seeds, time.time()-t0))

        counter_param = ManualParameter('name_ctr', initial_value=0)
        prepare_function_kwargs = {
            'counter_param': counter_param,
            'programs': programs,
            'CC': self.instr_CC.get_instr()}

        # Using the first detector of the multi-detector as this is 
        # in charge of controlling the CC (see self.get_int_logging_detector)
        d.set_prepare_function(oqh.load_range_of_oql_programs, 
                               prepare_function_kwargs, 
                               detectors='first')
        # d.nr_averages = 128

        reps_per_seed = 4094//len(sweep_points)
        nr_shots = reps_per_seed*len(sweep_points)
        d.set_child_attr('nr_shots', nr_shots)

        s = swf.None_Sweep(parameter_name='Number of Cliffords', unit='#')

        MC.set_sweep_function(s)
        MC.set_sweep_points(np.tile(sweep_points, reps_per_seed*nr_seeds))

        MC.set_detector_function(d)
        MC.run(label.format(nr_seeds, interleaving_cliffords,
                            qubits[0], qubits[1]),
               exp_metadata={'bins': sweep_points})
        # N.B. if measurement was interrupted this wont work
        ma2.CharacterBenchmarking_TwoQubit_Analysis(ch_idxs=ch_idxs)

    def measure_two_qubit_simultaneous_randomized_benchmarking(
            self, qubits, MC,
            nr_cliffords=2**np.arange(11), nr_seeds=100,
            interleaving_cliffords=[None], label='TwoQubit_sim_RB_{}seeds_{}_{}',
            recompile: bool ='as needed', cal_points=True):
        """
        Performs simultaneous RB on two qubits.
        The data of this experiment should be compared to the results of single
        qubit RB
        """

        # Settings that have to be preserved, change is required for
        # 2-state readout and postprocessing
        old_weight_type = self.ro_acq_weight_type()
        old_digitized = self.ro_acq_digitized()
        self.ro_acq_weight_type('SSB')
        self.ro_acq_digitized(False)

        self.prepare_for_timedomain(qubits=qubits)

        MC.soft_avg(1)

        # The detector needs to be defined before setting back parameters
        d = self.get_int_logging_detector(qubits=qubits)
        # set back the settings
        self.ro_acq_weight_type(old_weight_type)
        self.ro_acq_digitized(old_digitized)

        for q in qubits:
            q_instr = self.find_instrument(q)
            mw_lutman = q_instr.instr_LutMan_MW.get_instr()
            mw_lutman.load_ef_rabi_pulses_to_AWG_lookuptable()

        MC.soft_avg(1)

        programs = []
        t0 = time.time()
        print('Generating {} RB programs'.format(nr_seeds))
        qubit_idxs = [self.find_instrument(q).cfg_qubit_nr() for q in qubits]
        for i in range(nr_seeds):
            # check for keyboard interrupt q because generating can be slow
            check_keyboard_interrupt()
            sweep_points = np.concatenate(
                [nr_cliffords, [nr_cliffords[-1]+.5]*4])

            p = cl_oql.randomized_benchmarking(
                qubits=qubit_idxs,
                nr_cliffords=nr_cliffords,
                nr_seeds=1,
                platf_cfg=self.cfg_openql_platform_fn(),
                program_name='TwoQ_Sim_RB_int_cl{}_s{}_ncl{}_{}_{}_double'.format(
                    i,
                    list(map(int, nr_cliffords)),
                    interleaving_cliffords,
                    qubits[0], qubits[1]),
                interleaving_cliffords=interleaving_cliffords,
                simultaneous_single_qubit_RB=True,
                cal_points=cal_points,
                net_cliffords=[0, 3],  # measures with and without inverting
                f_state_cal_pts=True,
                recompile=recompile)
            p.sweep_points = sweep_points
            programs.append(p)
            print('Generated {} RB programs in {:.1f}s'.format(
                i+1, time.time()-t0), end='\r')
        print('Succesfully generated {} RB programs in {:.1f}s'.format(
            nr_seeds, time.time()-t0))

        # to include calibration points
        if cal_points:
            sweep_points = np.append(
                np.repeat(nr_cliffords, 2),
                [nr_cliffords[-1]+.5]*2 + [nr_cliffords[-1]+1.5]*2 +
                [nr_cliffords[-1]+2.5]*3)
        else:
            sweep_points = np.repeat(nr_cliffords, 2)



        counter_param = ManualParameter('name_ctr', initial_value=0)
        prepare_function_kwargs = {
            'counter_param': counter_param,
            'programs': programs,
            'CC': self.instr_CC.get_instr()}

        # Using the first detector of the multi-detector as this is 
        # in charge of controlling the CC (see self.get_int_logging_detector)
        d.set_prepare_function(oqh.load_range_of_oql_programs, 
                               prepare_function_kwargs, 
                               detectors='first')
        # d.nr_averages = 128

        reps_per_seed = 4094//len(sweep_points)
        d.set_child_attr('nr_shots', reps_per_seed*len(sweep_points))

        s = swf.None_Sweep(parameter_name='Number of Cliffords', unit='#')

        MC.set_sweep_function(s)
        MC.set_sweep_points(np.tile(sweep_points, reps_per_seed*nr_seeds))

        MC.set_detector_function(d)
        MC.run(label.format(nr_seeds, qubits[0], qubits[1]),
               exp_metadata={'bins': sweep_points})
        # N.B. if interleaving cliffords are used, this won't work
        # FIXME: write a proper analysis for simultaneous RB
        # ma2.RandomizedBenchmarking_TwoQubit_Analysis()

    ########################################################
    # Calibration methods
    ########################################################

    def calibrate_mux_RO(self,
                         qubits,
                         calibrate_optimal_weights=True,
                         verify_optimal_weights=False,
                         # option should be here but is currently not implementd
                         # update_threshold: bool=True,
                         update_cross_talk_matrix: bool=False)-> bool:
        """
        Calibrates multiplexed Readout.
        N.B. Currently only works for 2 qubits
        """

        q0 = self.find_instrument(qubits[0])
        q1 = self.find_instrument(qubits[1])

        q0idx = q0.cfg_qubit_nr()
        q1idx = q1.cfg_qubit_nr()

        UHFQC = q0.instr_acquisition.get_instr()
        self.ro_acq_weight_type('optimal')
        self.prepare_for_timedomain(qubits)

        if calibrate_optimal_weights:
            # Important that this happens before calibrating the weights
            # 5 is the number of channels in the UHFQC
            for i in range(5):
                UHFQC.set('quex_trans_offset_weightfunction_{}'.format(i), 0)

            UHFQC.upload_transformation_matrix(np.eye(5))
            q0.calibrate_optimal_weights(
                analyze=True, verify=verify_optimal_weights)
            q1.calibrate_optimal_weights(
                analyze=True, verify=verify_optimal_weights)

        self.measure_two_qubit_SSRO([q1.name, q0.name],
                                    result_logging_mode='lin_trans')
        if update_cross_talk_matrix:
            res_dict = mra.two_qubit_ssro_fidelity(
                label='{}_{}'.format(q0.name, q1.name),
                qubit_labels=[q0.name, q1.name])
            V_offset_cor = res_dict['V_offset_cor']

            # weights 0 and 1 are the correct indices because I set the numbering
            # at the start of this calibration script.
            UHFQC.quex_trans_offset_weightfunction_0(V_offset_cor[0])
            UHFQC.quex_trans_offset_weightfunction_1(V_offset_cor[1])

            # Does not work because axes are not normalized
            matrix_normalized = res_dict['mu_matrix_inv']
            matrix_rescaled = matrix_normalized/abs(matrix_normalized).max()
            UHFQC.upload_transformation_matrix(matrix_rescaled)

        # a = self.check_mux_RO(update=update, update_threshold=update_threshold)
        return True

    def calibrate_cz_single_q_phase(self, q_osc: str, q_spec: str,
                                    amps,
                                    waveform='cz_z',
                                    update: bool = True,
                                    prepare_for_timedomain: bool=True, MC=None):
        """
        Calibrate single qubit phase corrections of CZ pulse.

        Parameters
        ----------
        q_osc : str
            Name of the "oscillating" qubit. The phase correction of this
            qubit will be calibrated.
        q_spec: str
            Name of the "spectator" qubit. This qubit is used as the control.
        amps: array_like
            Amplitudes of the phase correction to measure.
        waveform: str
            Name of the waveform used on the "oscillating" qubit. This waveform
            will be reuploaded for each datapoint. Common names are "cz_z" and
            "idle_z"

        Returns
        -------
        succes: bool
            True if calibration succeeded, False if it failed.

        procedure works by performing a conditional oscillation experiment at
        a phase of 90 degrees. If the phase correction is correct, the "off" and
        "on" curves (control qubit in 0 and 1) should interesect. The
        analysis looks for the intersect.
        """

        if prepare_for_timedomain:
            self.prepare_for_timedomain(qubits=[q_osc, q_spec])
        if MC is None:
            MC = self.instr_MC.get_instr()

        q0idx = self.find_instrument(q_osc).cfg_qubit_nr()
        q1idx = self.find_instrument(q_spec).cfg_qubit_nr()
        fl_lutman_q0 = self.find_instrument(
            q_osc).instr_LutMan_Flux.get_instr()

        p = mqo.conditional_oscillation_seq(
            q0idx, q1idx,
            platf_cfg=self.cfg_openql_platform_fn(),
            CZ_disabled=False, add_cal_points=False,
            angles=[90])

        CC = self.instr_CC.get_instr()
        CC.eqasm_program(p.filename)
        CC.start()

        s = swf.FLsweep(fl_lutman_q0, fl_lutman_q0.cz_phase_corr_amp,
                        waveform)

        d = self.get_correlation_detector(qubits=[q_osc, q_spec],
                                          single_int_avg=True, seg_per_point=2)
        d.detector_control = 'hard'

        MC.set_sweep_function(s)
        MC.set_sweep_points(np.repeat(amps, 2))
        MC.set_detector_function(d)
        MC.run('{}_CZphase'.format(q_osc))

        # The correlation detector has q_osc on channel 0
        a = ma2.Intersect_Analysis(options_dict={'ch_idx_A': 0,
                                                 'ch_idx_B': 0})

        phase_corr_amp = a.get_intersect()[0]
        if phase_corr_amp > np.max(amps) or phase_corr_amp < np.min(amps):
            print('Calibration failed, intersect outside of initial range')
            return False
        else:
            if update:
                self.find_instrument(
                    q_osc).fl_cz_phase_corr_amp(phase_corr_amp)
            return True




    def create_dep_graph(self):
        dags = []
        for qi in self.qubits():
            q_obj = self.find_instrument(qi)
            if hasattr(q_obj, '_dag'):
                dag = q_obj._dag
            else:
                dag = q_obj.create_dep_graph()
            dags.append(dag)

        dag = nx.compose_all(dags)

        dag.add_node(self.name+' multiplexed readout')
        dag.add_node(self.name+' resonator frequencies coarse')
        dag.add_node('AWG8 MW-staircase')
        dag.add_node('AWG8 Flux-staircase')

        # Timing of channels can be done independent of the qubits
        # it is on a per frequency per feedline basis so not qubit specific
        dag.add_node(self.name + ' mw-ro timing')
        dag.add_edge(self.name + ' mw-ro timing', 'AWG8 MW-staircase')

        dag.add_node(self.name + ' mw-vsm timing')
        dag.add_edge(self.name + ' mw-vsm timing', self.name + ' mw-ro timing')

        for edge_L, edge_R in self.qubit_edges():
            dag.add_node('Chevron {}-{}'.format(edge_L, edge_R))
            dag.add_node('CZ {}-{}'.format(edge_L, edge_R))

            dag.add_edge('CZ {}-{}'.format(edge_L, edge_R),
                         'Chevron {}-{}'.format(edge_L, edge_R))
            dag.add_edge('CZ {}-{}'.format(edge_L, edge_R),
                         '{} cryo dist. corr.'.format(edge_L))
            dag.add_edge('CZ {}-{}'.format(edge_L, edge_R),
                         '{} cryo dist. corr.'.format(edge_R))

            dag.add_edge('Chevron {}-{}'.format(edge_L, edge_R),
                         '{} single qubit gates fine'.format(edge_L))
            dag.add_edge('Chevron {}-{}'.format(edge_L, edge_R),
                         '{} single qubit gates fine'.format(edge_R))
            dag.add_edge('Chevron {}-{}'.format(edge_L, edge_R),
                         'AWG8 Flux-staircase')
            dag.add_edge('Chevron {}-{}'.format(edge_L, edge_R),
                         self.name+' multiplexed readout')

            dag.add_node('{}-{} mw-flux timing'.format(edge_L, edge_R))

            dag.add_edge(edge_L+' cryo dist. corr.',
                         '{}-{} mw-flux timing'.format(edge_L, edge_R))
            dag.add_edge(edge_R+' cryo dist. corr.',
                         '{}-{} mw-flux timing'.format(edge_L, edge_R))

            dag.add_edge('Chevron {}-{}'.format(edge_L, edge_R),
                         '{}-{} mw-flux timing'.format(edge_L, edge_R))
            dag.add_edge('{}-{} mw-flux timing'.format(edge_L, edge_R),
                         'AWG8 Flux-staircase')

            dag.add_edge('{}-{} mw-flux timing'.format(edge_L, edge_R),
                         self.name + ' mw-ro timing')

        for qubit in self.qubits():
            dag.add_edge(qubit + ' ro pulse-acq window timing',
                         'AWG8 MW-staircase')

            dag.add_edge(qubit+' room temp. dist. corr.',
                         'AWG8 Flux-staircase')
            dag.add_edge(self.name+' multiplexed readout',
                         qubit+' optimal weights')

            dag.add_edge(qubit+' resonator frequency',
                         self.name+' resonator frequencies coarse')
            dag.add_edge(qubit+' pulse amplitude coarse', 'AWG8 MW-staircase')

        for qi in self.qubits():
            q_obj = self.find_instrument(qi)
            # ensures all references are to the main dag
            q_obj._dag = dag

        self._dag = dag
        return dag<|MERGE_RESOLUTION|>--- conflicted
+++ resolved
@@ -399,21 +399,7 @@
 
         w0 = q0.ro_acq_weight_chI()
         w1 = q1.ro_acq_weight_chI()
-<<<<<<< HEAD
-
-        d = det.UHFQC_correlation_detector(
-            UHFQC=q0.instr_acquisition.get_instr(),  # <- hack line
-            thresholding=self.ro_acq_digitized(),
-            AWG=self.instr_CC.get_instr(),
-            channels=[w0, w1], correlations=[(w0, w1, 3)],
-            nr_averages=self.ro_acq_averages(),
-            integration_length=q0.ro_acq_integration_length(),
-            single_int_avg=single_int_avg,
-            seg_per_point=seg_per_point)
-        d.value_names = ['{} ch{}'.format(qubits[0], w0),
-                         '{} ch{}'.format(qubits[1], w1),
-                         'Corr ({}, {})'.format(qubits[0], qubits[1])]
-=======
+
         if q0.instr_acquisition.get_instr()==q1.instr_acquisition.get_instr():
             d = det.UHFQC_correlation_detector(
                 UHFQC=q0.instr_acquisition.get_instr(),  # <- hack line
@@ -429,7 +415,7 @@
                              'Corr ({}, {})'.format(qubits[0], qubits[1])]
         else:
             d=self.get_int_avg_det(qubits=qubits)
->>>>>>> 37c92966
+
         return d
 
     def get_int_logging_detector(self, qubits,
