import logging
import numpy as np
import matplotlib.pyplot as plt
import qcodes as qc

from qcodes.instrument.parameter import ManualParameter
from qcodes.utils import validators as vals

from pycqed.analysis_v2.readout_analysis import Singleshot_Readout_Analysis_Qutrit
from pycqed.measurement import detector_functions as det
from pycqed.measurement import mc_parameter_wrapper as pw
from pycqed.measurement import awg_sweep_functions as awg_swf
from pycqed.measurement import awg_sweep_functions_multi_qubit as awg_swf2
from pycqed.measurement import sweep_functions as swf
from pycqed.measurement.pulse_sequences import single_qubit_tek_seq_elts as sq
from pycqed.measurement.pulse_sequences import fluxing_sequences as fsqs
from pycqed.measurement.pulse_sequences import calibration_elements as cal_elts
from pycqed.analysis import measurement_analysis as ma
from pycqed.analysis_v2 import timedomain_analysis as tda
import pycqed.analysis.randomized_benchmarking_analysis as rbma
from pycqed.analysis import analysis_toolbox as a_tools
from pycqed.utilities.general import add_suffix_to_dict_keys
from pycqed.instrument_drivers.meta_instrument.qubit_objects.qubit_object \
    import Qubit
from pycqed.measurement import optimization as opti
from pycqed.measurement import mc_parameter_wrapper
import pycqed.analysis_v2.spectroscopy_analysis as sa
from pycqed.utilities import math

try:
    import pycqed.simulations.readout_mode_simulations_for_CLEAR_pulse \
        as sim_CLEAR
except ModuleNotFoundError:
    logging.warning('"readout_mode_simulations_for_CLEAR_pulse" not imported.')

class QuDev_transmon(Qubit):
    """
    This is the Transmon Class used by the QuDev Group.
    It is a child class of the :Qubit: class.
    """
    def __init__(self, name, MC,
                 heterodyne=None,  # metainstrument for cw spectroscopy
                 cw_source=None,  # MWG for driving the qubit continuously
                 readout_DC_LO=None,  # MWG for downconverting RO signal
                 readout_UC_LO=None,  # MWG for upconverting RO signal
                 readout_RF=None,  # MWG for driving the readout resonator
                 drive_LO=None,
                 AWG=None,  # for generating IQ modulated drive pulses and
                            # triggering instruments
                 UHFQC=None,  # For readout
                 **kw):
        super().__init__(name, **kw)

        self.MC = MC
        self.heterodyne = heterodyne
        self.cw_source = cw_source
        self.AWG = AWG
        self.UHFQC = UHFQC
        self.readout_DC_LO = readout_DC_LO
        self.readout_UC_LO = readout_UC_LO
        self.readout_RF = readout_RF
        self.drive_LO = drive_LO

        self.add_parameter('f_RO_resonator', label='RO resonator frequency',
                           unit='Hz', initial_value=0,
                           parameter_class=ManualParameter)
        self.add_parameter('f_RO_purcell', label='RO purcell filter frequency',
                           unit='Hz', initial_value=0,
                           parameter_class=ManualParameter)
        self.add_parameter('RO_purcell_kappa', label='Purcell filter kappa',
                           unit='Hz', initial_value=0,
                           parameter_class=ManualParameter)
        self.add_parameter('RO_J_coupling', label='J coupling of RO resonator'
                                                  'and purcell filter',
                           unit='Hz', initial_value=0,
                           parameter_class=ManualParameter)
        self.add_parameter('Q_RO_resonator', label='RO resonator Q factor',
                           initial_value=0, parameter_class=ManualParameter)
        self.add_parameter('ssro_contrast', unit='arb.', initial_value=0,
                           label='integrated g-e trace contrast',
                           parameter_class=ManualParameter)
        self.add_parameter('optimal_acquisition_delay', label='Optimal '
                           'acquisition delay', unit='s', initial_value=0,
                           parameter_class=ManualParameter)
        self.add_parameter('f_qubit', label='Qubit frequency', unit='Hz',
                           initial_value=0, parameter_class=ManualParameter)
        self.add_parameter('f_ef_qubit', label='Qubit ef frequency', unit='Hz',
                           initial_value=0, parameter_class=ManualParameter)
        self.add_parameter('T1', label='Qubit relaxation', unit='s',
                           initial_value=0, parameter_class=ManualParameter)
        self.add_parameter('T1_ef', label='Qubit relaxation', unit='s',
                           initial_value=0, parameter_class=ManualParameter)
        self.add_parameter('T2', label='Qubit dephasing Echo', unit='s',
                           initial_value=0, parameter_class=ManualParameter)
        self.add_parameter('T2_ef', label='Qubit dephasing Echo', unit='s',
                           initial_value=0, parameter_class=ManualParameter)
        self.add_parameter('T2_star', label='Qubit dephasing', unit='s',
                           initial_value=0, parameter_class=ManualParameter)
        self.add_parameter('T2_star_ef', label='Qubit dephasing', unit='s',
                           initial_value=0, parameter_class=ManualParameter)
        # self.add_parameter('amp180', label='Qubit pi pulse amp', unit='V',
        #                    initial_value=0, parameter_class=ManualParameter)
        # self.add_parameter('amp90', label='Qubit pi/2 pulse amp', unit='V',
        #                    initial_value=0, parameter_class=ManualParameter)
        self.add_parameter('anharmonicity', label='Qubit anharmonicity',
                           unit='Hz', initial_value=0,
                           parameter_class=ManualParameter)
        self.add_parameter('dynamic_phase', label='CZ dynamic phase',
                           unit='deg', initial_value=0,
                           parameter_class=ManualParameter)
        self.add_parameter('EC_qubit', label='Qubit EC', unit='Hz',
                           initial_value=0, parameter_class=ManualParameter)
        self.add_parameter('EJ_qubit', label='Qubit EJ', unit='Hz',
                           initial_value=0, parameter_class=ManualParameter)
        self.add_parameter('spec_pow', unit='dBm', initial_value=-20,
                           parameter_class=ManualParameter,
                           label='Qubit spectroscopy power')
        self.add_parameter('f_RO', unit='Hz', parameter_class=ManualParameter,
                           label='Readout frequency')
        self.add_parameter('chi', unit='Hz', parameter_class=ManualParameter,
                           label='Chi')
        self.add_parameter('drive_LO_pow', unit='dBm',
                           parameter_class=ManualParameter,
                           label='Qubit drive pulse mixer LO power')
        self.add_parameter('pulse_I_offset', unit='V', initial_value=0,
                           parameter_class=ManualParameter,
                           label='DC offset for the drive line I channel')
        self.add_parameter('pulse_Q_offset', unit='V', initial_value=0,
                           parameter_class=ManualParameter,
                           label='DC offset for the drive line Q channel')
        self.add_parameter('mw_uc_switch', initial_value=None,
                           label='Drive upconversion board',
                           vals=vals.Enum(*(['UC'+str(i) for i in range(1,6)])),
                           parameter_class=ManualParameter)
        self.add_parameter('dc_flux_parameter', initial_value=None,
                           label='QCoDeS parameter to sweep the dc flux',
                           parameter_class=ManualParameter)
        self.add_parameter('RO_pulse_power', unit='dBm',
                           parameter_class=ManualParameter,
                           label='Readout signal power')
        self.add_parameter('RO_I_offset', unit='V', initial_value=0,
                           parameter_class=ManualParameter,
                           label='DC offset for the readout I channel')
        self.add_parameter('RO_Q_offset', unit='V', initial_value=0,
                           parameter_class=ManualParameter,
                           label='DC offset for the readout Q channel')
        self.add_parameter('RO_acq_averages', initial_value=1024,
                           vals=vals.Ints(0, 1000000),
                           parameter_class=ManualParameter)
        self.add_parameter('RO_acq_integration_length', initial_value=2.2e-6,
                           vals=vals.Numbers(min_value=10e-9, max_value=2.2e-6),
                           parameter_class=ManualParameter)
        # FIXME: Nathan 2019.05.08: Name of following parameter is confusing
        #  w.r.t 'ro_acq_weight_func_I' and now that we enable double weighted
        #  integration even more. IMO Should be refactored to something like
        #  'RO_acq_weight_channel_I' (althought that doesn't solve the double
        #  integration confusion.
        self.add_parameter('RO_acq_weight_function_I', initial_value=0,
                           vals=vals.Enum(0, 1, 2, 3, 4, 5, 6, 7, 8),
                           parameter_class=ManualParameter)
        self.add_parameter('RO_acq_weight_function_Q', initial_value=1,
                           vals=vals.Enum(None, 0, 1, 2, 3, 4, 5, 6, 7, 8),
                           parameter_class=ManualParameter)
        self.add_parameter('RO_acq_shots', initial_value=4094,
                           docstring='Number of single shot measurements to do'
                                     'in single shot experiments.',
                           vals=vals.Ints(0, 1048576),
                           parameter_class=ManualParameter)
        self.add_parameter('RO_IQ_angle', initial_value=0,
                           docstring='The phase of the integration weights when'
                                     'using SSB, DSB or square_rot integration '
                                     'weights', label='RO IQ angle', unit='rad',
                           parameter_class=ManualParameter)
        self.add_parameter('ro_acq_weight_func_I', vals=vals.Arrays(),
                           label='Optimized weights for I channel',
                           parameter_class=ManualParameter)
        self.add_parameter('ro_acq_weight_func_Q', vals=vals.Arrays(),
                           label='Optimized weights for Q channel',
                           parameter_class=ManualParameter)
        self.add_parameter('ro_acq_weight_2nd_integr_I', vals=vals.Arrays(),
                           label='Optimized weights for second integration '
                                 'channel I',
                           docstring=("Used for double weighted integration "
                                      "during qutrit readout"),
                           parameter_class=ManualParameter)
        self.add_parameter('ro_acq_weight_2nd_integr_Q', vals=vals.Arrays(),
                           label='Optimized weights for second integration '
                                 'channel Q',
                           docstring=("Used for double weighted integration "
                                      "during qutrit readout"),
                           parameter_class=ManualParameter)
        self.add_parameter('ro_acq_input_average_length', unit='s',
                           initial_value=2.275e-6, docstring='The measurement '
                               'time in input averaging mode',
                           label='Input average measurement time',
                           vals=vals.Numbers(0, 2.275e-6),
                           parameter_class=ManualParameter)
        self.add_parameter('ro_acq_weight_type', initial_value='SSB',
                           vals=vals.Enum('SSB', 'DSB', 'optimal',
                                          'optimal_qutrit',
                                          'square_rot', 'manual'),
                           docstring=(
                               'Determines what type of integration weights to '
                               'use: \n\tSSB: Single sideband demodulation\n\t'
                               'DSB: Double sideband demodulation\n\toptimal: '
                               'waveforms specified in "ro_acq_weight_func_I" '
                               'and "ro_acq_weight_func_Q"\n\tsquare_rot: uses '
                               'a single integration channel with boxcar '
                               'weights'),
                           parameter_class=ManualParameter)

        self.add_parameter('ro_alpha', initial_value=1,
                           vals=vals.Numbers(),
                           parameter_class=ManualParameter)
        self.add_parameter('ro_phi_skew', initial_value=0, unit='deg',
                           docstring='Readout upconversion mixer phase '
                                     'imbalance',
                           vals=vals.Numbers(),
                           parameter_class=ManualParameter)
        self.add_parameter('ro_pulse_shape', initial_value='square',
                           docstring="Shape of the RO pulse. ['square',"
                                     "'gaussian_filtered','CLEAR']",
                           vals=vals.Enum('square', 'gaussian_filtered',
                                          'gaussian_filtered_flip','CLEAR'),
                           parameter_class=ManualParameter)
        self.add_parameter('ro_pulse_filter_sigma', unit='s',
                           initial_value=10e-9,
                           docstring='Width of the Gaussian '
                                     'filter for the RO pulse',
                           label='RO pulse Gaussian filter width',
                           vals=vals.Numbers(0),
                           parameter_class=ManualParameter)
        self.add_parameter('ro_pulse_nr_sigma',
                           initial_value=5, unit='sigma',
                           docstring='Number of standard deviations for the '
                                     'RO pulse Gaussian filter',
                           label='RO pulse Gaussian filter length',
                           vals=vals.Numbers(0),
                           parameter_class=ManualParameter)

        # add CLEAR pulse parameters
        self.add_parameter('ro_CLEAR_delta_amp_segment',
                           initial_value=None, unit='',
                           docstring='Amplitudes of the ring up and ring down'
                                     'segments of the CLEAR pulse. The '
                                     'amplitudes are added to RO_amp',
                           label='CLEAR-segment amplitudes',
                           vals=vals.Lists(vals.Numbers()),
                           parameter_class=ManualParameter)
        self.add_parameter('ro_CLEAR_segment_length',
                           initial_value=None, unit='s',
                           docstring='Length of the ring up and ring down'
                                     'segments of the CLEAR pulse.',
                           label='CLEAR-segment length',
                           vals=vals.Lists(vals.Numbers()),
                           parameter_class=ManualParameter)

        # add pulsed spectroscopy pulse parameters
        self.add_operation('Spec')
        self.add_pulse_parameter('Spec', 'spec_pulse_type', 'pulse_type',
                                 vals=vals.Strings(),
                                 initial_value='SquarePulse')
        self.add_pulse_parameter('Spec', 'spec_pulse_marker_channel', 'channel',
                                 initial_value=None, vals=vals.Strings())
        self.add_pulse_parameter('Spec', 'spec_pulse_amp', 'amplitude',
                                 vals=vals.Numbers(), initial_value=1)
        self.add_pulse_parameter('Spec', 'spec_pulse_length', 'length',
                                 initial_value=None, vals=vals.Numbers())
        self.add_pulse_parameter('Spec', 'spec_pulse_depletion_time',
                                 'pulse_delay', vals=vals.Numbers(),
                                 initial_value=None)

        # add readout pulse parameters
        self.add_operation('RO')
        self.add_pulse_parameter('RO', 'RO_pulse_type', 'pulse_type',
                                 vals=vals.Strings(),
                                 initial_value='MW_IQmod_pulse_UHFQC')
        self.add_pulse_parameter('RO', 'RO_I_channel', 'I_channel',
                                 initial_value=None, vals=vals.Strings())
        self.add_pulse_parameter('RO', 'RO_Q_channel', 'Q_channel',
                                 initial_value=None, vals=vals.Strings())
        self.add_pulse_parameter('RO', 'RO_pulse_marker_channel',
                                 'RO_pulse_marker_channel',
                                 initial_value=None, vals=vals.Strings())
        self.add_pulse_parameter('RO', 'RO_amp', 'amplitude',
                                 initial_value=None, vals=vals.Numbers())
        self.add_pulse_parameter('RO', 'RO_pulse_length', 'length',
                                 initial_value=None, vals=vals.Numbers())
        self.add_pulse_parameter('RO', 'RO_pulse_delay', 'pulse_delay',
                                 initial_value=None, vals=vals.Numbers())
        self.add_pulse_parameter('RO', 'f_RO_mod', 'mod_frequency',
                                 initial_value=None, vals=vals.Numbers())
        self.add_pulse_parameter('RO', 'RO_acq_marker_delay',
                                 'acq_marker_delay',
                                 initial_value=None, vals=vals.Numbers())
        self.add_pulse_parameter('RO', 'RO_acq_marker_channel',
                                 'acq_marker_channel',
                                 initial_value=None, vals=vals.Strings())
        self.add_pulse_parameter('RO', 'RO_pulse_phase', 'phase',
                                 initial_value=None, vals=vals.Numbers())
        self.add_pulse_parameter('RO', 'ro_pulse_basis_rotation',
                                 'basis_rotation', initial_value={},
                                 docstring='Dynamic phase acquired by other '
                                           'qubits due to a measurement tone on'
                                           ' this qubit.',
                                 label='RO pulse basis rotation dictionary',
                                 vals=vals.Dict())


        # add drive pulse parameters
        self.add_operation('X180')
        self.add_pulse_parameter('X180', 'pulse_type', 'pulse_type',
                                 initial_value=None, vals=vals.Strings())
        self.add_pulse_parameter('X180', 'pulse_I_channel', 'I_channel',
                                 initial_value=None, vals=vals.Strings())
        self.add_pulse_parameter('X180', 'pulse_Q_channel', 'Q_channel',
                                 initial_value=None, vals=vals.Strings())
        self.add_pulse_parameter('X180', 'amp180', 'amplitude',
                                 initial_value=1, vals=vals.Numbers())
        self.add_pulse_parameter('X180', 'amp90_scale', 'amp90_scale',
                                 initial_value=0.5, vals=vals.Numbers(0, 1))
        self.add_pulse_parameter('X180', 'pulse_delay', 'pulse_delay',
                                 initial_value=None, vals=vals.Numbers())
        self.add_pulse_parameter('X180', 'gauss_sigma', 'sigma',
                                 initial_value=None, vals=vals.Numbers())
        self.add_pulse_parameter('X180', 'nr_sigma', 'nr_sigma',
                                 initial_value=None, vals=vals.Numbers())
        self.add_pulse_parameter('X180', 'motzoi', 'motzoi',
                                 initial_value=None, vals=vals.Numbers())
        self.add_pulse_parameter('X180', 'f_pulse_mod', 'mod_frequency',
                                 initial_value=None, vals=vals.Numbers())
        self.add_pulse_parameter('X180', 'phi_skew', 'phi_skew',
                                 initial_value=None, vals=vals.Numbers())
        self.add_pulse_parameter('X180', 'alpha', 'alpha',
                                 initial_value=None, vals=vals.Numbers())
        self.add_pulse_parameter('X180', 'X_pulse_phase', 'phase',
                                 initial_value=None, vals=vals.Numbers())

        # add drive pulse parameters for ef transition
        self.add_operation('X180_ef')
        self.add_pulse_parameter('X180_ef', 'pulse_type_ef', 'pulse_type',
                                 initial_value=None, vals=vals.Strings())
        self.add_pulse_parameter('X180_ef', 'amp180_ef', 'amplitude',
                                 initial_value=1, vals=vals.Numbers())
        self.add_pulse_parameter('X180_ef', 'amp90_scale_ef', 'amp90_scale',
                                 initial_value=0.5, vals=vals.Numbers(0, 1))
        self.add_pulse_parameter('X180_ef', 'pulse_delay_ef', 'pulse_delay',
                                 initial_value=None, vals=vals.Numbers())
        self.add_pulse_parameter('X180_ef', 'gauss_sigma_ef', 'sigma',
                                 initial_value=None, vals=vals.Numbers())
        self.add_pulse_parameter('X180_ef', 'nr_sigma_ef', 'nr_sigma',
                                 initial_value=None, vals=vals.Numbers())
        self.add_pulse_parameter('X180_ef', 'motzoi_ef', 'motzoi',
                                 initial_value=None, vals=vals.Numbers())
        self.add_pulse_parameter('X180_ef', 'X_pulse_phase_ef', 'phase',
                                 initial_value=None, vals=vals.Numbers())

        # add flux pulse parameters
        self.add_operation('flux')
        self.add_pulse_parameter('flux', 'flux_pulse_type', 'pulse_type',
                                 initial_value='CosPulse',
                                 vals=vals.Enum('CosPulse', 'NZBufferedCZPulse',
                                                'BufferedCZPulse'))
        self.add_pulse_parameter('flux', 'flux_pulse_channel', 'channel',
                                 initial_value=None, vals=vals.Strings())
        self.add_pulse_parameter('flux', 'flux_pulse_amp', 'amplitude',
                                 initial_value=None, vals=vals.Numbers())
        self.add_pulse_parameter('flux', 'flux_pulse_freq', 'frequency',
                                 initial_value=0, vals=vals.Numbers())
        self.add_pulse_parameter('flux', 'flux_pulse_phase', 'phase',
                                 initial_value=0, vals=vals.Numbers())
        self.add_pulse_parameter('flux', 'flux_pulse_length', 'length',
                                 initial_value=None, vals=vals.Numbers())
        self.add_pulse_parameter('flux', 'flux_pulse_delay', 'pulse_delay',
                                 initial_value=None, vals=vals.Numbers())

        self.update_detector_functions()

    def get_idn(self):
        return {'driver': str(self.__class__), 'name': self.name}

    def update_detector_functions(self):
        if self.ro_acq_weight_type() == "optimal_qutrit":
            channels = [self.RO_acq_weight_function_I(),
                        self.RO_acq_weight_function_Q()]
        elif self.RO_acq_weight_function_Q() is None or \
           self.ro_acq_weight_type() not in ['SSB', 'DSB']:
            channels = [self.RO_acq_weight_function_I()]
        else:
            channels = [self.RO_acq_weight_function_I(),
                        self.RO_acq_weight_function_Q()]

        self.int_log_det = det.UHFQC_integration_logging_det(
            UHFQC=self.UHFQC, AWG=self.AWG, channels=channels,
            integration_length=self.RO_acq_integration_length(),
            nr_shots=self.RO_acq_shots())

        self.int_avg_det = det.UHFQC_integrated_average_detector(
            self.UHFQC, self.AWG, nr_averages=self.RO_acq_averages(),
            channels=channels,
            integration_length=self.RO_acq_integration_length())

        self.dig_avg_det = det.UHFQC_integrated_average_detector(
            self.UHFQC, self.AWG, nr_averages=self.RO_acq_averages(),
            channels=channels,
            integration_length=self.RO_acq_integration_length(),
            result_logging_mode='digitized')

        self.inp_avg_det = det.UHFQC_input_average_detector(
            UHFQC=self.UHFQC, AWG=self.AWG, nr_averages=self.RO_acq_averages(),
            nr_samples=int(self.ro_acq_input_average_length()*1.8e9))

        self.dig_log_det = det.UHFQC_integration_logging_det(
            UHFQC=self.UHFQC, AWG=self.AWG, channels=channels,
            integration_length=self.RO_acq_integration_length(),
            nr_shots=self.RO_acq_shots(), result_logging_mode='digitized')

        self.int_avg_det_spec = det.UHFQC_integrated_average_detector(
            UHFQC=self.UHFQC, result_logging_mode='raw',
            channels=[self.RO_acq_weight_function_I(),
                      self.RO_acq_weight_function_Q()],
            nr_averages=self.RO_acq_averages(),
            real_imag=False, single_int_avg=True,
            integration_length=self.RO_acq_integration_length())

    def prepare_for_continuous_wave(self):
        self.heterodyne.auto_seq_loading(True)
        self.heterodyne._awg_seq_parameters_changed = False
        self.heterodyne._UHFQC_awg_parameters_changed = True
        if self.cw_source is not None:
            self.cw_source.off()
            self.cw_source.pulsemod_state('Off')
            self.cw_source.power.set(self.spec_pow())
        if self.readout_RF is not None:
            self.readout_RF.pulsemod_state('Off')
        if self.readout_DC_LO is not None:
            self.readout_DC_LO.pulsemod_state('Off')
        if self.readout_UC_LO is not None:
            self.readout_UC_LO.pulsemod_state('Off')

        if self.ro_pulse_shape() == 'square':
            self.UHFQC.awg_sequence_acquisition_and_pulse_SSB(
                f_RO_mod=self.f_RO_mod(), RO_amp=self.RO_amp(),
                RO_pulse_length=self.RO_pulse_length(),
                alpha=self.ro_alpha(), phi_skew=self.ro_phi_skew())
        elif self.ro_pulse_shape() == 'gaussian_filtered':
            self.UHFQC.awg_sequence_acquisition_and_pulse_SSB_gaussian_filtered(
                f_RO_mod=self.f_RO_mod(), RO_amp=self.RO_amp(),
                RO_pulse_length=self.RO_pulse_length(),
                filter_sigma=self.ro_pulse_filter_sigma(),
                nr_sigma=self.ro_pulse_nr_sigma(),
                alpha=self.ro_alpha(), phi_skew=self.ro_phi_skew())
        else:
            raise ValueError('Invalid ro pulse shape.')
        self.readout_UC_LO.on()

        self.update_detector_functions()
        self.set_readout_weights()


    def prepare_for_pulsed_spec(self):

        if self.cw_source is not None:
            self.cw_source.pulsemod_state('On')
            self.cw_source.on()
            self.cw_source.power.set(self.spec_pow())
        if self.f_RO() is None:
            f_RO = self.f_RO_resonator()
        else:
            f_RO = self.f_RO()

        eval('self.UHFQC.sigouts_{}_offset({})'.format(
            self.RO_I_channel(), self.RO_I_offset()))
        eval('self.UHFQC.sigouts_{}_offset({})'.format(
            self.RO_Q_channel(), self.RO_Q_offset()))
        self.UHFQC.awg_sequence_acquisition_and_pulse_SSB(
            f_RO_mod=self.f_RO_mod(), RO_amp=self.RO_amp(),
            RO_pulse_length=self.RO_pulse_length(),
            alpha=self.ro_alpha(), phi_skew=self.ro_phi_skew())
        self.readout_UC_LO.pulsemod_state('Off')
        self.readout_UC_LO.frequency(f_RO - self.f_RO_mod())
        self.readout_UC_LO.on()

        self.update_detector_functions()
        self.set_readout_weights()

        self.heterodyne.auto_seq_loading(False)
        # self.heterodyne._awg_seq_parameters_changed = False
        # self.heterodyne._UHFQC_awg_parameters_changed = False

    def prepare_for_timedomain(self, multiplexed=False):
        # cw source
        if self.cw_source is not None:
            self.cw_source.off()

        # drive LO
        self.drive_LO.pulsemod_state('Off')
        self.drive_LO.frequency(self.f_qubit() - self.f_pulse_mod())
        self.drive_LO.power(self.drive_LO_pow())
        self.drive_LO.on()

        # drive modulation
        self.AWG.set(self.pulse_I_channel() + '_offset',
                     self.pulse_I_offset())
        self.AWG.set(self.pulse_Q_channel() + '_offset',
                     self.pulse_Q_offset())

        # readout LO
        if self.f_RO() is None:
            f_RO = self.f_RO_resonator()
        else:
            f_RO = self.f_RO()
        self.readout_DC_LO.pulsemod_state('Off')
        self.readout_DC_LO.frequency(f_RO - self.f_RO_mod())
        self.readout_DC_LO.on()
        # readout pulse
        if not multiplexed:
            if self.RO_pulse_type() == 'MW_IQmod_pulse_UHFQC':
                eval('self.UHFQC.sigouts_{}_offset({})'.format(
                    self.RO_I_channel(), self.RO_I_offset()))
                eval('self.UHFQC.sigouts_{}_offset({})'.format(
                    self.RO_Q_channel(), self.RO_Q_offset()))
                if self.ro_pulse_shape() == 'square':
                    self.UHFQC.awg_sequence_acquisition_and_pulse_SSB(
                        f_RO_mod=self.f_RO_mod(), RO_amp=self.RO_amp(),
                        RO_pulse_length=self.RO_pulse_length(),
                        alpha=self.ro_alpha(), phi_skew=self.ro_phi_skew())
                elif self.ro_pulse_shape() == 'gaussian_filtered':
                    self.UHFQC.awg_sequence_acquisition_and_pulse_SSB_gaussian_filtered(
                        f_RO_mod=self.f_RO_mod(), RO_amp=self.RO_amp(),
                        RO_pulse_length=self.RO_pulse_length(),
                        filter_sigma=self.ro_pulse_filter_sigma(),
                        nr_sigma=self.ro_pulse_nr_sigma(),
                        alpha=self.ro_alpha(), phi_skew=self.ro_phi_skew())
                elif self.ro_pulse_shape() == 'CLEAR':
                    self.UHFQC.awg_sequence_acquisition_and_pulse_SSB_gauss_CLEAR_pulse(
                        delta_amp_segments=self.ro_CLEAR_delta_amp_segment(),
                        length_segments=self.ro_CLEAR_segment_length(),
                        f_RO_mod=self.f_RO_mod(), amp_base=self.RO_amp(),
                        length_total=self.RO_pulse_length(),
                        sigma=self.ro_pulse_filter_sigma(),
                        nr_sigma=self.ro_pulse_nr_sigma(),
                        phase=self.ro_phi_skew())
                else:
                    raise ValueError('Invalid ro pulse shape.')
                self.readout_UC_LO.pulsemod_state('Off')
                self.readout_UC_LO.frequency(f_RO - self.f_RO_mod())
                self.readout_UC_LO.on()
            elif self.RO_pulse_type() == 'Gated_MW_RO_pulse':
                self.readout_RF.pulsemod_state('On')
                self.readout_RF.frequency(f_RO)
                self.readout_RF.power(self.RO_pulse_power())
                self.readout_RF.on()
                self.UHFQC.awg_sequence_acquisition()
        else:
            # setting up the UHFQC awg sequence must be done externally by a
            # readout manager
            self.readout_UC_LO.pulsemod_state('Off')
            self.readout_UC_LO.frequency(f_RO - self.f_RO_mod())
            self.readout_UC_LO.on()

        self.update_detector_functions()
        self.set_readout_weights()

    def prepare_for_mixer_calibration(self, suppress, dc_if=None):
        """
        Sets up MWG and UHFQC settings for mixer calibration. It is up to the
        user to set the switch configuration to the correct position.
        Args:
            suppress: 'drive/readout LO/sideband'. Determines the readout
                      demodulation frequency.
        """
        if dc_if is None or 'drive' in suppress:
            dc_if=self.f_RO_mod()

        if self.cw_source is not None:
            self.cw_source.off()

        self.update_detector_functions()

        # drive LO
        if 'drive' in suppress:
            self.drive_LO.pulsemod_state('Off')
            print(self.f_pulse_mod())
            self.drive_LO.frequency(self.f_qubit() - self.f_pulse_mod())
            self.drive_LO.power(self.drive_LO_pow())
            self.drive_LO.on()
        else:
            self.drive_LO.off()

        # drive offsets
        self.AWG.set(self.pulse_I_channel() + '_offset',
                     self.pulse_I_offset())
        self.AWG.set(self.pulse_Q_channel() + '_offset',
                     self.pulse_Q_offset())

        # readout frequency
        if suppress == 'drive LO':
            f_RO = self.drive_LO.frequency()
        elif suppress == 'drive sideband':
            f_RO = self.drive_LO.frequency() - self.f_pulse_mod()
        elif suppress == 'readout LO':
            f_RO = self.f_RO() - self.f_RO_mod()
        elif suppress == 'readout sideband':
            f_RO = self.f_RO() - 2*self.f_RO_mod()
        self.readout_DC_LO.frequency(f_RO - dc_if)
        self.readout_DC_LO.pulsemod_state('Off')
        self.readout_DC_LO.on()

        if 'readout' in suppress:
            self.readout_UC_LO.pulsemod_state('Off')
            self.readout_UC_LO.frequency(self.f_RO() - self.f_RO_mod())
            self.readout_UC_LO.on()

        # UHFQC settings
        if 'drive' in suppress:
            self.UHFQC.awg_sequence_acquisition()
            self.set_readout_weights('SSB')
        else:
            self.UHFQC.awg_sequence_acquisition_and_pulse_SSB(
                f_RO_mod=self.f_RO_mod(), RO_amp=self.RO_amp(),
                RO_pulse_length=self.RO_pulse_length(),
                alpha=self.ro_alpha(), phi_skew=self.ro_phi_skew())
            self.set_readout_weights('SSB', f_mod=dc_if)

    def set_readout_weights(self, type=None, f_mod=None):
        if type is None:
            type = self.ro_acq_weight_type()
        if f_mod is None:
            f_mod = self.f_RO_mod()

        if type == 'manual':
            pass
        elif type == 'optimal':
            if (self.ro_acq_weight_func_I() is None or
                        self.ro_acq_weight_func_Q() is None):
                logging.warning('Optimal weights are None, not setting '
                                'integration weights')
            else:
                # When optimal weights are used, only the RO I weight
                # channel is used
                self.UHFQC.set('quex_wint_weights_{}_real'.format(
                               self.RO_acq_weight_function_I()),
                               self.ro_acq_weight_func_I().copy())
                self.UHFQC.set('quex_wint_weights_{}_imag'.format(
                               self.RO_acq_weight_function_I()),
                               self.ro_acq_weight_func_Q().copy())

                self.UHFQC.set('quex_rot_{}_real'.format(
                               self.RO_acq_weight_function_I()), 1.0)
                self.UHFQC.set('quex_rot_{}_imag'.format(
                               self.RO_acq_weight_function_I()), -1.0)
        elif type == 'optimal_qutrit':
            for w_f in [self.ro_acq_weight_func_I, self.ro_acq_weight_func_Q,
                        self.ro_acq_weight_2nd_integr_I,
                        self.ro_acq_weight_2nd_integr_Q]:
                if w_f() is None:
                    logging.warning('The optimal weights {} are None. '
                                    '\nNot setting integration weights.'
                                    .format(w_f.name))
                    return
            # if all weights are not None, set first integration weights (real and
            # imag) on channel I amd second integration weights on channel Q.
            self.UHFQC.set('quex_wint_weights_{}_real'.format(
                self.RO_acq_weight_function_I()),
                self.ro_acq_weight_func_I().copy())
            self.UHFQC.set('quex_wint_weights_{}_imag'.format(
                self.RO_acq_weight_function_I()),
                self.ro_acq_weight_func_Q().copy())
            self.UHFQC.set('quex_wint_weights_{}_real'.format(
                self.RO_acq_weight_function_Q()),
                self.ro_acq_weight_2nd_integr_I().copy())
            self.UHFQC.set('quex_wint_weights_{}_imag'.format(
                self.RO_acq_weight_function_Q()),
                self.ro_acq_weight_2nd_integr_Q().copy())

            self.UHFQC.set('quex_rot_{}_real'.format(
                self.RO_acq_weight_function_I()), 1.0)
            self.UHFQC.set('quex_rot_{}_imag'.format(
                self.RO_acq_weight_function_I()), -1.0)
            self.UHFQC.set('quex_rot_{}_real'.format(
                self.RO_acq_weight_function_Q()), 1.0)
            self.UHFQC.set('quex_rot_{}_imag'.format(
                self.RO_acq_weight_function_Q()), -1.0)

        else:
            tbase = np.arange(0, 4096 / 1.8e9, 1 / 1.8e9)
            theta = self.RO_IQ_angle()
            cosI = np.array(np.cos(2 * np.pi * f_mod * tbase + theta))
            sinI = np.array(np.sin(2 * np.pi * f_mod * tbase + theta))
            c1 = self.RO_acq_weight_function_I()
            c2 = self.RO_acq_weight_function_Q()
            if type == 'SSB':
                self.UHFQC.set('quex_wint_weights_{}_real'.format(c1), cosI)
                self.UHFQC.set('quex_rot_{}_real'.format(c1), 1)
                self.UHFQC.set('quex_wint_weights_{}_real'.format(c2), sinI)
                self.UHFQC.set('quex_rot_{}_real'.format(c2), 1)
                self.UHFQC.set('quex_wint_weights_{}_imag'.format(c1), sinI)
                self.UHFQC.set('quex_rot_{}_imag'.format(c1), 1)
                self.UHFQC.set('quex_wint_weights_{}_imag'.format(c2), cosI)
                self.UHFQC.set('quex_rot_{}_imag'.format(c2), -1)
            elif type == 'DSB':
                self.UHFQC.set('quex_wint_weights_{}_real'.format(c1), cosI)
                self.UHFQC.set('quex_rot_{}_real'.format(c1), 1)
                self.UHFQC.set('quex_wint_weights_{}_real'.format(c2), sinI)
                self.UHFQC.set('quex_rot_{}_real'.format(c2), 1)
                self.UHFQC.set('quex_rot_{}_imag'.format(c1), 0)
                self.UHFQC.set('quex_rot_{}_imag'.format(c2), 0)
            elif type == 'square_rot':
                self.UHFQC.set('quex_wint_weights_{}_real'.format(c1), cosI)
                self.UHFQC.set('quex_rot_{}_real'.format(c1), 1)
                self.UHFQC.set('quex_wint_weights_{}_imag'.format(c1), sinI)
                self.UHFQC.set('quex_rot_{}_imag'.format(c1), 1)

    def measure_resonator_spectroscopy(self, freqs=None, MC=None,
                                       RO_marker_length=5e-9,
                                       trigger_separation=3e-6,
                                       upload=True,
                                       analyze=True, close_fig=True):
        """ Varies the frequency of the microwave source to the resonator and
        measures the transmittance """
        if freqs is None:
            raise ValueError("Unspecified frequencies for measure_resonator_"
                             "spectroscopy")
        if np.any(freqs < 500e6):
            logging.warning(('Some of the values in the freqs array might be '
                             'too small. The units should be Hz.'))

        if MC is None:
            MC = self.MC

        self.prepare_for_continuous_wave()

        MC.set_sweep_function(awg_swf.Resonator_spectroscopy(
            RO_MWG=self.readout_UC_LO,
            RO_IF=self.f_RO_mod(),
            RO_channel=self.RO_acq_marker_channel(),
            marker_interval=trigger_separation,
            marker_length=RO_marker_length,
            upload=upload))
        MC.set_sweep_points(freqs)
        MC.set_detector_function(self.int_avg_det_spec)

        self.AWG.start()
        MC.run(name='resonator_scan'+self.msmt_suffix)
        self.AWG.stop()

        if analyze:
                ma.MeasurementAnalysis(auto=True, close_fig=close_fig,
                                       qb_name=self.name)

    def measure_resonator_spectroscopy_flux_sweep(self, freqs, voltages,
            trigger_separation=3e-6, RO_marker_length=5e-9, upload=True,
            flux_parameter=None, MC=None, analyze=True, close_fig=True):
        if MC is None:
            MC = self.MC
        if flux_parameter is None:
            flux_parameter = self.dc_flux_parameter()

        self.prepare_for_continuous_wave()
        MC.set_sweep_function(awg_swf.Resonator_spectroscopy(
            RO_MWG=self.readout_UC_LO,
            RO_IF=self.f_RO_mod(),
            RO_channel=self.RO_acq_marker_channel(),
            marker_interval=trigger_separation,
            marker_length=RO_marker_length,
            upload=upload))
        MC.set_sweep_points(freqs)
        MC.set_sweep_function_2D(flux_parameter)
        MC.set_sweep_points_2D(voltages)
        MC.set_detector_function(self.int_avg_det_spec)
        self.AWG.start()
        MC.run_2D(name='resonator_spectoscopy_flux_sweep' + self.msmt_suffix)
        self.AWG.stop()

        if analyze:
            ma.TwoD_Analysis(label='resonator_spectoscopy_flux_sweep',
                             close_fig=close_fig, close_file=True,
                             qb_name=self.name)


    def measure_qubit_spectroscopy_flux_sweep(self, freqs, voltages,
            flux_parameter=None, pulsed=True, MC=None, analyze=True,
            label=None, close_fig=True, upload=True):

        if MC is None:
            MC = self.MC
        if flux_parameter is None:
            flux_parameter = self.dc_flux_parameter()

        if pulsed:
            self.prepare_for_pulsed_spec()
            spec_pars = self.get_spec_pars()
            RO_pars = self.get_RO_pars()
            sq.Pulsed_spec_ro_markers_seq(spec_pars, RO_pars, upload=upload)

            MC.set_sweep_function(self.cw_source.frequency)
            MC.set_sweep_points(freqs)
            MC.set_sweep_function_2D(flux_parameter)
            MC.set_sweep_points_2D(voltages)
            MC.set_detector_function(self.int_avg_det_spec)

            self.cw_source.on()
            self.AWG.start()
            if label is None:
                label = 'qubit_spectroscopy_flux_sweep' + self.msmt_suffix
            MC.run_2D(name=label)

        else:
            raise NotImplementedError()

        self.cw_source.off()
        self.AWG.stop()

        if analyze:
            ma.TwoD_Analysis(close_fig=close_fig, close_file=True,
                             qb_name=self.name)


    def measure_homodyne_acqusition_delay(self, delays=None, MC=None,
                                          analyze=True, close_fig=True):
        """
        Varies the delay between the homodyne modulation signal and
        acquisition. Measures the transmittance.
        """
        if delays is None:
            raise ValueError("Unspecified delays for measure_homodyne_"
                             "acquisition_delay")

        if MC is None:
            MC = self.MC

        # set number of averages to 1 due to a readout bug
        previous_nr_averages = self.heterodyne.nr_averages()
        self.heterodyne.nr_averages(1)
        previous_delay = self.heterodyne.acquisition_delay()

        self.prepare_for_continuous_wave()
        MC.set_sweep_function(pw.wrap_par_to_swf(
            self.heterodyne.acquisition_delay))
        MC.set_sweep_points(delays)
        demod_mode = 'single' if self.heterodyne.single_sideband_demod() \
            else 'double'
        MC.set_detector_function(det.Heterodyne_probe(
            self.heterodyne,
            trigger_separation=self.heterodyne.trigger_separation(),
            demod_mode=demod_mode))
        MC.run(name='acquisition_delay_scan'+self.msmt_suffix)

        self.heterodyne.acquisition_delay(previous_delay)
        self.heterodyne.nr_averages(previous_nr_averages)

        if analyze:
            ma.MeasurementAnalysis(auto=True, close_fig=close_fig)


    def measure_spectroscopy(self, freqs=None, pulsed=False, MC=None,
                             trigger_separation=3e-6, RO_marker_length=5e-9,
                             analyze=True, close_fig=True, upload=True,
                             label=None):
        """ Varies qubit drive frequency and measures the resonator
        transmittance """
        if freqs is None:
            raise ValueError("Unspecified frequencies for measure_spectroscopy")
        if np.any(freqs < 500e6):
            logging.warning(('Some of the values in the freqs array might be '
                             'too small. The units should be Hz.'))

        if MC is None:
            MC = self.MC

        if not pulsed:

            if label is None:
                label = 'spectroscopy'+self.msmt_suffix

            self.prepare_for_continuous_wave()
            sq.Resonator_spec_seq(RO_channel=self.RO_acq_marker_channel(),
                                  marker_length=RO_marker_length,
                                  marker_interval=trigger_separation,
                                  upload=upload)

        else:

            if label is None:
                label = 'pulsed_spec'+self.msmt_suffix

            self.prepare_for_pulsed_spec()
            spec_pars = self.get_spec_pars()
            RO_pars = self.get_RO_pars()
            sq.Pulsed_spec_seq(spec_pars=spec_pars,
                               RO_pars=RO_pars,
                               upload=upload)

        self.cw_source.on()
        self.AWG.start()

        MC.set_sweep_function(self.cw_source.frequency)
        MC.set_sweep_points(freqs)
        MC.set_detector_function(self.int_avg_det_spec)
        MC.run(name=label)

        self.cw_source.off()
        self.AWG.stop()

        if analyze:
            ma.MeasurementAnalysis(auto=True, close_fig=close_fig,
                                   qb_name=self.name)


    def measure_rabi(self, amps=None, MC=None, analyze=True,
             close_fig=True, cal_points=True, no_cal_points=2,
             upload=True, label=None,  n=1, exp_metadata=None):

        """
        Varies the amplitude of the qubit drive pulse and measures the readout
        resonator transmission.

        Args:
            amps            the array of drive pulse amplitudes
            MC              the MeasurementControl object
            analyse         whether to create a (base) MeasurementAnalysis
                            object for this measurement; offers possibility to
                            manually analyse data using the classes in
                            measurement_analysis.py
            close_fig       whether or not to close the default analysis figure
            cal_points      whether or not to use calibration points
            no_cal_points   how many calibration points to use
            upload          whether or not to upload the sequence to the AWG
            label           the measurement label
            n               the number of times the drive pulses with the same
                            amplitude should be repeated in each measurement
        """

        if amps is None:
            raise ValueError("Unspecified amplitudes for measure_rabi")

        # Define the measurement label
        if label is None:
            label = 'Rabi-n{}'.format(n) + self.msmt_suffix

        # Prepare the physical instruments for a time domain measurement
        self.prepare_for_timedomain()

        # Define the MeasurementControl object for this measurement
        if MC is None:
            MC = self.MC

        if cal_points:
            step = np.abs(amps[-1]-amps[-2])
            if no_cal_points == 4:
                sweep_points = np.concatenate(
                    [amps, [amps[-1]+step, amps[-1]+2*step, amps[-1]+3*step,
                        amps[-1]+4*step]])
            elif no_cal_points == 2:
                sweep_points = np.concatenate(
                    [amps, [amps[-1]+step, amps[-1]+2*step]])
            else:
                sweep_points = amps
        else:
            sweep_points = amps

        # Specify the sweep function, the sweep points,
        # and the detector function, and run the measurement
        MC.set_sweep_function(awg_swf.Rabi(pulse_pars=self.get_drive_pars(),
                                           RO_pars=self.get_RO_pars(), n=n,
                                           cal_points=cal_points,
                                           no_cal_points=no_cal_points,
                                           upload=upload))
        MC.set_sweep_points(sweep_points)
        MC.set_detector_function(self.int_avg_det)
        if exp_metadata is None:
            exp_metadata = {}
        exp_metadata.update({'sweep_points_dict': {self.name: sweep_points},
                             'use_cal_points': cal_points,
                             'num_cal_points': no_cal_points})
        MC.run(label, exp_metadata=exp_metadata)

        # Create a MeasurementAnalysis object for this measurement
        if analyze:
            ma.MeasurementAnalysis(auto=True, close_fig=close_fig,
                                   qb_name=self.name)

    def measure_rabi_2nd_exc(self, amps=None, n=1, MC=None, analyze=True,
                             label=None, last_ge_pulse=True,
                             close_fig=True, cal_points=True, no_cal_points=4,
                             upload=True, exp_metadata=None):

        if amps is None:
            raise ValueError("Unspecified amplitudes for measure_rabi")

        if label is None:
            label = 'Rabi_2nd_exc-n{}'.format(n) + self.msmt_suffix

        self.prepare_for_timedomain()

        if MC is None:
            MC = self.MC

        if cal_points:
            step = np.abs(amps[-1]-amps[-2])
            if no_cal_points == 6:
                sweep_points = np.concatenate(
                    [amps, [amps[-1]+step, amps[-1]+2*step, amps[-1]+3*step,
                        amps[-1]+4*step, amps[-1]+5*step, amps[-1]+6*step]])
            elif no_cal_points == 4:
                sweep_points = np.concatenate(
                    [amps, [amps[-1]+step, amps[-1]+2*step, amps[-1]+3*step,
                        amps[-1]+4*step]])
            elif no_cal_points == 2:
                sweep_points = np.concatenate(
                    [amps, [amps[-1]+step, amps[-1]+2*step]])
            else:
                sweep_points = amps
        MC.set_sweep_function(awg_swf.Rabi_2nd_exc(
                        pulse_pars=self.get_drive_pars(),
                        pulse_pars_2nd=self.get_ef_drive_pars(),
                        RO_pars=self.get_RO_pars(),
                        last_ge_pulse=last_ge_pulse,
                        n=n, upload=upload,
                        cal_points=cal_points, no_cal_points=no_cal_points))
        MC.set_sweep_points(sweep_points)
        MC.set_detector_function(self.int_avg_det)
        if exp_metadata is None:
            exp_metadata = {}
        exp_metadata.update({'sweep_points_dict': {self.name: sweep_points},
                             'use_cal_points': cal_points,
                             'num_cal_points': no_cal_points,
                             'last_ge_pulse': last_ge_pulse})
        MC.run(label, exp_metadata=exp_metadata)

        if analyze:
            ma.MeasurementAnalysis(auto=True, close_fig=close_fig,
                                   qb_name=self.name)

    def measure_rabi_amp90(self, scales=np.linspace(0.3, 0.7, 31), n=1,
                           MC=None, analyze=True, close_fig=True, upload=True):

        self.prepare_for_timedomain()

        if MC is None:
            MC = self.MC

        MC.set_sweep_function(awg_swf.Rabi_amp90(
            pulse_pars=self.get_drive_pars(), RO_pars=self.get_RO_pars(), n=n,
            upload=upload))
        MC.set_sweep_points(scales)
        MC.set_detector_function(self.int_avg_det)
        MC.run('Rabi_amp90_scales_n{}'.format(n)+self.msmt_suffix)


    def measure_T1(self, times=None, MC=None, analyze=True, upload=True,
                   close_fig=True, cal_points=True, label=None,
                   exp_metadata=None):

        if times is None:
            raise ValueError("Unspecified times for measure_T1")
        if np.any(times>1e-3):
            logging.warning('The values in the times array might be too large.'
                            'The units should be seconds.')

        self.prepare_for_timedomain()

        if MC is None:
            MC = self.MC

        # Define the measurement label
        if label is None:
            label = 'T1' + self.msmt_suffix

        if cal_points:
            step = np.abs(times[-1]-times[-2])
            sweep_points = np.concatenate(
                [times, [times[-1]+step,  times[-1]+2*step,
                    times[-1]+3*step, times[-1]+4*step]])
        else:
            sweep_points = times

        MC.set_sweep_function(awg_swf.T1(
            pulse_pars=self.get_drive_pars(), RO_pars=self.get_RO_pars(),
            upload=upload, cal_points=cal_points))
        MC.set_sweep_points(sweep_points)
        MC.set_detector_function(self.int_avg_det)
        if exp_metadata is None:
            exp_metadata = {}
        exp_metadata.update({'sweep_points_dict': {self.name: sweep_points},
                             'use_cal_points': cal_points})
        MC.run(label, exp_metadata=exp_metadata)

        if analyze:
            ma.MeasurementAnalysis(auto=True, close_fig=close_fig,
                                   qb_name=self.name)

    def measure_T1_2nd_exc(self, times=None, MC=None, analyze=True, upload=True,
                           close_fig=True, cal_points=True, no_cal_points=6,
                           label=None, last_ge_pulse=True, exp_metadata=None):

        if times is None:
            raise ValueError("Unspecified times for measure_T1_2nd_exc")
        if np.any(times>1e-3):
            logging.warning('The values in the times array might be too large.'
                            'The units should be seconds.')

        self.prepare_for_timedomain()

        if label is None:
            label = 'T1_2nd' + self.msmt_suffix

        if MC is None:
            MC = self.MC

        if cal_points:
            step = np.abs(times[-1]-times[-2])
            if no_cal_points == 6:
                sweep_points = np.concatenate(
                    [times, [times[-1]+step,  times[-1]+2*step,
                                 times[-1]+3*step, times[-1]+4*step,
                                 times[-1]+5*step, times[-1]+6*step]])
            elif no_cal_points == 4:
                sweep_points = np.concatenate(
                    [times, [times[-1]+step,  times[-1]+2*step,
                                 times[-1]+3*step, times[-1]+4*step]])
            elif no_cal_points == 2:
                sweep_points = np.concatenate(
                    [times, [times[-1]+step,  times[-1]+2*step]])
            else:
                sweep_points = times
        else:
            sweep_points = times

        MC.set_sweep_function(awg_swf.T1_2nd_exc(
                                pulse_pars=self.get_drive_pars(),
                                pulse_pars_2nd=self.get_ef_drive_pars(),
                                RO_pars=self.get_RO_pars(),
                                upload=upload,
                                cal_points=cal_points,
                                no_cal_points=no_cal_points,
                                last_ge_pulse=last_ge_pulse))
        MC.set_sweep_points(sweep_points)
        MC.set_detector_function(self.int_avg_det)
        if exp_metadata is None:
            exp_metadata = {}
        exp_metadata.update({'sweep_points_dict': {self.name: sweep_points},
                             'use_cal_points': cal_points,
                             'num_cal_points': no_cal_points,
                             'last_ge_pulse': last_ge_pulse})
        MC.run(label, exp_metadata=exp_metadata)

        if analyze:
            ma.MeasurementAnalysis(auto=True, close_fig=close_fig,
                                   qb_name=self.name)


    def measure_qscale(self, qscales=None, MC=None, analyze=True, upload=True,
                       close_fig=True, label=None, cal_points=True,
                       exp_metadata=None):

        if qscales is None:
            raise ValueError("Unspecified qscale values for measure_qscale")
        uniques = np.unique(qscales[range(3)])
        if uniques.size>1:
            raise ValueError("The values in the qscales array are not repeated "
                             "3 times.")

        self.prepare_for_timedomain()

        if MC is None:
            MC = self.MC

        if label is None:
            label = 'QScale'+self.msmt_suffix

        if cal_points:
            step = np.abs(qscales[-1] - qscales[-4])
            sweep_points = np.concatenate(
                [qscales, [qscales[-1] + step, qscales[-1] + 2*step,
                    qscales[-1] + 3*step, qscales[-1] + 4*step]])
        else:
            sweep_points = qscales

        MC.set_sweep_function(awg_swf.QScale(
                pulse_pars=self.get_drive_pars(), RO_pars=self.get_RO_pars(),
                upload=upload, cal_points=cal_points))
        MC.set_sweep_points(sweep_points)
        MC.set_detector_function(self.int_avg_det)
        if exp_metadata is None:
            exp_metadata = {}
        exp_metadata.update({'sweep_points_dict': {self.name: sweep_points},
                             'use_cal_points': cal_points})
        MC.run(label, exp_metadata=exp_metadata)

        if analyze:
            ma.MeasurementAnalysis(auto=True, close_fig=close_fig,
                                   qb_name=self.name)

    def measure_qscale_2nd_exc(self, qscales=None, MC=None, analyze=True,
                               upload=True, close_fig=True, label=None,
                               cal_points=True, no_cal_points=6,
                               last_ge_pulse=True, exp_metadata=None):

        if qscales is None:
            raise ValueError("Unspecified qscale values for"
                             " measure_qscale_2nd_exc")
        uniques = np.unique(qscales[range(3)])
        if uniques.size>1:
            raise ValueError("The values in the qscales array are not repeated "
                             "3 times.")

        self.prepare_for_timedomain()

        if MC is None:
            MC = self.MC

        if label is None:
            label = 'QScale_2nd_exc'+self.msmt_suffix

        if cal_points:
            step = np.abs(qscales[-1] - qscales[-4])
            if no_cal_points == 6:
                sweep_points = np.concatenate(
                    [qscales, [qscales[-1] + step, qscales[-1] + 2*step,
                               qscales[-1] + 3*step, qscales[-1] + 4*step,
                               qscales[-1] + 5*step, qscales[-1] + 6*step]])
            elif no_cal_points == 4:
                sweep_points = np.concatenate(
                    [qscales, [qscales[-1] + step, qscales[-1] + 2*step,
                               qscales[-1] + 3*step, qscales[-1] + 4*step]])
            elif no_cal_points == 2:
                sweep_points = np.concatenate(
                    [qscales, [qscales[-1] + step, qscales[-1] + 2*step]])
            else:
                sweep_points = qscales
        else:
            sweep_points = qscales

        MC.set_sweep_function(awg_swf.QScale_2nd_exc(
            qscales=sweep_points,
            pulse_pars=self.get_drive_pars(),
            pulse_pars_2nd=self.get_ef_drive_pars(),
            RO_pars=self.get_RO_pars(),
            upload=upload, cal_points=cal_points, no_cal_points=no_cal_points,
            last_ge_pulse=last_ge_pulse))
        MC.set_sweep_points(sweep_points)
        MC.set_detector_function(self.int_avg_det)
        if exp_metadata is None:
            exp_metadata = {}
        exp_metadata.update({'sweep_points_dict': {self.name: sweep_points},
                             'use_cal_points': cal_points,
                             'num_cal_points': no_cal_points,
                             'last_ge_pulse': last_ge_pulse})
        MC.run(label, exp_metadata=exp_metadata)

        if analyze:
            ma.MeasurementAnalysis(auto=True, close_fig=close_fig,
                                   qb_name=self.name)

    def measure_ramsey_multiple_detunings(self, times=None,
                                          artificial_detunings=None, label='',
                                          MC=None, analyze=True, close_fig=True,
                                          cal_points=True, upload=True,
                                          exp_metadata=None):

        if times is None:
            raise ValueError("Unspecified times for measure_ramsey")
        if artificial_detunings is None:
            logging.warning('Artificial detuning is 0.')
        uniques = np.unique(times[range(len(artificial_detunings))])
        if uniques.size>1:
            raise ValueError("The values in the times array are not repeated "
                             "len(artificial_detunings) times.")
        if np.any(np.asarray(np.abs(artificial_detunings))<1e3):
            logging.warning('The artificial detuning is too small. The units '
                            'should be Hz.')
        if np.any(times>1e-3):
            logging.warning('The values in the times array might be too large.'
                            'The units should be seconds.')

        self.prepare_for_timedomain()
        if MC is None:
            MC = self.MC

        # Define the measurement label
        if label == '':
            label = 'Ramsey_mult_det' + self.msmt_suffix

        if cal_points:
            len_art_det = len(artificial_detunings)
            step = np.abs(times[-1] - times[-len_art_det-1])
            sweep_points = np.concatenate(
                [times, [times[-1] + step, times[-1] + 2*step,
                    times[-1] + 3*step, times[-1] + 4*step]])
        else:
            sweep_points = times

        Rams_swf = awg_swf.Ramsey_multiple_detunings(
            pulse_pars=self.get_drive_pars(), RO_pars=self.get_RO_pars(),
            artificial_detunings=artificial_detunings, cal_points=cal_points,
            upload=upload)
        MC.set_sweep_function(Rams_swf)
        MC.set_sweep_points(sweep_points)
        MC.set_detector_function(self.int_avg_det)
        if exp_metadata is None:
            exp_metadata = {}
        exp_metadata.update({'sweep_points_dict': {self.name: sweep_points},
                             'use_cal_points': cal_points,
                             'artificial_detunings': artificial_detunings})
        MC.run(label, exp_metadata=exp_metadata)

        if analyze:
            ma.MeasurementAnalysis(auto=True, close_fig=close_fig,
                                   qb_name=self.name)


    def measure_ramsey(self, times=None, artificial_detuning=0, label=None,
                       MC=None, analyze=True, close_fig=True, cal_points=True,
                       upload=True, exp_metadata=None):

        if times is None:
            raise ValueError("Unspecified times for measure_ramsey")
        if artificial_detuning is None:
            logging.warning('Artificial detuning is 0.')
        if np.abs(artificial_detuning) < 1e3:
            logging.warning('The artificial detuning is too small. The units'
                            'should be Hz.')
        if np.any(times > 1e-3):
            logging.warning('The values in the times array might be too large.'
                            'The units should be seconds.')

        self.prepare_for_timedomain()
        if MC is None:
            MC = self.MC

        # Define the measurement label
        if label == None:
            label = 'Ramsey' + self.msmt_suffix

        if cal_points:
            step = np.abs(times[-1]-times[-2])
            sweep_points = np.concatenate(
                [times, [times[-1]+step,  times[-1]+2*step,
                             times[-1]+3*step, times[-1]+4*step]])
        else:
            sweep_points = times

        Rams_swf = awg_swf.Ramsey(
            pulse_pars=self.get_drive_pars(), RO_pars=self.get_RO_pars(),
            artificial_detuning=artificial_detuning, cal_points=cal_points,
            upload=upload)
        MC.set_sweep_function(Rams_swf)
        MC.set_sweep_points(sweep_points)
        MC.set_detector_function(self.int_avg_det)
        if exp_metadata is None:
            exp_metadata = {}
        exp_metadata.update({'sweep_points_dict': {self.name: sweep_points},
                             'use_cal_points': cal_points,
                             'artificial_detuning': artificial_detuning})
        MC.run(label, exp_metadata=exp_metadata)

        if analyze:
            ma.MeasurementAnalysis(auto=True, close_fig=close_fig,
                                   qb_name=self.name)

    def measure_ramsey_dyn_decoupling(self, times=None, artificial_detuning=0,
                                      label='', MC=None, analyze=True,
                                      close_fig=True, cal_points=True,
                                      upload=True, nr_echo_pulses=4,
                                      seq_func=None, cpmg_scheme=True,
                                      exp_metadata=None):

        if times is None:
            raise ValueError("Unspecified times for measure_ramsey")
        if np.any(times > 1e-3):
            logging.warning('The values in the times array might be too large.'
                            'The units should be seconds.')

        if artificial_detuning is None:
            logging.warning('Artificial detuning is 0.')
        if np.abs(artificial_detuning) < 1e3:
            logging.warning('The artificial detuning is too small. The units'
                            'should be Hz.')

        if seq_func is None:
            seq_func = sq.Ramsey_seq

        self.prepare_for_timedomain()
        if MC is None:
            MC = self.MC

        # Define the measurement label
        if label == '':
            label = 'Ramsey' + self.msmt_suffix

        if cal_points:
            step = np.abs(times[-1]-times[-2])
            sweep_points = np.concatenate(
                [times, [times[-1]+step,  times[-1]+2*step,
                         times[-1]+3*step, times[-1]+4*step]])
        else:
            sweep_points = times

        Rams_swf = awg_swf.Ramsey_decoupling_swf(
            seq_func=seq_func,
            pulse_pars=self.get_drive_pars(), RO_pars=self.get_RO_pars(),
            artificial_detuning=artificial_detuning, cal_points=cal_points,
            upload=upload, nr_echo_pulses=nr_echo_pulses, cpmg_scheme=cpmg_scheme)
        MC.set_sweep_function(Rams_swf)
        MC.set_sweep_points(sweep_points)
        MC.set_detector_function(self.int_avg_det)
        if exp_metadata is None:
            exp_metadata = {}
        exp_metadata.update({'sweep_points_dict': {self.name: sweep_points},
                             'use_cal_points': cal_points,
                             'cpmg_scheme': cpmg_scheme,
                             'nr_echo_pulses': nr_echo_pulses,
                             'seq_func': seq_func,
                             'artificial_detuning': artificial_detuning})
        MC.run(label, exp_metadata=exp_metadata)

        if analyze:
            RamseyA = ma.Ramsey_Analysis(
                auto=True,
                label=label,
                qb_name=self.name,
                NoCalPoints=4,
                artificial_detuning=artificial_detuning,
                close_fig=close_fig)


    def measure_ramsey_2nd_exc(self, times=None, artificial_detuning=0, label=None,
                       MC=None, analyze=True, close_fig=True, cal_points=True,
                       n=1, upload=True, last_ge_pulse=True, no_cal_points=6,
                       exp_metadata=None):

        if times is None:
            raise ValueError("Unspecified times for measure_ramsey")
        if artificial_detuning is None:
            logging.warning('Artificial detuning is 0.')
        if np.abs(artificial_detuning)<1e3:
            logging.warning('The artificial detuning is too small. The units'
                            'should be Hz.')
        if np.any(times>1e-3):
            logging.warning('The values in the times array might be too large.'
                            'The units should be seconds.')

        if label is None:
            label = 'Ramsey_2nd'+self.msmt_suffix

        self.prepare_for_timedomain()
        if MC is None:
            MC = self.MC

        if cal_points:
            step = np.abs(times[-1]-times[-2])
            if no_cal_points == 6:
                sweep_points = np.concatenate(
                    [times, [times[-1]+step,  times[-1]+2*step,
                                 times[-1]+3*step, times[-1]+4*step,
                                 times[-1]+4*step, times[-1]+6*step]])
            elif no_cal_points == 4:
                sweep_points = np.concatenate(
                    [times, [times[-1]+step,  times[-1]+2*step,
                                 times[-1]+3*step, times[-1]+4*step]])
            elif no_cal_points == 2:
                sweep_points = np.concatenate(
                    [times, [times[-1]+step,  times[-1]+2*step]])
            else:
                sweep_points = times
        else:
            sweep_points = times

        Rams_2nd_swf = awg_swf.Ramsey_2nd_exc(
            pulse_pars=self.get_drive_pars(),
            pulse_pars_2nd=self.get_ef_drive_pars(),
            RO_pars=self.get_RO_pars(),
            artificial_detuning=artificial_detuning,
            cal_points=cal_points, n=n, upload=upload,
            no_cal_points=no_cal_points,
            last_ge_pulse=last_ge_pulse)
        MC.set_sweep_function(Rams_2nd_swf)
        MC.set_sweep_points(sweep_points)
        MC.set_detector_function(self.int_avg_det)
        if exp_metadata is None:
            exp_metadata = {}
        exp_metadata.update({'sweep_points_dict': {self.name: sweep_points},
                             'use_cal_points': cal_points,
                             'num_cal_points': no_cal_points,
                             'last_ge_pulse': last_ge_pulse,
                             'artificial_detuning': artificial_detuning})
        MC.run(label, exp_metadata=exp_metadata)

        if analyze:
            ma.MeasurementAnalysis(auto=True, close_fig=close_fig,
                                   qb_name=self.name)

    def measure_ramsey_2nd_exc_multiple_detunings(self, times=None,
                               artificial_detunings=None, label=None,
                               MC=None, analyze=True, close_fig=True,
                               cal_points=True, n=1, upload=True,
                               last_ge_pulse=True, no_cal_points=6,
                               exp_metadata=None):

        if times is None:
            raise ValueError("Unspecified times for measure_ramsey")
        if artificial_detunings is None:
            logging.warning('Artificial detunings were not given.')
        if np.any(np.asarray(np.abs(artificial_detunings))<1e3):
            logging.warning('The artificial detuning is too small. The units '
                            'should be Hz.')
        if np.any(times>1e-3):
            logging.warning('The values in the times array might be too large.'
                            'The units should be seconds.')

        self.prepare_for_timedomain()
        if MC is None:
            MC = self.MC

        if label is None:
            label = 'Ramsey_mult_det_2nd'+self.msmt_suffix

        if cal_points:
            len_art_det = len(artificial_detunings)
            step = np.abs(times[-1] - times[-len_art_det-1])
            if no_cal_points == 6:
                sweep_points = np.concatenate(
                    [times, [times[-1] + step, times[-1] + 2*step,
                             times[-1] + 3*step, times[-1] + 4*step,
                             times[-1] + 5*step, times[-1] + 6*step]])
            elif no_cal_points == 4:
                sweep_points = np.concatenate(
                    [times, [times[-1] + step, times[-1] + 2*step,
                             times[-1] + 3*step, times[-1] + 4*step]])
            elif no_cal_points == 2:
                sweep_points = np.concatenate(
                    [times, [times[-1] + step, times[-1] + 2*step]])
            else:
                sweep_points = times
        else:
            sweep_points = times

        Rams_2nd_swf = awg_swf.Ramsey_2nd_exc_multiple_detunings(
            pulse_pars=self.get_drive_pars(),
            pulse_pars_2nd=self.get_ef_drive_pars(),
            RO_pars=self.get_RO_pars(),
            artificial_detunings=artificial_detunings,
            cal_points=cal_points, n=n, upload=upload,
            no_cal_points=no_cal_points,
            last_ge_pulse=last_ge_pulse)
        MC.set_sweep_function(Rams_2nd_swf)
        MC.set_sweep_points(sweep_points)
        MC.set_detector_function(self.int_avg_det)
        if exp_metadata is None:
            exp_metadata = {}
        exp_metadata.update({'sweep_points_dict': {self.name: sweep_points},
                             'use_cal_points': cal_points,
                             'num_cal_points': no_cal_points,
                             'last_ge_pulse': last_ge_pulse,
                             'artificial_detunings': artificial_detunings})
        MC.run(label, exp_metadata=exp_metadata)

        if analyze:
            ma.MeasurementAnalysis(auto=True, close_fig=close_fig,
                                   qb_name=self.name)


    def measure_echo(self, times=None, MC=None, artificial_detuning=None,
                     upload=True, analyze=True, close_fig=True, cal_points=True,
                     label=None, exp_metadata=None):

        if times is None:
            raise ValueError("Unspecified times for measure_echo")

        # Define the measurement label
        if label == '':
            label = 'Echo' + self.msmt_suffix

        if cal_points:
            step = np.abs(times[-1]-times[-2])
            sweep_points = np.concatenate(
                [times, [times[-1]+step,  times[-1]+2*step,
                         times[-1]+3*step, times[-1]+4*step]])
        else:
            sweep_points = times

        self.prepare_for_timedomain()
        if MC is None:
            MC = self.MC

        Echo_swf = awg_swf.Echo(
            pulse_pars=self.get_drive_pars(), RO_pars=self.get_RO_pars(),
            artificial_detuning=artificial_detuning, upload=upload)
        MC.set_sweep_function(Echo_swf)
        MC.set_sweep_points(sweep_points)
        MC.set_detector_function(self.int_avg_det)
        if exp_metadata is None:
            exp_metadata = {}
        exp_metadata.update({'sweep_points_dict': {self.name: sweep_points},
                             'cal_points': cal_points,
                             'artificial_detuning': artificial_detuning})
        MC.run(label, exp_metadata=exp_metadata)

        if analyze:
            ma.MeasurementAnalysis(auto=True, close_fig=close_fig)

    def measure_allxy(self, double_points=True, MC=None, upload=True,
                      analyze=True, close_fig=True):
        self.prepare_for_timedomain()
        if MC is None:
            MC = self.MC

        MC.set_sweep_function(awg_swf.AllXY(
            pulse_pars=self.get_drive_pars(), RO_pars=self.get_RO_pars(),
            double_points=double_points, upload=upload))
        MC.set_detector_function(self.int_avg_det)
        MC.run('AllXY'+self.msmt_suffix)

        if analyze:
            ma.MeasurementAnalysis(auto=True, close_fig=close_fig)

    def measure_randomized_benchmarking(self, nr_cliffords=None, nr_seeds=50,
                                        thresholded=True, RO_pars=None,
                                        MC=None, close_fig=True,
                                        upload=False, analyze=True,
                                        gate_decomp='HZ', label=None,
                                        cal_points=False, run=True,
                                        interleaved_gate=None):
        '''
        Performs a randomized benchmarking experiment on 1 qubit.
        type(nr_cliffords) == array
        type(nr_seeds) == int
        '''

        if nr_cliffords is None:
            raise ValueError("Unspecified nr_cliffords.")

        self.prepare_for_timedomain()

        if MC is None:
            MC = self.MC

        if RO_pars is None:
            RO_pars = self.get_RO_pars()

        if label is None:
            if interleaved_gate is None:
                label = 'RB_{}_{}_seeds_{}_cliffords'.format(
                    gate_decomp, nr_seeds, nr_cliffords[-1]) + self.msmt_suffix
            else:
                label = 'IRB_{}_{}_{}_seeds_{}_cliffords'.format(
                    interleaved_gate, gate_decomp,
                    nr_seeds, nr_cliffords[-1]) \
                        + self.msmt_suffix

        if thresholded:
            if self.UHFQC.get('quex_thres_{}_level'.format(
                    self.RO_acq_weight_function_I())) == 0.0:
                raise ValueError('The threshold value is not set.')

        nr_seeds_arr = np.arange(nr_seeds)
        if cal_points:
            step = np.abs(nr_seeds_arr [-1] - nr_seeds_arr [-2])
            sweep_points1D = np.concatenate(
                [nr_seeds_arr,
                 [nr_seeds_arr[-1]+step, nr_seeds_arr[-1]+2*step,
                  nr_seeds_arr[-1]+3*step, nr_seeds_arr[-1]+4*step]])
        else:
            sweep_points1D = nr_seeds_arr

        RB_sweepfunction = awg_swf.Randomized_Benchmarking_one_length(
            pulse_pars=self.get_drive_pars(), RO_pars=RO_pars,
            cal_points=cal_points, gate_decomposition=gate_decomp,
            nr_cliffords_value=nr_cliffords[0], upload=False,
            interleaved_gate=interleaved_gate)

        RB_sweepfunction_2D = awg_swf.Randomized_Benchmarking_nr_cliffords(
            RB_sweepfunction=RB_sweepfunction, upload=upload)

        MC.set_sweep_function(RB_sweepfunction)
        MC.set_sweep_points(sweep_points1D)
        MC.set_sweep_function_2D(RB_sweepfunction_2D)
        MC.set_sweep_points_2D(nr_cliffords)

        if thresholded:
            MC.set_detector_function(self.dig_avg_det)
        else:
            MC.set_detector_function(self.int_avg_det)

        if run:
            MC.run(label, mode='2D')

        if analyze:
            # ma.TwoD_Analysis(label=label,
            #                  close_fig=close_fig,
            #                  qb_name=self.name,)
            ma.MeasurementAnalysis(auto=True, close_fig=close_fig,
                                   qb_name=self.name, TwoD=True)
        return MC

    def measure_transients(self, MC=None, levels=('g', 'e'), upload=True,
                           analyze=True, **kw):
        """
        If the resulting transients will be used to caclulate the optimal
        weight functions, then it is important that the UHFQC iavg_delay and
        wint_delay are calibrated such that the weights and traces are
        aligned: iavg_delay = 2*wint_delay.

        """
        assert not ('on' in levels or 'off' in levels), \
            "Naming levels 'on' and 'off' is now deprecated to ensure clear " \
            "denomination for 3 level readout. Please adapt your code:\n " \
            "'off' --> 'g'\n'on' --> 'e'\n'f' for 3d level detection "
        if MC is None:
            MC = self.MC
        name_extra = kw.get('name_extra', None)
        npoints = self.inp_avg_det.nr_samples

        # initialize instruments
        self.prepare_for_timedomain()

        for level in levels:
            if level not in ['g', 'e', 'f']:
                raise ValueError("Unrecognized case: {}. It should be 'g', 'e' "
                                 "or 'f'.".format(level))
            base_name = 'timetrace_{}'.format(level)
            name = base_name + "_" + name_extra if name_extra is not None else base_name

            # set sweep function and run measurement
            MC.set_sweep_function(awg_swf.SingleLevel(
                pulse_pars=self.get_drive_pars(),
                pulse_pars_2nd=self.get_ef_drive_pars(),
                RO_pars=self.get_RO_pars(),
                level=level,
                upload=upload))
            MC.set_sweep_points(np.linspace(0, npoints / 1.8e9, npoints, endpoint=False))
            MC.set_detector_function(self.inp_avg_det)
            MC.run(name=name + self.msmt_suffix)

            if analyze:
                ma.MeasurementAnalysis(auto=True, qb_name=self.name, **kw)


    def measure_readout_pulse_scope(self, delays, freqs, RO_separation=None,
                                    prep_pulses=None, comm_freq=225e6,
                                    analyze=True, label=None,
                                    close_fig=True, upload=True, verbose=False,
                                    cal_points=((-4, -3), (-2, -1)), MC=None):
        """
        From the documentation of the used sequence function:

        Prepares the AWGs for a readout pulse shape and timing measurement.

        The sequence consists of two readout pulses where the drive pulse start
        time is swept through the first readout pulse. Because the photons in
        the readout resonator induce an ac-Stark shift of the qubit frequency,
        we can determine the readout pulse shape by sweeping the drive frequency
        in an outer loop to determine the qubit frequency.

        Important: This sequence includes two readouts per segment. For this
        reason the calibration points are also duplicated.

        Args:
            delays: A list of delays between the start of the first readout pulse
                    and the center of the drive pulse.
            RO_separation: Separation between the starts of the two readout pulses.
                           If the comm_freq parameter is not None, the used value
                           is increased to satisfy the commensurability constraint.
            cal_points: True for default calibration points, False for no
                        calibration points or a list of two lists, containing
                        the indices of the calibration segments for the ground
                        and excited state.
            comm_freq: The readout pulse separation will be a multiple of
                       1/comm_freq
        """

        if delays is None:
            raise ValueError("Unspecified amplitudes for "
                             "measure_readout_pulse_scope")
        if label is None:
            label = 'Readout_pulse_scope' + self.msmt_suffix
        if MC is None:
            MC = self.MC
        if freqs is None:
            freqs = self.f_qubit() + np.linspace(-50e6, 50e6, 201)
        if RO_separation is None:
            RO_separation = np.abs(self.RO_acq_marker_delay())
            RO_separation += 2 * self.RO_pulse_length()
            RO_separation += np.max(delays)
            RO_separation += 200e-9  # for slack

        self.prepare_for_timedomain()
        MC.set_sweep_function(awg_swf.Readout_pulse_scope_swf(
            delays=delays,
            pulse_pars=self.get_drive_pars(),
            RO_pars=self.get_RO_pars(),
            RO_separation=RO_separation,
            cal_points=cal_points,
            prep_pulses=prep_pulses,
            comm_freq=comm_freq,
            verbose=verbose,
            upload=upload))
        MC.set_sweep_points(delays)
        MC.set_sweep_function_2D(swf.Offset_Sweep(
            mc_parameter_wrapper.wrap_par_to_swf(self.drive_LO.frequency),
            -self.f_pulse_mod(),
            parameter_name=self.name + ' drive frequency'))
        MC.set_sweep_points_2D(freqs)

        d = det.UHFQC_integrated_average_detector(
            self.UHFQC, self.AWG, nr_averages=self.RO_acq_averages(),
            channels=self.int_avg_det.channels,
            integration_length=self.RO_acq_integration_length(),
            values_per_point=2, values_per_point_suffex=['_probe', '_measure'])
        MC.set_detector_function(d)
        MC.run_2D(label)

        # Create a MeasurementAnalysis object for this measurement
        if analyze:
            ma.MeasurementAnalysis(TwoD=True, auto=True, close_fig=close_fig,
                                   qb_name=self.name)

    def measure_residual_readout_photons(
            self, delays_to_relax, ramsey_times, delay_buffer=0,
            cal_points=((-4, -3), (-2, -1)), verbose=False,
            artificial_detuning=None, analyze=True,
            label=None, close_fig=True, MC=None):
        """
        From the documentation of the used sequence function:

        The sequence consists of two readout pulses sandwitching two ramsey
        pulses inbetween. The delay between the first readout pulse and first
        ramsey pulse is swept, to measure the ac stark shift and dephasing
        from any residual photons.

        Important: This sequence includes two readouts per segment. For this
        reason the calibration points are also duplicated.

        Args:
            delays_to_relax: delay between the end of the first readout
                            pulse and the start of the first ramsey pulse.

            pulse_pars: Pulse dictionary for the ramsey pulse.
            RO_pars: Pulse dictionary for the readout pulse.
            ramsey_times: delays between ramsey pulses
            delay_buffer: delay between the start of the last ramsey pulse and
                          the start of the second readout pulse.
            cal_points: True for default calibration points, False for no
                        calibration points or a list of two lists,
                        containing the indices of the calibration
                        segments for the ground and excited state.
        """


        if label is None:
            label = 'residual_readout_photons' + self.msmt_suffix
        if MC is None:
            MC = self.MC
        # duplicate sweep points for the two preparation states
        ramsey_times = np.vstack((ramsey_times, ramsey_times)).\
                       reshape((-1,), order='F')

        self.prepare_for_timedomain()
        sf1 = awg_swf.readout_photons_in_resonator_swf(
            delay_to_relax=delays_to_relax[0],
            delay_buffer=delay_buffer,
            ramsey_times=ramsey_times,
            pulse_pars=self.get_drive_pars(),
            RO_pars=self.get_RO_pars(),
            cal_points=cal_points,
            verbose=verbose,
            artificial_detuning=artificial_detuning,
            upload=False)
        MC.set_sweep_function(sf1)
        MC.set_sweep_points(ramsey_times)
        sf2 = awg_swf.readout_photons_in_resonator_soft_swf(sf1)
        MC.set_sweep_function_2D(sf2)
        MC.set_sweep_points_2D(delays_to_relax)

        d = det.UHFQC_integrated_average_detector(
            self.UHFQC, self.AWG, nr_averages=self.RO_acq_averages(),
            channels=self.int_avg_det.channels,
            integration_length=self.RO_acq_integration_length(),
            values_per_point=2, values_per_point_suffex=['_test', '_measure'])
        MC.set_detector_function(d)
        MC.run_2D(label)
        self.artificial_detuning = artificial_detuning
        # Create a MeasurementAnalysis object for this measurement
        if analyze:
            kappa = list(map(lambda w:0.5*(self.RO_purcell_kappa() - np.real(
                np.sqrt(-16*self.RO_J_coupling()*self.RO_J_coupling() +
                        (self.RO_purcell_kappa()-2j*(np.abs(w-self.f_RO_purcell())))*
                        (self.RO_purcell_kappa()-2j*(np.abs(w-self.f_RO_purcell())))
                        ))),
                             [self.f_RO_resonator() - self.chi(),
                              self.f_RO_resonator() + self.chi()]))
            if not (self.T2_star_ef() == 0):
                T2star = self.T2_star_ef()
            else:
                if self.T2_star() == 0:
                   raise ValueError('T2star is not given.')
                else:
                    T2star = self.T2_star()
            tda.ReadoutROPhotonsAnalysis(t_start=None,
                  close_figs=close_fig, options_dict={
                      'f_qubit': self.f_qubit(),
                      'chi': self.chi(),
                      'kappa-effective': kappa,
                      'T2echo': T2star ,
                      'do_analysis': True,
                      'artif_detuning': self.artificial_detuning() },
                  do_fitting=True)

    def measure_multi_element_segment_timing(
            self, phases, ramsey_time=4e-6, nr_wait_elems=16,
            elem_type='interleaved', cal_points=((-4, -3), (-2, -1)),
            label=None, MC=None, upload=True, analyze=True, close_fig=True):

        if label is None:
            label = 'Multi_element_segment_timing' + self.msmt_suffix
        if MC is None:
            MC = self.MC

        self.prepare_for_timedomain()
        MC.set_sweep_function(awg_swf.MultiElemSegmentTimingSwf(
            phases=phases,
            qbn=self.name,
            op_dict=self.get_operation_dict(),
            ramsey_time=ramsey_time,
            nr_wait_elems=nr_wait_elems,
            elem_type=elem_type,
            cal_points=cal_points,
            upload=upload))
        MC.set_sweep_points(phases)
        d = det.UHFQC_integrated_average_detector(
            self.UHFQC, self.AWG, nr_averages=self.RO_acq_averages(),
            channels=self.int_avg_det.channels,
            integration_length=self.RO_acq_integration_length(),
            values_per_point=2, values_per_point_suffex=['_single_elem',
                                                         '_multi_elem'])
        MC.set_detector_function(d)

        metadata = dict(
            ramsey_time=ramsey_time,
            nr_wait_elems=nr_wait_elems,
            elem_type=elem_type,
            cal_points=cal_points
        )
        MC.run(label, exp_metadata=metadata)

        # Create a MeasurementAnalysis object for this measurement
        if analyze:
            ma.MeasurementAnalysis(auto=True, close_fig=close_fig,
                                   qb_name=self.name)

    def calibrate_drive_mixer_carrier_NN(self,MC=None, update=True,make_fig=True,
                                 trigger_sep=5e-6,
                                 amplitude=0.1,
                                 estimator='GRNN_neupy',
                                 n_meas=100,two_rounds=False,
                                 hyper_parameter_dict=None,**kwargs):
        '''
        Prospect function to handle simultaneous optimization of carrier and
        skewness calibration.
        By default used for mixer carrier suppression.
        The carrier suppression makes use of the measure_soft_static method in MC
        '''
        if hyper_parameter_dict is None:
            logging.warning('\n No hyperparameters passed to predictive mixer '
                            'calibration routine. Default values for the estimator'
                            'will be used!\n')
            hyper_parameter_dict = {'hidden_layers':[10],
                                    'learning_rate': 1e-3,
                                    'regularization_coefficient': 0.,
                                    'std_scaling':0.6,
                                    'learning_steps':5000,
                                    'cv_n_fold':5,
                                    'polynomial_dimension':2}
        if MC is None:
            MC = self.MC

        std_devs = kwargs.pop('std_devs',[0.2,0.2])
        c = kwargs.pop('second_round_std_scale',0.3)
        first_round_limits = kwargs.pop('first_round_limits',[-1.,0.5,-1.,0.5])

        ch_1_min =0.
        ch_2_min =0.
        if isinstance(std_devs,list) or isinstance(std_devs,np.ndarray):
            if(len(std_devs) != 2 ):
                logging.error('std_devs passed in kwargs of "calibrate_drive_'
                              'mixer_NN is of length: ',len(std_devs),
                              '. Requires length 2 instead.')
        detector = self.int_avg_det_spec

        for runs in range(2+int(two_rounds)):
            self.prepare_for_mixer_calibration(suppress='drive LO')
            cal_elts.mixer_calibration_sequence(
                    trigger_sep, 0, RO_pars=self.get_RO_pars(),
                    pulse_I_channel=self.pulse_I_channel(),
                    pulse_Q_channel=self.pulse_Q_channel())
            if runs==0:
                ch1_low = first_round_limits[0]
                ch1_high = first_round_limits[1]
                ch2_low = first_round_limits[2]
                ch2_high = first_round_limits[3]
                data_points = int(np.floor(0.5*n_meas))
                meas_grid = np.array([(ch1_high-ch1_low)*np.random.rand(data_points)+ch1_low,
                                      (ch2_high-ch2_low)*np.random.rand(data_points)+ch2_low])
                est = estimator
            elif runs==1:
                meas_grid = np.array([ch_1_min+np.random.normal(0.0,std_devs[0],n_meas),
                                      ch_2_min+np.random.normal(0.0,std_devs[1],n_meas)])
                est = estimator
            else:
                meas_grid = np.array([ch_1_min+np.random.normal(0.0,c*std_devs[0],n_meas),
                                      ch_2_min+np.random.normal(0.0,c*std_devs[1],n_meas)])
                est = estimator

            chI_par = self.AWG.parameters['{}_offset'.format(self.pulse_I_channel())]
            chQ_par = self.AWG.parameters['{}_offset'.format(self.pulse_Q_channel())]
            S = [chI_par, chQ_par]
            MC.set_sweep_functions(S)
            MC.set_sweep_points(meas_grid.T)
            MC.set_detector_function(det.IndexDetector(detector, 0))

            self.AWG.start()
            MC.run(name='drive_carrier_calibration' + self.msmt_suffix)
            self.AWG.stop()
            a = ma.OptimizationAnalysisNN(label='drive_carrier_calibration',
                                          meas_grid=meas_grid.T,
                                          estimator=est,
                                          hyper_parameter_dict=hyper_parameter_dict,
                                          round=runs, make_fig=make_fig)
            ch_1_min = a.optimization_result[0]
            ch_2_min = a.optimization_result[1]

        if update:
            self.pulse_I_offset(ch_1_min)
            self.pulse_Q_offset(ch_2_min)
        return ch_1_min,ch_2_min,a


    def calibrate_drive_mixer_carrier(self, MC=None, update=True, x0=(0., 0.),
                                      initial_stepsize=0.01, trigger_sep=5e-6):
        if MC is None:
            MC = self.MC
        self.prepare_for_mixer_calibration(suppress='drive LO')
        cal_elts.mixer_calibration_sequence(
            trigger_sep, 0, RO_pars=self.get_RO_pars(),
            pulse_I_channel=self.pulse_I_channel(),
            pulse_Q_channel=self.pulse_Q_channel())
        detector = self.int_avg_det_spec
        ad_func_pars = {'adaptive_function': opti.nelder_mead,
                        'x0': x0,
                        'initial_step': [initial_stepsize, initial_stepsize],
                        'no_improv_break': 15,
                        'minimize': True,
                        'maxiter': 500}
        chI_par = self.AWG.parameters['{}_offset'.format(
            self.pulse_I_channel())]
        chQ_par = self.AWG.parameters['{}_offset'.format(
            self.pulse_Q_channel())]
        MC.set_sweep_functions([chI_par, chQ_par])
        MC.set_detector_function(det.IndexDetector(detector, 0))
        MC.set_adaptive_function_parameters(ad_func_pars)
        self.AWG.start()
        MC.run(name='drive_carrier_calibration' + self.msmt_suffix,
               mode='adaptive')
        a = ma.OptimizationAnalysis(label='drive_carrier_calibration')
        # v2 creates a pretty picture of the optimizations
        ma.OptimizationAnalysis_v2(label='drive_carrier_calibration')

        ch_1_min = a.optimization_result[0][0]
        ch_2_min = a.optimization_result[0][1]
        if update:
            self.pulse_I_offset(ch_1_min)
            self.pulse_Q_offset(ch_2_min)
        return ch_1_min, ch_2_min

    def calibrate_readout_mixer_skewness(self, dc_if=50e6, MC=None, update=True,
                                         trigger_sep=5e-6,
                                         initial_stepsize=(0.15, 10)):
        initial_stepsize = list(initial_stepsize)
        if MC is None:
            MC = self.MC
        self.prepare_for_mixer_calibration('readout sideband', dc_if=dc_if)
        detector = det.UHFQC_readout_mixer_skewness_det(
            self.UHFQC, None, [self.RO_acq_weight_function_I(),
                                   self.RO_acq_weight_function_Q()],
            self.ro_alpha, self.ro_phi_skew, self.f_RO_mod(), self.RO_amp(),
            self.RO_pulse_length(), self.RO_acq_averages(), verbose=False)
        ad_func_pars = {'adaptive_function': opti.nelder_mead,
                        'x0': [self.ro_alpha(), self.ro_phi_skew()],
                        'initial_step': initial_stepsize,
                        'no_improv_break': 12,
                        'minimize': True,
                        'maxiter': 500}
        MC.set_sweep_functions([self.ro_alpha, self.ro_phi_skew])
        MC.set_detector_function(det.IndexDetector(detector, 0))
        MC.set_adaptive_function_parameters(ad_func_pars)
        cal_elts.mixer_calibration_sequence(
            trigger_sep, 0, RO_pars=self.get_RO_pars())
        self.AWG.start()
        MC.run(name='readout_skewness_calibration' + self.msmt_suffix,
               mode='adaptive')
        self.AWG.stop()
        a = ma.OptimizationAnalysis(label='readout_skewness_calibration')
        # v2 creates a pretty picture of the optimizations
        ma.OptimizationAnalysis_v2(label='readout_skewness_calibration')

        # phi and alpha are the coefficients that go in the predistortion matrix
        ro_alpha = a.optimization_result[0][0]
        ro_phi = a.optimization_result[0][1]
        if update:
            self.ro_alpha(ro_alpha)
            self.ro_phi_skew(ro_phi)
        return ro_alpha, ro_phi

    def measure_drive_mixer_spectrum(self, if_freqs, MC=None, amplitude=0.1,
                                     trigger_sep=5e-6):
        if MC is None:
            MC = self.MC
        self.prepare_for_mixer_calibration('drive LO')
        cal_elts.mixer_calibration_sequence(
            trigger_sep, amplitude,
            trigger_channel=None,
            RO_pars=self.get_RO_pars(),
            pulse_I_channel=self.pulse_I_channel(),
            pulse_Q_channel=self.pulse_Q_channel(),
            f_pulse_mod=self.f_pulse_mod(),
            phi_skew=self.phi_skew(), alpha=self.alpha()
        )
        DC_LO_freqs = (if_freqs*trigger_sep).astype(np.int)/trigger_sep + \
                      self.drive_LO.frequency() - self.f_RO_mod()
        MC.set_sweep_function(self.readout_DC_LO.frequency)
        MC.set_sweep_points(DC_LO_freqs)
        MC.set_detector_function(self.int_avg_det_spec)
        self.AWG.start()
        MC.run('mw_uc_spectrum' + self.msmt_suffix)
        a = ma.MeasurementAnalysis(plot_args=dict(log=True, marker=''))

        return a


    def calibrate_drive_mixer_NN(self,if_freqs, MC=None,
                                                amplitude=0.5,
                                                update=True,
                                                make_fig=True,
                                                meas_grid=None,
                                                n_meas=150,
                                                trigger_sep=4e-6,
                                                two_rounds=False,
                                                estimator='GRNN_neupy',
                                                **kwargs):
        '''
        Running a complete drive mixer calibration with spectrum measurements before
        and after calibration. Evaluating then the calibration performance by plotting
        the dB values of Power ratio between before and after spectrum.
        For detailed info inspect implementations of the below used methods.
        '''


        self.RO_acq_integration_length(0.5e-6)
        print('RO_acq_int_len set to: ',self.RO_acq_integration_length())
        ma1 = self.measure_drive_mixer_spectrum(if_freqs,MC=MC,
                                                amplitude=amplitude,
                                                trigger_sep=trigger_sep)
        self.RO_acq_integration_length(2e-6)
        print('RO_acq_int_len set to: ',self.RO_acq_integration_length())
        self.calibrate_drive_mixer_carrier_NN(MC=MC, update=update,estimator=estimator,
                                              trigger_sep=trigger_sep)
        self.calibrate_drive_mixer_skewness_NN(MC=MC, update=update,estimator=estimator,
                                               amplitude=amplitude, trigger_sep=trigger_sep,
                                               initial_stepsize=None)
        self.RO_acq_integration_length(0.5e-6)
        print('RO_acq_int_len set to: ',self.RO_acq_integration_length())
        ma2 = self.measure_drive_mixer_spectrum(if_freqs,MC=MC,
                                                amplitude=amplitude,
                                                trigger_sep=trigger_sep)
        left_sb_f = self.drive_LO.frequency()+self.f_pulse_mod()-self.f_RO_mod()
        lo_f = self.drive_LO.frequency()-self.f_RO_mod()
        right_sb_f = self.drive_LO.frequency()-self.f_pulse_mod()-self.f_RO_mod()
        ma.Mixer_calibration_evaluation(ma1,ma2,voltage_peaks=[left_sb_f,lo_f,right_sb_f],
                                        make_fig=make_fig)

        return ma1,ma2

    def calibrate_drive_mixer_skewness_NN(self, MC=None, update=True,make_fig=True,
                                          meas_grid=None,n_meas=100,
                                          amplitude=0.1,trigger_sep=5e-6,
                                          two_rounds=False,
                                          estimator='GRNN_neupy',
                                          hyper_parameter_dict=None,
                                          first_round_limits=[0.6, 1.2, -50, 35],
                                          **kwargs):
        if not len(first_round_limits)==4:
            logging.error('--Input variable <first_round_limits> in function call '
                          '<calibrate_drive_mixer_skewness_NN> needs to be a list '
                          'or 1D array of length 4.\n'
                          'found length',len(first_round_limits),' object instead!--')

        if hyper_parameter_dict is None:
            logging.warning('\n No hyperparameters passed to predictive mixer '
                            'calibration routine. Default values for the estimator'
                            'will be used!\n')
            hyper_parameter_dict={'hidden_layers':[10],
                                 'learning_rate': 1e-3,
                                 'regularization_coefficient': 0.,
                                 'std_scaling':0.6,
                                 'learning_steps':5000,
                                 'cv_n_fold':5,
                                 'polynomial_dimension':2}
        if MC is None:
            MC = self.MC

        std_devs = kwargs.get('std_devs',[0.3,10.])
        c = kwargs.pop('second_round_std_scale',0.4)
        #Could make sample size variable (maxiter) for better adapting)
        if isinstance(std_devs,list) or isinstance(std_devs,np.ndarray):
            if(len(std_devs) != 2 ):
                logging.error('std_devs passed in kwargs of "calibrate_drive_'
                              'mixer_NN is of length: ',len(std_devs),
                              '. Requires length 2 instead.')
        detector = self.int_avg_det
        alpha_ = self.alpha()
        phi_ = self.phi_skew()

        for runs in range(2+int(two_rounds)):
            self.prepare_for_mixer_calibration(suppress='drive sideband')
            if runs == 0:
                alpha_low = first_round_limits[0]
                alpha_high = first_round_limits[1]
                phi_low = first_round_limits[2]
                phi_high = first_round_limits[3]
                data_points = int(np.floor(0.5*n_meas))
                meas_grid = np.array([(alpha_high-alpha_low)*np.random.rand(data_points)+alpha_low,
                                      (phi_high-phi_low)*np.random.rand(data_points)+phi_low])
                est = estimator
            elif runs == 1:
                data_points = n_meas
                meas_grid = np.array([np.random.normal(alpha_,std_devs[0],data_points),
                                      np.random.normal(phi_,std_devs[1],data_points)])
                est = estimator
            else:
                data_points = n_meas
                meas_grid = np.array([np.random.normal(alpha_,c*std_devs[0],data_points),
                                      np.random.normal(phi_,c*std_devs[1],data_points)])
                est = estimator

            s1 = awg_swf.mixer_skewness_calibration_swf(
                pulseIch=self.pulse_I_channel(),
                pulseQch=self.pulse_Q_channel(),
                alpha=meas_grid[0],
                phi_skew=meas_grid[1],
                f_mod=self.f_pulse_mod(),
                RO_trigger_channel=None,
                RO_pars=self.get_RO_pars(),
                amplitude=amplitude,
                RO_trigger_separation=trigger_sep,
                verbose=False,
                data_points=data_points,
                upload=True)
            s2 = awg_swf.arbitrary_variable_swf()
            MC.set_sweep_functions([s1, s2])
            MC.set_sweep_points(meas_grid.T)
            MC.set_detector_function(detector)
            MC.run(name='drive_skewness_calibration' + self.msmt_suffix)

            a = ma.OptimizationAnalysisNN(label='drive_skewness_calibration',
                                      hyper_parameter_dict=hyper_parameter_dict,
                                      meas_grid=meas_grid.T,
                                      estimator=est,
                                      two_rounds = two_rounds,
                                      round=runs,make_fig=make_fig)

            alpha_ = a.optimization_result[0]
            phi_ = a.optimization_result[1]
        # phi and alpha are the coefficients that go in the predistortion matrix
            if update:
                self.alpha(alpha_)
                self.phi_skew(phi_)

        return alpha_,phi_,a


    def calibrate_drive_mixer_skewness(self, MC=None, update=True,
                                       amplitude=0.1, trigger_sep=5e-6,
                                       initial_stepsize=None):
        if initial_stepsize is None:
            initial_stepsize = [0.15, 10]
        if MC is None:
            MC = self.MC
        self.prepare_for_mixer_calibration(suppress='drive sideband')
        detector = det.UHFQC_mixer_skewness_det(
            self.UHFQC, qc.station, [self.RO_acq_weight_function_I(),
                                     self.RO_acq_weight_function_Q()],
            self.pulse_I_channel(), self.pulse_Q_channel(),
            self.alpha, self.phi_skew, self.f_pulse_mod(),
            self.RO_acq_marker_channel(),
            self.get_RO_pars(),
            amplitude=amplitude, nr_averages=self.RO_acq_averages(),
            RO_trigger_separation=trigger_sep, verbose=False)
        # detector = det.UHFQC_readout_mixer_skewness_det(
        #     self.UHFQC, qc.station, [self.RO_acq_weight_function_I(),
        #                              self.RO_acq_weight_function_Q()],
        #     self.ro_alpha, self.ro_phi_skew, self.f_RO_mod(),
        #     self.RO_acq_marker_channel(),
        #     nr_averages=self.RO_acq_averages(),
        #     RO_pulse_length=self.RO_pulse_length(),
        #     verbose=False)
        ad_func_pars = {'adaptive_function': opti.nelder_mead,
                        'x0': [self.alpha(), self.phi_skew()],
                        'initial_step': initial_stepsize,
                        'no_improv_break': 12,
                        'minimize': True,
                        'maxiter': 500}
        MC.set_sweep_functions([self.alpha, self.phi_skew])
        MC.set_detector_function(det.IndexDetector(detector, 0))
        MC.set_adaptive_function_parameters(ad_func_pars)
        MC.run(name='drive_skewness_calibration' + self.msmt_suffix,
               mode='adaptive')
        a = ma.OptimizationAnalysis(label='drive_skewness_calibration')
        # v2 creates a pretty picture of the optimizations
        ma.OptimizationAnalysis_v2(label='drive_skewness_calibration')

        # phi and alpha are the coefficients that go in the predistortion matrix
        alpha = a.optimization_result[0][0]
        phi = a.optimization_result[0][1]
        if update:
            self.alpha(alpha)
            self.phi_skew(phi)
        return alpha, phi

    def measure_readout_mixer_spectrum(self, if_freqs, dc_if=50e6, MC=None,
                                       amplitude=0.1, trigger_sep=5e-6):
        if MC is None:
            MC = self.MC
        self.prepare_for_mixer_calibration('readout LO', dc_if=dc_if)
        cal_elts.mixer_calibration_sequence(
            trigger_sep, 0, self.RO_acq_marker_channel())
        DC_LO_freqs = if_freqs + self.readout_UC_LO.frequency() - dc_if
        MC.set_sweep_function(self.readout_DC_LO.frequency)
        MC.set_sweep_points(DC_LO_freqs)
        MC.set_detector_function(self.int_avg_det_spec)
        self.AWG.start()
        MC.run('ro_uc_spectrum' + self.msmt_suffix)
        ma.MeasurementAnalysis(plot_args=dict(log=True, marker=''))

    def find_optimized_weights(self, MC=None, update=True, measure=True,
                               qutrit=False, **kw):
        # FIXME: Make a proper analysis class for this (Ants, 04.12.2017)
        # I agree (Christian, 07.11.2018 -- around 1 year later)

        levels = ('g', 'e', 'f') if qutrit else ('g', 'e')
        if measure:
            self.measure_transients(MC, analyze=True, levels=levels, **kw)

        # create label, measurement analysis and data for each level
        if kw.get("name_extra", False):
            labels = {l: 'timetrace_{}_'.format(l) + kw.get('name_extra')
                         + "_{}".format(self.name) for l in levels}
        else:
            labels = {l: 'timetrace_{}'.format(l)
                         + "_{}".format(self.name) for l in levels}
        m_a = {l: ma.MeasurementAnalysis(label=labels[l]) for l in levels}
        iq_traces = {l: m_a[l].measured_values[0]
                        + 1j * m_a[l].measured_values[1] for l in levels}
        if update:
            # FIXME: could merge qutrit and non qutrit although normalization is not
            #  the same but would be a good thing to do. First test if qutrit works
            #  well. idem in plot
            if qutrit:
                logging.info("Starting Qutrit weight optimization")
                basis = [iq_traces[l] - iq_traces['g'] for l in levels[1:]]
                ortho_basis = math.gram_schmidt(np.array(basis).transpose())
                ortho_basis = ortho_basis.transpose() # obtain basis vect as rows
                self.ro_acq_weight_func_I(ortho_basis[0].real)
                self.ro_acq_weight_func_Q(ortho_basis[0].imag)
                self.ro_acq_weight_2nd_integr_I(ortho_basis[1].real)
                self.ro_acq_weight_2nd_integr_Q(ortho_basis[1].imag)
            else:
                wre = np.real(iq_traces['e'] - iq_traces['g'])
                wim = np.imag(iq_traces['e'] - iq_traces['g'])
                k = max(np.max(np.abs(wre)), np.max(np.abs(wim)))
                wre /= k
                wim /= k
                self.ro_acq_weight_func_I(wre)
                self.ro_acq_weight_func_Q(wim)
        if kw.get('plot', True):
            # TODO: Nathan: plot amplitude instead of I, Q ?
            npoints = len(m_a['g'].sweep_points)
            plot_ylabels = dict(g='d.c. voltage,\nNo pulse (V)',
                                e='d.c. voltage,\nPi_ge pulse (V)',
                                f='d.c. voltage,\nPi_gf pulse (V)')
            tbase = np.linspace(0, npoints/1.8e9, npoints, endpoint=False)
            modulation = np.exp(2j * np.pi * self.f_RO_mod() * tbase)
            fig, ax = plt.subplots(len(levels) + 1, figsize=(20,20))
            plt.title('optimized weights ' + self.name +
                      "".join('\n' + m_a[l].timestamp_string for  l in levels))
            for i, l in enumerate(levels):
                ax[i].plot(tbase / 1e-9, np.real(iq_traces[l] * modulation), '-',
                         label='I_' + l)
                ax[i].plot(tbase / 1e-9, np.imag(iq_traces[l] * modulation), '-',
                         label='Q_' + l)
                ax[i].set_ylabel(plot_ylabels[l])
                ax[i].set_xlim(0, kw.get('tmax', 300))
                ax[i].legend(loc='upper right')
            if qutrit:
                for i, vect in enumerate(ortho_basis):
                    ax[-1].plot(tbase / 1e-9, np.real(vect * modulation), '-',
                                label='I_' + str(i))
                    ax[-1].plot(tbase / 1e-9, np.imag(vect * modulation), '-',
                                label='Q_' + str(i))
            else:
                ax[-1].plot(tbase / 1e-9,
                            np.real((iq_traces['e'] - iq_traces['g']) * modulation), '-',
                            label='I')
                ax[-1].plot(tbase / 1e-9,
                            np.imag((iq_traces['e'] - iq_traces['g']) * modulation), '-',
                            label='Q')
            ax[-1].set_ylabel('d.c. voltage\ndifference (V)')
            ax[-1].set_xlim(0, kw.get('tmax', 300))
            ax[-1].legend(loc='upper right')
            ax[-1].set_xlabel('Time (ns)')
            m_a['g'].save_fig(plt.gcf(), 'timetraces', xlabel='time',
                           ylabel='voltage')
            plt.tight_layout()
            plt.close()

    def find_ssro_fidelity(self, nreps=1, MC=None, analyze=True, close_fig=True,
                           no_fits=False, upload=True, preselection_pulse=True,
                           thresholded=False, RO_comm=3/225e6, RO_slack=150e-9,
                           RO_shots=50000, qutrit=False):
        """
        Conduct an off-on measurement on the qubit recording single-shot
        results and determine the single shot readout fidelity.

        Calculates the assignment fidelity `F_a` which is the average
        probability of correctly guessing the state that was prepared. If
        `no_fits` is `False` also finds the discrimination fidelity F_d, that
        takes into account the probability of an bit flip after state
        preparation, by fitting double gaussians to both |0> prepared and |1>
        prepared datasets.

        Args:
            reps: Number of repetitions. If greater than 1, a 2D sweep will be
                  made with the second sweep function a NoneSweep with number of
                  sweep points equal to reps. Default 1.
            MC: MeasurementControl object to use for the measurement. Defaults
                to `self.MC`.
            analyze: Boolean flag, whether to analyse the measurement results.
                     Default `True`.
            close_fig: Boolean flag to close the matplotlib's figure. If
                       `False`, then the plots can be viewed with `plt.show()`
                       Default `True`.
            no_fits: Boolean flag to disable finding the discrimination
                     fidelity. Default `False`.
            preselection_pulse: Whether to do an additional readout pulse
                                before state preparation. Default `True`.
            qutrit: SSRO for 3 levels readout
        Returns:
            If `no_fits` is `False` returns assigment fidelity, discrimination
            fidelity and SNR = 2 |mu00 - mu11| / (sigma00 + sigma11). Else
            returns just assignment fidelity.
        """

        if MC is None:
            MC = self.MC

        label = 'SSRO_fidelity'
        if thresholded:
            label += '_thresh'

        prev_shots = self.RO_acq_shots()
        self.RO_acq_shots(RO_shots)
        if preselection_pulse:
            self.RO_acq_shots(4*(self.RO_acq_shots()//4))
        else:
            self.RO_acq_shots(2*(self.RO_acq_shots()//2))

        self.prepare_for_timedomain()

        RO_spacing = self.UHFQC.quex_wint_delay()*2/1.8e9
        RO_spacing += self.RO_acq_integration_length()
        RO_spacing += RO_slack # for slack
        RO_spacing = np.ceil(RO_spacing/RO_comm)*RO_comm


        if thresholded:
            MC.set_detector_function(self.dig_log_det)
        else:
            MC.set_detector_function(self.int_log_det)
        prev_avg = MC.soft_avg()
        MC.soft_avg(1)

        mode = '1D'
        if nreps > 1:
            label += '_nreps{}'.format(nreps)
            MC.set_sweep_function_2D(swf.None_Sweep())
            MC.set_sweep_points_2D(np.arange(nreps))
            mode = '2D'

        if qutrit:
            # TODO Nathan: could try and merge this with following to avoid logical
            #  branching but would require to create a n_qubit_3_levels readout
            #  sweepfunction.
            levels = ('g', 'e', 'f')
            assert thresholded is False, \
                "Thresholding cannot work for 3-Level SSRO. Please set thresholded to " \
                "False."
            for level in levels:
                MC.set_sweep_function(awg_swf.SingleLevel(
                    pulse_pars=self.get_drive_pars(),
                    pulse_pars_2nd=self.get_ef_drive_pars(),
                    RO_pars=self.get_RO_pars(),
                    level=level,
                    upload=upload,
                    preselection=preselection_pulse))
                spoints = np.arange(self.RO_acq_shots())
                if preselection_pulse:
                    spoints //= 2
                MC.set_sweep_points(np.arange(self.RO_acq_shots()))
                MC.run(name=label + '_{}'.format(level) + self.msmt_suffix,
                       mode=mode)
                pass
        else:
            MC.set_sweep_function(awg_swf2.n_qubit_off_on(
                pulse_pars_list=[self.get_drive_pars()],
                RO_pars=self.get_RO_pars(),
                upload=upload,
                preselection=preselection_pulse,
                RO_spacing=RO_spacing))
            spoints = np.arange(self.RO_acq_shots())
            if preselection_pulse:
                spoints //= 2
            MC.set_sweep_points(np.arange(self.RO_acq_shots()))
            MC.run(name=label+self.msmt_suffix, mode=mode)

        MC.soft_avg(prev_avg)
        self.RO_acq_shots(prev_shots)

        if analyze:
            if qutrit:
                # TODO Nathan: could try and merge this with no qutrit to avoid logical
                #  branching
                options = dict(classif_method='gmm')
                labels = ['SSRO_fidelity_{}'.format(l) for l in levels]
                ssqtro = Singleshot_Readout_Analysis_Qutrit(label=labels,
                                                            options_dict=options)
                return ssqtro.proc_data_dict['fidelity_mtx'],  \
                       ssqtro.proc_data_dict.get('classifier_params', None)

            else:
                rotate = self.ro_acq_weight_type() in {'SSB', 'DSB'}
                if thresholded:
                    channels = self.dig_log_det.value_names
                else:
                    channels = self.int_log_det.value_names
                if preselection_pulse:
                    nr_samples = 4
                    sample_0 = 0
                    sample_1 = 2
                else:
                    nr_samples = 2
                    sample_0 = 0
                    sample_1 = 1
                ana = ma.SSRO_Analysis(auto=True, close_fig=close_fig,
                                       qb_name=self.name,
                                       rotate=rotate, no_fits=no_fits,
                                       channels=channels, nr_samples=nr_samples,
                                       sample_0=sample_0, sample_1=sample_1,
                                       preselection=preselection_pulse)
                if not no_fits:
                    return ana.F_a, ana.F_d, ana.SNR
                else:
                    return ana.F_a

    def find_readout_angle(self, MC=None, upload=True, close_fig=True, update=True, nreps=10):
        """
        Finds the optimal angle on the IQ plane for readout (optimal phase for
        the boxcar integration weights)
        If the Q wint channel is set to `None`, sets it to the next channel
        after I.

        Args:
            MC: MeasurementControl object to use. Default `None`.
            upload: Whether to update the AWG sequence. Default `True`.
            close_fig: Wheter to close the figures in measurement analysis.
                       Default `True`.
            update: Whether to update the integration weights and the  Default `True`.
            nreps: Default 10.
        """
        if MC is None:
            MC = self.MC

        label = 'RO_theta'
        if self.RO_acq_weight_function_Q() is None:
            self.RO_acq_weight_function_Q(
                (self.RO_acq_weight_function_I() + 1) % 9)
        self.set_readout_weights(type='SSB')
        prev_shots = self.RO_acq_shots()
        self.RO_acq_shots(2*(self.RO_acq_shots()//2))
        self.prepare_for_timedomain()
        MC.set_sweep_function(awg_swf.SingleLevel(
            pulse_pars=self.get_drive_pars(),
            RO_pars=self.get_RO_pars(),
            upload=upload,
            preselection=False))
        spoints = np.arange(self.RO_acq_shots())
        MC.set_sweep_points(np.arange(self.RO_acq_shots()))
        MC.set_detector_function(self.int_log_det)
        prev_avg = MC.soft_avg()
        MC.soft_avg(1)

        mode = '1D'
        if nreps > 1:
            MC.set_sweep_function_2D(swf.None_Sweep())
            MC.set_sweep_points_2D(np.arange(nreps))
            mode = '2D'

        MC.run(name=label+self.msmt_suffix, mode=mode)

        MC.soft_avg(prev_avg)
        self.RO_acq_shots(prev_shots)

        rotate = self.RO_acq_weight_function_Q() is not None
        channels = self.int_log_det.value_names
        ana = ma.SSRO_Analysis(auto=True, close_fig=close_fig,
                               rotate=rotate, no_fits=True,
                               channels=channels,
                               preselection=False)
        if update:
            self.RO_IQ_angle(self.RO_IQ_angle() + ana.theta)
        return ana.theta

    def measure_dynamic_phase(self,
                              flux_pulse_length=None, flux_pulse_amp=None,
                              flux_pulse_delay=None, flux_pulse_channel=None,
                              thetas=None, X90_separation=None,
                              MC=None, label=None, analyze=True):

        if flux_pulse_amp is None:
            raise ValueError('Unspecified flux_pulse_amp.')
        if flux_pulse_length is None:
            raise ValueError('Unspecified flux_pulse_length.')
        if thetas is None:
            raise ValueError('Unspecified thetas array.')

        if MC is None:
            MC = self.MC

        if flux_pulse_channel is not None:
            flux_pulse_channel_backup = self.flux_pulse_channel()
            self.flux_pulse_channel(flux_pulse_channel)
        if flux_pulse_delay is not None:
            flux_pulse_delay_backup = self.flux_pulse_delay()
            self.flux_pulse_delay(flux_pulse_delay)

        if label is None:
            label = 'Dynamic_phase_measurement_{}_{}_filter'.format(
                self.name, self.flux_pulse_channel())

        self.prepare_for_timedomain()

        flux_pulse_amp_backup = self.flux_pulse_amp()
        flux_pulse_length_backup = self.flux_pulse_length()
        self.flux_pulse_length(flux_pulse_length)

        if X90_separation is None:
            X90_separation = 2*self.flux_pulse_delay() + self.flux_pulse_length()

        ampls = np.array([0, flux_pulse_amp])

        s1 = awg_swf.Ramsey_interleaved_fluxpulse_sweep(
            self, X90_separation=X90_separation,
            upload=False)

        s2 = awg_swf.Ramsey_fluxpulse_ampl_sweep(self, s1)

        MC.soft_avg(1)
        MC.set_sweep_function(s1)
        MC.set_sweep_points(thetas)
        MC.set_sweep_function_2D(s2)
        MC.set_sweep_points_2D(ampls)
        MC.set_detector_function(self.int_avg_det)
        MC.run_2D(name=label)

        if analyze:
            MA = ma.TwoD_Analysis(label=label, qb_name=self.name)

        self.flux_pulse_length(flux_pulse_length_backup)
        self.flux_pulse_amp(flux_pulse_amp_backup)
        if flux_pulse_channel is not None:
            self.flux_pulse_channel(flux_pulse_channel_backup)
        if flux_pulse_delay is not None:
            self.flux_pulse_delay(flux_pulse_delay_backup)

        return MA

    def measure_flux_detuning(self, flux_params=None, n=1, ramsey_times=None,
                              artificial_detuning=0, MC=None,
                              analyze=True, close_fig=True, upload=True,
                              fluxing_channels=[]):
        """
        DCL code. Instead use qb.calibrate_flux_pulse_frequency()

        Sweep over flux pulse amplitudes; for each, perform a Ramsey to get the
        detuning from qubit parking position.

        :param flux_amps: flux pulse amplitudes (V)
        :param n: #ofPulses
        :param MC: Measurement Control object
        :param analyze: do you want to analyze your data?
        :param close_fig: Close figure?
        :param upload: Don't know
        :return: Detuning of qubit freq from parking position with the applied
        flux pulse amplitude.
        """
        if flux_params is None:
            raise ValueError("Unspecified flux amplitudes "
                             "for measure_flux_detuning")
        if ramsey_times is None:
            raise ValueError("Unspecified Ramsey times "
                             "for measure_flux_detuning")

        if MC is None:
            MC = self.MC

        self.prepare_for_timedomain()

        flux_det_sweep = awg_swf.awg_seq_swf(fsqs.Ram_Z_seq,
              awg_seq_func_kwargs={'operation_dict': self.get_operation_dict(),
                                   'q0': self,
                                   'operation_name': 'flux_detuning',
                                   'times': ramsey_times,
                                   'artificial_detuning': artificial_detuning,
                                   'distortion_dict': self.dist_dict()},
              fluxing_channels=fluxing_channels,
              parameter_name='times')


        MC.set_sweep_function(ram_Z_sweep)
        MC.set_detector_function(self.int_avg_det)
        MC.run('Flux_Detuning'+label+self.msmt_suffix)

        if analyze:
            ma.MeasurementAnalysis(auto=True, close_fig=close_fig)

        """------------------
        #Soft sweep over flux amplitudes using
        awg_swf.awg_seq_swf(fsqs.single_pulse_seq)
        pulse_pars = {'pulse_type': 'SquarePulse',
                      'pulse_delay': .1e-6,
                      'channel': 'ch3',
                      'amplitude': 0.5,
                      'length': .1e-6,
                      'dead_time_length': 10e-6}
        square_pulse_seq=fsqs.single_pulse_seq(comp_pulse=False,return_seq=True)

        awg_square_sweep_fcn=awg_swf.awg_seq_swf(
            square_pulse_seq,
            unit='V',
            awg_seq_func_kwargs={'comp_pulse': False,
                                 'q0': self.qubit.name,
                                 'cal_points':self.cal_points,
                                 'distortion_dict': self.dist_dict,
                                 'upload': True})
        MC.set_sweep_function(awg_square_sweep_fcn)
        --------------------
        #Set the sweep points=sweep over flux amplitudes
        MC.set_sweep_points(flux_params['Amplitudes'])

        #Use the composite_detector_function
        flux_detuning_det=cdet.Flux_Detuning(
            flux_params,
            ramsey_times,
            artificial_detuning,
            self,
            self.AWG,
            MC,
            upload=upload,
            pulse_pars=self.get_drive_pars(),
            RO_pars=self.get_RO_pars())
        MC.set_detector_function(flux_detuning_det)

        MC.run('Flux_Detuning-n{}'.format(n) + self.msmt_suffix)

        #if analyze=True, instantiate a MeasurementAnalysis object,
        #which will contain the Flux_Detuning_Analysis class, that
        #will analyze the data and produce nice plots.
        if analyze:
            ma.MeasurementAnalysis(auto=True, close_fig=close_fig)"""

    def find_resonator_frequency(self, freqs=None, update=False, MC=None,
                                 close_fig=True, fitting_model='hanger', **kw):
        """
        Finds the resonator frequency by performing a heterodyne experiment
        if freqs == None it will determine a default range dependent on the
        last known frequency of the resonator.
        WARNING: Does not automatically update the RO resonator parameters.
        Set update=True if you want this!
        """

        if not update:
            logging.warning("Does not automatically update the RO "
                            "resonator parameters. "
                            "Set update=True if you want this!")
        if freqs is None:
            if self.f_RO_resonator() != 0 and self.Q_RO_resonator() != 0:
                fmin = self.f_RO_resonator()*(1-10/self.Q_RO_resonator())
                fmax = self.f_RO_resonator()*(1+10/self.Q_RO_resonator())
                freqs = np.linspace(fmin, fmax, 100)
            else:
                raise ValueError("Unspecified frequencies for find_resonator_"
                                 "frequency and no previous value exists")

        if np.any(freqs<500e6):
            logging.warning(('Some of the values in the freqs array might be '
                             'too small. The units should be Hz.'))

        if MC is None:
            MC = self.MC

        self.measure_resonator_spectroscopy(freqs, MC, analyze=False)
        label = 'resonator_scan' + self.msmt_suffix
        HA = ma.Homodyne_Analysis(qb_name=self.name,
                                  label=label, close_fig=close_fig,
                                  fitting_model=fitting_model,**kw)
        f0 = HA.fit_res.params['f0'].value
        df0 = HA.fit_res.params['f0'].stderr
        Q = HA.fit_res.params['Q'].value
        dQ = HA.fit_res.params['Q'].stderr
        if f0 > max(freqs) or f0 < min(freqs):
            logging.warning('extracted frequency outside of range of scan')
        elif df0 > f0:
            logging.warning('resonator frequency uncertainty greater than '
                            'value')
        elif dQ > Q:
            logging.warning('resonator Q factor uncertainty greater than '
                            'value')
        elif update:  # don't update if there was trouble
            self.f_RO_resonator(f0)
            self.Q_RO_resonator(Q)
            self.heterodyne.frequency(f0)
        return f0

    def find_homodyne_acqusition_delay(self, delays=None, update=False, MC=None,
                                         close_fig=True):
        """
        Finds the acquisition delay for a homodyne experiment that corresponds
        to maximal signal strength.
        WARNING: Does not automatically update the qubit acquisition delay.
        Set update=True if you want this!
        """

        if not update:
            logging.warning("Does not automatically update the qubit "
                            "acquisition delay. "
                            "Set update=True if you want this!")

        if delays is None:
            delays = np.linspace(0,1e-6,100)

        if MC is None:
            MC = self.MC

        self.measure_homodyne_acqusition_delay(delays, MC, analyze=False)

        DA = ma.Acquisition_Delay_Analysis(label=self.msmt_suffix,
                                           close_fig=close_fig)
        d = DA.max_delay

        if update:
            self.optimal_acquisition_delay(d)
            self.heterodyne.acquisition_delay(d)
        return d

    def find_frequency(self, freqs, method='cw_spectroscopy', update=False,
                       trigger_separation=3e-6, RO_marker_length=5e-9,
                       MC=None, close_fig=True, analyze_ef=False, analyze=True,
                       upload=True, label=None,
                       **kw):
        """
        WARNING: Does not automatically update the qubit frequency parameter.
        Set update=True if you want this!

        Args:
            method:                   the spectroscopy type; options: 'pulsed',
                                      'spectrsocopy'
            update:                   whether to update the relevant qubit
                                      parameters with the found frequency(ies)
            MC:                       the measurement control object
            close_fig:                whether or not to close the figure
            analyze_ef:               whether or not to also look for the gf/2

        Keyword Args:
            interactive_plot:        (default=False)
                whether to plot with plotly or not
            analyze_ef:              (default=False)
                whether to look for another f_ge/2 peak/dip
            percentile:              (default=20)
                percentile of the data that is considered background noise
            num_sigma_threshold:     (default=5)
                used to define the threshold above(below) which to look for
                peaks(dips); threshold = background_mean +
                num_sigma_threshold * background_std
            window_len              (default=3)
                filtering window length; uses a_tools.smooth
            analysis_window         (default=10)
                how many data points (calibration points) to remove before
                sending data to peak_finder; uses a_tools.cut_edges,
                data = data[(analysis_window//2):-(analysis_window//2)]
            amp_only                (default=False)
                whether only I data exists
            save_name               (default='Source Frequency')
                figure name with which it will be saved
            auto                    (default=True)
                automatically perform the entire analysis upon call
            label                   (default=none?)
                label of the analysis routine
            folder                  (default=working folder)
                working folder
            NoCalPoints             (default=4)
                number of calibration points
            print_fit_results       (default=True)
                print the fit report
            print_frequency         (default=False)
                whether to print the f_ge and f_gf/2
            make_fig          {default=True)
                    whether or not to make a figure
            show                    (default=True)
                show the plots
            show_guess              (default=False)
                plot with initial guess values
            close_file              (default=True)
                close the hdf5 file

        Returns:
            the peak frequency(ies).
        """
        if not update:
            logging.warning("Does not automatically update the qubit "
                            "frequency parameter. "
                            "Set update=True if you want this!")
        if np.any(freqs<500e6):
            logging.warning(('Some of the values in the freqs array might be '
                             'too small. The units should be Hz.'))

        if MC is None:
            MC = self.MC

        if freqs is None:
            f_span = kw.get('f_span', 100e6)
            f_mean = kw.get('f_mean', self.f_qubit())
            nr_points = kw.get('nr_points', 100)
            if f_mean == 0:
                logging.warning("find_frequency does not know where to "
                                "look for the qubit. Please specify the "
                                "f_mean or the freqs function parameter.")
                return 0
            else:
                freqs = np.linspace(f_mean - f_span/2, f_mean + f_span/2,
                                    nr_points)

        if 'pulse' not in method.lower():
            if label is None:
                label = 'spectroscopy' + self.msmt_suffix
            if analyze_ef:
                label = 'high_power_' + label

            self.measure_spectroscopy(freqs, pulsed=False,
                                      trigger_separation=trigger_separation,
                                      RO_marker_length=RO_marker_length,
                                      MC=MC, label=label,
                                      close_fig=close_fig)
        else:
            if label is None:
                label = 'pulsed_spec' + self.msmt_suffix
            if analyze_ef:
                label = 'high_power_' + label

            self.measure_spectroscopy(freqs, pulsed=True, MC=MC, label=label,
                                      close_fig=close_fig, upload=upload)


        if analyze:
            amp_only = hasattr(self.heterodyne, 'RF')
            SpecA = ma.Qubit_Spectroscopy_Analysis(
                qb_name=self.name,
                analyze_ef=analyze_ef,
                label=label,
                close_fig=close_fig,**kw)

            f0 = SpecA.fitted_freq
            if update:
                if not analyze_ef:
                    self.f_qubit(f0)
                else:
                    f0_ef = 2*SpecA.fitted_freq_gf_over_2 - f0
                    self.f_ef_qubit(f0_ef)
            if analyze_ef:
                return f0, f0_ef
            else:
                return f0
        else:
            return

    def find_amplitudes(self, rabi_amps=None, label=None, for_ef=False,
                        update=False, MC=None, close_fig=True, cal_points=True,
                        no_cal_points=None, upload=True, last_ge_pulse=True,
                        analyze=True, **kw):

        """
            Finds the pi and pi/2 pulse amplitudes from the fit to a Rabi
            experiment. Uses the Rabi_Analysis(_new)
            class from measurement_analysis.py
            WARNING: Does not automatically update the qubit amplitudes.
            Set update=True if you want this!

            Analysis script for the Rabi measurement:
            1. The I and Q data are rotated and normalized based on the calibration
                points. In most analysis routines, the latter are typically 4:
                2 X180 measurements, and 2 identity measurements, which get
                averaged resulting in one X180 point and one identity point.
                However, the default for Rabi is 2 (2 identity measurements)
                because we typically do Rabi in order to find the correct amplitude
                for an X180 pulse. However, if a previous such value exists, this
                routine also accepts 4 cal pts. If X180_ef pulse was also
                previously calibrated, this routine also accepts 6 cal pts.
            2. The normalized data is fitted to a cosine function.
            3. The pi-pulse and pi/2-pulse amplitudes are calculated from the fit.
            4. The normalized data, the best fit results, and the pi and pi/2
                pulses are plotted.

            The ef analysis assumes the the e population is zero (because of the
            ge X180 pulse at the end).

            Arguments:
                rabi_amps:          amplitude sweep points for the
                                    Rabi experiment
                label:              label of the analysis routine
                for_ef:             find amplitudes for the ef transition
                update:             update the qubit amp180 and amp90 parameters
                MC:                 the measurement control object
                close_fig:          close the resulting figure?
                cal_points          whether to used calibration points of not
                no_cal_points       number of calibration points to use; if it's
                                    the first time rabi is run
                                    then 2 cal points (two I pulses at the end)
                                    should be used for the ge Rabi,
                                    and 4 (two I pulses and 2 ge X180 pulses at
                                    the end) for the ef Rabi
                last_ge_pulse       whether to map the population to the ground
                                    state after each run of the Rabi experiment
                                    on the ef level
            Keyword arguments:
                other keyword arguments. The Rabi sweep parameters 'amps_mean',
                 'amps_span', and 'nr_poinys' should be passed here. This will
                 result in a sweep over rabi_amps = np.linspace(amps_mean -
                 amps_span/2, amps_mean + amps_span/2, nr_points)

                auto              (default=True)
                    automatically perform the entire analysis upon call
                print_fit_results (default=True)
                    print the fit report
                make_fig          {default=True)
                    whether or not to make a figure
                show              (default=True)
                    show the plots
                show_guess        (default=False)
                    plot with initial guess values
                show_amplitudes   (default=True)
                    print the pi&piHalf pulses amplitudes
                plot_amplitudes   (default=True)
                    plot the pi&piHalf pulses amplitudes
                no_of_columns     (default=1)
                    number of columns in your paper; figure sizes will be adjusted
                    accordingly (1 col: figsize = ( 7in , 4in ) 2 cols: figsize =
                    ( 3.375in , 2.25in ), PRL guidelines)

            Returns:
                pi and pi/2 pulses amplitudes + their stderr as a dictionary with
                keys 'piPulse', 'piHalfPulse', 'piPulse_std', 'piHalfPulse_std'.
            """

        if not update:
            logging.warning("Does not automatically update the qubit pi and "
                            "pi/2 amplitudes. "
                            "Set update=True if you want this!")

        if MC is None:
            MC = self.MC

        if (cal_points) and (no_cal_points is None):
            logging.warning('no_cal_points is None. Defaults to 4 if for_ef==False,'
                            'or to 6 if for_ef==True.')
            if for_ef:
                no_cal_points = 6
            else:
                no_cal_points = 4

        if not cal_points:
            no_cal_points = 0

        #how many times to apply the Rabi pulse
        n = kw.get('n', 1)

        if rabi_amps is None:
            amps_span = kw.get('amps_span', 1.)
            amps_mean = kw.get('amps_mean', self.amp180())
            nr_points = kw.get('nr_points', 30)
            if amps_mean == 0:
                logging.warning("find_amplitudes does not know over which "
                                "amplitudes to do Rabi. Please specify the "
                                "amps_mean or the amps function parameter.")
                return 0
            else:
                rabi_amps = np.linspace(amps_mean - amps_span/2, amps_mean +
                                        amps_span/2, nr_points)

        if label is None:
            if for_ef:
                label = 'Rabi_2nd'
            else:
                label = 'Rabi'

            if n != 1:
                label += '-n{}'.format(n)

            label += self.msmt_suffix

        #Perform Rabi
        if for_ef is False:
            self.measure_rabi(amps=rabi_amps, n=n, MC=MC,
                              close_fig=close_fig,
                              label=label,
                              cal_points=cal_points,
                              no_cal_points=no_cal_points,
                              upload=upload)
        else:
            self.measure_rabi_2nd_exc(amps=rabi_amps, n=n, MC=MC,
                                      close_fig=close_fig, label=label,
                                      cal_points=cal_points,
                                      last_ge_pulse=last_ge_pulse,
                                      no_cal_points=no_cal_points,
                                      upload=upload)

        #get pi and pi/2 amplitudes from the analysis results
        if analyze:
            if for_ef:
                #TODO: change hardcoding here
                rabi_ana = \
                    tda.RabiAnalysis(qb_names=[self.name],
                                     options_dict=dict(num_cal_points=6,
                                                       cal_zero_points=[-4, -3],
                                                       cal_one_points=[-2, -1]))
                amp180 = rabi_ana.proc_data_dict['analysis_params_dict'][
                    self.name]['piPulse']
            else:
                rabi_ana = tda.RabiAnalysis(qb_names=[self.name])
                amp180 = rabi_ana.proc_data_dict['analysis_params_dict'][
                    self.name]['piPulse']

            if update:
                if for_ef is False:
                    self.amp180(amp180)
                    self.amp90_scale(0.5)
                else:
                    self.amp180_ef(amp180)
                    self.amp90_scale_ef(0.5)

        return


    def find_T1(self, times, label=None, for_ef=False, update=False, MC=None,
                cal_points=True, no_cal_points=None, close_fig=True,
                last_ge_pulse=True, upload=True, **kw):

        """
        Finds the relaxation time T1 from the fit to an exponential
        decay function.
        WARNING: Does not automatically update the qubit T1 parameter.
        Set update=True if you want this!

        Routine:
            1. Apply pi pulse to get population in the excited state.
            2. Wait for different amounts of time before doing a measurement.

        Uses the T1_Analysis class from measurement_analysis.py.
        The ef analysis assumes the the e population is zero (because of the
        ge X180 pulse at the end).

        Arguments:
            times:                   array of times to wait before measurement
            label:                   label of the analysis routine
            for_ef:                  find T1 for the 2nd excitation (ef)
            update:                  update the qubit T1 parameter
            MC:                      the measurement control object
            close_fig:               close the resulting figure?

        Keyword Arguments:
            other keyword arguments. The the parameters times_mean, times_span,
            nr_points should be passed here. These are an alternative to
            passing the times array.

            auto              (default=True)
                automatically perform the entire analysis upon call
            print_fit_results (default=True)
                print the fit report
            make_fig          (default=True)
                whether to make the figures or not
            show_guess        (default=False)
                plot with initial guess values
            show_T1           (default=True)
                print the T1 and T1_stderr
            no_of_columns     (default=1)
                number of columns in your paper; figure sizes will be adjusted
                accordingly  (1 col: figsize = ( 7in , 4in ) 2 cols:
                figsize = ( 3.375in , 2.25in ), PRL guidelines)

        Returns:
            the relaxation time T1 + standard deviation as a dictionary with
            keys: 'T1', and 'T1_std'

        ! Specify either the times array or the times_mean value (defaults to
        5 micro-s) and the span around it (defaults to 10 micro-s) as kw.
        Then the script will construct the sweep points as
        np.linspace(times_mean - times_span/2, times_mean + times_span/2,
        nr_points)
        """

        if not update:
            logging.warning("Does not automatically update the qubit "
                            "T1 parameter. Set update=True if you want this!")
        if np.any(times>1e-3):
            raise ValueError('Some of the values in the times array might be too '
                            'large. The units should be seconds.')

        if (cal_points) and (no_cal_points is None):
            logging.warning('no_cal_points is None. Defaults to 4 if for_ef==False,'
                            'or to 6 if for_ef==True.')
            if for_ef:
                no_cal_points = 6
            else:
                no_cal_points = 4

        if not cal_points:
            no_cal_points = 0

        if MC is None:
            MC = self.MC

        if label is None:
            if for_ef:
                label = 'T1_2nd' + self.msmt_suffix
            else:
                label = 'T1' + self.msmt_suffix

        if times is None:
            times_span = kw.get('times_span', 10e-6)
            times_mean = kw.get('times_mean', 5e-6)
            nr_points = kw.get('nr_points', 50)
            if times_mean == 0:
                logging.warning("find_T1 does not know how long to wait before"
                                "doing the read out. Please specify the "
                                "times_mean or the times function parameter.")
                return 0
            else:
                times = np.linspace(times_mean - times_span/2, times_mean +
                                    times_span/2, nr_points)

        #Perform measurement
        if for_ef:
            self.measure_T1_2nd_exc(times=times, MC=MC,
                                    close_fig=close_fig,
                                    cal_points=cal_points,
                                    no_cal_points=no_cal_points,
                                    last_ge_pulse=last_ge_pulse,
                                    upload=upload)

        else:
            self.measure_T1(times=times, MC=MC,
                            close_fig=close_fig,
                            cal_points=cal_points,
                            upload=upload)

        #Extract T1 and T1_stddev from ma.T1_Analysis
        if kw.pop('analyze', True):
            if for_ef:
                T1_ana = ma.T1_Analysis(label=label, qb_name=self.name,
                                         NoCalPoints=no_cal_points,
                                         for_ef=for_ef,
                                         last_ge_pulse=last_ge_pulse, **kw)
                T1 = T1_ana.T1_dict['T1']
            else:
                T1_ana = tda.T1Analysis(qb_names=[self.name])
                T1 = T1_ana.proc_data_dict['analysis_params_dict'][
                    self.name]['T1']

            if update:
                if for_ef:
                    self.T1_ef(T1)
                else:
                    self.T1(T1)

        return

    def find_RB_gate_fidelity(self, nr_cliffords, label=None, nr_seeds=10,
                              MC=None, cal_points=False,
                              gate_decomposition='HZ',
                              thresholded=True, close_fig=True,
                              upload=True,
                              run=True, **kw):

        analyze = kw.pop('analyze', True)
        interleaved_gate = kw.pop('interleaved_gate', None)
        T1 = kw.pop('T1', None)
        T2 = kw.pop('T1', None)

        if T1 is None and self.T1() is not None:
            T1 = self.T1()
        if T2 is None:
            if self.T2() is not None:
                T2 = self.T2()
            elif self.T2_star() is not None:
                print('T2 is None. Using T2_star.')
                T2 = self.T2_star()

        if type(nr_cliffords) is int:
            every_other = kw.pop('every_other', 5)
            nr_cliffords = np.asarray([j for j in
                                       list(range(0, nr_cliffords[0]+1,
                                                  every_other))])

        if MC is None:
            MC = self.MC

        if nr_cliffords is None:
            raise ValueError("Unspecified nr_cliffords")

        if label is None:
            if interleaved_gate is None:
                label = 'RB_{}_{}_seeds_{}_cliffords'.format(
                    gate_decomposition, nr_seeds,
                    nr_cliffords[-1]) + self.msmt_suffix
            else:
                label = 'IRB_{}_{}_{}_seeds_{}_cliffords'.format(
                    interleaved_gate, gate_decomposition,
                    nr_seeds, nr_cliffords[-1]) \
                        + self.msmt_suffix

        if thresholded:
            if self.UHFQC.get('quex_thres_{}_level'.format(
                    self.RO_acq_weight_function_I())) == 0.0:
                raise ValueError('The threshold value is not set.')

        #Perform measurement
        self.measure_randomized_benchmarking(nr_cliffords=nr_cliffords,
                                             nr_seeds=nr_seeds, MC=MC,
                                             close_fig=close_fig,
                                             gate_decomp=gate_decomposition,
                                             thresholded=thresholded,
                                             cal_points=cal_points,
                                             label=label,
                                             analyze=analyze,
                                             upload=upload,
                                             run=run,
                                             interleaved_gate=interleaved_gate)

        #Analysis
        if analyze:
            pulse_length = self.gauss_sigma() * self.nr_sigma()
            if interleaved_gate is None:
                rbma.RandomizedBenchmarking_Analysis(label=label,
                                 qb_name=self.name,
                                 T1=T1, T2=T2, pulse_length=pulse_length,
                                 gate_decomp=gate_decomposition)
            else:
                rbma.Interleaved_RB_Analysis(
                    folders_dict={interleaved_gate:
                                      a_tools.latest_data(contains=label)},
                    qb_name=self.name,
                    gate_decomp=gate_decomposition)


    def find_frequency_T2_ramsey(self, times, artificial_detuning=0,
                                 upload=True, MC=None, label=None,
                                 cal_points=True, no_cal_points=None,
                                 analyze=True, close_fig=True, update=False,
                                 for_ef=False, last_ge_pulse=False, **kw):
        """
        Finds the real qubit GE or EF transition frequencies and the dephasing
        rates T2* or T2*_ef from the fit to a Ramsey experiment.

        Uses the Ramsey_Analysis class for Ramsey with one artificial detuning,
        and the Ramsey_Analysis_multiple_detunings class for Ramsey with 2
        artificial detunings.

        Has support only for 1 or 2 artifical detunings.

        WARNING: Does not automatically update the qubit freq and T2_star
        parameters. Set update=True if you want this!

        Arguments:
            times                    array of times over which to sweep in
                                        the Ramsey measurement
            artificial_detuning:     difference between drive frequency and
                                        qubit frequency estimated from
                                        qubit spectroscopy. Must be a list with
                                        one or two entries.
            upload:                  upload sequence to AWG
            update:                  update the qubit frequency and T2*
                                        parameters
            MC:                      the measurement control object
            label:                   measurement label
            cal_points:              use calibration points or not
            no_cal_points:           number of cal_points (4 for ge;
                                        2,4,6 for ef)
            analyze:                 perform analysis
            close_fig:               close the resulting figure
            update:                  update relevant parameters
            for_ef:                  perform msmt and analysis on ef transition
            last_ge_pulse:           ge pi pulse at the end of each sequence

        Keyword arguments:
            For one artificial detuning, the Ramsey sweep time delays array
            'times', or the parameter 'times_mean' should be passed
            here (in seconds).

        Returns:
            The real qubit frequency + stddev, the dephasing rate T2* + stddev.

        For 1 artificial_detuning:
            ! Specify either the times array or the times_mean value (defaults
            to 2.5 micro-s) and the span around it (times_mean; defaults to 5
            micro-s) as kw. Then the script will construct the sweep points as
            times = np.linspace(times_mean - times_span/2, times_mean +
            times_span/2, nr_points).
        """
        if not update:
            logging.warning("Does not automatically update the qubit frequency "
                            "and T2_star parameters. "
                            "Set update=True if you want this!")
        if artificial_detuning == None:
            logging.warning('Artificial_detuning is None; qubit driven at "%s" '
                            'estimated with '
                            'spectroscopy' %self.f_qubit())
        if np.any(np.asarray(np.abs(artificial_detuning))<1e3):
            logging.warning('The artificial detuning is too small.')
        if np.any(times>1e-3):
            logging.warning('The values in the times array might be too large.')

        if (cal_points is True) and (no_cal_points is None):
            logging.warning('no_cal_points is None. Defaults to 4 if '
                            'for_ef==False, or to 6 if for_ef==True.')
            if for_ef:
                no_cal_points = 6
            else:
                no_cal_points = 4

        if cal_points is False:
            no_cal_points = 0

        if MC is None:
            MC = self.MC

        if label is None:
            if for_ef:
                label = 'Ramsey_2nd' + self.msmt_suffix
            else:
                label = 'Ramsey' + self.msmt_suffix

        # Check if one or more artificial detunings
        if (hasattr(artificial_detuning, '__iter__') and
                (len(artificial_detuning) > 1)):
            multiple_detunings = True
            # 2 ARTIFICIAL_DETUNING VALUES

            if times is None:
                logging.warning("find_frequency_T2_ramsey does not know over "
                                "which times to do Ramsey. Please specify the "
                                "times_mean or the times function parameter.")

            # Each time value must be repeated len(artificial_detunings) times
            # to correspond to the logic in Ramsey_seq_multiple_detunings
            # sequence
            len_art_det = len(artificial_detuning)
            # temp_array = np.zeros((times.size-no_cal_points)*len_art_det)
            temp_array = np.zeros(times.size*len_art_det)
            for i in range(len_art_det):
                np.put(temp_array, list(range(i, temp_array.size, len_art_det)),
                       times)
            # times = np.append(temp_array,times[-no_cal_points::])
            times = temp_array

            #Perform Ramsey multiple detunings
            if for_ef is False:
                self.measure_ramsey_multiple_detunings(
                    times=times,
                    artificial_detunings=artificial_detuning,
                    MC=MC,
                    label=label,
                    cal_points=cal_points,
                    close_fig=close_fig, upload=upload)

            else:
                self.measure_ramsey_2nd_exc_multiple_detunings(
                    times=times,
                    artificial_detunings=artificial_detuning,
                    cal_points=cal_points, no_cal_points=no_cal_points,
                    close_fig=close_fig, upload=upload,
                    last_ge_pulse=last_ge_pulse, MC=MC, label=label)

        else:
            # 1 ARTIFICIAL_DETUNING VALUE
            multiple_detunings = False

            if type(artificial_detuning) is list:
                artificial_detuning = artificial_detuning[0]

            if times is None:
                times_span = kw.get('times_span', 5e-6)
                times_mean = kw.get('times_mean', 2.5e-6)
                nr_points = kw.get('nr_points', 50)
                if times_mean == 0:
                    logging.warning("find_frequency_T2_ramsey does not know "
                                    "over which times to do Ramsey. Please "
                                    "specify the times_mean or the times "
                                    "function parameter.")
                    return 0
                else:
                    times = np.linspace(times_mean - times_span/2,
                                        times_mean + times_span/2,
                                        nr_points)

            #Perform Ramsey one detuning
            if for_ef is False:
                self.measure_ramsey(times=times,
                                    artificial_detuning=artificial_detuning,
                                    MC=MC,
                                    cal_points=cal_points,
                                    close_fig=close_fig,
                                    upload=upload, label=label)

            else:
                self.measure_ramsey_2nd_exc(
                    times=times,
                    artificial_detuning=artificial_detuning,
                    MC=MC, cal_points=cal_points,
                    close_fig=close_fig, upload=upload,
                    last_ge_pulse=last_ge_pulse,
                    no_cal_points=no_cal_points, label=label)

        if analyze:
            if multiple_detunings:
                ramsey_ana = ma.Ramsey_Analysis(
                    auto=True,
                    label=label,
                    qb_name=self.name,
                    NoCalPoints=no_cal_points,
                    for_ef=for_ef,
                    last_ge_pulse=last_ge_pulse,
                    artificial_detuning=artificial_detuning, **kw)

                # get new freq and T2* from analysis results
                new_qubit_freq = ramsey_ana.qubit_frequency  # value
                T2_star = ramsey_ana.T2_star['T2_star']  # dict

            if for_ef:
                # TODO: change hardcoding here of calpoints
                ramsey_ana = tda.RamseyAnalysis(qb_names=[self.name],
                                                options_dict=
                                                dict(fit_gaussian_decay=kw.get('fit_gaussian_decay', True),
                                                num_cal_points=6,
                                                cal_zero_points=[-4, -3],
                                                cal_one_points=[-2, -1],
                                                for_ef=True))
                new_qubit_freq = ramsey_ana.proc_data_dict[
                    'analysis_params_dict'][self.name]['exp_decay_' + self.name][
                    'new_qb_freq']
                T2_star = ramsey_ana.proc_data_dict[
                    'analysis_params_dict'][self.name]['exp_decay_' + self.name][
                    'T2_star']

            else:
                ramsey_ana = tda.RamseyAnalysis(
                    qb_names=[self.name],
                    options_dict={'fit_gaussian_decay':
                                   kw.get('fit_gaussian_decay', True)})
                new_qubit_freq = ramsey_ana.proc_data_dict[
                    'analysis_params_dict'][self.name]['exp_decay_'+self.name][
                    'new_qb_freq']
                T2_star = ramsey_ana.proc_data_dict[
                    'analysis_params_dict'][self.name]['exp_decay_'+self.name][
                    'T2_star']

            if update:
                if for_ef:
                    try:
                        self.f_ef_qubit(new_qubit_freq)
                    except AttributeError as e:
                        logging.warning('%s. This parameter will not be '
                                        'updated.'%e)
                    try:
                        self.T2_star_ef(T2_star)
                    except AttributeError as e:
                        logging.warning('%s. This parameter will not be '
                                        'updated.'%e)
                else:
                    try:
                        self.f_qubit(new_qubit_freq)
                    except AttributeError as e:
                        logging.warning('%s. This parameter will not be '
                                        'updated.'%e)
                    try:
                        self.T2_star(T2_star)
                    except AttributeError as e:
                        logging.warning('%s. This parameter will not be '
                                        'updated.'%e)

        return

    def find_T2_echo(self, times, artificial_detuning=None,
                     upload=True, MC=None, label=None,
                     cal_points=True, analyze=True,
                     close_fig=True, update=False, **kw):
        """
        Finds the qubit T2 Echo.
        Uses the EchoAnalysis class in timedomain_analysis.py.

        WARNING: Does not automatically update the qubit freq and T2_star
        parameters. Set update=True if you want this!

        Arguments:
            times                    array of times over which to sweep in
                                        the Ramsey measurement
            artificial_detuning:     difference between drive frequency and
                                        qubit frequency estimated from
                                        qubit spectroscopy. Must be a list with
                                        one or two entries.
            upload:                  upload sequence to AWG
            update:                  update the qubit frequency and T2*
                                        parameters
            MC:                      the measurement control object
            label:                   measurement label
            cal_points:              use calibration points or not
            analyze:                 perform analysis
            close_fig:               close the resulting figure
            update:                  update relevant parameters

        Keyword arguments:
            The time delays array 'times', or the parameter 'times_mean'
            should be passed here (in seconds).

        Returns:
            Nothing
        """
        if not update:
            logging.warning("Does not automatically update the qubit "
                            "T2_echo parameter. "
                            "Set update=True if you want this!")
        if artificial_detuning == None:
            logging.warning('Artificial_detuning is None; applying resonant '
                            'drive.')
        else:
            if np.any(np.asarray(np.abs(artificial_detuning)) < 1e3):
                logging.warning('The artificial detuning is too small.')
        if np.any(times > 1e-3):
            logging.warning('The values in the times array might be too large.')

        if MC is None:
            MC = self.MC

        if label is None:
            label = 'Echo' + self.msmt_suffix

        if times is None:
            times_span = kw.get('times_span', 5e-6)
            times_mean = kw.get('times_mean', 2.5e-6)
            nr_points = kw.get('nr_points', 50)
            if times_mean == 0:
                logging.warning("find_T2_echo does not know "
                                "over which times to do Ramsey. Please "
                                "specify the times_mean or the times "
                                "function parameter.")
                return 0
            else:
                times = np.linspace(times_mean - times_span/2,
                                    times_mean + times_span/2,
                                    nr_points)

        # perform measurement
        self.measure_echo(
            times=times, artificial_detuning=artificial_detuning,
            MC=MC, cal_points=cal_points,
            close_fig=close_fig, upload=upload, label=label)

        if analyze:
            echo_ana = tda.EchoAnalysis(
                qb_names=[self.name],
                options_dict={'artificial_detuning': artificial_detuning,
                              'fit_gaussian_decay':
                                  kw.get('fit_gaussian_decay', True)})
            T2_echo = echo_ana.proc_data_dict[
                'analysis_params_dict'][self.name]['T2_echo']

            if update:
                try:
                    self.T2(T2_echo)
                except AttributeError as e:
                    logging.warning('%s. This parameter will not be '
                                    'updated.'%e)

        return


    def find_qscale(self, qscales, label=None, for_ef=False, update=False,
                    MC=None, close_fig=True, last_ge_pulse=True, upload=True,
                    cal_points=True, no_cal_points=None, **kw):

        '''
        Performs the QScale calibration measurement ( (xX)-(xY)-(xmY) ) and
        extracts the optimal QScale parameter
        from the fits (ma.QScale_Analysis).
        WARNING: Does not automatically update the qubit qscale parameter. Set
        update=True if you want this!

        ma.QScale_Analysis:
        1. The I and Q data are rotated and normalized based on the calibration
            points. In most
            analysis routines, the latter are typically 4: 2 X180 measurements,
            and 2 identity measurements, which get averaged resulting in one
            X180 point and one identity point.
        2. The data points for the same qscale value are extracted (every other
            3rd point because the sequence
            used for this measurement applies the 3 sets of pulses
            ( (xX)-(xY)-(xmY) ) consecutively for each qscale value).
        3. The xX data is fitted to a lmfit.models.ConstantModel(), and the
            other 2 to an lmfit.models.LinearModel().
        4. The data and the resulting fits are all plotted on the same graph
            (self.make_figures).
        5. The optimal qscale parameter is obtained from the point where the 2
            linear fits intersect.

        Other possible  input parameters:
            qscales
                array of qscale values over which to sweep...
            or qscales_mean and qscales_span
                ...or the mean qscale value and the span around it
                (defaults to 3) as kw. Then the script will construct the sweep
                points as np.linspace(qscales_mean - qscales_span/2,
                qscales_mean + qscales_span/2, nr_points)

        Keyword parameters:
            label             (default=none?)
                label of the analysis routine
            for_ef            (default=False)
                whether to obtain the drag_qscale_ef parameter
            update            (default=True)
                whether or not to update the qubit drag_qscale parameter with
                the found value
            MC                (default=self.MC)
                the measurement control object
            close_fig         (default=True)
                close the resulting figure
            last_ge_pulse     (default=True)
                whether to apply an X180 ge pulse at the end

            Keyword parameters:
                qscale_mean       (default=self.drag_qscale()
                    mean of the desired qscale sweep values
                qscale_span       (default=3)
                    span around the qscale mean
                nr_points         (default=30)
                    number of sweep points between mean-span/2 and mean+span/2
                auto              (default=True)
                    automatically perform the entire analysis upon call
                folder            (default=working folder)
                    Working folder
                NoCalPoints       (default=4)
                    Number of calibration points
                cal_points        (default=[[-4, -3], [-2, -1]])
                    The indices of the calibration points
                show              (default=True)
                    show the plot
                show_guess        (default=False)
                    plot with initial guess values
                plot_title        (default=measurementstring)
                    the title for the plot as a string
                xlabel            (default=self.xlabel)
                    the label for the x axis as a string
                ylabel            (default=r'$F|1\rangle$')
                    the label for the x axis as a string
                close_file        (default=True)
                    close the hdf5 file

        Returns:
            the optimal DRAG QScale parameter + its stderr as a dictionary with
            keys 'qscale' and 'qscale_std'.
        '''

        if not update:
            logging.warning("Does not automatically update the qubit qscale "
                            "parameter. "
                            "Set update=True if you want this!")

        if (cal_points) and (no_cal_points is None):
            logging.warning('no_cal_points is None. Defaults to 4 if for_ef==False,'
                            'or to 6 if for_ef==True.')
            if for_ef:
                no_cal_points = 6
            else:
                no_cal_points = 4

        if not cal_points:
            no_cal_points = 0

        if MC is None:
            MC = self.MC

        if label is None:
            label = 'QScale' + self.msmt_suffix

        if qscales is None:
            logging.warning("find_qscale does not know over which "
                            "qscale values to sweep. Please specify the "
                            "qscales_mean or the qscales function"
                            " parameter.")
        temp_array = np.zeros(3*qscales.size)
        np.put(temp_array,list(range(0,temp_array.size,3)),qscales)
        np.put(temp_array,list(range(1,temp_array.size,3)),qscales)
        np.put(temp_array,list(range(2,temp_array.size,3)),qscales)
        qscales = temp_array

        #Perform the qscale calibration measurement
        if for_ef:
            # Run measuremet
            self.measure_qscale_2nd_exc(qscales=qscales, MC=MC, upload=upload,
                                        close_fig=close_fig, label=label,
                                        last_ge_pulse=last_ge_pulse,
                                        cal_points=cal_points,
                                        no_cal_points=no_cal_points)
        else:
            self.measure_qscale(qscales=qscales, MC=MC, upload=upload,
                                close_fig=close_fig, label=label)

        # Perform analysis and extract the optimal qscale parameter
        # Returns the optimal qscale parameter
        if kw.pop('analyze', True):
            if for_ef:
                # TODO remove hard coded cal points
                # qscale_ana = ma.QScale_Analysis(auto=True, qb_name=self.name,
                #                              label=label,
                #                              NoCalPoints=no_cal_points,
                #                              for_ef=for_ef,
                #                              last_ge_pulse=last_ge_pulse, **kw)
                # qscale = qscale_ana.optimal_qscale['qscale']
                qscale_ana = tda.QScaleAnalysis(qb_names=[self.name],
                                                options_dict=
                                                dict(num_cal_points=6,
                                                     cal_zero_points=[-4, -3],
                                                     cal_one_points=[-2, -1],
                                                     for_ef=True))
                qscale = qscale_ana.proc_data_dict['analysis_params_dict'][
                    self.name]['qscale']
            else:
                qscale_ana = tda.QScaleAnalysis(qb_names=[self.name])
                qscale = qscale_ana.proc_data_dict['analysis_params_dict'][
                    self.name]['qscale']

            if update:
                if for_ef:
                    self.motzoi_ef(qscale)
                else:
                    self.motzoi(qscale)

        return

    def calculate_anharmonicity(self, update=False):

        """
        Computes the qubit anaharmonicity using f_ef (self.f_ef_qubit)
        and f_ge (self.f_qubit).
        It is assumed that the latter values exist.
        WARNING: Does not automatically update the qubit anharmonicity
        parameter. Set update=True if you want this!
        """
        if not update:
            logging.warning("Does not automatically update the qubit "
                            "anharmonicity parameter. "
                            "Set update=True if you want this!")

        if self.f_qubit() == 0:
            logging.warning('f_ge = 0. Run qubit spectroscopy or Ramsey.')
        if self.f_ef_qubit() == 0:
            logging.warning('f_ef = 0. Run qubit spectroscopy or Ramsey.')

        anharmonicity = self.f_ef_qubit() - self.f_qubit()

        if update:
            self.anharmonicity(anharmonicity)

        return  anharmonicity

    def calculate_EC_EJ(self, update=True, **kw):

        """
        Extracts EC and EJ from a least squares fit to the transmon
        Hamiltonian solutions. It uses a_tools.calculate_transmon_transitions,
        f_ge and f_ef.
        WARNING: Does not automatically update the qubit EC and EJ parameters.
        Set update=True if you want this!

        Keyword Arguments:
            asym:           (default=0)
                asymmetry d (Koch (2007), eqn 2.18) for asymmetric junctions
            reduced_flux:   (default=0)
                reduced magnetic flux through SQUID
            no_transitions  (default=2)
                how many transitions (levels) are you interested in
            dim:            (default=None)
                dimension of Hamiltonian will  be (2*dim+1,2*dim+1)
        """
        if not update:
            logging.warning("Does not automatically update the qubit EC and EJ "
                            "parameters. "
                            "Set update=True if you want this!")

        (EC,EJ) = a_tools.fit_EC_EJ(self.f_qubit(), self.f_ef_qubit(), **kw)

        if update:
            self.EC_qubit(EC)
            self.EJ_qubit(EJ)

        return EC, EJ

    def find_readout_frequency(self, freqs=None, update=False, MC=None,
                               qutrit=False, **kw):
        """
        Find readout frequency at which contrast between the states of the
        qubit is the highest.
        You need a working pi-pulse for this to work, as well as a pi_ef
        pulse if you intend to use `for_3_level_ro`. Also, if your
        readout pulse length is much longer than the T1, the results will not
        be nice as the excited state spectrum will be mixed with the ground
        state spectrum.

        Args:
            freqs: frequencies to sweep
            qutrit (bool): find optimal frequency for 3-level readout.
                                    Default is False.
            **kw:

        Returns:

        """
        # FIXME: Make proper analysis class for this (Ants, 04.12.2017)
        if not update:
            logging.info("Does not automatically update the RO resonator "
                         "parameters. Set update=True if you want this!")
        if freqs is None:
            if self.f_RO() is not None:
                f_span = kw.pop('f_span', 20e6)
                fmin = self.f_RO() - f_span
                fmax = self.f_RO() + f_span
                n_freq = kw.pop('n_freq', 401)
                freqs = np.linspace(fmin, fmax, n_freq)
            else:
                raise ValueError("Unspecified frequencies for find_resonator_"
                                 "frequency and no previous value exists")
        if np.any(freqs < 500e6):
            logging.warning('Some of the values in the freqs array might be '
                            'too small. The units should be Hz.')
        if MC is None:
            MC = self.MC

        levels = ('g', 'e', 'f') if qutrit else ('g', 'e')

        self.measure_dispersive_shift(freqs, MC=MC, analyze=False,
                                     levels=levels[1:], **kw)
        labels = {l: '{}-spec'.format(l) + self.msmt_suffix for l in levels}
        m_a = {l: ma.MeasurementAnalysis(label=labels[l]) for l in levels}
        trace = {l: m_a[l].measured_values[0] *
                    np.exp(1j * np.pi * m_a[l].measured_values[1] / 180.)
                 for l in levels}
        # FIXME: make something that doesn't require a conditional branching
        if qutrit:
            total_dist = np.abs(trace['e'] - trace['g']) + \
                         np.abs(trace['f'] - trace['g']) + \
                         np.abs(trace['f'] - trace['e'])
            fmax = freqs[np.argmax(total_dist)]
            # FIXME: just as debug plotting for now
            fig, ax = plt.subplots(2)
            ax[0].plot(freqs, np.abs(trace['g']), label='g')
            ax[0].plot(freqs, np.abs(trace['e']), label='e')
            ax[0].plot(freqs, np.abs(trace['f']), label='f')
            ax[0].set_ylabel('Amplitude')
            ax[0].legend()
            ax[1].plot(freqs, np.abs(trace['e'] - trace['g']), label='eg')
            ax[1].plot(freqs, np.abs(trace['f'] - trace['g']), label='fg')
            ax[1].plot(freqs, np.abs(trace['e'] - trace['f']), label='ef')
            ax[1].plot(freqs, total_dist, label='total distance')
            ax[1].set_xlabel("Freq. [Hz]")
            ax[1].set_ylabel('Distance in IQ plane')
            ax[0].set_title("Current RO_freq: {} Hz\nOptimal Freq: {} Hz".format(
                self.f_RO(),
                                                                          fmax))
            plt.legend()

            m_a['g'].save_fig(fig, 'IQplane_distance')
            plt.show()
        else:
            fmax = freqs[np.argmax(np.abs(trace['e'] - trace['g']))]

        logging.info("Optimal RO frequency to distinguish states {}: {} Hz"
                     .format(levels, fmax))

        if kw.get('analyze', True):
            SA = sa.ResonatorSpectroscopy(t_start=[m_a['g'].timestamp_string,
                                                   m_a['e'].timestamp_string],
                                          options_dict=dict(simultan=True,
                                                            fit_options=dict(
                                                            model='hanger_with_pf'),
                                                            scan_label=''),
                                          do_fitting=True)
            # FIXME Nathan: remove 3 level dependency; fix this analysis:
            # if qutrit:
            #     SA2 = sa.ResonatorSpectroscopy(t_start=m_a['f'].timestamp_string,
            #                               options_dict=dict(simultan=False,
            #                                                 fit_options = dict(
            #                                                 model='hanger_with_pf'),
            #                                                 scan_label=''),
            #                               do_fitting=True)

            if update:
                # FIXME Nathan: update parameters accordingly
                self.f_RO(SA.f_RO if not qutrit else fmax)
                self.chi(SA.chi)
                self.f_RO_resonator(SA.f_RO_res)
                self.f_RO_purcell(SA.f_PF)
                self.RO_purcell_kappa(SA.kappa)
                self.RO_J_coupling(SA.J_)
                if kw.pop('get_CLEAR_params', False):
                    if self.ro_CLEAR_segment_length is None:
                        self.ro_CLEAR_segment_length = self.RO_pulse_length/10
                    if kw.get('max_amp_difference', False) :
                        '''this gives the ratio of the maximal hight for'''
                        '''the segments to the base amplitude'''
                        max_diff = kw.pop('max_amp_difference')
                    else:
                        max_diff = 3
                    self.ro_CLEAR_delta_amp_segment = sim_CLEAR.get_CLEAR_amplitudes(
                        self.f_RO_purcell, self.f_RO_resonator,self.f_RO,
                        self.RO_purcell_kappa, self.RO_J_coupling, self.chi, 1,
                        self.RO_pulse_length,
                        length_segments=self.ro_CLEAR_segment_length,
                        sigma=self.ro_pulse_filter_sigma,
                        max_amp_diff=max_diff) * self.RO_amp


    def measure_dispersive_shift(self, freqs, MC=None, analyze=True,
                                 levels=('e',), **kw):
        """
        Measure the dispersive shift for the given levels.
        Args:
            freqs:
            MC:             Measurement Control object
            analyze (bool): perform an analysis
            levels (tuple): specifies the level for which the dispersive shift
                            should be measured. Default is ('e'). Supports also
                            ('f') and ('e', 'f').
            **kw:

        """
        # FIXME: Remove dependancy on heterodyne!
        if np.any(freqs < 500e6):
            logging.warning(('Some of the values in the freqs array might be '
                             'too small. The units should be Hz.'))
        if MC is None:
            MC = self.MC
        assert isinstance(levels, tuple), \
            "levels should be a tuple, not {}".format(type(levels))

        heterodyne = self.heterodyne
        heterodyne.f_RO_mod(self.f_RO_mod())
        heterodyne.RO_length(self.RO_pulse_length())
        heterodyne.mod_amp(self.RO_amp())
        self.prepare_for_pulsed_spec()
        self.drive_LO.pulsemod_state('off')
        self.drive_LO.power(self.drive_LO_pow())
        self.UHFQC.quex_wint_length(int(self.RO_acq_integration_length()*1.8e9))
        heterodyne.nr_averages(self.RO_acq_averages())

        for level in ('g',) + levels:
            sq.single_level_seq(pulse_pars=self.get_drive_pars(),
                                RO_pars=self.get_RO_pars(),
                                pulse_pars_2nd=self.get_ef_drive_pars(),
                                level=level)
            MC.set_sweep_function(heterodyne.frequency)
            MC.set_sweep_points(freqs)
            demod_mode = 'single' if self.heterodyne.single_sideband_demod() \
                else 'double'
            MC.set_detector_function(det.Heterodyne_probe(
                self.heterodyne,
                trigger_separation=self.heterodyne.trigger_separation(),
                demod_mode=demod_mode))
            self.AWG.start()
            MC.run(name='{}-spec{}'.format(level, self.msmt_suffix))
            if analyze:
                ma.MeasurementAnalysis(qb_name=self.name, **kw)

    def get_spec_pars(self):
        return self.get_operation_dict()['Spec ' + self.name]

    def get_RO_pars(self):
        return self.get_operation_dict()['RO ' + self.name]

    def get_drive_pars(self):
        return self.get_operation_dict()['X180 ' + self.name]

    def get_ef_drive_pars(self):
        return self.get_operation_dict()['X180_ef ' + self.name]

    def get_flux_pars(self):
        return self.get_operation_dict()['flux ' + self.name]

    def get_operation_dict(self, operation_dict=None):
        if operation_dict is None:
            operation_dict = {}
        operation_dict = super().get_operation_dict(operation_dict)
        operation_dict['Spec ' + self.name]['operation_type'] = 'MW'
        operation_dict['RO ' + self.name]['operation_type'] = 'RO'
        operation_dict['X180 ' + self.name]['operation_type'] = 'MW'
        operation_dict['X180_ef ' + self.name]['operation_type'] = 'MW'
        operation_dict['flux ' + self.name]['operation_type'] = 'Flux'
        operation_dict['X180_ef ' + self.name]['I_channel'] = \
            operation_dict['X180 ' + self.name]['I_channel']
        operation_dict['X180_ef ' + self.name]['Q_channel'] = \
            operation_dict['X180 ' + self.name]['Q_channel']
        operation_dict['X180_ef ' + self.name]['phi_skew'] = \
            operation_dict['X180 ' + self.name]['phi_skew']
        operation_dict['X180_ef ' + self.name]['alpha'] = \
            operation_dict['X180 ' + self.name]['alpha']

        if self.f_ef_qubit() == 0:
            operation_dict['X180_ef ' + self.name]['mod_frequency'] = None
        else:
            operation_dict['X180_ef ' + self.name]['mod_frequency'] = \
                self.f_ef_qubit() - self.f_qubit() + self.f_pulse_mod()

        operation_dict.update(add_suffix_to_dict_keys(
            sq.get_pulse_dict_from_pars(operation_dict['X180 ' + self.name]),
            ' ' + self.name))
        operation_dict.update(add_suffix_to_dict_keys(
            sq.get_pulse_dict_from_pars(operation_dict['X180_ef ' + self.name]),
            '_ef ' + self.name))

        return operation_dict



    def calibrate_flux_pulse_timing(self, freqs=None, delays=None, MC=None,
                                    analyze=False, update=False,**kw):
        """
        flux pulse timing calibration

        does a 2D measuement of the type:

                -------|X180|  ----------------  |RO|
                   <----->
                   | fluxpulse |

        where the flux pulse delay and the drive pulse frequency of the X180 pulse
        are swept.

        Args:
            MC: measurement control object
            freqs: numpy array frequencies in Hz for the flux pulse scope type experiment
            delays: numpy array with delays (in s) swept through
                    as delay of the drive pulse
            analyze: bool, if True, then the measured data
                        gets analyzed (for detailed documentation of the analysis see in
                        the FluxPulse_timing_calibration class update: bool, if True,
                        the AWG channel delay gets corrected, such that single qubit
                        gates and flux pulses have no relative delay

        Returns:
            fitted_delay: float, only returned, if analyze is True.
        """
        if MC is None:
            MC = self.MC

        channel = self.flux_pulse_channel()

        pulse_length = kw.pop('pulse_length', 100e-9)
        self.flux_pulse_length(pulse_length)
        amplitude = kw.pop('amplitude', 0.5)
        self.flux_pulse_amp(amplitude)

        measurement_string = 'Flux_pulse_delay_calibration_{}'.format(self.name)

        if freqs is None:
            freqs = self.f_qubit() + np.linspace(-50e6, 50e6, 20, endpoint=False)
        if delays is None:
            delays = np.linspace(-100e-9, pulse_length + 100e-9, 40, endpoint=False)

        self.prepare_for_timedomain()

        detector_fun = self.int_avg_det

        s1 = awg_swf.Fluxpulse_scope_swf(self)
        s2 = awg_swf.Fluxpulse_scope_drive_freq_sweep(self)

        MC.set_sweep_function(s1)
        MC.set_sweep_points(delays)
        MC.set_sweep_function_2D(s2)
        MC.set_sweep_points_2D(freqs)
        MC.set_detector_function(detector_fun)
        MC.run_2D(measurement_string)

        if analyze:
            flux_pulse_timing_ma = ma.FluxPulse_timing_calibration(
                        label=measurement_string,
                        flux_pulse_length=pulse_length,
                        qb_name=self.name,
                        auto=True,
                        plot=True)

            if update:
                new_delay = self.AWG.get('{}_delay'.format(channel)) + \
                            flux_pulse_timing_ma.fitted_delay
                self.AWG.set('{}_delay'.format(channel), new_delay)
                print('updated delay of channel {}.'.format(channel))
            else:
                logging.warning('Not updated, since update was disabled.')
            return flux_pulse_timing_ma.fitted_delay
        else:
            return



    def calibrate_flux_pulse_frequency(self, MC=None, thetas=None, ampls=None,
                                       analyze=False,
                                       plot=False,
                                       ampls_bidirectional = False,
                                       **kw):
        """
        flux pulse frequency calibration

        does a 2D measuement of the type:

                      X90_separation
                < -- ---- ----------- --->
                |X90|  --------------     |X90|  ---  |RO|
                       | fluxpulse |

        where the flux pulse amplitude and the angle of the second X90 pulse
        are swept.

        Args:
            MC: measurement control object
            thetas: numpy array with angles (in rad) for the Ramsey type
            ampls: numpy array with amplitudes (in V) swept through
                as flux pulse amplitudes
            ampls_bidirectional: bool, for use if the qubit is parked at sweetspot.
                                If true, the flux pulse amplitudes are swept to positive
                                and negative voltages and the frequency model fit is ]
                                performed on the combined dataset
            analyze: bool, if True, then the measured data
                     gets analyzed ( ma.fit_qubit_frequency() )


        """

        if MC is None:
            MC = self.MC

        channel = self.flux_pulse_channel()
        clock_rate = MC.station.pulsar.clock(channel)

        X90_separation = kw.pop('X90_separation', 200e-9)

        distorted = kw.pop('distorted', False)
        distortion_dict = kw.pop('distortion_dict', None)

        pulse_length = kw.pop('pulse_length', 30e-9)
        self.flux_pulse_length(pulse_length)

        pulse_delay = kw.pop('pulse_delay', 50e-9)
        self.flux_pulse_delay(pulse_delay)

        if thetas is None:
            thetas = np.linspace(0, 2*np.pi, 8, endpoint=False)

        if ampls is None:
            ampls = np.linspace(0, 1, 21)
            ampls_flag = True

        self.prepare_for_timedomain()
        detector_fun = self.int_avg_det

        s1 = awg_swf.Ramsey_interleaved_fluxpulse_sweep(
            self,
            X90_separation=X90_separation,
            distorted=distorted,
            distortion_dict=distortion_dict)
        s2 = awg_swf.Ramsey_fluxpulse_ampl_sweep(self, s1)

        MC.set_sweep_function(s1)
        MC.set_sweep_points(thetas)
        MC.set_sweep_function_2D(s2)
        MC.set_sweep_points_2D(ampls)
        MC.set_detector_function(detector_fun)

        measurement_string_1 = 'Flux_pulse_frequency_calibration_{}_1'.format(self.name)
        MC.run_2D(measurement_string_1)

        if ampls_bidirectional:
            MC.set_sweep_function(s1)
            MC.set_sweep_points(thetas)
            MC.set_sweep_function_2D(s2)
            MC.set_sweep_points_2D(-ampls)
            MC.set_detector_function(detector_fun)


            measurement_string_2 = 'Flux_pulse_frequency_calibration_{}_2'.format(self.name)
            MC.run_2D(measurement_string_2)

        if analyze:
            flux_pulse_ma_1 = ma.Fluxpulse_Ramsey_2D_Analysis(
                label=measurement_string_1,
                X90_separation=X90_separation,
                flux_pulse_length=pulse_length,
                qb_name=self.name,
                auto=False)
            flux_pulse_ma_1.fit_all(extrapolate_phase=True, plot=True)

            phases = flux_pulse_ma_1.fitted_phases
            ampls = flux_pulse_ma_1.sweep_points_2D


            if ampls_bidirectional:
                flux_pulse_ma_2 = ma.Fluxpulse_Ramsey_2D_Analysis(
                    label=measurement_string_2,
                    X90_separation=X90_separation,
                    flux_pulse_length=pulse_length,
                    qb_name=self.name,
                    auto=False)
                flux_pulse_ma_2.fit_all(extrapolate_phase=True, plot=True)

                phases = np.concatenate(flux_pulse_ma_2.fitted_phases[-1:0:-1],
                                        flux_pulse_ma_1.fitted_phases)
                ampls = np.concatenate(flux_pulse_ma_2.sweep_points_2D[-1:0:-1],
                                   flux_pulse_ma_1.sweep_points_2D)

            instrument_settings = flux_pulse_ma_1.data_file['Instrument settings']
            qubit_attrs = instrument_settings[self.name].attrs
            E_c = kw.pop('E_c', qubit_attrs.get('E_c', 0.3e9))
            f_max = kw.pop('f_max', qubit_attrs.get('f_max', self.f_qubit()))
            V_per_phi0 = kw.pop('V_per_phi0',
                                qubit_attrs.get('V_per_phi0', 1.))
            dac_sweet_spot = kw.pop('dac_sweet_spot',
                                    qubit_attrs.get('dac_sweet_spot', 0))


            freqs = f_max - phases/(2*np.pi*pulse_length)

            fit_res = ma.fit_qubit_frequency(ampls, freqs, E_c=E_c, f_max=f_max,
                                             V_per_phi0=V_per_phi0,
                                             dac_sweet_spot=dac_sweet_spot
                                             )
            print(fit_res.fit_report())

            if plot and ampls_bidirectional:
                fit_res.plot()
            if ampls_bidirectional:
                return fit_res


    def calibrate_CPhase_dynamic_phases(self,
                                        flux_pulse_length=None,
                                        flux_pulse_amp=None,
                                        flux_pulse_delay=None,
                                        thetas=None,
                                        X90_separation=None,
                                        flux_pulse_channel=None,
                                        MC=None, label=None,
                                        analyze=True, update=True, **kw):
        """
        CPhase dynamic phase calibration

        does a measuement of the type:

                      X90_separation
                < -- ---- ----------- --->
                |X90|  --------------     |X90|  ---  |RO|
                       | fluxpulse |

        where  the angle of the second X90 pulse is swept for
        the flux pulse amplitude  in [0,cphase_ampl].

        Args:
            MC: measurement control object
            thetas: numpy array with angles (in rad) for the Ramsey type
            ampls: numpy array with amplitudes (in V) swept through
                as flux pulse amplitudes
            analyze: bool, if True, then the measured data
                gets analyzed (


        """

        if MC is None:
            MC = self.MC

        if flux_pulse_amp is None:
            flux_pulse_amp = self.flux_pulse_amp()
            logging.warning('flux_pulse_amp is not specified. Using the value'
                            'in the flux_pulse_amp parameter.')
        if flux_pulse_length is None:
            flux_pulse_length = self.flux_pulse_length()
            logging.warning('flux_pulse_length is not specified. Using the value'
                            'in the flux_pulse_length parameter.')
        if flux_pulse_delay is None:
            flux_pulse_delay = self.flux_pulse_delay()
            logging.warning('flux_pulse_delay is not specified. Using the value'
                            'in the flux_pulse_delay parameter.')
        if flux_pulse_channel is None:
            flux_pulse_channel = self.flux_pulse_channel()
            logging.warning('flux_pulse_channel is not specified. Using the value'
                            'in the flux_pulse_channel parameter.')
        if thetas is None:
            thetas = np.linspace(0, 4*np.pi, 16)
            print('Sweeping over phases thata=np.linspace(0, 4*np.pi, 16).')

        if label is None:
            label = 'Dynamic_phase_measurement_{}_{}_filter'.format(
                self.name, self.flux_pulse_channel())

        self.measure_dynamic_phase(flux_pulse_length=flux_pulse_length,
                                   flux_pulse_amp=flux_pulse_amp,
                                   flux_pulse_channel=flux_pulse_channel,
                                   flux_pulse_delay=flux_pulse_delay,
                                   X90_separation=X90_separation,
                                   thetas=thetas,
                                   MC=MC,
                                   label=label)

        if analyze:
            MA = ma.Dynamic_phase_Analysis(
                    TwoD=True,
                    flux_pulse_amp=flux_pulse_amp,
                    flux_pulse_length=flux_pulse_length,
                    qb_name=self.name, **kw)

            dynamic_phase = MA.dyn_phase
            print('fitted dynamic phase on {}: {:0.3f} [deg]'.format(self.name,
                                                                dynamic_phase))
            if update:
                try:
                    self.dynamic_phase(dynamic_phase)
                except Exception:
                    logging.warning('Could not update '
                                    '{}.dynamic_phase().'.format(self.name))

            return dynamic_phase
        else:
            return

    def measure_cphase(self, qb_target, amps, lengths,
                       phases=None, spacing=100e-9,
                       MC=None, cal_points=None, plot=False,
                       return_population_loss=False,
                       upload_AWGs='all',
                       upload_channels='all',
                       prepare_for_timedomain=True,
                       upload=True
                       ):
        '''
        method to measure the phase acquired during a flux pulse conditioned on the state
        of the control qubit (self).
        In this measurement, the phase from two Ramsey type measurements
        on qb_target is measured, once with the control qubit in the excited state and once
        in the ground state. The conditional phase is calculated as the difference.


        Args:
            qb_target (QuDev_transmon): target qubit / non-fluxed qubit
            amps (list): list or array of flux pulse amplitudes
            lengths (list):  list or array of flux pulse lengths (must have same dimension as
                             amps)
            phases (array): phases used for the Ramsey type phase sweep
            spacing (float): spacing between flux pulse and Ramsey pulses in s
            MC (optional): measurement control
            cal_points (bool): if True, calibration points are measured
            plot (bool): if true, the phase fit is shown
            return_population_loss: if true, the population loss (loss of contrast when having
                                    the control qubit in the excited state is returned)
            upload_AWGs (list): list of the AWGs to be uploaded
            upload_channels (list): list of channels to be uploaded
            prepare_for_timedomain (bool): if False, the self.prepare_for_timedomain()
                                           is NOT called

        Returns:
            cphases (numpy array): array of the conditional phases measured at
                                    (amps[i], lengths[i])
        '''
        if len(amps) != len(lengths):
            logging.warning('amps and lengths must have the same '
                            'dimension.')

        if MC is None:
            MC = self.MC
        if phases is None:
            phases = np.linspace(0, 2*np.pi, 16, endpoint=False)
            phases = np.concatenate((phases,phases))

        cphase_all = []
        population_loss_all = []
        for amp, length in zip(amps, lengths):
            self.flux_pulse_amp(amp)
            self.flux_pulse_length(length)

            s1 = awg_swf.Flux_pulse_CPhase_meas_hard_swf(
                qb_control=self,
                qb_target=qb_target,
                sweep_mode='phase',
                cal_points=cal_points,
                reference_measurements=True,
                spacing=spacing,
                upload=False,
                upload_AWGs=upload_AWGs,
                upload_channels=upload_channels
            )
            s2 = awg_swf.Flux_pulse_CPhase_meas_2D(self, qb_target, s1,
                                                   sweep_mode='amplitude',
                                                   upload=upload)
            if prepare_for_timedomain:
                qb_target.prepare_for_timedomain()
                self.prepare_for_timedomain()

            MC.set_sweep_function(s1)
            MC.set_sweep_points(phases)
            MC.set_sweep_function_2D(s2)
            MC.set_sweep_points_2D([amp])
            MC.set_detector_function(self.int_avg_det)
            MC.run_2D('CPhase_measurement_{}_{}'.format(self.name,
                                                        qb_target.name))

            # ma.TwoD_Analysis(close_file=True)
            flux_pulse_ma = ma.Fluxpulse_Ramsey_2D_Analysis(
                label='CPhase_measurement_{}_{}'.format(self.name,
                                                        qb_target.name),
                qb_name=self.name, cal_points=cal_points,
                reference_measurements=True, auto=False
            )
            fitted_phases, fitted_amps = \
                flux_pulse_ma.fit_all(plot=False,
                                      cal_points=cal_points,
                                      return_ampl=True,
                                      )

            fitted_phases_exited = fitted_phases[:: 2]
            fitted_phases_ground = fitted_phases[1:: 2]

            cphases = fitted_phases_exited - fitted_phases_ground

            fitted_amps_exited = fitted_amps[:: 2]
            fitted_amps_ground = fitted_amps[1:: 2]

            pop_loss = np.abs(fitted_amps_ground - fitted_amps_exited) \
                       /fitted_amps_ground

            cphase_all.append(cphases[0])
            population_loss_all.append(pop_loss[0])

        plot_title = 'fitted CPhase: {:.3f} deg at' \
                     ' amp={:.2f}mV,' \
                     ' length={:.3f}ns'.format(cphases[0]/np.pi*180,
                                                amps[0]/1e-3, lengths[0]/1e-9)
        flux_pulse_ma.fit_all(plot=plot,
                              cal_points=cal_points,
                              return_ampl=True,
                              save_plot=True,
                              plot_title=plot_title,
                              only_cos_fits=True
                              )
        cphase_all = np.array(cphase_all)
        population_loss_all = np.array(population_loss_all)
        if return_population_loss:
            return cphase_all, population_loss_all
        else:
            return cphase_all


    def measure_flux_pulse_scope(self, freqs, delays, pulse_length=None,
                                 pulse_amp=None, pulse_delay=None, MC=None):
        '''
        flux pulse scope measurement used to determine the shape of flux pulses
        set up as a 2D measurement (delay and drive pulse frequecy are being swept)
        pulse sequence:
                      <- delay ->
           |    -------------    |X180|  ---------------------  |RO|
           |    ---   | ---- fluxpulse ----- |


        Args:
            freqs (numpy array): array of drive frequencies
            delays (numpy array): array of delays of the drive pulse w.r.t the flux pulse
            pulse_length (float): flux pulse length (if not specified, the
                                    self.flux_pulse_length() is taken)
            pulse_amp (float): flux pulse amplitude  (if not specified, the
                                    self.flux_pulse_amp() is taken)
            pulse_delay (float): flux pulse delay
            MC (MeasurementControl): if None, then the self.MC is taken

        Returns: None

        '''
        if pulse_length is not None:
            self.flux_pulse_length(pulse_length)
        if pulse_amp is not None:
            self.flux_pulse_amp(pulse_amp)
        if pulse_delay is not None:
            self.flux_pulse_delay(pulse_delay)

        if MC is None:
            MC = self.MC

        self.prepare_for_timedomain()

        s1 = awg_swf.Fluxpulse_scope_swf(self)
        s2 = awg_swf.Fluxpulse_scope_drive_freq_sweep(self)

        MC.set_sweep_function(s1)
        MC.set_sweep_points(delays)
        MC.set_sweep_function_2D(s2)
        MC.set_sweep_points_2D(freqs)
        MC.set_detector_function(self.int_avg_det)
        MC.run_2D('Flux_scope_{}'.format(self.name))

        ma.MeasurementAnalysis(TwoD=True)

    def measure_flux_pulse_scope_nzcz_alpha(
            self, nzcz_alphas, delays, CZ_pulse_name=None,
            cal_points=True, upload=True, upload_all=True,
            spacing=30e-9, MC=None):

        if MC is None:
            MC = self.MC

        self.prepare_for_timedomain()

        if cal_points:
            step = np.abs(delays[-1] - delays[-2])
            sweep_points = np.concatenate(
                [delays, [delays[-1]+step, delays[-1]+2*step,
                          delays[-1]+3*step, delays[-1]+4*step]])
        else:
            sweep_points = delays

        s1 = awg_swf.Fluxpulse_scope_nzcz_alpha_hard_swf(
            qb_name=self.name, nzcz_alpha=nzcz_alphas[0],
            CZ_pulse_name=CZ_pulse_name,
            operation_dict=self.get_operation_dict(),
            cal_points=cal_points, upload=False,
            upload_all=upload_all, spacing=spacing)
        s2 = awg_swf.Fluxpulse_scope_nzcz_alpha_soft_sweep(
            s1, upload=upload)

        MC.set_sweep_function(s1)
        MC.set_sweep_points(sweep_points)
        MC.set_sweep_function_2D(s2)
        MC.set_sweep_points_2D(nzcz_alphas)
        MC.set_detector_function(self.int_avg_det)
        MC.run_2D('Flux_scope_nzcz_alpha' + self.msmt_suffix)

        ma.MeasurementAnalysis(TwoD=True)


def add_CZ_pulse(qbc, qbt):
    """
    Args:
        qbc: Control qubit. A QudevTransmon object corresponding to the qubit
             that we apply the flux pulse on.
        qbt: Target qubit. A QudevTransmon object corresponding to the qubit
             we induce the conditional phase on.
    """

    # add flux pulse parameters
    op_name = 'CZ ' + qbt.name
    ps_name = 'CZ_' + qbt.name

    if np.any([op_name == i for i in qbc.get_operation_dict().keys()]):
        # do not try to add it again if operation already exists
        raise ValueError('Operation {} already exists.'.format(op_name))
    else:
        qbc.add_operation(op_name)

        qbc.add_pulse_parameter(op_name, ps_name + '_target',  'qb_target',
                                initial_value=qbt.name,
                                vals=vals.Enum(qbt.name))
        qbc.add_pulse_parameter(op_name, ps_name + '_pulse_type', 'pulse_type',
                                initial_value='NZBufferedCZPulse',
                                vals=vals.Enum('BufferedSquarePulse',
                                               'BufferedCZPulse',
                                               'NZBufferedCZPulse'))
        qbc.add_pulse_parameter(op_name, ps_name + '_channel', 'channel',
                                initial_value='', vals=vals.Strings())
        qbc.add_pulse_parameter(op_name, ps_name + '_aux_channels_dict',
                                'aux_channels_dict',
                                initial_value={}, vals=vals.Dict())
        qbc.add_pulse_parameter(op_name, ps_name + '_amp', 'amplitude',
                                initial_value=0, vals=vals.Numbers())
        qbc.add_pulse_parameter(op_name, ps_name + '_freq', 'frequency',
                                initial_value=0, vals=vals.Numbers())
        qbc.add_pulse_parameter(op_name, ps_name + '_phase', 'phase',
                                initial_value=0, vals=vals.Numbers())
        qbc.add_pulse_parameter(op_name, ps_name + '_length', 'pulse_length',
                                initial_value=0, vals=vals.Numbers(0))
        qbc.add_pulse_parameter(op_name, ps_name + '_alpha', 'alpha',
                                initial_value=1, vals=vals.Numbers())
        qbc.add_pulse_parameter(op_name, ps_name + '_buf_start',
                                'buffer_length_start', initial_value=10e-9,
                                vals=vals.Numbers(0))
        qbc.add_pulse_parameter(op_name, ps_name + '_buf_end',
                                'buffer_length_end', initial_value=10e-9,
                                vals=vals.Numbers(0))
        qbc.add_pulse_parameter(op_name, ps_name + '_extra_buffer_aux_pulse',
                                'extra_buffer_aux_pulse', initial_value=5e-9,
                                vals=vals.Numbers(0))
        qbc.add_pulse_parameter(op_name, ps_name + '_delay', 'pulse_delay',
                                initial_value=0, vals=vals.Numbers())
        qbc.add_pulse_parameter(op_name, ps_name + '_dynamic_phases',
                                'basis_rotation', initial_value={},
                                vals=vals.Dict())
        qbc.add_pulse_parameter(op_name, ps_name + '_gaussian_filter_sigma',
                                'gaussian_filter_sigma', initial_value=2e-9,
<<<<<<< HEAD
                                vals=vals.Numbers(0))


def add_CZ_MG_pulse(qbc, qbt):
    """
    Args:
        qbc: Control qubit. A QudevTransmon object corresponding to the qubit
             that we apply the flux pulse on.
        qbt: Target qubit. A QudevTransmon object corresponding to the qubit
             we induce the conditional phase on.
    """

    # add flux pulse parameters
    op_name = 'CZ ' + qbt.name
    ps_name = 'CZ_' + qbt.name

    if np.any([op_name == i for i in qbc.get_operation_dict().keys()]):
        # do not try to add it again if operation already exists
        raise ValueError('Operation {} already exists.'.format(op_name))
    else:
        qbc.add_operation(op_name)

        qbc.add_pulse_parameter(op_name, ps_name + '_target',  'qb_target',
                                initial_value=qbt.name,
                                vals=vals.Enum(qbt.name))
        qbc.add_pulse_parameter(op_name, ps_name + '_pulse_type', 'pulse_type',
                                initial_value='NZMartinisGellarPulse',
                                vals=vals.Enum('NZMartinisGellarPulse'))
        qbc.add_pulse_parameter(op_name, ps_name + '_channel', 'channel',
                                initial_value='', vals=vals.Strings())
        qbc.add_pulse_parameter(op_name, ps_name + '_aux_channels_dict',
                                'aux_channels_dict',
                                initial_value={}, vals=vals.Dict())
        qbc.add_pulse_parameter(op_name, ps_name + '_theta_f', 'theta_f',
                                initial_value=0, vals=vals.Numbers())
        qbc.add_pulse_parameter(op_name, ps_name + '_lambda_2', 'lambda_2',
                                initial_value=0, vals=vals.Numbers(0))
        qbc.add_pulse_parameter(op_name, ps_name + '_qbc_freq', 'qbc_freq',
                                initial_value=qbc.f_qubit(),
                                vals=vals.Numbers())
        qbc.add_pulse_parameter(op_name, ps_name + '_qbt_freq', 'qbt_freq',
                                initial_value=qbt.f_qubit(),
                                vals=vals.Numbers())
        qbc.add_pulse_parameter(op_name, ps_name + '_length', 'pulse_length',
                                initial_value=0, vals=vals.Numbers(0))
        qbc.add_pulse_parameter(op_name, ps_name + '_alpha', 'alpha',
                                initial_value=1, vals=vals.Numbers())
        qbc.add_pulse_parameter(op_name, ps_name + '_buf_start',
                                'buffer_length_start', initial_value=10e-9,
                                vals=vals.Numbers(0))
        qbc.add_pulse_parameter(op_name, ps_name + '_buf_end',
                                'buffer_length_end', initial_value=10e-9,
                                vals=vals.Numbers(0))
        qbc.add_pulse_parameter(op_name, ps_name + '_extra_buffer_aux_pulse',
                                'extra_buffer_aux_pulse', initial_value=5e-9,
                                vals=vals.Numbers(0))
        qbc.add_pulse_parameter(op_name, ps_name + '_anharmonicity_qbc',
                                'anharmonicity',
                                initial_value=0, vals=vals.Numbers())
        qbc.add_pulse_parameter(op_name, ps_name + '_J_qbc', 'J',
                                initial_value=0, vals=vals.Numbers())
        qbc.add_pulse_parameter(op_name, ps_name + '_dynamic_phases',
                                'basis_rotation', initial_value={},
                                vals=vals.Dict())
        qbc.add_pulse_parameter(op_name, ps_name + '_dphi_dV_qbc', 'dphi_dV',
                                initial_value=0, vals=vals.Numbers(0))
        qbc.add_pulse_parameter(op_name, ps_name + '_loop_asym_qbc', 'loop_asym',
                                initial_value=0, vals=vals.Numbers(0))
        qbc.add_pulse_parameter(op_name, ps_name + '_wave_generation_func',
                                'wave_generation_func', initial_value=None,
                                vals=vals.Callable())
        qbc.add_pulse_parameter(op_name, ps_name + '_delay', 'pulse_delay',
                                initial_value=0, vals=vals.Numbers())









=======
                                vals=vals.Numbers(0))
>>>>>>> eb330e66
<|MERGE_RESOLUTION|>--- conflicted
+++ resolved
@@ -2540,7 +2540,8 @@
             if qutrit:
                 # TODO Nathan: could try and merge this with no qutrit to avoid logical
                 #  branching
-                options = dict(classif_method='gmm')
+                options = dict(classif_method='gmm',
+                               pre_selection=preselection_pulse)
                 labels = ['SSRO_fidelity_{}'.format(l) for l in levels]
                 ssqtro = Singleshot_Readout_Analysis_Qutrit(label=labels,
                                                             options_dict=options)
@@ -4733,7 +4734,6 @@
                                 vals=vals.Dict())
         qbc.add_pulse_parameter(op_name, ps_name + '_gaussian_filter_sigma',
                                 'gaussian_filter_sigma', initial_value=2e-9,
-<<<<<<< HEAD
                                 vals=vals.Numbers(0))
 
 
@@ -4816,6 +4816,3 @@
 
 
 
-=======
-                                vals=vals.Numbers(0))
->>>>>>> eb330e66
