--- conflicted
+++ resolved
@@ -2538,13 +2538,8 @@
 
         if analyze:
             if qutrit:
-<<<<<<< HEAD
-                # TODO Nathan: could try and merge this with no qutrit to avoid logical
-                #  branching
-=======
                 # TODO Nathan: could try and merge this with no qutrit to
                 #  avoid logical branching
->>>>>>> dea3e300
                 options = dict(classif_method='gmm',
                                pre_selection=preselection_pulse)
                 labels = ['SSRO_fidelity_{}'.format(l) for l in levels]
