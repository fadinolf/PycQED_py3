import logging
import numpy as np
import matplotlib.pyplot as plt
from copy import deepcopy

from qcodes.instrument.parameter import (
    ManualParameter, InstrumentRefParameter)
from qcodes.utils import validators as vals

from pycqed.analysis_v2.readout_analysis import Singleshot_Readout_Analysis_Qutrit
from pycqed.measurement import detector_functions as det
from pycqed.measurement import awg_sweep_functions as awg_swf
from pycqed.measurement import awg_sweep_functions_multi_qubit as awg_swf2
from pycqed.measurement import sweep_functions as swf
from pycqed.measurement.sweep_points import SweepPoints
from pycqed.measurement.calibration_points import CalibrationPoints
from pycqed.analysis_v3.processing_pipeline import ProcessingPipeline
from pycqed.measurement.pulse_sequences import single_qubit_tek_seq_elts as sq
from pycqed.measurement.pulse_sequences import fluxing_sequences as fsqs
from pycqed.analysis_v3 import pipeline_analysis as pla
from pycqed.analysis import measurement_analysis as ma
from pycqed.analysis_v2 import timedomain_analysis as tda
import pycqed.analysis.randomized_benchmarking_analysis as rbma
from pycqed.analysis import analysis_toolbox as a_tools
from pycqed.utilities.general import add_suffix_to_dict_keys
from pycqed.utilities.general import temporary_value
from pycqed.instrument_drivers.meta_instrument.qubit_objects.qubit_object \
    import Qubit
from pycqed.measurement import optimization as opti
from pycqed.measurement import mc_parameter_wrapper
import pycqed.analysis_v2.spectroscopy_analysis as sa
from pycqed.utilities import math
log = logging.getLogger()
log.addHandler(logging.StreamHandler())

try:
    import pycqed.simulations.readout_mode_simulations_for_CLEAR_pulse \
        as sim_CLEAR
except ModuleNotFoundError:
    log.warning('"readout_mode_simulations_for_CLEAR_pulse" not imported.')

class QuDev_transmon(Qubit):
    def __init__(self, name, **kw):
        super().__init__(name, **kw)

        self.add_parameter('instr_mc', 
            parameter_class=InstrumentRefParameter)
        self.add_parameter('instr_ge_lo', 
            parameter_class=InstrumentRefParameter)
        self.add_parameter('instr_pulsar',
            parameter_class=InstrumentRefParameter)
        self.add_parameter('instr_uhf',
            parameter_class=InstrumentRefParameter)
        self.add_parameter('instr_ro_lo', 
            parameter_class=InstrumentRefParameter)
        self.add_parameter('instr_trigger', 
            parameter_class=InstrumentRefParameter)
       
        # device parameters for user only
        # could be cleaned up
        self.add_parameter('f_RO_resonator', label='RO resonator frequency',
                           unit='Hz', initial_value=0,
                           parameter_class=ManualParameter)
        self.add_parameter('f_RO_purcell', label='RO purcell filter frequency',
                           unit='Hz', initial_value=0,
                           parameter_class=ManualParameter)
        self.add_parameter('RO_purcell_kappa', label='Purcell filter kappa',
                           unit='Hz', initial_value=0,
                           parameter_class=ManualParameter)
        self.add_parameter('RO_J_coupling', label='J coupling of RO resonator'
                                                  'and purcell filter',
                           unit='Hz', initial_value=0,
                           parameter_class=ManualParameter)
        self.add_parameter('Q_RO_resonator', label='RO resonator Q factor',
                           initial_value=0, parameter_class=ManualParameter)
        self.add_parameter('ssro_contrast', unit='arb.', initial_value=0,
                           label='integrated g-e trace contrast',
                           parameter_class=ManualParameter)
        self.add_parameter('optimal_acquisition_delay', label='Optimal '
                           'acquisition delay', unit='s', initial_value=0,
                           parameter_class=ManualParameter)
        self.add_parameter('T1', label='Qubit relaxation', unit='s',
                           initial_value=0, parameter_class=ManualParameter)
        self.add_parameter('T1_ef', label='Qubit relaxation', unit='s',
                           initial_value=0, parameter_class=ManualParameter)
        self.add_parameter('T2', label='Qubit dephasing Echo', unit='s',
                           initial_value=0, parameter_class=ManualParameter)
        self.add_parameter('T2_ef', label='Qubit dephasing Echo', unit='s',
                           initial_value=0, parameter_class=ManualParameter)
        self.add_parameter('T2_star', label='Qubit dephasing', unit='s',
                           initial_value=0, parameter_class=ManualParameter)
        self.add_parameter('T2_star_ef', label='Qubit dephasing', unit='s',
                           initial_value=0, parameter_class=ManualParameter)
        self.add_parameter('anharmonicity', label='Qubit anharmonicity',
                           unit='Hz', initial_value=0,
                           parameter_class=ManualParameter)
        self.add_parameter('dynamic_phase', label='CZ dynamic phase',
                           unit='deg', initial_value=0,
                           parameter_class=ManualParameter)
        self.add_parameter('EC_qubit', label='Qubit EC', unit='Hz',
                           initial_value=0, parameter_class=ManualParameter)
        self.add_parameter('EJ_qubit', label='Qubit EJ', unit='Hz',
                           initial_value=0, parameter_class=ManualParameter)
        self.add_parameter('chi', unit='Hz', parameter_class=ManualParameter,
                           label='Chi')
        
        # readout pulse parameters
        self.add_parameter('ro_freq', unit='Hz', 
                           parameter_class=ManualParameter, 
                           label='Readout frequency')
        self.add_parameter('ro_I_offset', unit='V', initial_value=0,
                           parameter_class=ManualParameter,
                           label='DC offset for the readout I channel')
        self.add_parameter('ro_Q_offset', unit='V', initial_value=0,
                           parameter_class=ManualParameter,
                           label='DC offset for the readout Q channel')
        self.add_parameter('ro_lo_power', unit='dBm',
                           parameter_class=ManualParameter,
                           label='Readout pulse upconversion mixer LO power')
        self.add_operation('RO')
        self.add_pulse_parameter('RO', 'ro_pulse_type', 'pulse_type',
                                 vals=vals.Enum('GaussFilteredCosIQPulse',
                                                'GaussFilteredCosIQPulseMultiChromatic'),
                                 initial_value='GaussFilteredCosIQPulse')
        self.add_pulse_parameter('RO', 'ro_I_channel', 'I_channel',
                                 initial_value=None, vals=vals.Strings())
        self.add_pulse_parameter('RO', 'ro_Q_channel', 'Q_channel',
                                 initial_value=None, vals=vals.Strings())
        self.add_pulse_parameter('RO', 'ro_amp', 'amplitude',
                                 initial_value=0.001,
                                 vals=vals.MultiType(vals.Numbers(), vals.Lists()))
        self.add_pulse_parameter('RO', 'ro_length', 'pulse_length',
                                 initial_value=2e-6, vals=vals.Numbers())
        self.add_pulse_parameter('RO', 'ro_delay', 'pulse_delay',
                                 initial_value=0, vals=vals.Numbers())
        self.add_pulse_parameter('RO', 'ro_mod_freq', 'mod_frequency',
                                 initial_value=100e6,
                                 vals=vals.MultiType(vals.Numbers(), vals.Lists()))
        self.add_pulse_parameter('RO', 'ro_phase', 'phase',
                                 initial_value=0,
                                 vals=vals.MultiType(vals.Numbers(), vals.Lists()))
        self.add_pulse_parameter('RO', 'ro_phi_skew', 'phi_skew',
                                 initial_value=0,
                                 vals=vals.MultiType(vals.Numbers(), vals.Lists()))
        self.add_pulse_parameter('RO', 'ro_alpha', 'alpha',
                                 initial_value=1,
                                 vals=vals.MultiType(vals.Numbers(), vals.Lists()))
        self.add_pulse_parameter('RO', 'ro_sigma', 
                                 'gaussian_filter_sigma',
                                 initial_value=10e-9, vals=vals.Numbers())
        self.add_pulse_parameter('RO', 'ro_nr_sigma', 'nr_sigma',
                                 initial_value=5, vals=vals.Numbers())
        self.add_pulse_parameter('RO', 'ro_phase_lock', 'phase_lock',
                                 initial_value=True, vals=vals.Bool())                                 
        self.add_pulse_parameter('RO', 'ro_basis_rotation',
                                 'basis_rotation', initial_value={},
                                 docstring='Dynamic phase acquired by other '
                                           'qubits due to a measurement tone on'
                                           ' this qubit.',
                                 label='RO pulse basis rotation dictionary',
                                 vals=vals.Dict())

        # acquisition parameters
        self.add_parameter('acq_I_channel', initial_value=0,
                           vals=vals.Enum(0, 1, 2, 3, 4, 5, 6, 7, 8),
                           parameter_class=ManualParameter)
        self.add_parameter('acq_Q_channel', initial_value=1,
                           vals=vals.Enum(0, 1, 2, 3, 4, 5, 6, 7, 8, None),
                           parameter_class=ManualParameter)
        self.add_parameter('acq_averages', initial_value=1024,
                           vals=vals.Ints(0, 1000000),
                           parameter_class=ManualParameter)
        self.add_parameter('acq_shots', initial_value=4094,
                           docstring='Number of single shot measurements to do'
                                     'in single shot experiments.',
                           vals=vals.Ints(0, 1048576),
                           parameter_class=ManualParameter)
        self.add_parameter('acq_length', initial_value=2.2e-6,
                           vals=vals.Numbers(min_value=1e-8,
                                             max_value=4097/1.2e9),
                           parameter_class=ManualParameter)
        self.add_parameter('acq_IQ_angle', initial_value=0,
                           docstring='The phase of the integration weights '
                                     'when using SSB, DSB or square_rot '
                                     'integration weights', 
                                     label='Acquisition IQ angle', unit='rad',
                           parameter_class=ManualParameter)
        self.add_parameter('acq_weights_I', vals=vals.Arrays(),
                           label='Optimized weights for I channel',
                           parameter_class=ManualParameter)
        self.add_parameter('acq_weights_Q', vals=vals.Arrays(),
                           label='Optimized weights for Q channel',
                           parameter_class=ManualParameter)
        self.add_parameter('acq_weights_type', initial_value='SSB',
                           vals=vals.Enum('SSB', 'DSB', 'optimal',
                                          'square_rot', 'manual',
                                          'optimal_qutrit'),
                           docstring=(
                               'Determines what type of integration weights to '
                               'use: \n\tSSB: Single sideband demodulation\n\t'
                               'DSB: Double sideband demodulation\n\toptimal: '
                               'waveforms specified in "ro_acq_weight_func_I" '
                               'and "ro_acq_weight_func_Q"\n\tsquare_rot: uses '
                               'a single integration channel with boxcar '
                               'weights'),
                           parameter_class=ManualParameter)
        self.add_parameter('acq_weights_I2', vals=vals.Arrays(),
                           label='Optimized weights for second integration '
                                 'channel I',
                           docstring=("Used for double weighted integration "
                                      "during qutrit readout"),
                           parameter_class=ManualParameter)
        self.add_parameter('acq_weights_Q2', vals=vals.Arrays(),
                           label='Optimized weights for second integration '
                                 'channel Q',
                           docstring=("Used for double weighted integration "
                                      "during qutrit readout"),
                           parameter_class=ManualParameter)
        self.add_parameter('acq_weights_basis', vals=vals.Lists(),
                           label="weight basis used",
                           docstring=("Used to log the weights basis for "
                                      "integration during qutrit readout. E.g."
                                      " ['ge', 'gf'] or ['ge', 'ortho']."),
                           parameter_class=ManualParameter)
        self.add_parameter('acq_classifier_params', vals=vals.Dict(),
                           label='Parameters for the qutrit classifier.',
                           docstring=("Used in the int_avg_classif_det to "
                                      "classify single shots into g, e, f."),
                           parameter_class=ManualParameter)
        self.add_parameter('acq_state_prob_mtx', vals=vals.Arrays(),
                           label='SSRO correction matrix.',
                           docstring=("Matrix of measured vs prepared qubit "
                                      "states."),
                           parameter_class=ManualParameter)

        # qubit drive pulse parameters
        self.add_parameter('ge_freq', label='Qubit drive frequency', unit='Hz',
                           initial_value=0, parameter_class=ManualParameter)
        self.add_parameter('ge_lo_power', unit='dBm',
                           parameter_class=ManualParameter,
                           label='Qubit drive pulse mixer LO power')
        self.add_parameter('ge_I_offset', unit='V', initial_value=0,
                           parameter_class=ManualParameter,
                           label='DC offset for the drive line I channel')
        self.add_parameter('ge_Q_offset', unit='V', initial_value=0,
                           parameter_class=ManualParameter,
                           label='DC offset for the drive line Q channel')
        # add drive pulse parameters
        self.add_operation('X180')
        self.add_pulse_parameter('X180', 'ge_pulse_type', 'pulse_type',
                                 initial_value='SSB_DRAG_pulse', 
                                 vals=vals.Enum('SSB_DRAG_pulse'))
        self.add_pulse_parameter('X180', 'ge_I_channel', 'I_channel',
                                 initial_value=None, vals=vals.Strings())
        self.add_pulse_parameter('X180', 'ge_Q_channel', 'Q_channel',
                                 initial_value=None, vals=vals.Strings())
        self.add_pulse_parameter('X180', 'ge_amp180', 'amplitude',
                                 initial_value=0.001, vals=vals.Numbers())
        self.add_pulse_parameter('X180', 'ge_amp90_scale', 'amp90_scale',
                                 initial_value=0.5, vals=vals.Numbers(0, 1))
        self.add_pulse_parameter('X180', 'ge_delay', 'pulse_delay',
                                 initial_value=0, vals=vals.Numbers())
        self.add_pulse_parameter('X180', 'ge_sigma', 'sigma',
                                 initial_value=10e-9, vals=vals.Numbers())
        self.add_pulse_parameter('X180', 'ge_nr_sigma', 'nr_sigma',
                                 initial_value=5, vals=vals.Numbers())
        self.add_pulse_parameter('X180', 'ge_motzoi', 'motzoi',
                                 initial_value=0, vals=vals.Numbers())
        self.add_pulse_parameter('X180', 'ge_mod_freq', 'mod_frequency',
                                 initial_value=-100e6, vals=vals.Numbers())
        self.add_pulse_parameter('X180', 'ge_phi_skew', 'phi_skew',
                                 initial_value=0, vals=vals.Numbers())
        self.add_pulse_parameter('X180', 'ge_alpha', 'alpha',
                                 initial_value=1, vals=vals.Numbers())
        self.add_pulse_parameter('X180', 'ge_X_phase', 'phase',
                                 initial_value=0, vals=vals.Numbers())
        
        # qubit 2nd excitation drive pulse parameters
        self.add_parameter('ef_freq', label='Qubit ef drive frequency', 
                           unit='Hz', initial_value=0, 
                           parameter_class=ManualParameter)
        self.add_operation('X180_ef')
        self.add_pulse_parameter('X180_ef', 'ef_pulse_type', 'pulse_type',
                                 initial_value='SSB_DRAG_pulse', 
                                 vals=vals.Enum('SSB_DRAG_pulse'))
        self.add_pulse_parameter('X180_ef', 'ef_amp180', 'amplitude',
                                 initial_value=0.001, vals=vals.Numbers())
        self.add_pulse_parameter('X180_ef', 'ef_amp90_scale', 'amp90_scale',
                                 initial_value=0.5, vals=vals.Numbers(0, 1))
        self.add_pulse_parameter('X180_ef', 'ef_delay', 'pulse_delay',
                                 initial_value=0, vals=vals.Numbers())
        self.add_pulse_parameter('X180_ef', 'ef_sigma', 'sigma',
                                 initial_value=10e-9, vals=vals.Numbers())
        self.add_pulse_parameter('X180_ef', 'ef_nr_sigma', 'nr_sigma',
                                 initial_value=5, vals=vals.Numbers())
        self.add_pulse_parameter('X180_ef', 'ef_motzoi', 'motzoi',
                                 initial_value=0, vals=vals.Numbers())
        self.add_pulse_parameter('X180_ef', 'ef_X_phase', 'phase',
                                 initial_value=0, vals=vals.Numbers())

        # add qubit spectroscopy parameters
        self.add_parameter('spec_power', unit='dBm', initial_value=-20,
                           parameter_class=ManualParameter,
                           label='Qubit spectroscopy power')
        self.add_operation('Spec')
        self.add_pulse_parameter('Spec', 'spec_pulse_type', 'pulse_type',
                                 initial_value='SquarePulse',
                                 vals=vals.Enum('SquarePulse'))
        self.add_pulse_parameter('Spec', 'spec_marker_channel', 'channel',
                                 initial_value=None, vals=vals.Strings())
        self.add_pulse_parameter('Spec', 'spec_marker_amp', 'amplitude',
                                 vals=vals.Numbers(), initial_value=1)
        self.add_pulse_parameter('Spec', 'spec_marker_length', 'length',
                                 initial_value=5e-6, vals=vals.Numbers())
        self.add_pulse_parameter('Spec', 'spec_marker_delay', 'pulse_delay', 
                                 vals=vals.Numbers(), initial_value=0)

        # dc flux parameters
        self.add_parameter('dc_flux_parameter', initial_value=None,
                           label='QCoDeS parameter to sweep the dc flux',
                           parameter_class=ManualParameter)

        # Pulse preparation parameters
        DEFAULT_PREP_PARAMS = dict(preparation_type='wait',
                                   post_ro_wait=1e-6, reset_reps=1,
                                   final_reset_pulse=True,
                                   threshold_mapping={
                                       self.name: {0: 'g', 1: 'e'}})

        self.add_parameter('preparation_params', parameter_class=ManualParameter,
                            initial_value=DEFAULT_PREP_PARAMS, vals=vals.Dict())


    def get_idn(self):
        return {'driver': str(self.__class__), 'name': self.name}

    def update_detector_functions(self):
        if self.acq_Q_channel() is None or \
           self.acq_weights_type() not in ['SSB', 'DSB', 'optimal_qutrit']:
            channels = [self.acq_I_channel()]
        else:
            channels = [self.acq_I_channel(), self.acq_Q_channel()]

        self.int_log_det = det.UHFQC_integration_logging_det(
            UHFQC=self.instr_uhf.get_instr(), 
            AWG=self.instr_pulsar.get_instr(), 
            channels=channels, nr_shots=self.acq_shots(),
            integration_length=self.acq_length(), 
            result_logging_mode='raw')

        self.int_avg_classif_det = det.UHFQC_classifier_detector(
            UHFQC=self.instr_uhf.get_instr(), 
            AWG=self.instr_pulsar.get_instr(),  
            channels=channels, nr_shots=self.acq_averages(),
            integration_length=self.acq_length(),
            get_values_function_kwargs={
                'classifier_params': self.acq_classifier_params(),
                'state_prob_mtx': self.acq_state_prob_mtx()
            })

        self.int_avg_det = det.UHFQC_integrated_average_detector(
            UHFQC=self.instr_uhf.get_instr(), 
            AWG=self.instr_pulsar.get_instr(), 
            channels=channels, nr_averages=self.acq_averages(),
            integration_length=self.acq_length(), 
            result_logging_mode='raw')

        self.dig_avg_det = det.UHFQC_integrated_average_detector(
            UHFQC=self.instr_uhf.get_instr(), 
            AWG=self.instr_pulsar.get_instr(), 
            channels=channels, nr_averages=self.acq_averages(),
            integration_length=self.acq_length(),
            result_logging_mode='digitized')

        nr_samples = int(self.acq_length() *
                         self.instr_uhf.get_instr().clock_freq())
        self.inp_avg_det = det.UHFQC_input_average_detector(
            UHFQC=self.instr_uhf.get_instr(), 
            AWG=self.instr_pulsar.get_instr(), 
            nr_averages=self.acq_averages(),
            nr_samples=nr_samples)

        self.dig_log_det = det.UHFQC_integration_logging_det(
            UHFQC=self.instr_uhf.get_instr(), 
            AWG=self.instr_pulsar.get_instr(), 
            channels=channels, nr_shots=self.acq_shots(),
            integration_length=self.acq_length(), 
            result_logging_mode='digitized')

        self.int_avg_det_spec = det.UHFQC_integrated_average_detector(
            UHFQC=self.instr_uhf.get_instr(), 
            AWG=self.instr_uhf.get_instr(), 
            channels=[self.acq_I_channel(), self.acq_Q_channel()], 
            nr_averages=self.acq_averages(),
            integration_length=self.acq_length(),
            result_logging_mode='raw', real_imag=False, single_int_avg=True)

    def prepare(self, drive='timedomain'):
        # configure readout local oscillators
        lo = self.instr_ro_lo
        if lo() is not None:
            lo.get_instr().pulsemod_state('Off')
            lo.get_instr().power(self.ro_lo_power())
            # in case of multichromatic readout, take first ro freq, else just
            # wrap the frequency in a list and take the first
            if np.ndim(self.ro_freq()) == 0:
                ro_freq = [self.ro_freq()]
            else:
                ro_freq = self.ro_freq()
            if np.ndim(self.ro_mod_freq()) == 0:
                ro_mod_freq = [self.ro_mod_freq()]
            else:
                ro_mod_freq = self.ro_mod_freq()
            lo.get_instr().frequency(ro_freq[0] - ro_mod_freq[0])

            lo.get_instr().on()

        # configure qubit drive local oscillator
        lo = self.instr_ge_lo
        if lo() is not None:
            if drive is None:
                lo.get_instr().off()
            elif drive == 'continuous_spec':
                lo.get_instr().pulsemod_state('Off')
                lo.get_instr().power(self.spec_power())
                lo.get_instr().frequency(self.ge_freq())
                lo.get_instr().on()
            elif drive == 'pulsed_spec':
                lo.get_instr().pulsemod_state('On')
                lo.get_instr().power(self.spec_power())
                lo.get_instr().frequency(self.ge_freq())
                lo.get_instr().on()
            elif drive == 'timedomain':
                lo.get_instr().pulsemod_state('Off')
                lo.get_instr().power(self.ge_lo_power())
                lo.get_instr().frequency(self.ge_freq() - self.ge_mod_freq())
                lo.get_instr().on()
            else:
                raise ValueError("Invalid drive parameter '{}'".format(drive)
                                 + ". Valid options are None, 'continuous_spec"
                                 + "', 'pulsed_spec' and 'timedomain'.")

        # set awg channel dc offsets
        offset_list = [('ro_I_channel', 'ro_I_offset'), 
                       ('ro_Q_channel', 'ro_Q_offset')]
        if drive == 'timedomain':
            offset_list += [('ge_I_channel', 'ge_I_offset'), 
                            ('ge_Q_channel', 'ge_Q_offset')]
        for channel_par, offset_par in offset_list:
            self.instr_pulsar.get_instr().set(
                self.get(channel_par) + '_offset', self.get(offset_par))

        # other preparations
        self.update_detector_functions()
        self.set_readout_weights()

    def set_readout_weights(self, weights_type=None, f_mod=None):
        if weights_type is None:
            weights_type = self.acq_weights_type()
        if f_mod is None:
            f_mod = self.ro_mod_freq()
        if weights_type == 'manual':
            pass
        elif weights_type == 'optimal':
            if (self.acq_weights_I() is None or self.acq_weights_Q() is None):
                log.warning('Optimal weights are None, not setting '
                                'integration weights')
                return
            # When optimal weights are used, only the RO I weight
            # channel is used
            self.instr_uhf.get_instr().set('quex_wint_weights_{}_real'.format(
                self.acq_I_channel()), self.acq_weights_I().copy())
            self.instr_uhf.get_instr().set('quex_wint_weights_{}_imag'.format(
                self.acq_I_channel()), self.acq_weights_Q().copy())
            self.instr_uhf.get_instr().set('quex_rot_{}_real'.format(
                self.acq_I_channel()), 1.0)
            self.instr_uhf.get_instr().set('quex_rot_{}_imag'.format(
                self.acq_I_channel()), -1.0)
        elif weights_type == 'optimal_qutrit':
            for w_f in [self.acq_weights_I, self.acq_weights_Q,
                        self.acq_weights_I2, self.acq_weights_Q2]:
                if w_f() is None:
                    log.warning('The optimal weights {} are None. '
                                    '\nNot setting integration weights.'
                                    .format(w_f.name))
                    return
            # if all weights are not None, set first integration weights (real 
            # and imag) on channel I amd second integration weights on channel 
            # Q.
            self.instr_uhf.get_instr().set('quex_wint_weights_{}_real'.format(
                self.acq_I_channel()),
                self.acq_weights_I().copy())
            self.instr_uhf.get_instr().set('quex_wint_weights_{}_imag'.format(
                self.acq_I_channel()),
                self.acq_weights_Q().copy())
            self.instr_uhf.get_instr().set('quex_wint_weights_{}_real'.format(
                self.acq_Q_channel()),
                self.acq_weights_I2().copy())
            self.instr_uhf.get_instr().set('quex_wint_weights_{}_imag'.format(
                self.acq_Q_channel()),
                self.acq_weights_Q2().copy())

            self.instr_uhf.get_instr().set('quex_rot_{}_real'.format(
                self.acq_I_channel()), 1.0)
            self.instr_uhf.get_instr().set('quex_rot_{}_imag'.format(
                self.acq_I_channel()), -1.0)
            self.instr_uhf.get_instr().set('quex_rot_{}_real'.format(
                self.acq_Q_channel()), 1.0)
            self.instr_uhf.get_instr().set('quex_rot_{}_imag'.format(
                self.acq_Q_channel()), -1.0)
        else:
            tbase = np.arange(0, 4097 / 1.8e9, 1 / 1.8e9)
            theta = self.acq_IQ_angle()
            cosI = np.array(np.cos(2 * np.pi * f_mod * tbase + theta))
            sinI = np.array(np.sin(2 * np.pi * f_mod * tbase + theta))
            c1 = self.acq_I_channel()
            c2 = self.acq_Q_channel()
            uhf = self.instr_uhf.get_instr()
            if weights_type == 'SSB':
                uhf.set('quex_wint_weights_{}_real'.format(c1), cosI)
                uhf.set('quex_rot_{}_real'.format(c1), 1)
                uhf.set('quex_wint_weights_{}_real'.format(c2), sinI)
                uhf.set('quex_rot_{}_real'.format(c2), 1)
                uhf.set('quex_wint_weights_{}_imag'.format(c1), sinI)
                uhf.set('quex_rot_{}_imag'.format(c1), 1)
                uhf.set('quex_wint_weights_{}_imag'.format(c2), cosI)
                uhf.set('quex_rot_{}_imag'.format(c2), -1)
            elif weights_type == 'DSB':
                uhf.set('quex_wint_weights_{}_real'.format(c1), cosI)
                uhf.set('quex_rot_{}_real'.format(c1), 1)
                uhf.set('quex_wint_weights_{}_real'.format(c2), sinI)
                uhf.set('quex_rot_{}_real'.format(c2), 1)
                uhf.set('quex_rot_{}_imag'.format(c1), 0)
                uhf.set('quex_rot_{}_imag'.format(c2), 0)
            elif weights_type == 'square_rot':
                uhf.set('quex_wint_weights_{}_real'.format(c1), cosI)
                uhf.set('quex_rot_{}_real'.format(c1), 1)
                uhf.set('quex_wint_weights_{}_imag'.format(c1), sinI)
                uhf.set('quex_rot_{}_imag'.format(c1), 1)
            else:
                raise KeyError('Invalid weights type: {}'.format(weights_type))

    def get_spec_pars(self):
        return self.get_operation_dict()['Spec ' + self.name]

    def get_ro_pars(self):
        return self.get_operation_dict()['RO ' + self.name]
    
    def get_acq_pars(self):
        return self.get_operation_dict()['Acq ' + self.name]

    def get_ge_pars(self):
        return self.get_operation_dict()['X180 ' + self.name]

    def get_ef_pars(self):
        return self.get_operation_dict()['X180_ef ' + self.name]

    def get_operation_dict(self, operation_dict=None):
        if operation_dict is None:
            operation_dict = {}
        operation_dict = super().get_operation_dict(operation_dict)
        operation_dict['Spec ' + self.name]['operation_type'] = 'Other'
        operation_dict['RO ' + self.name]['operation_type'] = 'RO'
        operation_dict['X180 ' + self.name]['operation_type'] = 'MW'
        operation_dict['X180_ef ' + self.name]['operation_type'] = 'MW'
        operation_dict['X180 ' + self.name]['basis'] = self.name
        operation_dict['X180_ef ' + self.name]['basis'] = self.name + \
                                                                   '_ef'
        operation_dict['X180_ef ' + self.name]['I_channel'] = \
            operation_dict['X180 ' + self.name]['I_channel']
        operation_dict['X180_ef ' + self.name]['Q_channel'] = \
            operation_dict['X180 ' + self.name]['Q_channel']
        operation_dict['X180_ef ' + self.name]['phi_skew'] = \
            operation_dict['X180 ' + self.name]['phi_skew']
        operation_dict['X180_ef ' + self.name]['alpha'] = \
            operation_dict['X180 ' + self.name]['alpha']
        operation_dict['Acq ' + self.name] = deepcopy(
            operation_dict['RO ' + self.name])
        operation_dict['Acq ' + self.name]['amplitude'] = 0

        if self.ef_freq() == 0:
            operation_dict['X180_ef ' + self.name]['mod_frequency'] = None
        else:
            operation_dict['X180_ef ' + self.name]['mod_frequency'] = \
                self.ef_freq() - self.ge_freq() + self.ge_mod_freq()

        operation_dict.update(add_suffix_to_dict_keys(
            sq.get_pulse_dict_from_pars(
                operation_dict['X180 ' + self.name]), ' ' + self.name))
        operation_dict.update(add_suffix_to_dict_keys(
            sq.get_pulse_dict_from_pars(
                operation_dict['X180_ef ' + self.name]), '_ef ' + self.name))
        if np.ndim(self.ro_freq()) != 0:
            delta_freqs = np.diff(self.ro_freq(), prepend=self.ro_freq()[0])
            mods = [self.ro_mod_freq() + d for d in delta_freqs]
            operation_dict['RO ' + self.name]['mod_frequency'] = mods

        return operation_dict

    def swf_ro_freq_lo(self):
        return swf.Offset_Sweep(
            self.instr_ro_lo.get_instr().frequency, 
            -self.ro_mod_freq(),
            name='Readout frequency', 
            parameter_name='Readout frequency')
    def swf_ro_mod_freq(self):
        return swf.Offset_Sweep(
            self.ro_mod_freq,
            self.instr_ro_lo.get_instr().frequency(),
            name='Readout frequency',
            parameter_name='Readout frequency')
    def measure_resonator_spectroscopy(self, freqs, sweep_points_2D=None,
                                       sweep_function_2D=None,
                                       trigger_separation=3e-6, 
                                       upload=True, analyze=True, 
                                       close_fig=True, label=None):
        """ Varies the frequency of the microwave source to the resonator and
        measures the transmittance """
        if np.any(freqs < 500e6):
            log.warning(('Some of the values in the freqs array might be '
                             'too small. The units should be Hz.'))
    
        if label is None:
            if sweep_function_2D is not None:
                label = 'resonator_scan_2d' + self.msmt_suffix
            else:
                label = 'resonator_scan' + self.msmt_suffix

        self.prepare(drive=None)
        if upload:
            sq.pulse_list_list_seq([[self.get_ro_pars()]])

        MC = self.instr_mc.get_instr()
        MC.set_sweep_function(self.swf_ro_freq_lo())
        if sweep_function_2D is not None:
            MC.set_sweep_function_2D(sweep_function_2D)
            mode = '2D'
        else:
            mode = '1D'
        MC.set_sweep_points(freqs)
        if sweep_points_2D is not None:
            MC.set_sweep_points_2D(sweep_points_2D)
        MC.set_detector_function(self.int_avg_det_spec)

        with temporary_value(self.instr_trigger.get_instr().pulse_period, 
                             trigger_separation):
            self.instr_pulsar.get_instr().start(exclude=[self.instr_uhf()])
            MC.run(name=label, mode=mode)
            self.instr_pulsar.get_instr().stop()

        if analyze:
            ma.MeasurementAnalysis(close_fig=close_fig, qb_name=self.name, 
                                   TwoD=(mode == '2D'))

    def measure_resonator_amplitude_sweep(self, freqs, amps,
                                          trigger_separation=3e-6,
                                          upload=True, analyze=True,
                                          close_fig=True, label=None):
        """ Varies the frequency of the microwave source to the resonator and
        measures the transmittance """
        if np.any(freqs < 500e6):
            log.warning(('Some of the values in the freqs array might be '
                         'too small. The units should be Hz.'))

        if label is None:
            label = 'resonator_amplitude_scan' + self.msmt_suffix

        self.prepare(drive=None)
        MC = self.instr_mc.get_instr()

        hard_sweep_params = {'mod_frequency': {
            'values': freqs - self.instr_ro_lo.get_instr().frequency(),
            'unit': 'Hz'}}
        soft_sweep_params = {'amplitude': {'values': amps, 'unit': 'V'}}

        sequences, hard_sweep_points, soft_sweep_points = \
            sq.res_amp_sweep_seqs(
                qb_name=self.name,
                hard_sweep_dict=hard_sweep_params,
                soft_sweep_dict=soft_sweep_params,
                uhf_name=self.instr_uhf.get_instr().name,
                operation_dict=self.get_operation_dict(), upload=False)

        hard_sweep_func = awg_swf.SegmentHardSweep(
            sequence=sequences[0], upload=upload,
            parameter_name=list(hard_sweep_params)[0],
            unit=list(hard_sweep_params.values())[0]['unit'])
        MC.set_sweep_function(hard_sweep_func)
        MC.set_sweep_points(hard_sweep_points)

        channels_to_upload = [self.ro_I_channel(), self.ro_Q_channel()]
        MC.set_sweep_function_2D(awg_swf.SegmentSoftSweep(
            hard_sweep_func, sequences,
            list(soft_sweep_params)[0],
            list(soft_sweep_params.values())[0]['unit'],
            channels_to_upload=channels_to_upload))
        MC.set_sweep_points_2D(soft_sweep_points)
        MC.set_detector_function(self.int_avg_det)

        exp_metadata = {'hard_sweep_params': hard_sweep_params,
                        'soft_sweep_params': soft_sweep_params}

        with temporary_value(self.instr_trigger.get_instr().pulse_period,
                             trigger_separation):
            self.instr_pulsar.get_instr().start(exclude=[self.instr_uhf()])
            MC.run(name=label, mode='2D', exp_metadata=exp_metadata)
            self.instr_pulsar.get_instr().stop()

        if analyze:
            ma.MeasurementAnalysis(close_fig=close_fig, qb_name=self.name,
                                   TwoD=True)

    def measure_qubit_spectroscopy(self, freqs, sweep_points_2D=None,
            sweep_function_2D=None, pulsed=True, trigger_separation=13e-6, 
            upload=True, analyze=True, close_fig=True, label=None):
        """ Varies qubit drive frequency and measures the resonator
        transmittance """
        if np.any(freqs < 500e6):
            log.warning(('Some of the values in the freqs array might be '
                             'too small. The units should be Hz.'))
        if pulsed:
            if label is None:
                if sweep_function_2D is not None:
                    label = 'pulsed_spec_2d' + self.msmt_suffix
                else:
                    label = 'pulsed_spec' + self.msmt_suffix
            self.prepare(drive='pulsed_spec')
            if upload:
                sq.pulse_list_list_seq([[self.get_spec_pars(),
                                         self.get_ro_pars()]])
        else:
            if label is None:
                if sweep_function_2D is not None:
                    label = 'continuous_spec_2d' + self.msmt_suffix
                else:
                    label = 'continuous_spec' + self.msmt_suffix
            self.prepare(drive='continuous_spec')
            if upload:
                sq.pulse_list_list_seq([[self.get_ro_pars()]])
        
        MC = self.instr_mc.get_instr()
        MC.set_sweep_function(self.instr_ge_lo.get_instr().frequency)
        if sweep_function_2D is not None:
            MC.set_sweep_function_2D(sweep_function_2D)
            mode = '2D'
        else:
            mode = '1D'
        MC.set_sweep_points(freqs)
        if sweep_points_2D is not None:
            MC.set_sweep_points_2D(sweep_points_2D)
        MC.set_detector_function(self.int_avg_det_spec)

        with temporary_value(self.instr_trigger.get_instr().pulse_period, 
                             trigger_separation):
            self.instr_pulsar.get_instr().start(exclude=[self.instr_uhf()])
            MC.run(name=label, mode=mode)
            self.instr_pulsar.get_instr().stop()

        if analyze:
            ma.MeasurementAnalysis(close_fig=close_fig, qb_name=self.name, 
                                   TwoD=(mode == '2D'))

    def measure_rabi(self, amps, analyze=True, upload=True, label=None, n=1,
                     last_ge_pulse=False, n_cal_points_per_state=2,
                     cal_states='auto', for_ef=False, classified_ro=False,
                     prep_params=None, exp_metadata=None):

        """
        Varies the amplitude of the qubit drive pulse and measures the readout
        resonator transmission.

        Args:
            amps            the array of drive pulse amplitudes
            analyze         whether to create a (base) MeasurementAnalysis
                            object for this measurement; offers possibility to
                            manually analyse data using the classes in
                            measurement_analysis.py
            close_fig       whether or not to close the default analysis figure
            cal_points      whether or not to use calibration points
            no_cal_points   how many calibration points to use
            upload          whether or not to upload the sequence to the AWG
            label           the measurement label
            n               the number of times the drive pulses with the same
                            amplitude should be repeated in each measurement
        """
        if prep_params is None:
            prep_params = self.preparation_params()

        # Define the measurement label
        if label is None:
            label = 'Rabi_ef' if for_ef else 'Rabi'
            if n != 1:
                label += f'-n{n}'
            if classified_ro:
                label += '_classified'
            if 'active' in prep_params['preparation_type']:
                label += '_reset'
            label += self.msmt_suffix

        # Prepare the physical instruments for a time domain measurement
        self.prepare(drive='timedomain')

        MC = self.instr_mc.get_instr()
        cal_states = CalibrationPoints.guess_cal_states(cal_states, for_ef)
        cp = CalibrationPoints.single_qubit(self.name, cal_states,
                                            n_per_state=n_cal_points_per_state)
        seq, sweep_points = sq.rabi_seq_active_reset(
            amps=amps, qb_name=self.name, cal_points=cp, n=n, for_ef=for_ef,
            operation_dict=self.get_operation_dict(), upload=False,
            last_ge_pulse=last_ge_pulse, prep_params=prep_params)
        # Specify the sweep function, the sweep points,
        # and the detector function, and run the measurement
        MC.set_sweep_function(awg_swf.SegmentHardSweep(
            sequence=seq, upload=upload, parameter_name='Amplitude', unit='V'))
        MC.set_sweep_points(sweep_points)
        MC.set_detector_function(self.int_avg_classif_det if classified_ro else
                                 self.int_avg_det)
        if exp_metadata is None:
            exp_metadata = {}
        exp_metadata.update({'sweep_points_dict': {self.name: amps},
                             'preparation_params': prep_params,
                             'cal_points': repr(cp),
                             'rotate': len(cp.states) != 0,
                             'last_ge_pulses': [last_ge_pulse],
                             'data_to_fit': {self.name: 'pf' if for_ef else 'pe'},
                             "sweep_name": "Amplitude",
                             "sweep_unit": "V"})
        MC.run(label, exp_metadata=exp_metadata)

        # Create a MeasurementAnalysis object for this measurement
        if analyze:
            tda.MultiQubit_TimeDomain_Analysis(qb_names=[self.name])

    def measure_rabi_amp90(self, scales=np.linspace(0.3, 0.7, 31), n=1,
                           MC=None, analyze=True, close_fig=True, upload=True):

        self.prepare(drive='timedomain')

        if MC is None:
            MC = self.instr_mc.get_instr()

        MC.set_sweep_function(awg_swf.Rabi_amp90(
            pulse_pars=self.get_ge_pars(), RO_pars=self.get_ro_pars(), n=n,
            upload=upload))
        MC.set_sweep_points(scales)
        MC.set_detector_function(self.int_avg_det)
        MC.run('Rabi_amp90_scales_n{}'.format(n)+ self.msmt_suffix)

    def measure_T1(self, times=None, analyze=True, upload=True,
                   last_ge_pulse=False, n_cal_points_per_state=2,
                   cal_states='auto', for_ef=False, classified_ro=False,
                   prep_params=None, label=None,
                   exp_metadata=None):

        if times is None:
            raise ValueError("Unspecified times for measure_T1")
        if np.any(times > 1e-3):
            log.warning('The values in the times array might be too large.'
                        'The units should be seconds.')

        self.prepare(drive='timedomain')

        MC = self.instr_mc.get_instr()

        # Define the measurement label
        if label is None:
            label = f'T1{"_ef" if for_ef else ""}' + self.msmt_suffix

        cal_states = CalibrationPoints.guess_cal_states(cal_states, for_ef)
        cp = CalibrationPoints.single_qubit(self.name, cal_states,
                                            n_per_state=n_cal_points_per_state)

        seq, sweep_points = sq.t1_active_reset(
            times=times, qb_name=self.name, cal_points=cp, for_ef=for_ef,
            operation_dict=self.get_operation_dict(), upload=False,
            last_ge_pulse=last_ge_pulse, prep_params=prep_params)

        MC.set_sweep_function(awg_swf.SegmentHardSweep(
            sequence=seq, upload=upload, parameter_name='Time', unit='s'))
        MC.set_sweep_points(sweep_points)
        MC.set_detector_function(self.int_avg_classif_det if classified_ro else
                                 self.int_avg_det)

        if exp_metadata is None:
            exp_metadata = {}
        exp_metadata.update({'sweep_points_dict': {self.name: times},
                             'preparation_params': prep_params,
                             'cal_points': repr(cp),
                             'rotate': False if classified_ro else True,
                             'last_ge_pulses': [last_ge_pulse],
                             'data_to_fit': {self.name: 'pf' if for_ef else 'pe'},
                             "sweep_name": "Time",
                             "sweep_unit": "s"})

        MC.run(label, exp_metadata=exp_metadata)

        if analyze:
            tda.MultiQubit_TimeDomain_Analysis(qb_names=[self.name])

    def measure_qscale(self, qscales=None, analyze=True, upload=True, label=None,
                       cal_states="auto", n_cal_points_per_state=2,
                       last_ge_pulse=False, for_ef=False, classified_ro=False,
                       prep_params=None, exp_metadata=None):
        if qscales is None:
            raise ValueError("Unspecified qscale values for measure_qscale")
        uniques = np.unique(qscales[range(3)])
        if uniques.size > 1:
            raise ValueError("The values in the qscales array are not repeated "
                             "3 times.")

        if prep_params is None:
            prep_params = self.preparation_params()
            log.debug(f"Preparation Parameters:\n{prep_params}")

        # Define the measurement label
        if label is None:
            label = f'Qscale{"_ef" if for_ef else ""}'
            if classified_ro:
                label += '_classified'
            if 'active' in prep_params['preparation_type']:
                label += '_reset'
            label += self.msmt_suffix

        MC = self.instr_mc.get_instr()

        self.prepare(drive='timedomain')

        # create cal points
        cal_states = CalibrationPoints.guess_cal_states(cal_states, for_ef)
        cp = CalibrationPoints.single_qubit(self.name, cal_states,
                                            n_per_state=n_cal_points_per_state)
        # create sequence
        seq, sweep_points = sq.qscale_active_reset(qscales=qscales,
            qb_name=self.name, cal_points=cp,  for_ef=for_ef,
            operation_dict=self.get_operation_dict(), upload=False,
            last_ge_pulse=last_ge_pulse, prep_params=prep_params)

        MC.set_sweep_function(awg_swf.SegmentHardSweep(
            sequence=seq, upload=upload, parameter_name='Qscale factor'))
        MC.set_sweep_points(sweep_points)
        MC.set_detector_function(self.int_avg_classif_det if classified_ro else
                                 self.int_avg_det)
        if exp_metadata is None:
            exp_metadata = {}
        exp_metadata.update({'sweep_points_dict': {self.name: qscales},
                             'preparation_params': prep_params,
             'sweep_name': 'Qscale factor',
             'sweep_unit': '',
             'preparation_params': prep_params,
             'cal_points': repr(cp),
             'rotate': len(cp.states) != 0,
             'last_ge_pulses': [last_ge_pulse],
             'data_to_fit': {self.name: 'pf' if for_ef else 'pe'}})
        MC.run(label, exp_metadata=exp_metadata)

        if analyze:
            tda.MultiQubit_TimeDomain_Analysis(qb_names=[self.name])


    def measure_ramsey_multiple_detunings(self, times=None,
                                          artificial_detunings=None, label='',
                                          MC=None, analyze=True, close_fig=True,
                                          cal_points=True, upload=True,
                                          exp_metadata=None):
        log.error("This function is deprecated, please use measure_ramsey()")
        if times is None:
            raise ValueError("Unspecified times for measure_ramsey")
        if artificial_detunings is None:
            log.warning('Artificial detuning is 0.')
        uniques = np.unique(times[range(len(artificial_detunings))])
        if uniques.size>1:
            raise ValueError("The values in the times array are not repeated "
                             "len(artificial_detunings) times.")
        if np.any(np.asarray(np.abs(artificial_detunings))<1e3):
            log.warning('The artificial detuning is too small. The units '
                            'should be Hz.')
        if np.any(times>1e-3):
            log.warning('The values in the times array might be too large.'
                            'The units should be seconds.')

        self.prepare(drive='timedomain')
        if MC is None:
            MC = self.instr_mc.get_instr()

        # Define the measurement label
        if label == '':
            label = 'Ramsey_mult_det' + self.msmt_suffix

        if cal_points:
            len_art_det = len(artificial_detunings)
            step = np.abs(times[-1] - times[-len_art_det-1])
            sweep_points = np.concatenate(
                [times, [times[-1] + step, times[-1] + 2*step,
                    times[-1] + 3*step, times[-1] + 4*step]])
        else:
            sweep_points = times

        Rams_swf = awg_swf.Ramsey_multiple_detunings(
            pulse_pars=self.get_ge_pars(), RO_pars=self.get_ro_pars(),
            artificial_detunings=artificial_detunings, cal_points=cal_points,
            upload=upload)
        MC.set_sweep_function(Rams_swf)
        MC.set_sweep_points(sweep_points)
        MC.set_detector_function(self.int_avg_det)
        if exp_metadata is None:
            exp_metadata = {}
        exp_metadata.update({'sweep_points_dict': {self.name: sweep_points},
                             'use_cal_points': cal_points,
                             'artificial_detunings': artificial_detunings})
        MC.run(label, exp_metadata=exp_metadata)

        if analyze:
            ma.MeasurementAnalysis(auto=True, close_fig=close_fig,
                                   qb_name=self.name)

    def measure_ramsey_dyn_decoupling(self, times=None, artificial_detuning=0,
                                      label='', MC=None, analyze=True,
                                      close_fig=True, cal_points=True,
                                      upload=True, nr_echo_pulses=4,
                                      seq_func=None, cpmg_scheme=True,
                                      exp_metadata=None):

        if times is None:
            raise ValueError("Unspecified times for measure_ramsey")
        if np.any(times > 1e-3):
            log.warning('The values in the times array might be too large.'
                            'The units should be seconds.')

        if artificial_detuning is None:
            log.warning('Artificial detuning is 0.')
        if np.abs(artificial_detuning) < 1e3:
            log.warning('The artificial detuning is too small. The units'
                            'should be Hz.')

        if seq_func is None:
            seq_func = sq.ramsey_seq

        self.prepare(drive='timedomain')
        if MC is None:
            MC = self.instr_mc.get_instr()

        # Define the measurement label
        if label == '':
            label = 'Ramsey' + self.msmt_suffix

        if cal_points:
            step = np.abs(times[-1]-times[-2])
            sweep_points = np.concatenate(
                [times, [times[-1]+step,  times[-1]+2*step,
                         times[-1]+3*step, times[-1]+4*step]])
        else:
            sweep_points = times

        Rams_swf = awg_swf.Ramsey_decoupling_swf(
            seq_func=seq_func,
            pulse_pars=self.get_ge_pars(), RO_pars=self.get_ro_pars(),
            artificial_detuning=artificial_detuning, cal_points=cal_points,
            upload=upload, nr_echo_pulses=nr_echo_pulses, cpmg_scheme=cpmg_scheme)
        MC.set_sweep_function(Rams_swf)
        MC.set_sweep_points(sweep_points)
        MC.set_detector_function(self.int_avg_det)
        if exp_metadata is None:
            exp_metadata = {}
        exp_metadata.update({'sweep_points_dict': {self.name: sweep_points},
                             'use_cal_points': cal_points,
                             'cpmg_scheme': cpmg_scheme,
                             'nr_echo_pulses': nr_echo_pulses,
                             'seq_func': seq_func,
                             'artificial_detuning': artificial_detuning})
        MC.run(label, exp_metadata=exp_metadata)

        if analyze:
            RamseyA = ma.Ramsey_Analysis(
                auto=True,
                label=label,
                qb_name=self.name,
                NoCalPoints=4,
                artificial_detuning=artificial_detuning,
                close_fig=close_fig)


    def measure_ramsey(self, times, artificial_detunings=None, label=None,
                       analyze=True, close_fig=True,
                       cal_states="auto", n_cal_points_per_state=2,
                       n=1, upload=True, last_ge_pulse=False, for_ef=False,
                       classified_ro=False, prep_params=None, exp_metadata=None):

        if prep_params is None:
            prep_params = self.preparation_params()

        # Define the measurement label
        if label is None:
            label = f'Ramsey{"_ef" if for_ef else ""}'
            if classified_ro:
                label += '_classified'
            if 'active' in prep_params['preparation_type']:
                label += '_reset'
            label += self.msmt_suffix

        MC = self.instr_mc.get_instr()
        self.prepare(drive='timedomain')

        # create cal points
        cal_states = CalibrationPoints.guess_cal_states(cal_states, for_ef)
        cp = CalibrationPoints.single_qubit(self.name, cal_states,
                                            n_per_state=n_cal_points_per_state)
        # create sequence
        seq, sweep_points = sq.ramsey_active_reset(
            times=times, artificial_detunings=artificial_detunings,
            qb_name=self.name, cal_points=cp, n=n, for_ef=for_ef,
            operation_dict=self.get_operation_dict(), upload=False,
            last_ge_pulse=last_ge_pulse, prep_params=prep_params)

        MC.set_sweep_function(awg_swf.SegmentHardSweep(
            sequence=seq, upload=upload, parameter_name='Delay', unit='s'))
        MC.set_sweep_points(sweep_points)

        MC.set_detector_function(self.int_avg_classif_det if classified_ro else
                                 self.int_avg_det)
        if exp_metadata is None:
            exp_metadata = {}
        exp_metadata.update(
            {'sweep_points_dict': {self.name: times},
             'sweep_name': 'Delay',
             'sweep_unit': 's',
             'cal_points': repr(cp),
             'preparation_params': prep_params,
             'last_ge_pulses': [last_ge_pulse],
             'artificial_detuning': artificial_detunings,
             'rotate': len(cp.states) != 0,
             'data_to_fit': {self.name: 'pf' if for_ef else 'pe'}})

        MC.run(label, exp_metadata=exp_metadata)

        if analyze:
            tda.MultiQubit_TimeDomain_Analysis(qb_names=[self.name])

    def measure_echo(self, times=None, artificial_detuning=None,
                     upload=True, analyze=True, close_fig=True, cal_points=True,
                     label=None, exp_metadata=None):

        if times is None:
            raise ValueError("Unspecified times for measure_echo")

        # Define the measurement label
        if label == '':
            label = 'Echo' + self.msmt_suffix

        if cal_points:
            step = np.abs(times[-1]-times[-2])
            sweep_points = np.concatenate(
                [times, [times[-1]+step,  times[-1]+2*step,
                         times[-1]+3*step, times[-1]+4*step]])
            cal_states_dict = {'g': [-4, -3], 'e': [-2, -1]}
            cal_states_rotations = {'g': 0, 'e': 1}
        else:
            sweep_points = times
            cal_states_dict = None
            cal_states_rotations = {}

        self.prepare(drive='timedomain')
        MC = self.instr_mc.get_instr()

        Echo_swf = awg_swf.Echo(
            pulse_pars=self.get_ge_pars(), RO_pars=self.get_ro_pars(),
            artificial_detuning=artificial_detuning, upload=upload)
        MC.set_sweep_function(Echo_swf)
        MC.set_sweep_points(sweep_points)
        MC.set_detector_function(self.int_avg_classif_det if
                                 self.acq_weights_type() == 'optimal_qutrit'
                                 else self.int_avg_det)
        if exp_metadata is None:
            exp_metadata = {}
        exp_metadata.update({'sweep_points_dict': {self.name: sweep_points},
                             'use_cal_points': cal_points,
                             'rotate': True, # needs to be changed when adapting sequence; only true if not classified_ro
                             'cal_states_dict': cal_states_dict,
                             'cal_states_rotations': cal_states_rotations if
                                self.acq_weights_type() != 'optimal_qutrit'
                                else None,
                             'rotate': cal_points,
                             'data_to_fit': {self.name: 'pe'},
                             'artificial_detuning': artificial_detuning})
        MC.run(label, exp_metadata=exp_metadata)

        if analyze:
            tda.MultiQubit_TimeDomain_Analysis(qb_names=[self.name])

    def measure_echo_2nd_exc(self, times=None, artificial_detuning=None,
                             label=None, analyze=True,
                             cal_points=True, no_cal_points=6, upload=True,
                             last_ge_pulse=False, exp_metadata=None):

        if times is None:
            raise ValueError("Unspecified times for measure_ramsey")
        if artificial_detuning is None:
            log.warning('Artificial detuning is 0.')
        if np.abs(artificial_detuning) < 1e3:
            log.warning('The artificial detuning is too small. The units'
                            'should be Hz.')
        if np.any(times > 1e-3):
            log.warning('The values in the times array might be too large.'
                            'The units should be seconds.')

        if label is None:
            label = 'Echo_ef' + self.msmt_suffix

        self.prepare(drive='timedomain')
        MC = self.instr_mc.get_instr()

        cal_states_dict = None
        cal_states_rotations = {}
        if cal_points:
            step = np.abs(times[-1]-times[-2])
            if no_cal_points == 6:
                sweep_points = np.concatenate(
                    [times, [times[-1]+step,  times[-1]+2*step,
                                 times[-1]+3*step, times[-1]+4*step,
                                 times[-1]+5*step, times[-1]+6*step]])
                cal_states_dict = {'g': [-6, -5], 'e': [-4, -3], 'f': [-2, -1]}
                cal_states_rotations = {'g': 0, 'f': 1} if last_ge_pulse else \
                    {'e': 0, 'f': 1}
            elif no_cal_points == 4:
                sweep_points = np.concatenate(
                    [times, [times[-1]+step,  times[-1]+2*step,
                                 times[-1]+3*step, times[-1]+4*step]])
                cal_states_dict = {'g': [-4, -3], 'e': [-2, -1]}
                cal_states_rotations = {'g': 0, 'e': 1}
            elif no_cal_points == 2:
                sweep_points = np.concatenate(
                    [times, [times[-1]+step,  times[-1]+2*step]])
                cal_states_dict = {'g': [-2, -1]}
                cal_states_rotations = {'g': 0}
            else:
                sweep_points = times
        else:
            sweep_points = times

        Echo_2nd_swf = awg_swf.Echo_2nd_exc(
            pulse_pars=self.get_ge_pars(),
            pulse_pars_2nd=self.get_ef_pars(),
            RO_pars=self.get_ro_pars(),
            artificial_detuning=artificial_detuning,
            cal_points=cal_points, upload=upload,
            no_cal_points=no_cal_points,
            last_ge_pulse=last_ge_pulse)
        MC.set_sweep_function(Echo_2nd_swf)
        MC.set_sweep_points(sweep_points)
        MC.set_detector_function(self.int_avg_classif_det if
                                 self.acq_weights_type() == 'optimal_qutrit'
                                 else self.int_avg_det)
        if exp_metadata is None:
            exp_metadata = {}
        exp_metadata.update({'sweep_points_dict': {self.name: sweep_points},
                             'use_cal_points': cal_points,
                             'last_ge_pulse': last_ge_pulse,
                             'data_to_fit': {self.name: 'pf'},
                             'cal_states_dict': cal_states_dict,
                             'cal_states_rotations': cal_states_rotations if
                                self.acq_weights_type() != 'optimal_qutrit'
                                else None,
                             'artificial_detuning': artificial_detuning})
        MC.run(label, exp_metadata=exp_metadata)

        if analyze:
            tda.MultiQubit_TimeDomain_Analysis(qb_names=[self.name])

    def measure_randomized_benchmarking(
            self, cliffords, nr_seeds,
            gate_decomp='HZ', interleaved_gate=None,
            n_cal_points_per_state=2, cal_states=(),
            classified_ro=False, thresholded=True, label=None,
            upload=True, analyze=True, prep_params=None,
            exp_metadata=None, **kw):
        '''
        Performs a randomized benchmarking experiment on 1 qubit.
        '''

        # Define the measurement label
        if label is None:
            if interleaved_gate is None:
                label = 'RB_{}_{}_seeds_{}_cliffords'.format(
                    gate_decomp, nr_seeds, cliffords[-1]) + self.msmt_suffix
            else:
                label = 'IRB_{}_{}_{}_seeds_{}_cliffords'.format(
                    interleaved_gate, gate_decomp, nr_seeds, cliffords[-1]) + \
                        self.msmt_suffix

        if prep_params is None:
            prep_params = self.preparation_params()
        # Prepare the physical instruments for a time domain measurement
        self.prepare(drive='timedomain')

        MC = self.instr_mc.get_instr()
        cal_states = CalibrationPoints.guess_cal_states(cal_states)
        cp = CalibrationPoints.single_qubit(self.name, cal_states,
                                            n_per_state=n_cal_points_per_state)

        if thresholded:
            if self.instr_uhf.get_instr().get('quex_thres_{}_level'.format(
                    self.acq_I_channel())) == 0.0:
                raise ValueError('The threshold value is not set.')

        sequences, hard_sweep_points, soft_sweep_points = \
            sq.randomized_renchmarking_seqs(
                qb_name=self.name, operation_dict=self.get_operation_dict(),
                cliffords=cliffords, nr_seeds=np.arange(nr_seeds),
                uhf_name=self.instr_uhf.get_instr().name,
                gate_decomposition=gate_decomp,
                interleaved_gate=interleaved_gate, upload=False,
                cal_points=cp, prep_params=prep_params)

        hard_sweep_func = awg_swf.SegmentHardSweep(
            sequence=sequences[0], upload=upload,
            parameter_name='Nr. Cliffords', unit='')
        MC.set_sweep_function(hard_sweep_func)
        MC.set_sweep_points(hard_sweep_points)

        MC.set_sweep_function_2D(awg_swf.SegmentSoftSweep(
            hard_sweep_func, sequences, 'Nr. Seeds', ''))
        MC.set_sweep_points_2D(soft_sweep_points)
        if thresholded:
            det_func = self.dig_avg_det
        elif classified_ro:
            det_func = self.int_avg_classif_det
        else:
            det_func = self.int_avg_det
        MC.set_detector_function(det_func)

        # create sweep points object
        sp = SweepPoints('nr_seeds', np.arange(nr_seeds), '', 'Nr. Seeds')
        sp.add_sweep_dimension()
        sp.add_sweep_parameter('cliffords', cliffords, '',
                               'Number of applied Cliffords, $m$')
        # create analysis pipeline object
        pp = ProcessingPipeline(
            'average',  keys_in=det_func.value_names,
            num_bins=[len(cliffords)]*len(det_func.value_names))
        pp.add_node(
            'get_std_deviation', keys_in=det_func.value_names,
            num_bins=[len(cliffords)]*len(det_func.value_names))
        pp.add_node('SingleQubitRBAnalysis', keys_in='previous',
                    std_keys=[k+' std' for k in det_func.value_names],
                    meas_obj_name=self.name, do_plotting=True)
        if exp_metadata is None:
            exp_metadata = {}
        exp_metadata.update({'preparation_params': prep_params,
                             'cal_points': repr(cp),
                             'sweep_points': sp,
                             'meas_obj_sweep_points_map':
                                 sp.get_sweep_points_map([self.name]),
                             'meas_obj_value_names_map': {
                                 self.name: det_func.value_names},
                             'processing_pipe': pp})
        MC.run_2D(label, exp_metadata=exp_metadata)

        if analyze:
<<<<<<< HEAD
            pla.PipelineDataAnalysis()
=======
            if classified_ro:
                ba3.BaseDataAnalysis()
            else:
                log.error('Currently only classified ro is supported.')
>>>>>>> 94b12ea8

    def measure_transients(self, states=('g', 'e'), upload=True,
                           analyze=True, acq_length=4097/1.8e9,
                           prep_params=None, exp_metadata=None, **kw):
        """
        If the resulting transients will be used to caclulate the optimal
        weight functions, then it is important that the UHFQC iavg_delay and
        wint_delay are calibrated such that the weights and traces are
        aligned: iavg_delay = 2*wint_delay.

        """
        MC = self.instr_mc.get_instr()
        name_extra = kw.get('name_extra', None)

        if prep_params is None:
            prep_params = self.preparation_params()
        if exp_metadata is None:
            exp_metadata = dict()
        exp_metadata.update(
            {'sweep_name': 'time',
             'sweep_unit': ['s']})

        with temporary_value(self.acq_length, acq_length):
            self.prepare(drive='timedomain')
            npoints = self.inp_avg_det.nr_samples
            sweep_points = np.linspace(0, npoints / 1.8e9, npoints,
                                                endpoint=False)
            for state in states:
                if state not in ['g', 'e', 'f']:
                    raise ValueError("Unrecognized state: {}. Must be 'g', 'e' "
                                     "or 'f'.".format(state))
                base_name = 'timetrace_{}'.format(state)
                name = base_name + "_" + name_extra if name_extra is not None \
                    else base_name
                seq, _ = sq.single_state_active_reset(
                    operation_dict=self.get_operation_dict(),
                    qb_name=self.name, state=state, prep_params=prep_params,
                    upload=False)
                # set sweep function and run measurement
                MC.set_sweep_function(awg_swf.SegmentHardSweep(sequence=seq,
                                                               upload=upload))
                MC.set_sweep_points(sweep_points)
                MC.set_detector_function(self.inp_avg_det)
                exp_metadata.update(dict(sweep_points_dict=sweep_points))
                MC.run(name=name + self.msmt_suffix, exp_metadata=exp_metadata)

    def measure_readout_pulse_scope(self, delays, freqs, RO_separation=None,
                                    prep_pulses=None, comm_freq=225e6,
                                    analyze=True, label=None,
                                    close_fig=True, upload=True, verbose=False,
                                    cal_points=((-4, -3), (-2, -1)), MC=None):
        """
        From the documentation of the used sequence function:

        Prepares the AWGs for a readout pulse shape and timing measurement.

        The sequence consists of two readout pulses where the drive pulse start
        time is swept through the first readout pulse. Because the photons in
        the readout resonator induce an ac-Stark shift of the qubit frequency,
        we can determine the readout pulse shape by sweeping the drive frequency
        in an outer loop to determine the qubit frequency.

        Important: This sequence includes two readouts per segment. For this
        reason the calibration points are also duplicated.

        Args:
            delays: A list of delays between the start of the first readout pulse
                    and the center of the drive pulse.
            RO_separation: Separation between the starts of the two readout pulses.
                           If the comm_freq parameter is not None, the used value
                           is increased to satisfy the commensurability constraint.
            cal_points: True for default calibration points, False for no
                        calibration points or a list of two lists, containing
                        the indices of the calibration segments for the ground
                        and excited state.
            comm_freq: The readout pulse separation will be a multiple of
                       1/comm_freq
        """

        if delays is None:
            raise ValueError("Unspecified delays for "
                             "measure_readout_pulse_scope")
        if label is None:
            label = 'Readout_pulse_scope' + self.msmt_suffix
        if MC is None:
            MC = self.instr_mc.get_instr()
        if freqs is None:
            freqs = self.f_qubit() + np.linspace(-50e6, 50e6, 201)
        if RO_separation is None:
            RO_separation = 2 * self.ro_length()
            RO_separation += np.max(delays)
            RO_separation += 200e-9  # for slack

        self.prepare(drive='timedomain')
        MC.set_sweep_function(awg_swf.Readout_pulse_scope_swf(
            delays=delays,
            pulse_pars=self.get_ge_pars(),
            RO_pars=self.get_ro_pars(),
            RO_separation=RO_separation,
            cal_points=cal_points,
            prep_pulses=prep_pulses,
            comm_freq=comm_freq,
            verbose=verbose,
            upload=upload))
        MC.set_sweep_points(delays)
        MC.set_sweep_function_2D(swf.Offset_Sweep(
            mc_parameter_wrapper.wrap_par_to_swf(
                self.instr_ge_lo.get_instr().frequency),
            -self.ge_mod_freq(),
            parameter_name=self.name + ' drive frequency'))
        MC.set_sweep_points_2D(freqs)

        d = det.UHFQC_integrated_average_detector(
            self.instr_uhf.get_instr(), self.instr_pulsar.get_instr(),
            nr_averages=self.acq_averages(),
            channels=self.int_avg_det.channels,
            integration_length=self.acq_length(),
            values_per_point=2, values_per_point_suffex=['_probe', '_measure'])
        MC.set_detector_function(d)
        MC.run_2D(label)

        # Create a MeasurementAnalysis object for this measurement
        if analyze:
            ma.MeasurementAnalysis(TwoD=True, auto=True, close_fig=close_fig,
                                   qb_name=self.name)

    def measure_residual_readout_photons(
            self, delays_to_relax, ramsey_times, delay_buffer=0,
            cal_points=((-4, -3), (-2, -1)), verbose=False,
            artificial_detuning=None, analyze=True,
            label=None, close_fig=True, MC=None):
        """
        From the documentation of the used sequence function:

        The sequence consists of two readout pulses sandwitching two ramsey
        pulses inbetween. The delay between the first readout pulse and first
        ramsey pulse is swept, to measure the ac stark shift and dephasing
        from any residual photons.

        Important: This sequence includes two readouts per segment. For this
        reason the calibration points are also duplicated.

        Args:
            delays_to_relax: delay between the end of the first readout
                            pulse and the start of the first ramsey pulse.

            pulse_pars: Pulse dictionary for the ramsey pulse.
            RO_pars: Pulse dictionary for the readout pulse.
            ramsey_times: delays between ramsey pulses
            delay_buffer: delay between the start of the last ramsey pulse and
                          the start of the second readout pulse.
            cal_points: True for default calibration points, False for no
                        calibration points or a list of two lists,
                        containing the indices of the calibration
                        segments for the ground and excited state.
        """


        if label is None:
            label = 'residual_readout_photons' + self.msmt_suffix
        if MC is None:
            MC = self.instr_mc.get_instr()
        # duplicate sweep points for the two preparation states
        ramsey_times = np.vstack((ramsey_times, ramsey_times)).\
                       reshape((-1,), order='F')

        self.prepare(drive='timedomain')
        sf1 = awg_swf.readout_photons_in_resonator_swf(
            delay_to_relax=delays_to_relax[0],
            delay_buffer=delay_buffer,
            ramsey_times=ramsey_times,
            pulse_pars=self.get_ge_pars(),
            RO_pars=self.get_ro_pars(),
            cal_points=cal_points,
            verbose=verbose,
            artificial_detuning=artificial_detuning,
            upload=False)
        MC.set_sweep_function(sf1)
        MC.set_sweep_points(ramsey_times)
        sf2 = awg_swf.readout_photons_in_resonator_soft_swf(sf1)
        MC.set_sweep_function_2D(sf2)
        MC.set_sweep_points_2D(delays_to_relax)

        d = det.UHFQC_integrated_average_detector(
            self.instr_uhf.get_instr(), self.instr_pulsar.get_instr(),
            nr_averages=self.acq_averages(),
            channels=self.int_avg_det.channels,
            integration_length=self.acq_length(),
            values_per_point=2, values_per_point_suffex=['_test', '_measure'])
        MC.set_detector_function(d)
        MC.run_2D(label)
        self.artificial_detuning = artificial_detuning
        # Create a MeasurementAnalysis object for this measurement
        if analyze:
            kappa = list(map(lambda w:0.5*(self.RO_purcell_kappa() - np.real(
                np.sqrt(-16*self.RO_J_coupling()*self.RO_J_coupling() +
                        (self.RO_purcell_kappa()-2j*(np.abs(w-self.f_RO_purcell())))*
                        (self.RO_purcell_kappa()-2j*(np.abs(w-self.f_RO_purcell())))
                        ))),
                             [self.f_RO_resonator() - self.chi(),
                              self.f_RO_resonator() + self.chi()]))
            if not (self.T2_star_ef() == 0):
                T2star = self.T2_star_ef()
            else:
                if self.T2_star() == 0:
                   raise ValueError('T2star is not given.')
                else:
                    T2star = self.T2_star()
            tda.ReadoutROPhotonsAnalysis(t_start=None,
                  close_figs=close_fig, options_dict={
                      'f_qubit': self.f_qubit(),
                      'chi': self.chi(),
                      'kappa-effective': kappa,
                      'T2echo': T2star ,
                      'do_analysis': True,
                      'artif_detuning': self.artificial_detuning() },
                  do_fitting=True)

    def measure_multi_element_segment_timing(
            self, phases, ramsey_time=4e-6, nr_wait_elems=16,
            elem_type='interleaved', cal_points=((-4, -3), (-2, -1)),
            label=None, MC=None, upload=True, analyze=True, close_fig=True):

        if label is None:
            label = 'Multi_element_segment_timing' + self.msmt_suffix
        if MC is None:
            MC = self.instr_mc.get_instr()

        self.prepare(drive='timedomain')
        MC.set_sweep_function(awg_swf.MultiElemSegmentTimingSwf(
            phases=phases,
            qbn=self.name,
            op_dict=self.get_operation_dict(),
            ramsey_time=ramsey_time,
            nr_wait_elems=nr_wait_elems,
            elem_type=elem_type,
            cal_points=cal_points,
            upload=upload))
        MC.set_sweep_points(phases)
        d = det.UHFQC_integrated_average_detector(
            self.instr_uhf.get_instr(), self.instr_pulsar.get_instr(), nr_averages=self.acq_averages(),
            channels=self.int_avg_det.channels,
            integration_length=self.acq_length(),
            values_per_point=2, values_per_point_suffex=['_single_elem',
                                                         '_multi_elem'])
        MC.set_detector_function(d)

        metadata = dict(
            ramsey_time=ramsey_time,
            nr_wait_elems=nr_wait_elems,
            elem_type=elem_type,
            cal_points=cal_points
        )
        MC.run(label, exp_metadata=metadata)

        # Create a MeasurementAnalysis object for this measurement
        if analyze:
            ma.MeasurementAnalysis(auto=True, close_fig=close_fig,
                                   qb_name=self.name)
    
    def measure_drive_mixer_spectrum(self, if_freqs, amplitude=0.5,
                                     trigger_sep=5e-6, align_frequencies=True):
        MC = self.instr_mc.get_instr()
        if align_frequencies:
            if_freqs = (if_freqs*trigger_sep).astype(np.int)/trigger_sep
        s = swf.Offset_Sweep(
            self.instr_ro_lo.get_instr().frequency, 
            self.ge_freq() - self.ro_mod_freq() - self.ge_mod_freq(),
            name='Drive intermediate frequency', 
            parameter_name='Drive intermediate frequency')
        MC.set_sweep_function(s)
        MC.set_sweep_points(if_freqs)
        MC.set_detector_function(self.int_avg_det_spec)
        drive_pulse = dict(
                pulse_type='GaussFilteredCosIQPulse',
                pulse_length=self.acq_length(),
                ref_point='start',
                amplitude=amplitude,
                I_channel=self.ge_I_channel(),
                Q_channel=self.ge_Q_channel(),
                mod_frequency=self.ge_mod_freq(),
                phase_lock=True,
            )
        sq.pulse_list_list_seq([[self.get_acq_pars(), drive_pulse]])
            
        with temporary_value(
            (self.acq_weights_type, 'SSB'),
            (self.instr_trigger.get_instr().pulse_period, trigger_sep),
        ):
            self.prepare(drive='timedomain')
            self.instr_pulsar.get_instr().start()
            MC.run('ge_uc_spectrum' + self.msmt_suffix)

        a = ma.MeasurementAnalysis(plot_args=dict(log=True, marker=''))
        return a

    def calibrate_drive_mixer_carrier(self, update=True, x0=(0., 0.),
                                      initial_stepsize=0.01, trigger_sep=5e-6):
        MC = self.instr_mc.get_instr()
        ad_func_pars = {'adaptive_function': opti.nelder_mead,
                        'x0': x0,
                        'initial_step': [initial_stepsize, initial_stepsize],
                        'no_improv_break': 15,
                        'minimize': True,
                        'maxiter': 500}
        chI_par = self.instr_pulsar.get_instr().parameters['{}_offset'.format(
            self.ge_I_channel())]
        chQ_par = self.instr_pulsar.get_instr().parameters['{}_offset'.format(
            self.ge_Q_channel())]
        MC.set_sweep_functions([chI_par, chQ_par])
        MC.set_adaptive_function_parameters(ad_func_pars)
        sq.pulse_list_list_seq([[self.get_acq_pars(), dict(
                            pulse_type='GaussFilteredCosIQPulse',
                            pulse_length=self.acq_length(),
                            ref_point='start',
                            amplitude=0,
                            I_channel=self.ge_I_channel(),
                            Q_channel=self.ge_Q_channel(),
                        )]])
            
        with temporary_value(
            (self.ro_freq, self.ge_freq() - self.ge_mod_freq()),
            (self.acq_weights_type, 'SSB'),
            (self.instr_trigger.get_instr().pulse_period, trigger_sep),
        ):
            self.prepare(drive='timedomain')
            MC.set_detector_function(det.IndexDetector(
                self.int_avg_det_spec, 0))
            self.instr_pulsar.get_instr().start(exclude=[self.instr_uhf()])
            MC.run(name='drive_carrier_calibration' + self.msmt_suffix,
                mode='adaptive')
        
        a = ma.OptimizationAnalysis(label='drive_carrier_calibration')
        # v2 creates a pretty picture of the optimizations
        ma.OptimizationAnalysis_v2(label='drive_carrier_calibration')

        ch_1_min = a.optimization_result[0][0]
        ch_2_min = a.optimization_result[0][1]
        if update:
            self.ge_I_offset(ch_1_min)
            self.ge_Q_offset(ch_2_min)
        return ch_1_min, ch_2_min

    def calibrate_drive_mixer_skewness(self, update=True, amplitude=0.5, 
                                       trigger_sep=5e-6,
                                       initial_stepsize=(0.15, 10)):
        MC = self.instr_mc.get_instr()
        ad_func_pars = {'adaptive_function': opti.nelder_mead,
                        'x0': [self.ge_alpha(), self.ge_phi_skew()],
                        'initial_step': initial_stepsize,
                        'no_improv_break': 12,
                        'minimize': True,
                        'maxiter': 500}
        MC.set_sweep_functions([self.ge_alpha, self.ge_phi_skew])
        MC.set_adaptive_function_parameters(ad_func_pars)

        with temporary_value(
            (self.ge_alpha, self.ge_alpha()),
            (self.ge_phi_skew, self.ge_phi_skew()),
            (self.ro_freq, self.ge_freq() - 2*self.ge_mod_freq()),
            (self.acq_weights_type, 'SSB'),
            (self.instr_trigger.get_instr().pulse_period, trigger_sep),
        ):
            self.prepare(drive='timedomain')
            detector = self.int_avg_det_spec
            detector.always_prepare = True
            detector.AWG = self.instr_pulsar.get_instr()
            detector.prepare_function = lambda \
                alphaparam=self.ge_alpha, skewparam=self.ge_phi_skew: \
                    sq.pulse_list_list_seq([[self.get_acq_pars(), dict(
                            pulse_type='GaussFilteredCosIQPulse',
                            pulse_length=self.acq_length(),
                            ref_point='start',
                            amplitude=amplitude,
                            I_channel=self.ge_I_channel(),
                            Q_channel=self.ge_Q_channel(),
                            mod_frequency=self.ge_mod_freq(),
                            phase_lock=True,
                            alpha=alphaparam(),
                            phi_skew=skewparam(),
                        )]])
            MC.set_detector_function(det.IndexDetector(detector, 0))
            MC.run(name='drive_skewness_calibration' + self.msmt_suffix,
                   mode='adaptive')
        
        a = ma.OptimizationAnalysis(label='drive_skewness_calibration')
        # v2 creates a pretty picture of the optimizations
        ma.OptimizationAnalysis_v2(label='drive_skewness_calibration')

        # phi and alpha are the coefficients that go in the predistortion matrix
        alpha = a.optimization_result[0][0]
        phi = a.optimization_result[0][1]
        if update:
            self.ge_alpha(alpha)
            self.ge_phi_skew(phi)
        return alpha, phi

    def calibrate_drive_mixer_skewness_NN(
            self, update=True,make_fig=True, meas_grid=None, n_meas=100,
            amplitude=0.1, trigger_sep=5e-6, two_rounds=False,
            estimator='GRNN_neupy', hyper_parameter_dict=None, 
            first_round_limits=(0.6, 1.2, -50, 35), **kwargs):
        if not len(first_round_limits) == 4:
            log.error('Input variable `first_round_limits` in function call '
                      '`calibrate_drive_mixer_skewness_NN` needs to be a list '
                      'or 1D array of length 4.\nFound length '
                      '{} object instead!'.format(len(first_round_limits)))
        if hyper_parameter_dict is None:
            log.warning('No hyperparameters passed to predictive mixer '
                        'calibration routine. Default values for the estimator'
                        'will be used!\n')
            hyper_parameter_dict = {'hidden_layers': [10],
                                    'learning_rate': 1e-3,
                                    'regularization_coefficient': 0.,
                                    'std_scaling': 0.6,
                                    'learning_steps': 5000,
                                    'cv_n_fold': 5,
                                    'polynomial_dimension': 2}
        std_devs = kwargs.get('std_devs', [0.1, 10])
        c = kwargs.pop('second_round_std_scale', 0.4)
        
        # Could make sample size variable (maxiter) for better adapting)
        if isinstance(std_devs, (list, np.ndarray)):
            if len(std_devs) != 2:
                log.error('std_devs passed in kwargs of `calibrate_drive_'
                          'mixer_NN` is of length: {}. '
                          'Requires length 2 instead.'.format(len(std_devs)))

        MC = self.instr_mc.get_instr()
        _alpha = self.ge_alpha()
        _phi = self.ge_phi_skew()
        for runs in range(3 if two_rounds else 2):
            if runs == 0:
                # half as many points from a uniform distribution at first run
                meas_grid = np.array([
                    np.random.uniform(first_round_limits[0], 
                                      first_round_limits[1], n_meas//2),
                    np.random.uniform(first_round_limits[2], 
                                      first_round_limits[3], n_meas//2)])
            else:
                k = 1. if runs == 1 else c
                meas_grid = np.array([
                    np.random.normal(_alpha, k*std_devs[0], n_meas),
                    np.random.normal(_phi, k*std_devs[1], n_meas)])

            s1 = swf.Hard_Sweep()
            s1.name = 'Amplitude ratio hardware sweep'
            s1.label = r'Amplitude ratio, $\alpha$'
            s1.unit = ''
            s2 = swf.Hard_Sweep()
            s2.name = 'Phase skew hardware sweep'
            s2.label = r'Phase skew, $\phi$'
            s2.unit = 'deg'
            MC.set_sweep_functions([s1, s2])
            MC.set_sweep_points(meas_grid.T)
            
            pulse_list_list = []
            for alpha, phi_skew in meas_grid.T:
                pulse_list_list.append([self.get_acq_pars(), dict(
                            pulse_type='GaussFilteredCosIQPulse',
                            pulse_length=self.acq_length(),
                            ref_point='start',
                            amplitude=amplitude,
                            I_channel=self.ge_I_channel(),
                            Q_channel=self.ge_Q_channel(),
                            mod_frequency=self.ge_mod_freq(),
                            phase_lock=True,
                            alpha=alpha,
                            phi_skew=phi_skew,
                        )])
            sq.pulse_list_list_seq(pulse_list_list)

            with temporary_value(
                (self.ro_freq, self.ge_freq() - 2*self.ge_mod_freq()),
                (self.acq_weights_type, 'SSB'),
                (self.instr_trigger.get_instr().pulse_period, trigger_sep),
            ):
                self.prepare(drive='timedomain')
                MC.set_detector_function(self.int_avg_det)
                MC.run(name='drive_skewness_calibration' + self.msmt_suffix)

            a = ma.OptimizationAnalysisNN(
                label='drive_skewness_calibration',
                hyper_parameter_dict=hyper_parameter_dict,
                meas_grid=meas_grid.T,
                estimator=estimator,
                two_rounds=two_rounds,
                round=runs, make_fig=make_fig)

            _alpha = a.optimization_result[0]
            _phi = a.optimization_result[1]
        
            if update:
                self.ge_alpha(_alpha)
                self.ge_phi_skew(_phi)

        return _alpha, _phi, a

    def find_optimized_weights(self, update=True, measure=True,
                               qutrit=False, acq_length=4097/1.8e9, **kw):
        # FIXME: Make a proper analysis class for this (Ants, 04.12.2017)
        # I agree (Christian, 07.11.2018 -- around 1 year later)

        levels = ('g', 'e', 'f') if qutrit else ('g', 'e')
        if measure:
            self.measure_transients(analyze=True, states=levels,
                                    acq_length=acq_length, **kw)

        # create label, measurement analysis and data for each level
        if kw.get("name_extra", False):
            labels = {l: 'timetrace_{}_'.format(l) + kw.get('name_extra')
                         + "_{}".format(self.name) for l in levels}
        else:
            labels = {l: 'timetrace_{}'.format(l)
                         + "_{}".format(self.name) for l in levels}
        m_a = {l: ma.MeasurementAnalysis(label=labels[l]) for l in levels}
        iq_traces = {l: m_a[l].measured_values[0]
                        + 1j * m_a[l].measured_values[1] for l in levels}
        final_basis_labels = ['ge'] # default basis vector if only qubit ro
        if qutrit:
            ref_state = kw.get('ref_state', 'g')
            basis = [iq_traces[l] - iq_traces[ref_state] for l in levels
                     if l != ref_state]
            basis_labels = [l + ref_state for l in levels if l != ref_state]
            final_basis = math.gram_schmidt(np.array(basis).transpose())
            final_basis = final_basis.transpose()  # obtain basis vect as rows
            # basis using second vector as primary vector
            basis_2nd = list(reversed(basis))
            final_basis_2nd = math.gram_schmidt(np.array(basis_2nd).transpose())
            final_basis_2nd = final_basis_2nd.transpose()
            if kw.get('non_ortho_basis', False):
                final_basis_labels = basis_labels
                final_basis = np.array([final_basis[0], final_basis_2nd[0]])
            elif kw.get('basis_2nd', False):
                final_basis_labels = [basis_labels[1]] + ['ortho']
                final_basis = final_basis_2nd
            else:
                final_basis_labels = [basis_labels[0]] + ['ortho']

            log.info(f"Setting Basis: {final_basis_labels}")
        if update:
            # FIXME: could merge qutrit and non qutrit although normalization is not
            #  the same but would be a good thing to do. First test if qutrit works
            #  well. idem in plot
            if qutrit:
                self.acq_weights_I(final_basis[0].real)
                self.acq_weights_Q(final_basis[0].imag)
                self.acq_weights_I2(final_basis[1].real)
                self.acq_weights_Q2(final_basis[1].imag)
                self.acq_weights_basis(final_basis_labels)
            else:
                wre = np.real(iq_traces['e'] - iq_traces['g'])
                wim = np.imag(iq_traces['e'] - iq_traces['g'])
                k = max(np.max(np.abs(wre)), np.max(np.abs(wim)))
                wre /= k
                wim /= k
                self.acq_weights_I(wre)
                self.acq_weights_Q(wim)
        if kw.get('plot', True):
            # TODO: Nathan: plot amplitude instead of I, Q ?
            npoints = len(m_a['g'].sweep_points)
            plot_ylabels = dict(g='d.c. voltage,\nNo pulse (V)',
                                e='d.c. voltage,\nPi_ge pulse (V)',
                                f='d.c. voltage,\nPi_gf pulse (V)')
            tbase = np.linspace(0, npoints/1.8e9, npoints, endpoint=False)
            modulation = np.exp(2j * np.pi * self.ro_mod_freq() * tbase)
            fig, ax = plt.subplots(len(levels) + 1, figsize=(20,20))
            ax[0].set_title('optimized weights ' + self.name +
                        "".join('\n' + m_a[l].timestamp_string for l in levels)
                        + f'\nWeight Basis: {final_basis_labels}')
            for i, l in enumerate(levels):
                ax[i].plot(tbase / 1e-9, np.real(iq_traces[l] * modulation), '-',
                         label='I_' + l)
                ax[i].plot(tbase / 1e-9, np.imag(iq_traces[l] * modulation), '-',
                         label='Q_' + l)
                ax[i].set_ylabel(plot_ylabels[l])
                ax[i].set_xlim(0, kw.get('tmax', 300))
                ax[i].legend(loc='upper right')
            if qutrit:
                for i, vect in enumerate(final_basis):
                    ax[-1].plot(tbase / 1e-9, np.real(vect * modulation), '-',
                                label='I_' + str(i))
                    ax[-1].plot(tbase / 1e-9, np.imag(vect * modulation), '-',
                                label='Q_' + str(i))
            else:
                ax[-1].plot(tbase / 1e-9,
                            np.real((iq_traces['e'] - iq_traces['g']) * modulation), '-',
                            label='I')
                ax[-1].plot(tbase / 1e-9,
                            np.imag((iq_traces['e'] - iq_traces['g']) * modulation), '-',
                            label='Q')
            ax[-1].set_ylabel('d.c. voltage\ndifference (V)')
            ax[-1].set_xlim(0, kw.get('tmax', 300))
            ax[-1].legend(loc='upper right')
            ax[-1].set_xlabel('Time (ns)')
            m_a['g'].save_fig(plt.gcf(), 'timetraces', xlabel='time',
                           ylabel='voltage')
            plt.tight_layout()
            plt.close()

    def find_ssro_fidelity(self, analyze=True, close_fig=True, no_fits=False,
                           upload=True, thresholded=False, label=None,
                           RO_comm=3 / 225e6, RO_slack=150e-9,
                           qutrit=False, update=False, prep_params=None):
        """
        Conduct an off-on measurement on the qubit recording single-shot
        results and determine the single shot readout fidelity.

        Calculates the assignment fidelity `F_a` which is the average
        probability of correctly guessing the state that was prepared. If
        `no_fits` is `False` also finds the discrimination fidelity F_d, that
        takes into account the probability of an bit flip after state
        preparation, by fitting double gaussians to both |0> prepared and |1>
        prepared datasets.

        Args:
            reps: Number of repetitions. If greater than 1, a 2D sweep will be
                  made with the second sweep function a NoneSweep with number of
                  sweep points equal to reps. Default 1.
            analyze: Boolean flag, whether to analyse the measurement results.
                     Default `True`.
            close_fig: Boolean flag to close the matplotlib's figure. If
                       `False`, then the plots can be viewed with `plt.show()`
                       Default `True`.
            no_fits: Boolean flag to disable finding the discrimination
                     fidelity. Default `False`.
            preselection_pulse: Whether to do an additional readout pulse
                                before state preparation. Default `True`.
            qutrit: SSRO for 3 levels readout
        Returns:
            If `no_fits` is `False` returns assigment fidelity, discrimination
            fidelity and SNR = 2 |mu00 - mu11| / (sigma00 + sigma11). Else
            returns just assignment fidelity.
        """
        MC = self.instr_mc.get_instr()
        if label is None:
            label = 'SSRO_fidelity'
        if thresholded:
            label += '_thresh'

        if prep_params is None:
            prep_params = self.preparation_params()

        self.prepare(drive='timedomain')

        RO_spacing = self.instr_uhf.get_instr().quex_wint_delay() / 1.8e9
        RO_spacing += self.acq_length()
        RO_spacing += RO_slack  # for slack
        RO_spacing = np.ceil(RO_spacing / RO_comm) * RO_comm

        if prep_params['preparation_type'] not in ['preselection', 'wait']:
            raise NotImplementedError()
        preselection = prep_params['preparation_type'] == 'preselection'

        if thresholded:
            det_func = self.dig_log_det
        else:
            det_func = self.int_log_det

        if qutrit:
            states = ('g', 'e', 'f')
            for state in states:
                seq, swp = sq.single_state_active_reset(
                    operation_dict=self.get_operation_dict(),
                    qb_name=self.name, state=state,
                    prep_params=prep_params, upload=False)
                # set sweep function and run measurement
                MC.set_sweep_function(awg_swf.SegmentHardSweep(sequence=seq,
                                                               upload=upload))
                MC.set_sweep_points(swp)
                MC.set_detector_function(det_func)
                with temporary_value(MC.soft_avg, 1):
                    MC.run(name=label + '_{}'.format(state) + self.msmt_suffix)

        else:
            MC.set_sweep_function(awg_swf2.n_qubit_off_on(
                pulse_pars_list=[self.get_ge_pars()],
                RO_pars_list=[self.get_ro_pars()],
                upload=upload,
                preselection=preselection,
                RO_spacing=RO_spacing))
            MC.set_sweep_points(np.arange(4 if preselection else 2))
            MC.set_detector_function(det_func)
            with temporary_value(MC.soft_avg, 1):
                MC.run(name=label + self.msmt_suffix)

        if analyze:
            if qutrit:
                # TODO Nathan: could try and merge this with no qutrit to
                #  avoid logical branching
                options = \
                    dict(classif_method='threshold' if thresholded else 'gmm',
                         pre_selection=preselection)
                # options = 'gmm'
                labels = [label + '_{}'.format(l) for l in states]
                ssqtro = \
                    Singleshot_Readout_Analysis_Qutrit(label=labels,
                                                          options_dict=options)
                state_prob_mtx = ssqtro.proc_data_dict[
                    'analysis_params']['state_prob_mtx_masked']
                classifier_params = ssqtro.proc_data_dict[
                    'analysis_params'].get('classifier_params', None)
                if update:
                    self.acq_classifier_params(classifier_params)
                    self.acq_state_prob_mtx(state_prob_mtx)
                return state_prob_mtx, classifier_params
            else:
                rotate = self.acq_weights_type() in {'SSB', 'DSB'}
                preselection = prep_params['preparation_type'] == 'preselection'
                channels = det_func.value_names
                if preselection:
                    nr_samples = 4
                    sample_0 = 0
                    sample_1 = 2
                else:
                    nr_samples = 2
                    sample_0 = 0
                    sample_1 = 1
                ana = ma.SSRO_Analysis(auto=True, close_fig=close_fig,
                                       qb_name=self.name,
                                       rotate=rotate, no_fits=no_fits,
                                       channels=channels, nr_samples=nr_samples,
                                       sample_0=sample_0, sample_1=sample_1,
                                       preselection=preselection)
                if not no_fits:
                    return ana.F_a, ana.F_d, ana.SNR
                else:
                    return ana.F_a
    def find_readout_angle(self, MC=None, upload=True, close_fig=True, update=True, nreps=10):
        """
        Finds the optimal angle on the IQ plane for readout (optimal phase for
        the boxcar integration weights)
        If the Q wint channel is set to `None`, sets it to the next channel
        after I.

        Args:
            MC: MeasurementControl object to use. Default `None`.
            upload: Whether to update the AWG sequence. Default `True`.
            close_fig: Wheter to close the figures in measurement analysis.
                       Default `True`.
            update: Whether to update the integration weights and the  Default `True`.
            nreps: Default 10.
        """
        if MC is None:
            MC = self.instr_mc.get_instr()

        label = 'RO_theta'
        if self.acq_weights_Q() is None:
            self.acq_weights_Q(
                (self.acq_weights_I() + 1) % 9)
        self.set_readout_weights(weights_type='SSB')
        prev_shots = self.acq_shots()
        self.acq_shots(2*(self.acq_shots()//2))
        self.prepare(drive='timedomain')
        MC.set_sweep_function(awg_swf.SingleLevel(
            pulse_pars=self.get_ge_pars(),
            RO_pars=self.get_ro_pars(),
            upload=upload,
            preselection=False))
        spoints = np.arange(self.acq_shots())
        MC.set_sweep_points(np.arange(self.acq_shots()))
        MC.set_detector_function(self.int_log_det)
        prev_avg = MC.soft_avg()
        MC.soft_avg(1)

        mode = '1D'
        if nreps > 1:
            MC.set_sweep_function_2D(swf.None_Sweep())
            MC.set_sweep_points_2D(np.arange(nreps))
            mode = '2D'

        MC.run(name=label+self.msmt_suffix, mode=mode)

        MC.soft_avg(prev_avg)
        self.acq_shots(prev_shots)

        rotate = self.acq_weights_Q() is not None
        channels = self.int_log_det.value_names
        ana = ma.SSRO_Analysis(auto=True, close_fig=close_fig,
                               rotate=rotate, no_fits=True,
                               channels=channels,
                               preselection=False)
        if update:
            self.acq_IQ_angle(self.acq_IQ_angle() + ana.theta)
        return ana.theta

    def find_qubit_frequency(self, freqs, method='cw_spectroscopy',
                             update=False, trigger_separation=3e-6,
                             close_fig=True, analyze_ef=False, analyze=True,
                             upload=True, label=None, **kw):
        """
        WARNING: Does not automatically update the qubit frequency parameter.
        Set update=True if you want this!

        Args:
            method:                   the spectroscopy type; options: 'pulsed',
                                      'spectrsocopy'
            update:                   whether to update the relevant qubit
                                      parameters with the found frequency(ies)
            MC:                       the measurement control object
            close_fig:                whether or not to close the figure
            analyze_ef:               whether or not to also look for the gf/2

        Keyword Args:
            interactive_plot:        (default=False)
                whether to plot with plotly or not
            analyze_ef:              (default=False)
                whether to look for another f_ge/2 peak/dip
            percentile:              (default=20)
                percentile of the data that is considered background noise
            num_sigma_threshold:     (default=5)
                used to define the threshold above(below) which to look for
                peaks(dips); threshold = background_mean +
                num_sigma_threshold * background_std
            window_len              (default=3)
                filtering window length; uses a_tools.smooth
            analysis_window         (default=10)
                how many data points (calibration points) to remove before
                sending data to peak_finder; uses a_tools.cut_edges,
                data = data[(analysis_window//2):-(analysis_window//2)]
            amp_only                (default=False)
                whether only I data exists
            save_name               (default='Source Frequency')
                figure name with which it will be saved
            auto                    (default=True)
                automatically perform the entire analysis upon call
            label                   (default=none?)
                label of the analysis routine
            folder                  (default=working folder)
                working folder
            NoCalPoints             (default=4)
                number of calibration points
            print_fit_results       (default=True)
                print the fit report
            print_frequency         (default=False)
                whether to print the f_ge and f_gf/2
            make_fig          {default=True)
                    whether or not to make a figure
            show                    (default=True)
                show the plots
            show_guess              (default=False)
                plot with initial guess values
            close_file              (default=True)
                close the hdf5 file

        Returns:
            the peak frequency(ies).
        """
        if not update:
            log.warning("Does not automatically update the qubit "
                            "frequency parameter. "
                            "Set update=True if you want this!")
        if np.any(freqs<500e6):
            log.warning(('Some of the values in the freqs array might be '
                             'too small. The units should be Hz.'))

        if freqs is None:
            f_span = kw.get('f_span', 100e6)
            f_mean = kw.get('f_mean', self.f_qubit())
            nr_points = kw.get('nr_points', 100)
            if f_mean == 0:
                log.warning("find_frequency does not know where to "
                                "look for the qubit. Please specify the "
                                "f_mean or the freqs function parameter.")
                return 0
            else:
                freqs = np.linspace(f_mean - f_span/2, f_mean + f_span/2,
                                    nr_points)

        if 'pulse' not in method.lower():
            if label is None:
                label = 'spectroscopy' + self.msmt_suffix
            if analyze_ef:
                label = 'high_power_' + label

            self.measure_qubit_spectroscopy(freqs, pulsed=False,
                                      trigger_separation=trigger_separation,
                                      label=label, close_fig=close_fig)
        else:
            if label is None:
                label = 'pulsed_spec' + self.msmt_suffix
            if analyze_ef:
                label = 'high_power_' + label

            self.measure_qubit_spectroscopy(freqs, pulsed=True, label=label,
                                      close_fig=close_fig, upload=upload)


        if analyze:
            SpecA = ma.Qubit_Spectroscopy_Analysis(
                qb_name=self.name,
                analyze_ef=analyze_ef,
                label=label,
                close_fig=close_fig, **kw)

            f0 = SpecA.fitted_freq
            if update:
                if not analyze_ef:
                    self.ge_freq(f0)
                else:
                    f0_ef = 2*SpecA.fitted_freq_gf_over_2 - f0
                    self.ef_freq(f0_ef)
            if analyze_ef:
                return f0, f0_ef
            else:
                return f0
        else:
            return

    def find_amplitudes(self, rabi_amps=None, label=None, for_ef=False,
                        n_cal_points_per_state=2, cal_states='auto',
                        upload=True, last_ge_pulse=False, classified_ro=False,
                        prep_params=None, analyze=True, update=False,
                        exp_metadata=None, **kw):
        """
            Finds the pi and pi/2 pulse amplitudes from the fit to a Rabi
            experiment. Uses the Rabi_Analysis(_new)
            class from measurement_analysis.py
            WARNING: Does not automatically update the qubit amplitudes.
            Set update=True if you want this!

            Analysis script for the Rabi measurement:
            1. The I and Q data are rotated and normalized based on the calibration
                points. In most analysis routines, the latter are typically 4:
                2 X180 measurements, and 2 identity measurements, which get
                averaged resulting in one X180 point and one identity point.
                However, the default for Rabi is 2 (2 identity measurements)
                because we typically do Rabi in order to find the correct amplitude
                for an X180 pulse. However, if a previous such value exists, this
                routine also accepts 4 cal pts. If X180_ef pulse was also
                previously calibrated, this routine also accepts 6 cal pts.
            2. The normalized data is fitted to a cosine function.
            3. The pi-pulse and pi/2-pulse amplitudes are calculated from the fit.
            4. The normalized data, the best fit results, and the pi and pi/2
                pulses are plotted.

            The ef analysis assumes the the e population is zero (because of the
            ge X180 pulse at the end).

            Arguments:
                rabi_amps:          amplitude sweep points for the
                                    Rabi experiment
                label:              label of the analysis routine
                for_ef:             find amplitudes for the ef transition
                update:             update the qubit amp180 and amp90 parameters
                MC:                 the measurement control object
                close_fig:          close the resulting figure?
                cal_points          whether to used calibration points of not
                no_cal_points       number of calibration points to use; if it's
                                    the first time rabi is run
                                    then 2 cal points (two I pulses at the end)
                                    should be used for the ge Rabi,
                                    and 4 (two I pulses and 2 ge X180 pulses at
                                    the end) for the ef Rabi
                last_ge_pulse       whether to map the population to the ground
                                    state after each run of the Rabi experiment
                                    on the ef level
            Keyword arguments:
                other keyword arguments. The Rabi sweep parameters 'amps_mean',
                 'amps_span', and 'nr_poinys' should be passed here. This will
                 result in a sweep over rabi_amps = np.linspace(amps_mean -
                 amps_span/2, amps_mean + amps_span/2, nr_points)

                auto              (default=True)
                    automatically perform the entire analysis upon call
                print_fit_results (default=True)
                    print the fit report
                make_fig          {default=True)
                    whether or not to make a figure
                show              (default=True)
                    show the plots
                show_guess        (default=False)
                    plot with initial guess values
                show_amplitudes   (default=True)
                    print the pi&piHalf pulses amplitudes
                plot_amplitudes   (default=True)
                    plot the pi&piHalf pulses amplitudes
                no_of_columns     (default=1)
                    number of columns in your paper; figure sizes will be adjusted
                    accordingly (1 col: figsize = ( 7in , 4in ) 2 cols: figsize =
                    ( 3.375in , 2.25in ), PRL guidelines)

            Returns:
                pi and pi/2 pulses amplitudes + their stderr as a dictionary with
                keys 'piPulse', 'piHalfPulse', 'piPulse_std', 'piHalfPulse_std'.
            """

        if not update:
            log.warning("Does not automatically update the qubit pi and "
                        "pi/2 amplitudes. Set update=True if you want this!")

        #how many times to apply the Rabi pulse
        n = kw.get('n', 1)

        if rabi_amps is None:
            raise ValueError('rabi_amps is None.')

        #Perform Rabi
        self.measure_rabi(amps=rabi_amps, analyze=False,
                          upload=upload, label=label, n=n,
                          n_cal_points_per_state=n_cal_points_per_state,
                          cal_states=cal_states, last_ge_pulse=last_ge_pulse,
                          for_ef=for_ef, classified_ro=classified_ro,
                          prep_params=prep_params, exp_metadata=exp_metadata)

        #get pi and pi/2 amplitudes from the analysis results
        if analyze:
            rabi_ana = tda.RabiAnalysis(qb_names=[self.name])
            if update:
                amp180 = rabi_ana.proc_data_dict['analysis_params_dict'][
                    self.name]['piPulse']
                if not for_ef:
                    self.ge_amp180(amp180)
                    self.ge_amp90_scale(0.5)
                else:
                    self.ef_amp180(amp180)
                    self.ef_amp90_scale(0.5)

        return

    def find_T1(self, times, n_cal_points_per_state=2, cal_states='auto',
                upload=True, last_ge_pulse=False, classified_ro=False,
                prep_params=None, analyze=True, update=False, label=None,
                for_ef=False, exp_metadata=None, **kw):

        """
        Finds the relaxation time T1 from the fit to an exponential
        decay function.
        WARNING: Does not automatically update the qubit T1 parameter.
        Set update=True if you want this!

        Routine:
            1. Apply pi pulse to get population in the excited state.
            2. Wait for different amounts of time before doing a measurement.

        Uses the T1_Analysis class from measurement_analysis.py.
        The ef analysis assumes the the e population is zero (because of the
        ge X180 pulse at the end).

        Arguments:
            times:                   array of times to wait before measurement
            label:                   label of the analysis routine
            for_ef:                  find T1 for the 2nd excitation (ef)
            update:                  update the qubit T1 parameter
            MC:                      the measurement control object
            close_fig:               close the resulting figure?

        Keyword Arguments:
            other keyword arguments. The the parameters times_mean, times_span,
            nr_points should be passed here. These are an alternative to
            passing the times array.

            auto              (default=True)
                automatically perform the entire analysis upon call
            print_fit_results (default=True)
                print the fit report
            make_fig          (default=True)
                whether to make the figures or not
            show_guess        (default=False)
                plot with initial guess values
            show_T1           (default=True)
                print the T1 and T1_stderr
            no_of_columns     (default=1)
                number of columns in your paper; figure sizes will be adjusted
                accordingly  (1 col: figsize = ( 7in , 4in ) 2 cols:
                figsize = ( 3.375in , 2.25in ), PRL guidelines)

        Returns:
            the relaxation time T1 + standard deviation as a dictionary with
            keys: 'T1', and 'T1_std'

        ! Specify either the times array or the times_mean value (defaults to
        5 micro-s) and the span around it (defaults to 10 micro-s) as kw.
        Then the script will construct the sweep points as
        np.linspace(times_mean - times_span/2, times_mean + times_span/2,
        nr_points)
        """

        if not update:
            log.warning("Does not automatically update the qubit "
                        "T1 parameter. Set update=True if you want this!")
        if np.any(times > 1e-3):
            raise ValueError('Some of the values in the times array might be too '
                             'large. The units should be seconds.')

        if times is None:
            times_span = kw.get('times_span', 10e-6)
            times_mean = kw.get('times_mean', 5e-6)
            nr_points = kw.get('nr_points', 50)
            if times_mean == 0:
                log.warning("find_T1 does not know how long to wait before"
                            "doing the read out. Please specify the "
                            "times_mean or the times function parameter.")
                return 0
            else:
                times = np.linspace(times_mean - times_span / 2, times_mean +
                                    times_span / 2, nr_points)

        # Perform measurement
        self.measure_T1(times=times,
                        analyze=False, upload=upload,
                        last_ge_pulse=last_ge_pulse, for_ef=for_ef,
                        n_cal_points_per_state=n_cal_points_per_state,
                        cal_states=cal_states, classified_ro=classified_ro,
                        prep_params=prep_params, label=label,
                        exp_metadata=exp_metadata)

        # Extract T1 and T1_stddev from ma.T1_Analysis
        if analyze:
            T1_ana = tda.T1Analysis(qb_names=[self.name])
            if update:
                T1 = T1_ana.proc_data_dict['analysis_params_dict'][
                    self.name]['T1']
                if for_ef:
                    self.T1_ef(T1)
                else:
                    self.T1(T1)
        return T1

    def find_rb_gate_fidelity(self, cliffords, nr_seeds, label=None,
                              gate_decomposition='HZ', interleaved_gate=None,
                              thresholded=True, classified_ro=False,
                              n_cal_points_per_state=2, cal_states=(),
                              upload=True, analyze=True,
                              prep_params=None, exp_metadata=None, **kw):

        T1 = kw.pop('T1', None)
        T2 = kw.pop('T1', None)

        if T1 is None and self.T1() is not None:
            T1 = self.T1()
        if T2 is None:
            if self.T2() is not None:
                T2 = self.T2()
            elif self.T2_star() is not None:
                print('T2 is None. Using T2_star.')
                T2 = self.T2_star()

        if cliffords is None:
            raise ValueError("Unspecified cliffords array")

        if label is None:
            if interleaved_gate is None:
                label = 'RB_{}_{}_seeds_{}_cliffords'.format(
                    gate_decomposition, nr_seeds,
                    cliffords[-1]) + self.msmt_suffix
            else:
                label = 'IRB_{}_{}_{}_seeds_{}_cliffords'.format(
                    interleaved_gate, gate_decomposition,
                    nr_seeds, cliffords[-1]) + self.msmt_suffix

        if thresholded:
            if self.instr_uhf.get_instr().get('quex_thres_{}_level'.format(
                    self.acq_weights_I())) == 0.0:
                raise ValueError('The threshold value is not set.')

        #Perform measurement
        self.measure_randomized_benchmarking(
            cliffords=cliffords, nr_seeds=nr_seeds,
            gate_decomp=gate_decomposition, interleaved_gate=interleaved_gate,
            n_cal_points_per_state=n_cal_points_per_state, cal_states=cal_states,
            classified_ro=classified_ro, thresholded=thresholded, label=label,
            upload=upload, analyze=False, prep_params=prep_params,
            exp_metadata=exp_metadata)

        #Analysis
        if analyze:
            pla.PipelineDataAnalysis()

    def find_frequency_T2_ramsey(self, times, artificial_detunings=None,
                                 upload=True, label=None, n=1,
                                 cal_states="auto", n_cal_points_per_state=2,
                                 analyze=True, update=False, for_ef=False,
                                 last_ge_pulse=False, classified_ro=False,
                                 prep_params=None, exp_metadata=None, **kw):
        """
        Finds the real qubit GE or EF transition frequencies and the dephasing
        rates T2* or T2*_ef from the fit to a Ramsey experiment.

        Uses the Ramsey_Analysis class for Ramsey with one artificial detuning,
        and the Ramsey_Analysis_multiple_detunings class for Ramsey with 2
        artificial detunings.

        Has support only for 1 or 2 artifical detunings.

        WARNING: Does not automatically update the qubit freq and T2_star
        parameters. Set update=True if you want this!

        Arguments:
            times                    array of times over which to sweep in
                                        the Ramsey measurement
            artificial_detunings:     difference between drive frequency and
                                        qubit frequency estimated from
                                        qubit spectroscopy. Must be a list with
                                        one or two entries.
            upload:                  upload sequence to AWG
            update:                  update the qubit frequency and T2*
                                        parameters
            label:                   measurement label
            cal_points:              use calibration points or not
            no_cal_points:           number of cal_points (4 for ge;
                                        2,4,6 for ef)
            analyze:                 perform analysis
            close_fig:               close the resulting figure
            update:                  update relevant parameters
            for_ef:                  perform msmt and analysis on ef transition
            last_ge_pulse:           ge pi pulse at the end of each sequence

        Keyword arguments:
            For one artificial detuning, the Ramsey sweep time delays array
            'times', or the parameter 'times_mean' should be passed
            here (in seconds).

        Returns:
            The real qubit frequency + stddev, the dephasing rate T2* + stddev.

        For 1 artificial_detuning:
            ! Specify either the times array or the times_mean value (defaults
            to 2.5 micro-s) and the span around it (times_mean; defaults to 5
            micro-s) as kw. Then the script will construct the sweep points as
            times = np.linspace(times_mean - times_span/2, times_mean +
            times_span/2, nr_points).
        """
        if not update:
            log.warning("Does not automatically update the qubit frequency "
                            "and T2_star parameters. "
                            "Set update=True if you want this!")
        if artificial_detunings is None:
            log.warning('Artificial_detuning is None; qubit driven at "%s" '
                        'estimated with spectroscopy' %self.f_qubit())
        if np.any(np.asarray(np.abs(artificial_detunings)) < 1e3):
            log.warning('The artificial detuning is too small.')
        if np.any(times > 1e-3):
            log.warning('The values in the times array might be too large.')

        self.measure_ramsey(times, artificial_detunings=artificial_detunings,
                            label=label, cal_states=cal_states, n=n,
                            n_cal_points_per_state=n_cal_points_per_state,
                            last_ge_pulse=last_ge_pulse, for_ef=for_ef,
                            classified_ro=classified_ro, upload=upload,
                            prep_params=prep_params, exp_metadata=exp_metadata,
                            analyze=False)

        # # Check if one or more artificial detunings
        if (hasattr(artificial_detunings, '__iter__') and
                (len(artificial_detunings) > 1)):
            multiple_detunings = True
        else:
            multiple_detunings = False

        if analyze:
            if multiple_detunings:
                ramsey_ana = ma.Ramsey_Analysis(
                    auto=True,
                    label=label,
                    qb_name=self.name,
                    NoCalPoints=len(cal_states)*n_cal_points_per_state,
                    for_ef=for_ef,
                    last_ge_pulse=last_ge_pulse,
                    artificial_detuning=artificial_detunings, **kw)

                # get new freq and T2* from analysis results
                new_qubit_freq = ramsey_ana.qubit_frequency  # value
                T2_star = ramsey_ana.T2_star['T2_star']  # dict

            else:
                ramsey_ana = tda.RamseyAnalysis(
                    qb_names=[self.name], options_dict=dict(
                        fit_gaussian_decay=kw.get('fit_gaussian_decay', True)))
                new_qubit_freq = ramsey_ana.proc_data_dict[
                    'analysis_params_dict'][self.name]['exp_decay_' + self.name][
                    'new_qb_freq']
                T2_star = ramsey_ana.proc_data_dict[
                    'analysis_params_dict'][self.name]['exp_decay_' + self.name][
                    'T2_star']

            if update:
                if for_ef:
                    try:
                        self.ef_freq(new_qubit_freq)
                    except AttributeError as e:
                        log.warning('%s. This parameter will not be '
                                        'updated.'%e)
                    try:
                        self.T2_star_ef(T2_star)
                    except AttributeError as e:
                        log.warning('%s. This parameter will not be '
                                        'updated.'%e)
                else:
                    try:
                        self.ge_freq(new_qubit_freq)
                    except AttributeError as e:
                        log.warning('%s. This parameter will not be '
                                        'updated.'%e)
                    try:
                        self.T2_star(T2_star)
                    except AttributeError as e:
                        log.warning('%s. This parameter will not be '
                                        'updated.'%e)


    def find_T2_echo(self, times, artificial_detuning=None,
                     upload=True, label=None,
                     cal_points=True, no_cal_points=None,
                     analyze=True, for_ef=False,
                     close_fig=True, update=False,
                     last_ge_pulse=False, **kw):
        """
        Finds the qubit T2 Echo.
        Uses the EchoAnalysis class in timedomain_analysis.py.

        WARNING: Does not automatically update the qubit freq and T2_star
        parameters. Set update=True if you want this!

        Arguments:
            times                    array of times over which to sweep in
                                        the Ramsey measurement
            artificial_detuning:     difference between drive frequency and
                                        qubit frequency estimated from
                                        qubit spectroscopy. Must be a list with
                                        one or two entries.
            upload:                  upload sequence to AWG
            update:                  update the qubit frequency and T2*
                                        parameters
            label:                   measurement label
            cal_points:              use calibration points or not
            analyze:                 perform analysis
            close_fig:               close the resulting figure
            update:                  update relevant parameters

        Keyword arguments:
            The time delays array 'times', or the parameter 'times_mean'
            should be passed here (in seconds).

        Returns:
            Nothing
        """
        if not update:
            log.warning("Does not automatically update the qubit "
                            "T2_echo parameter. "
                            "Set update=True if you want this!")
        if artificial_detuning == None:
            log.warning('Artificial_detuning is None; applying resonant '
                            'drive.')
        else:
            if np.any(np.asarray(np.abs(artificial_detuning)) < 1e3):
                log.warning('The artificial detuning is too small.')
        if np.any(times > 1e-3):
            log.warning('The values in the times array might be too large.')

        if cal_points and no_cal_points is None:
            log.warning('no_cal_points is None. Defaults to 4 if '
                            'for_ef==False, or to 6 if for_ef==True.')
            if for_ef:
                no_cal_points = 6
            else:
                no_cal_points = 4

        if not cal_points:
            no_cal_points = 0

        if label is None:
            if for_ef:
                label = 'Echo_ef' + self.msmt_suffix
            else:
                label = 'Echo' + self.msmt_suffix

        if times is None:
            times_span = kw.get('times_span', 5e-6)
            times_mean = kw.get('times_mean', 2.5e-6)
            nr_points = kw.get('nr_points', 50)
            if times_mean == 0:
                log.warning("find_T2_echo does not know "
                                "over which times to do Ramsey. Please "
                                "specify the times_mean or the times "
                                "function parameter.")
                return 0
            else:
                times = np.linspace(times_mean - times_span/2,
                                    times_mean + times_span/2,
                                    nr_points)

        # perform measurement
        if for_ef:
            self.measure_echo_2nd_exc(times=times,
                                      artificial_detuning=artificial_detuning,
                                      label=label, cal_points=cal_points,
                                      no_cal_points=no_cal_points, upload=upload,
                                      last_ge_pulse=last_ge_pulse)
        else:
            self.measure_echo(
                times=times, artificial_detuning=artificial_detuning,
                cal_points=cal_points,
                close_fig=close_fig, upload=upload, label=label)

        if analyze:
            echo_ana = tda.EchoAnalysis(
                qb_names=[self.name],
                options_dict={
                    'artificial_detuning': artificial_detuning,
                    'fit_gaussian_decay':
                                  kw.get('fit_gaussian_decay', True)})
            if update:
                T2_echo = echo_ana.proc_data_dict[
                    'analysis_params_dict'][self.name]['T2_echo']
                try:
                    self.T2(T2_echo)
                except AttributeError as e:
                    log.warning('%s. This parameter will not be '
                                    'updated.'%e)

        return

    def find_qscale(self, qscales, label=None, for_ef=False,
                    last_ge_pulse=False, upload=True, analyze=True,
                    cal_states="auto", n_cal_points_per_state=2,
                    classified_ro=False, prep_params=None,
                    exp_metadata=None, update=False, **kw):

        '''
        Performs the QScale calibration measurement ( (xX)-(xY)-(xmY) ) and
        extracts the optimal QScale parameter
        from the fits (ma.QScale_Analysis).
        WARNING: Does not automatically update the qubit qscale parameter. Set
        update=True if you want this!

        ma.QScale_Analysis:
        1. The I and Q data are rotated and normalized based on the calibration
            points. In most
            analysis routines, the latter are typically 4: 2 X180 measurements,
            and 2 identity measurements, which get averaged resulting in one
            X180 point and one identity point.
        2. The data points for the same qscale value are extracted (every other
            3rd point because the sequence
            used for this measurement applies the 3 sets of pulses
            ( (xX)-(xY)-(xmY) ) consecutively for each qscale value).
        3. The xX data is fitted to a lmfit.models.ConstantModel(), and the
            other 2 to an lmfit.models.LinearModel().
        4. The data and the resulting fits are all plotted on the same graph
            (self.make_figures).
        5. The optimal qscale parameter is obtained from the point where the 2
            linear fits intersect.

        Other possible  input parameters:
            qscales
                array of qscale values over which to sweep...
            or qscales_mean and qscales_span
                ...or the mean qscale value and the span around it
                (defaults to 3) as kw. Then the script will construct the sweep
                points as np.linspace(qscales_mean - qscales_span/2,
                qscales_mean + qscales_span/2, nr_points)

        Keyword parameters:
            label             (default=none?)
                label of the analysis routine
            for_ef            (default=False)
                whether to obtain the drag_qscale_ef parameter
            update            (default=True)
                whether or not to update the qubit drag_qscale parameter with
                the found value
            MC                (default=self.MC)
                the measurement control object
            close_fig         (default=True)
                close the resulting figure
            last_ge_pulse     (default=True)
                whether to apply an X180 ge pulse at the end

            Keyword parameters:
                qscale_mean       (default=self.drag_qscale()
                    mean of the desired qscale sweep values
                qscale_span       (default=3)
                    span around the qscale mean
                nr_points         (default=30)
                    number of sweep points between mean-span/2 and mean+span/2
                auto              (default=True)
                    automatically perform the entire analysis upon call
                folder            (default=working folder)
                    Working folder
                NoCalPoints       (default=4)
                    Number of calibration points
                cal_points        (default=[[-4, -3], [-2, -1]])
                    The indices of the calibration points
                show              (default=True)
                    show the plot
                show_guess        (default=False)
                    plot with initial guess values
                plot_title        (default=measurementstring)
                    the title for the plot as a string
                xlabel            (default=self.xlabel)
                    the label for the x axis as a string
                ylabel            (default=r'$F|1\rangle$')
                    the label for the x axis as a string
                close_file        (default=True)
                    close the hdf5 file

        Returns:
            the optimal DRAG QScale parameter + its stderr as a dictionary with
            keys 'qscale' and 'qscale_std'.
        '''

        if not update:
            log.warning("Does not automatically update the qubit qscale "
                            "parameter. "
                            "Set update=True if you want this!")

        qscales = np.repeat(qscales, 3)

        #Perform the qscale calibration measurement
        self.measure_qscale(qscales=qscales, upload=upload, label=label,
                            cal_states=cal_states, exp_metadata=exp_metadata,
                            n_cal_points_per_state=n_cal_points_per_state,
                            last_ge_pulse=last_ge_pulse, for_ef=for_ef,
                            classified_ro=classified_ro,
                            prep_params=prep_params, analyze=False)

        # Perform analysis and extract the optimal qscale parameter
        # Returns the optimal qscale parameter
        if analyze:
            qscale_ana = tda.QScaleAnalysis(qb_names=[self.name])
            if update:
                qscale = qscale_ana.proc_data_dict['analysis_params_dict'][
                    self.name]['qscale']
                if for_ef:
                    self.ef_motzoi(qscale)
                else:
                    self.ge_motzoi(qscale)
        return

    def calculate_anharmonicity(self, update=False):

        """
        Computes the qubit anaharmonicity using f_ef (self.f_ef_qubit)
        and f_ge (self.f_qubit).
        It is assumed that the latter values exist.
        WARNING: Does not automatically update the qubit anharmonicity
        parameter. Set update=True if you want this!
        """
        if not update:
            log.warning("Does not automatically update the qubit "
                            "anharmonicity parameter. "
                            "Set update=True if you want this!")

        if self.ge_freq() == 0:
            log.warning('f_ge = 0. Run qubit spectroscopy or Ramsey.')
        if self.ef_freq() == 0:
            log.warning('f_ef = 0. Run qubit spectroscopy or Ramsey.')

        anharmonicity = self.ef_freq() - self.ge_freq()

        if update:
            self.anharmonicity(anharmonicity)

        return  anharmonicity

    def calculate_EC_EJ(self, update=True, **kw):

        """
        Extracts EC and EJ from a least squares fit to the transmon
        Hamiltonian solutions. It uses a_tools.calculate_transmon_transitions,
        f_ge and f_ef.
        WARNING: Does not automatically update the qubit EC and EJ parameters.
        Set update=True if you want this!

        Keyword Arguments:
            asym:           (default=0)
                asymmetry d (Koch (2007), eqn 2.18) for asymmetric junctions
            reduced_flux:   (default=0)
                reduced magnetic flux through SQUID
            no_transitions  (default=2)
                how many transitions (levels) are you interested in
            dim:            (default=None)
                dimension of Hamiltonian will  be (2*dim+1,2*dim+1)
        """
        if not update:
            log.warning("Does not automatically update the qubit EC and EJ "
                            "parameters. "
                            "Set update=True if you want this!")

        (EC,EJ) = a_tools.fit_EC_EJ(self.f_qubit(), self.f_ef_qubit(), **kw)

        if update:
            self.EC_qubit(EC)
            self.EJ_qubit(EJ)

        return EC, EJ

    def find_readout_frequency(self, freqs=None, update=False, MC=None,
                               qutrit=False, **kw):
        """
        Find readout frequency at which contrast between the states of the
        qubit is the highest.
        You need a working pi-pulse for this to work, as well as a pi_ef
        pulse if you intend to use `for_3_level_ro`. Also, if your
        readout pulse length is much longer than the T1, the results will not
        be nice as the excited state spectrum will be mixed with the ground
        state spectrum.

        Args:
            freqs: frequencies to sweep
            qutrit (bool): find optimal frequency for 3-level readout.
                                    Default is False.
            **kw:

        Returns:

        """
        # FIXME: Make proper analysis class for this (Ants, 04.12.2017)
        if not update:
            log.info("Does not automatically update the RO resonator "
                         "parameters. Set update=True if you want this!")
        if freqs is None:
            if self.f_RO() is not None:
                f_span = kw.pop('f_span', 20e6)
                fmin = self.f_RO() - f_span
                fmax = self.f_RO() + f_span
                n_freq = kw.pop('n_freq', 401)
                freqs = np.linspace(fmin, fmax, n_freq)
            else:
                raise ValueError("Unspecified frequencies for find_resonator_"
                                 "frequency and no previous value exists")
        if np.any(freqs < 500e6):
            log.warning('Some of the values in the freqs array might be '
                            'too small. The units should be Hz.')
        if MC is None:
            MC = self.instr_mc.get_instr()

        levels = ('g', 'e', 'f') if qutrit else ('g', 'e')

        self.measure_dispersive_shift(freqs, states=levels, analyze=False)
        labels = {l: '{}-spec'.format(l) + self.msmt_suffix for l in levels}
        m_a = {l: ma.MeasurementAnalysis(label=labels[l]) for l in levels}
        trace = {l: m_a[l].measured_values[0] *
                    np.exp(1j * np.pi * m_a[l].measured_values[1] / 180.)
                 for l in levels}
        # FIXME: make something that doesn't require a conditional branching
        if qutrit:
            total_dist = np.abs(trace['e'] - trace['g']) + \
                         np.abs(trace['f'] - trace['g']) + \
                         np.abs(trace['f'] - trace['e'])
            fmax = freqs[np.argmax(total_dist)]
            # FIXME: just as debug plotting for now
            fig, ax = plt.subplots(2)
            ax[0].plot(freqs, np.abs(trace['g']), label='g')
            ax[0].plot(freqs, np.abs(trace['e']), label='e')
            ax[0].plot(freqs, np.abs(trace['f']), label='f')
            ax[0].set_ylabel('Amplitude')
            ax[0].legend()
            ax[1].plot(freqs, np.abs(trace['e'] - trace['g']), label='eg')
            ax[1].plot(freqs, np.abs(trace['f'] - trace['g']), label='fg')
            ax[1].plot(freqs, np.abs(trace['e'] - trace['f']), label='ef')
            ax[1].plot(freqs, total_dist, label='total distance')
            ax[1].set_xlabel("Freq. [Hz]")
            ax[1].set_ylabel('Distance in IQ plane')
            ax[0].set_title("Current RO_freq: {} Hz\nOptimal Freq: {} Hz".format(
                self.ro_freq(),
                                                                          fmax))
            plt.legend()

            m_a['g'].save_fig(fig, 'IQplane_distance')
            plt.show()
            if kw.get('analyze', True):
                sa.ResonatorSpectroscopy_v2(labels=[l for l in labels.values()])
        else:
            fmax = freqs[np.argmax(np.abs(trace['e'] - trace['g']))]

        log.info("Optimal RO frequency to distinguish states {}: {} Hz"
                     .format(levels, fmax))

        if kw.get('analyze', True):
            SA = sa.ResonatorSpectroscopy(t_start=[m_a['g'].timestamp_string,
                                                   m_a['e'].timestamp_string],
                                          options_dict=dict(simultan=True,
                                                            fit_options=dict(
                                                            model='hanger_with_pf'),
                                                            scan_label=''),
                                          do_fitting=True)
            # FIXME Nathan: remove 3 level dependency; fix this analysis:
            # if qutrit:
            #     SA2 = sa.ResonatorSpectroscopy(t_start=m_a['f'].timestamp_string,
            #                               options_dict=dict(simultan=False,
            #                                                 fit_options = dict(
            #                                                 model='hanger_with_pf'),
            #                                                 scan_label=''),
            #                               do_fitting=True)

            if update:
                # FIXME Nathan: update parameters accordingly
                self.ro_freq(SA.f_RO if not qutrit else fmax)
                self.chi(SA.chi)
                self.f_RO_resonator(SA.f_RO_res)
                self.f_RO_purcell(SA.f_PF)
                self.RO_purcell_kappa(SA.kappa)
                self.RO_J_coupling(SA.J_)
                if kw.pop('get_CLEAR_params', False):
                    if self.ro_CLEAR_segment_length is None:
                        self.ro_CLEAR_segment_length = self.ro_length/10
                    if kw.get('max_amp_difference', False) :
                        '''this gives the ratio of the maximal hight for'''
                        '''the segments to the base amplitude'''
                        max_diff = kw.pop('max_amp_difference')
                    else:
                        max_diff = 3
                    self.ro_CLEAR_delta_amp_segment = \
                        sim_CLEAR.get_CLEAR_amplitudes(
                            self.f_RO_purcell, self.f_RO_resonator,
                            self.ro_freq, self.RO_purcell_kappa,
                            self.RO_J_coupling, self.chi, 1, self.ro_length,
                            length_segments=self.ro_CLEAR_segment_length,
                            sigma=self.ro_sigma,
                            max_amp_diff=max_diff) * self.ro_amp


    def measure_dispersive_shift(self, freqs, analyze=True, close_fig=True,
                                 upload=True, states=('g','e'), prep_params=None):
        """ Varies the frequency of the microwave source to the resonator and
        measures the transmittance """

        if freqs is None:
            raise ValueError("Unspecified frequencies for "
                             "measure_resonator_spectroscopy")
        if np.any(freqs < 500e6):
            log.warning(('Some of the values in the freqs array '
                         'might be too small. The units should be Hz.'))
        if prep_params is None:
            prep_params = self.preparation_params()

        assert isinstance(states, tuple), \
            "states should be a tuple, not {}".format(type(states))

        self.prepare(drive='timedomain')
        MC = self.instr_mc.get_instr()

        for state in states:
            sq.single_state_active_reset(
                    operation_dict=self.get_operation_dict(),
                    qb_name=self.name,
                    state=state, prep_params=prep_params, upload=upload)

            MC.set_sweep_function(self.swf_ro_freq_lo()) 
            MC.set_sweep_points(freqs)
            MC.set_detector_function(self.int_avg_det_spec)

            self.instr_pulsar.get_instr().start(exclude=[self.instr_uhf()])
            MC.run(name=f"{state}-spec" + self.msmt_suffix)
            self.instr_pulsar.get_instr().stop()

            if analyze:
                ma.MeasurementAnalysis(auto=True, close_fig=close_fig,
                                    qb_name=self.name)

    def calibrate_flux_pulse_timing(self, freqs=None, delays=None, MC=None,
                                    analyze=False, update=False,**kw):
        """
        flux pulse timing calibration

        does a 2D measuement of the type:

                -------|X180|  ----------------  |RO|
                   <----->
                   | fluxpulse |

        where the flux pulse delay and the drive pulse frequency of the X180 pulse
        are swept.

        Args:
            MC: measurement control object
            freqs: numpy array frequencies in Hz for the flux pulse scope type experiment
            delays: numpy array with delays (in s) swept through
                    as delay of the drive pulse
            analyze: bool, if True, then the measured data
                        gets analyzed (for detailed documentation of the analysis see in
                        the FluxPulse_timing_calibration class update: bool, if True,
                        the AWG channel delay gets corrected, such that single qubit
                        gates and flux pulses have no relative delay

        Returns:
            fitted_delay: float, only returned, if analyze is True.
        """
        if MC is None:
            MC = self.instr_mc.get_instr()

        channel = self.flux_pulse_channel()

        pulse_length = kw.pop('pulse_length', 100e-9)
        self.flux_pulse_length(pulse_length)
        amplitude = kw.pop('amplitude', 0.5)
        self.flux_pulse_amp(amplitude)

        measurement_string = 'Flux_pulse_delay_calibration_{}'.format(self.name)

        if freqs is None:
            freqs = self.f_qubit() + np.linspace(-50e6, 50e6, 20, endpoint=False)
        if delays is None:
            delays = np.linspace(-100e-9, pulse_length + 100e-9, 40, endpoint=False)

        self.prepare(drive='timedomain')

        detector_fun = self.int_avg_det

        s1 = awg_swf.Fluxpulse_scope_swf(self)
        s2 = awg_swf.Fluxpulse_scope_drive_freq_sweep(self)

        MC.set_sweep_function(s1)
        MC.set_sweep_points(delays)
        MC.set_sweep_function_2D(s2)
        MC.set_sweep_points_2D(freqs)
        MC.set_detector_function(detector_fun)
        MC.run_2D(measurement_string)

        if analyze:
            flux_pulse_timing_ma = ma.FluxPulse_timing_calibration(
                        label=measurement_string,
                        flux_pulse_length=pulse_length,
                        qb_name=self.name,
                        auto=True,
                        plot=True)

            if update:
                new_delay = self.instr_pulsar.get_instr().get('{}_delay'.format(channel)) + \
                            flux_pulse_timing_ma.fitted_delay
                self.instr_pulsar.get_instr().set('{}_delay'.format(channel), new_delay)
                print('updated delay of channel {}.'.format(channel))
            else:
                log.warning('Not updated, since update was disabled.')
            return flux_pulse_timing_ma.fitted_delay
        else:
            return



    def calibrate_flux_pulse_frequency(self, MC=None, thetas=None, ampls=None,
                                       analyze=False,
                                       plot=False,
                                       ampls_bidirectional = False,
                                       **kw):
        """
        flux pulse frequency calibration

        does a 2D measuement of the type:

                      X90_separation
                < -- ---- ----------- --->
                |X90|  --------------     |X90|  ---  |RO|
                       | fluxpulse |

        where the flux pulse amplitude and the angle of the second X90 pulse
        are swept.

        Args:
            MC: measurement control object
            thetas: numpy array with angles (in rad) for the Ramsey type
            ampls: numpy array with amplitudes (in V) swept through
                as flux pulse amplitudes
            ampls_bidirectional: bool, for use if the qubit is parked at sweetspot.
                                If true, the flux pulse amplitudes are swept to positive
                                and negative voltages and the frequency model fit is ]
                                performed on the combined dataset
            analyze: bool, if True, then the measured data
                     gets analyzed ( ma.fit_qubit_frequency() )


        """

        if MC is None:
            MC = self.instr_mc.get_instr()

        channel = self.flux_pulse_channel()
        clock_rate = MC.station.pulsar.clock(channel)

        X90_separation = kw.pop('X90_separation', 200e-9)

        distorted = kw.pop('distorted', False)
        distortion_dict = kw.pop('distortion_dict', None)

        pulse_length = kw.pop('pulse_length', 30e-9)
        self.flux_pulse_length(pulse_length)

        pulse_delay = kw.pop('pulse_delay', 50e-9)
        self.flux_pulse_delay(pulse_delay)

        if thetas is None:
            thetas = np.linspace(0, 2*np.pi, 8, endpoint=False)

        if ampls is None:
            ampls = np.linspace(0, 1, 21)
            ampls_flag = True

        self.prepare(drive='timedomain')
        detector_fun = self.int_avg_det

        s1 = awg_swf.Ramsey_interleaved_fluxpulse_sweep(
            self,
            X90_separation=X90_separation,
            distorted=distorted,
            distortion_dict=distortion_dict)
        s2 = awg_swf.Ramsey_fluxpulse_ampl_sweep(self, s1)

        MC.set_sweep_function(s1)
        MC.set_sweep_points(thetas)
        MC.set_sweep_function_2D(s2)
        MC.set_sweep_points_2D(ampls)
        MC.set_detector_function(detector_fun)

        measurement_string_1 = 'Flux_pulse_frequency_calibration_{}_1'.format(self.name)
        MC.run_2D(measurement_string_1)

        if ampls_bidirectional:
            MC.set_sweep_function(s1)
            MC.set_sweep_points(thetas)
            MC.set_sweep_function_2D(s2)
            MC.set_sweep_points_2D(-ampls)
            MC.set_detector_function(detector_fun)


            measurement_string_2 = 'Flux_pulse_frequency_calibration_{}_2'.format(self.name)
            MC.run_2D(measurement_string_2)

        if analyze:
            flux_pulse_ma_1 = ma.Fluxpulse_Ramsey_2D_Analysis(
                label=measurement_string_1,
                X90_separation=X90_separation,
                flux_pulse_length=pulse_length,
                qb_name=self.name,
                auto=False)
            flux_pulse_ma_1.fit_all(extrapolate_phase=True, plot=True)

            phases = flux_pulse_ma_1.fitted_phases
            ampls = flux_pulse_ma_1.sweep_points_2D


            if ampls_bidirectional:
                flux_pulse_ma_2 = ma.Fluxpulse_Ramsey_2D_Analysis(
                    label=measurement_string_2,
                    X90_separation=X90_separation,
                    flux_pulse_length=pulse_length,
                    qb_name=self.name,
                    auto=False)
                flux_pulse_ma_2.fit_all(extrapolate_phase=True, plot=True)

                phases = np.concatenate(flux_pulse_ma_2.fitted_phases[-1:0:-1],
                                        flux_pulse_ma_1.fitted_phases)
                ampls = np.concatenate(flux_pulse_ma_2.sweep_points_2D[-1:0:-1],
                                   flux_pulse_ma_1.sweep_points_2D)

            instrument_settings = flux_pulse_ma_1.data_file['Instrument settings']
            qubit_attrs = instrument_settings[self.name].attrs
            E_c = kw.pop('E_c', qubit_attrs.get('E_c', 0.3e9))
            f_max = kw.pop('f_max', qubit_attrs.get('f_max', self.f_qubit()))
            V_per_phi0 = kw.pop('V_per_phi0',
                                qubit_attrs.get('V_per_phi0', 1.))
            dac_sweet_spot = kw.pop('dac_sweet_spot',
                                    qubit_attrs.get('dac_sweet_spot', 0))


            freqs = f_max - phases/(2*np.pi*pulse_length)

            fit_res = ma.fit_qubit_frequency(ampls, freqs, E_c=E_c, f_max=f_max,
                                             V_per_phi0=V_per_phi0,
                                             dac_sweet_spot=dac_sweet_spot
                                             )
            print(fit_res.fit_report())

            if plot and ampls_bidirectional:
                fit_res.plot()
            if ampls_bidirectional:
                return fit_res


    def calibrate_CPhase_dynamic_phases(self,
                                        flux_pulse_length=None,
                                        flux_pulse_amp=None,
                                        flux_pulse_delay=None,
                                        thetas=None,
                                        X90_separation=None,
                                        flux_pulse_channel=None,
                                        MC=None, label=None,
                                        analyze=True, update=True, **kw):
        """
        CPhase dynamic phase calibration

        does a measuement of the type:

                      X90_separation
                < -- ---- ----------- --->
                |X90|  --------------     |X90|  ---  |RO|
                       | fluxpulse |

        where  the angle of the second X90 pulse is swept for
        the flux pulse amplitude  in [0,cphase_ampl].

        Args:
            MC: measurement control object
            thetas: numpy array with angles (in rad) for the Ramsey type
            ampls: numpy array with amplitudes (in V) swept through
                as flux pulse amplitudes
            analyze: bool, if True, then the measured data
                gets analyzed (


        """

        if MC is None:
            MC = self.instr_mc.get_instr()

        if flux_pulse_amp is None:
            flux_pulse_amp = self.flux_pulse_amp()
            log.warning('flux_pulse_amp is not specified. Using the value'
                            'in the flux_pulse_amp parameter.')
        if flux_pulse_length is None:
            flux_pulse_length = self.flux_pulse_length()
            log.warning('flux_pulse_length is not specified. Using the value'
                            'in the flux_pulse_length parameter.')
        if flux_pulse_delay is None:
            flux_pulse_delay = self.flux_pulse_delay()
            log.warning('flux_pulse_delay is not specified. Using the value'
                            'in the flux_pulse_delay parameter.')
        if flux_pulse_channel is None:
            flux_pulse_channel = self.flux_pulse_channel()
            log.warning('flux_pulse_channel is not specified. Using the value'
                            'in the flux_pulse_channel parameter.')
        if thetas is None:
            thetas = np.linspace(0, 4*np.pi, 16)
            print('Sweeping over phases thata=np.linspace(0, 4*np.pi, 16).')

        if label is None:
            label = 'Dynamic_phase_measurement_{}_{}_filter'.format(
                self.name, self.flux_pulse_channel())

        self.measure_dynamic_phase(flux_pulse_length=flux_pulse_length,
                                   flux_pulse_amp=flux_pulse_amp,
                                   flux_pulse_channel=flux_pulse_channel,
                                   flux_pulse_delay=flux_pulse_delay,
                                   X90_separation=X90_separation,
                                   thetas=thetas,
                                   MC=MC,
                                   label=label)

        if analyze:
            MA = ma.Dynamic_phase_Analysis(
                    TwoD=True,
                    flux_pulse_amp=flux_pulse_amp,
                    flux_pulse_length=flux_pulse_length,
                    qb_name=self.name, **kw)

            dynamic_phase = MA.dyn_phase
            print('fitted dynamic phase on {}: {:0.3f} [deg]'.format(self.name,
                                                                dynamic_phase))
            if update:
                try:
                    self.dynamic_phase(dynamic_phase)
                except Exception:
                    log.warning('Could not update '
                                    '{}.dynamic_phase().'.format(self.name))

            return dynamic_phase
        else:
            return

    def measure_flux_pulse_scope(self, freqs, delays, cz_pulse_name,
                                 analyze=True, cal_points=True,
                                 upload=True, label=None,
                                 n_cal_points_per_state=2, cal_states='auto',
                                 prep_params=None, exp_metadata=None):
        '''
        flux pulse scope measurement used to determine the shape of flux pulses
        set up as a 2D measurement (delay and drive pulse frequecy are
        being swept)
        pulse sequence:
                      <- delay ->
           |    -------------    |X180|  ---------------------  |RO|
           |    ---   | ---- fluxpulse ----- |


        Args:
            freqs (numpy array): array of drive frequencies
            delays (numpy array): array of delays of the drive pulse w.r.t
                the flux pulse
            pulse_length (float): flux pulse length (if not specified, the
                                    self.flux_pulse_length() is taken)
            pulse_amp (float): flux pulse amplitude  (if not specified, the
                                    self.flux_pulse_amp() is taken)
            pulse_delay (float): flux pulse delay
            MC (MeasurementControl): if None, then the self.MC is taken

        Returns: None

        '''
        if label is None:
            label = 'Flux_scope_{}'.format(self.name)
        MC = self.instr_mc.get_instr()
        self.prepare(drive='timedomain')

        if cal_points:
            cal_states = CalibrationPoints.guess_cal_states(cal_states)
            cp = CalibrationPoints.single_qubit(
                self.name, cal_states, n_per_state=n_cal_points_per_state)
        else:
            cp = None
        if prep_params is None:
            prep_params = self.preparation_params()
        seq, sweep_points, sweep_points_2D = \
            fsqs.fluxpulse_scope_sequence(
                delays=delays, freqs=freqs, qb_name=self.name,
                operation_dict=self.get_operation_dict(),
                cz_pulse_name=cz_pulse_name, cal_points=cp,
                prep_params=prep_params, upload=False)
        MC.set_sweep_function(awg_swf.SegmentHardSweep(
            sequence=seq, upload=upload, parameter_name='Delay', unit='s'))
        MC.set_sweep_points(sweep_points)
        MC.set_sweep_function_2D(swf.Offset_Sweep(
            self.instr_ge_lo.get_instr().frequency,
            -self.ge_mod_freq(),
            name='Drive frequency',
            parameter_name='Drive frequency', unit='Hz'))
        MC.set_sweep_points_2D(sweep_points_2D)
        MC.set_detector_function(self.int_avg_det)
        if exp_metadata is None:
            exp_metadata = {}
        exp_metadata.update({'sweep_points_dict': {self.name: delays},
                             'sweep_points_dict_2D': {self.name: freqs},
                             'use_cal_points': cal_points,
                             'preparation_params': prep_params,
                             'cal_points': repr(cp),
                             'rotate': cal_points,
                             'data_to_fit': {self.name: 'pe'},
                             "sweep_name": "Delay",
                             "sweep_unit": "s"})
        MC.run_2D(label, exp_metadata=exp_metadata)

        if analyze:
            try:
                tda.MultiQubit_TimeDomain_Analysis(qb_names=[self.name],
                                                   options_dict=dict(TwoD=True))
            except Exception:
                ma.MeasurementAnalysis(TwoD=True)

    def measure_flux_pulse_scope_nzcz_alpha(
            self, nzcz_alphas, delays, CZ_pulse_name=None,
            cal_points=True, upload=True, upload_all=True,
            spacing=30e-9, MC=None):

        if MC is None:
            MC = self.instr_mc.get_instr()

        self.prepare(drive='timedomain')

        if cal_points:
            step = np.abs(delays[-1] - delays[-2])
            sweep_points = np.concatenate(
                [delays, [delays[-1]+step, delays[-1]+2*step,
                          delays[-1]+3*step, delays[-1]+4*step]])
        else:
            sweep_points = delays

        s1 = awg_swf.Fluxpulse_scope_nzcz_alpha_hard_swf(
            qb_name=self.name, nzcz_alpha=nzcz_alphas[0],
            CZ_pulse_name=CZ_pulse_name,
            operation_dict=self.get_operation_dict(),
            cal_points=cal_points, upload=False,
            upload_all=upload_all, spacing=spacing)
        s2 = awg_swf.Fluxpulse_scope_nzcz_alpha_soft_sweep(
            s1, upload=upload)

        MC.set_sweep_function(s1)
        MC.set_sweep_points(sweep_points)
        MC.set_sweep_function_2D(s2)
        MC.set_sweep_points_2D(nzcz_alphas)
        MC.set_detector_function(self.int_avg_det)
        MC.run_2D('Flux_scope_nzcz_alpha' + self.msmt_suffix)

        ma.MeasurementAnalysis(TwoD=True)


def add_CZ_pulse(qbc, qbt):
    """
    Args:
        qbc: Control qubit. A QudevTransmon object corresponding to the qubit
             that we apply the flux pulse on.
        qbt: Target qubit. A QudevTransmon object corresponding to the qubit
             we induce the conditional phase on.
    """

    # add flux pulse parameters
    op_name = 'upCZ ' + qbt.name
    ps_name = 'upCZ_' + qbt.name

    if np.any([op_name == i for i in qbc.get_operation_dict().keys()]):
        # do not try to add it again if operation already exists
        raise ValueError('Operation {} already exists.'.format(op_name))
    else:
        qbc.add_operation(op_name)

        qbc.add_pulse_parameter(op_name, ps_name + '_cz_target_qb',
                                'cz_target_qb',
                                initial_value=qbt.name,
                                vals=vals.Enum(qbt.name))
        qbc.add_pulse_parameter(op_name, ps_name + '_pulse_type', 'pulse_type',
                                initial_value='BufferedCZPulse',
                                vals=vals.Enum('BufferedSquarePulse',
                                               'BufferedCZPulse',
                                               'NZBufferedCZPulse',
                                               'BufferedCZPulseEffectiveTime'))
        qbc.add_pulse_parameter(op_name, ps_name + '_channel', 'channel',
                                initial_value='', vals=vals.Strings())
        qbc.add_pulse_parameter(op_name, ps_name + '_aux_channels_dict',
                                'aux_channels_dict',
                                initial_value={}, vals=vals.Dict())
        qbc.add_pulse_parameter(op_name, ps_name + '_amplitude', 'amplitude',
                                initial_value=0, vals=vals.Numbers())
        qbc.add_pulse_parameter(op_name, ps_name + '_frequency', 'frequency',
                                initial_value=0, vals=vals.Numbers())
        qbc.add_pulse_parameter(op_name, ps_name + '_phase', 'phase',
                                initial_value=0, vals=vals.Numbers())
        qbc.add_pulse_parameter(op_name, ps_name + '_pulse_length',
                                'pulse_length',
                                initial_value=0, vals=vals.Numbers(0))
        qbc.add_pulse_parameter(op_name, ps_name + '_alpha', 'alpha',
                                initial_value=1, vals=vals.Numbers())
        qbc.add_pulse_parameter(op_name, ps_name + '_buffer_length_start',
                                'buffer_length_start', initial_value=10e-9,
                                vals=vals.Numbers(0))
        qbc.add_pulse_parameter(op_name, ps_name + '_buffer_length_end',
                                'buffer_length_end', initial_value=10e-9,
                                vals=vals.Numbers(0))
        qbc.add_pulse_parameter(op_name, ps_name + '_extra_buffer_aux_pulse',
                                'extra_buffer_aux_pulse', initial_value=5e-9,
                                vals=vals.Numbers(0))
        qbc.add_pulse_parameter(op_name, ps_name + '_pulse_delay',
                                'pulse_delay',
                                initial_value=0, vals=vals.Numbers())
        qbc.add_pulse_parameter(op_name, ps_name + '_basis_rotation',
                                'basis_rotation', initial_value={},
                                vals=vals.Dict())
        qbc.add_pulse_parameter(op_name, ps_name + '_gaussian_filter_sigma',
                                'gaussian_filter_sigma', initial_value=2e-9,
                                vals=vals.Numbers(0))
        qbc.add_pulse_parameter(op_name, ps_name + '_chevron_func',
                                'chevron_func', initial_value=None,
                                vals=vals.Callable(),
                                docstring="Callable required when using "
                                          "effective time CZ pulse to "
                                          "straighten Chevron.")


def add_CZ_MG_pulse(qbc, qbt):
    """
    Args:
        qbc: Control qubit. A QudevTransmon object corresponding to the qubit
             that we apply the flux pulse on.
        qbt: Target qubit. A QudevTransmon object corresponding to the qubit
             we induce the conditional phase on.
    """

    # add flux pulse parameters
    op_name = 'CZ ' + qbt.name
    ps_name = 'CZ_' + qbt.name

    if np.any([op_name == i for i in qbc.get_operation_dict().keys()]):
        # do not try to add it again if operation already exists
        raise ValueError('Operation {} already exists.'.format(op_name))
    else:
        qbc.add_operation(op_name)

        qbc.add_pulse_parameter(op_name, ps_name + '_cz_target_qb',
                                'cz_target_qb',
                                initial_value=qbt.name,
                                vals=vals.Enum(qbt.name))
        qbc.add_pulse_parameter(op_name, ps_name + '_pulse_type', 'pulse_type',
                                initial_value='NZMartinisGellarPulse',
                                vals=vals.Enum('NZMartinisGellarPulse',
                                               'BufferedCZPulse'))
        qbc.add_pulse_parameter(op_name, ps_name + '_channel', 'channel',
                                initial_value='', vals=vals.Strings())
        qbc.add_pulse_parameter(op_name, ps_name + '_aux_channels_dict',
                                'aux_channels_dict',
                                initial_value={}, vals=vals.Dict())
        qbc.add_pulse_parameter(op_name, ps_name + '_theta_f', 'theta_f',
                                initial_value=0, vals=vals.Numbers())
        qbc.add_pulse_parameter(op_name, ps_name + '_lambda_2', 'lambda_2',
                                initial_value=0, vals=vals.Numbers(0))
        qbc.add_pulse_parameter(op_name, ps_name + '_qbc_freq', 'qbc_freq',
                                initial_value=qbc.ge_freq(),
                                vals=vals.Numbers())
        qbc.add_pulse_parameter(op_name, ps_name + '_qbt_freq', 'qbt_freq',
                                initial_value=qbt.ge_freq(),
                                vals=vals.Numbers())
        qbc.add_pulse_parameter(op_name, ps_name + '_pulse_length',
                                'pulse_length',
                                initial_value=0, vals=vals.Numbers(0))
        qbc.add_pulse_parameter(op_name, ps_name + '_alpha', 'alpha',
                                initial_value=1, vals=vals.Numbers())
        qbc.add_pulse_parameter(op_name, ps_name + '_buffer_length_start',
                                'buffer_length_start', initial_value=10e-9,
                                vals=vals.Numbers(0))
        qbc.add_pulse_parameter(op_name, ps_name + '_buffer_length_end',
                                'buffer_length_end', initial_value=10e-9,
                                vals=vals.Numbers(0))
        qbc.add_pulse_parameter(op_name, ps_name + '_extra_buffer_aux_pulse',
                                'extra_buffer_aux_pulse', initial_value=5e-9,
                                vals=vals.Numbers(0))
        qbc.add_pulse_parameter(op_name, ps_name + '_anharmonicity',
                                'anharmonicity',
                                initial_value=0, vals=vals.Numbers())
        qbc.add_pulse_parameter(op_name, ps_name + '_J', 'J',
                                initial_value=0, vals=vals.Numbers())
        qbc.add_pulse_parameter(op_name, ps_name + '_basis_rotation',
                                'basis_rotation', initial_value={},
                                vals=vals.Dict())
        qbc.add_pulse_parameter(op_name, ps_name + '_dv_dphi', 'dv_dphi',
                                initial_value=0, vals=vals.Numbers(0))
        qbc.add_pulse_parameter(op_name, ps_name + '_loop_asym', 'loop_asym',
                                initial_value=0, vals=vals.Numbers(0))
        qbc.add_pulse_parameter(op_name, ps_name + '_wave_generation_func',
                                'wave_generation_func', initial_value=None,
                                vals=vals.Callable())
        qbc.add_pulse_parameter(op_name, ps_name + '_pulse_delay',
                                'pulse_delay',
                                initial_value=0, vals=vals.Numbers())









<|MERGE_RESOLUTION|>--- conflicted
+++ resolved
@@ -1355,14 +1355,7 @@
         MC.run_2D(label, exp_metadata=exp_metadata)
 
         if analyze:
-<<<<<<< HEAD
             pla.PipelineDataAnalysis()
-=======
-            if classified_ro:
-                ba3.BaseDataAnalysis()
-            else:
-                log.error('Currently only classified ro is supported.')
->>>>>>> 94b12ea8
 
     def measure_transients(self, states=('g', 'e'), upload=True,
                            analyze=True, acq_length=4097/1.8e9,
