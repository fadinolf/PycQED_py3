--- conflicted
+++ resolved
@@ -1,13 +1,8 @@
 import logging
 import numpy as np
 import matplotlib.pyplot as plt
-<<<<<<< HEAD
-import qcodes as qc
 from copy import deepcopy
-=======
-from copy import deepcopy
-
->>>>>>> 4e2732eb
+
 from qcodes.instrument.parameter import (
     ManualParameter, InstrumentRefParameter)
 from qcodes.utils import validators as vals
@@ -19,12 +14,6 @@
 from pycqed.measurement import sweep_functions as swf
 from pycqed.measurement.calibration_points import CalibrationPoints as cp
 from pycqed.measurement.pulse_sequences import single_qubit_tek_seq_elts as sq
-<<<<<<< HEAD
-from pycqed.measurement.pulse_sequences import fluxing_sequences as fsqs
-from pycqed.measurement.pulse_sequences import calibration_elements as cal_elts
-
-=======
->>>>>>> 4e2732eb
 from pycqed.analysis import measurement_analysis as ma
 from pycqed.analysis_v2 import timedomain_analysis as tda
 import pycqed.analysis.randomized_benchmarking_analysis as rbma
