--- conflicted
+++ resolved
@@ -140,11 +140,7 @@
                            label='Input average measurement time',
                            vals=vals.Numbers(0, 2.275e-6),
                            parameter_class=ManualParameter)
-<<<<<<< HEAD
         self.add_parameter('ro_acq_weight_type', initial_value='SSB',
-=======
-        self.add_parameter('ro_acq_weight_type', initial_value='DSB',
->>>>>>> 70981af4
                            vals=vals.Enum('SSB', 'DSB', 'optimal',
                                           'square_rot', 'manual'),
                            docstring=(
@@ -1042,7 +1038,6 @@
             ma.MeasurementAnalysis(auto=True, close_fig=close_fig,
                                    qb_name=self.name, TwoD=True)
 
-
     def measure_transients(self, MC=None, cases=('off', 'on'), upload=True,
                            analyze=True, **kw):
         """
