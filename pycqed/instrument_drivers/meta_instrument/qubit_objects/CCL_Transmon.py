import time
import logging
import numpy as np
from autodepgraph import AutoDepGraph_DAG
import warnings

from pycqed.measurement.openql_experiments import single_qubit_oql as sqo
import pycqed.measurement.openql_experiments.multi_qubit_oql as mqo
from pycqed.measurement.openql_experiments import clifford_rb_oql as cl_oql
from pycqed.measurement.openql_experiments import pygsti_oql
from pycqed.measurement.openql_experiments import openql_helpers as oqh
from pycqed.analysis.tools import cryoscope_tools as ct
from pycqed.analysis import analysis_toolbox as a_tools
from pycqed.analysis.tools import plotting as plt_tools
from pycqed.utilities.general import gen_sweep_pts
from .qubit_object import Qubit
from qcodes.utils import validators as vals
from qcodes.instrument.parameter import (
    ManualParameter, InstrumentRefParameter)
from pycqed.analysis import measurement_analysis as ma
from pycqed.analysis_v2 import measurement_analysis as ma2
from pycqed.measurement.calibration_toolbox import (
    mixer_carrier_cancellation)
from pycqed.measurement.openql_experiments.openql_helpers import \
    load_range_of_oql_programs
from pycqed.measurement import sweep_functions as swf
from pycqed.measurement import detector_functions as det
from pycqed.measurement.mc_parameter_wrapper import wrap_par_to_swf
import pycqed.measurement.composite_detector_functions as cdf
import pytest

import cma
from pycqed.measurement.optimization import nelder_mead
import datetime


class CCLight_Transmon(Qubit):

    '''
    The CCLight_Transmon
    Setup configuration:
        Drive:                 CCLight controlling AWG8's and a VSM
        Acquisition:           UHFQC
        Readout pulse configuration: LO modulated using UHFQC AWG
    '''

    def __init__(self, name, **kw):
        t0 = time.time()
        super().__init__(name, **kw)
        self.add_parameters()
        self.connect_message(begin_time=t0)

    def add_instrument_ref_parameters(self):
        # MW sources
        self.add_parameter('instr_LO_ro',
                           parameter_class=InstrumentRefParameter)
        self.add_parameter('instr_LO_mw',
                           parameter_class=InstrumentRefParameter)
        self.add_parameter('instr_spec_source',
                           parameter_class=InstrumentRefParameter)
        self.add_parameter('instr_spec_source_2',
                           parameter_class=InstrumentRefParameter)

        # Control electronics
        self.add_parameter(
            'instr_CC', label='Central Controller',
            docstring=('Device responsible for controlling the experiment'
                       ' using eQASM generated using OpenQL, in the near'
                       ' future will be the CC_Light.'),
            parameter_class=InstrumentRefParameter)
        self.add_parameter('instr_acquisition',
                           parameter_class=InstrumentRefParameter)
        self.add_parameter('instr_VSM', label='Vector Switch Matrix',
                           parameter_class=InstrumentRefParameter)

        self.add_parameter('instr_MC', label='MeasurementControl',
                           parameter_class=InstrumentRefParameter)

        self.add_parameter('instr_nested_MC',
                           label='Nested MeasurementControl',
                           parameter_class=InstrumentRefParameter)
        self.add_parameter('instr_SH', label='SignalHound',
                           parameter_class=InstrumentRefParameter)
        self.add_parameter(
            'instr_FluxCtrl', label='Flux control', docstring=(
                'Instrument used to control flux can either be an IVVI rack '
                'or a meta instrument such as the Flux control.'),
            parameter_class=InstrumentRefParameter)
        
        self.add_parameter('instr_VNA', 
                           docstring='Vector Network Analyzer',
                           parameter_class=InstrumentRefParameter,
                           initial_value=None)
        # LutMan's
        self.add_parameter('instr_LutMan_MW',
                           docstring='Lookuptable manager  for '
                           'microwave control pulses.',
                           parameter_class=InstrumentRefParameter)
        self.add_parameter('instr_LutMan_RO',
                           docstring='Lookuptable manager responsible for '
                           'microwave readout pulses.',
                           parameter_class=InstrumentRefParameter)
        self.add_parameter('instr_LutMan_Flux',
                           docstring='Lookuptable manager responsible for '
                                     'flux pulses.',
                           initial_value=None,
                           parameter_class=InstrumentRefParameter)

    def add_ro_parameters(self):
        """
        Adding the parameters relevant for readout.
        """
        ################################
        # RO stimulus/pulse parameters #
        ################################
        self.add_parameter('ro_freq',
                           label='Readout frequency', unit='Hz',
                           parameter_class=ManualParameter)
        self.add_parameter('ro_freq_mod',
                           label='Readout-modulation frequency', unit='Hz',
                           initial_value=-20e6,
                           parameter_class=ManualParameter)
        self.add_parameter('ro_pow_LO', label='RO power LO',
                           unit='dBm', initial_value=20,
                           parameter_class=ManualParameter)

        # RO pulse parameters
        self.add_parameter('ro_pulse_type', initial_value='simple',
                           vals=vals.Enum('gated', 'simple',
                                          'up_down_down', 'up_down_down_final'),
                           parameter_class=ManualParameter)

        # Mixer offsets correction, RO pulse
        self.add_parameter('ro_pulse_mixer_offs_I', unit='V',
                           parameter_class=ManualParameter, initial_value=0)
        self.add_parameter('ro_pulse_mixer_offs_Q', unit='V',
                           parameter_class=ManualParameter, initial_value=0)
        self.add_parameter('ro_pulse_mixer_alpha', initial_value=1,
                           parameter_class=ManualParameter)
        self.add_parameter('ro_pulse_mixer_phi', initial_value=0,
                           parameter_class=ManualParameter)

        self.add_parameter('ro_pulse_length',
                           label='Readout pulse length',
                           initial_value=100e-9,
                           unit='s',
                           parameter_class=ManualParameter)
        self.add_parameter('ro_pulse_amp', unit='V',
                           label='Readout pulse amplitude',
                           initial_value=0.1,
                           parameter_class=ManualParameter)
        self.add_parameter('ro_pulse_amp_CW', unit='V',
                           label='Readout pulse amplitude',
                           initial_value=0.1,
                           parameter_class=ManualParameter)
        self.add_parameter('ro_pulse_phi', unit='deg', initial_value=0,
                           parameter_class=ManualParameter)

        self.add_parameter('ro_pulse_down_length0', unit='s',
                           initial_value=1e-9,
                           parameter_class=ManualParameter)
        self.add_parameter('ro_pulse_down_amp0', unit='V', initial_value=0,
                           parameter_class=ManualParameter)
        self.add_parameter('ro_pulse_down_phi0', unit='deg', initial_value=0,
                           parameter_class=ManualParameter)
        self.add_parameter('ro_pulse_down_length1', unit='s',
                           initial_value=1e-9,
                           parameter_class=ManualParameter)
        self.add_parameter('ro_pulse_down_amp1', unit='V', initial_value=0,
                           parameter_class=ManualParameter)
        self.add_parameter('ro_pulse_down_phi1', unit='deg', initial_value=0,
                           parameter_class=ManualParameter)

        #############################
        # RO acquisition parameters #
        #############################

        ro_acq_docstr = (
            'Determines what type of integration weights to use: '
            '\n\t SSB: Single sideband demodulation\n\t'
            'DSB: Double sideband demodulation\n\t'
            'optimal: waveforms specified in "RO_acq_weight_func_I" '
            '\n\tand "RO_acq_weight_func_Q"')

        self.add_parameter('ro_acq_weight_type',
                           initial_value='DSB',
                           vals=vals.Enum(
                               'SSB', 'DSB', 'optimal', 'optimal IQ'),
                           docstring=ro_acq_docstr,
                           parameter_class=ManualParameter)

        self.add_parameter(
            'ro_acq_weight_chI', initial_value=0, docstring=(
                'Determines the I-channel for integration. When the'
                ' ro_acq_weight_type is optimal only this channel will '
                'affect the result.'), vals=vals.Ints(0, 9),
            parameter_class=ManualParameter)
        self.add_parameter(
            'ro_acq_weight_chQ', initial_value=1, docstring=(
                'Determines the Q-channel for integration.'),
            vals=vals.Ints(0, 9), parameter_class=ManualParameter)

        self.add_parameter('ro_acq_weight_func_I',
                           vals=vals.Arrays(),
                           label='Optimized weights for I channel',
                           parameter_class=ManualParameter)
        self.add_parameter('ro_acq_weight_func_Q',
                           vals=vals.Arrays(),
                           label='Optimized weights for Q channel',
                           parameter_class=ManualParameter)

        # FIXME!: Dirty hack because of qusurf issue #63, added 2 hardcoded
        # delay samples in the optimized weights
        self.add_parameter('ro_acq_weight_func_delay_samples_hack',
                           vals=vals.Ints(),
                           initial_value=0,
                           label='weight function delay samples',
                           parameter_class=ManualParameter)

        self.add_parameter(
            'ro_acq_delay',  unit='s',
            label='Readout acquisition delay',
            vals=vals.Numbers(min_value=0),
            initial_value=0,
            parameter_class=ManualParameter,
            docstring=('The time between the instruction that trigger the'
                       ' readout pulse and the instruction that triggers the '
                       'acquisition. The positive number means that the '
                       'acquisition is started after the pulse is send.'))

        self.add_parameter(
            'ro_acq_mixer_phi',  unit='degree',
            label='Readout mixer phi',
            vals=vals.Numbers(),
            initial_value=0,
            parameter_class=ManualParameter,
            docstring=('acquisition mixer phi, used for mixer deskewing in'
                       'real time'))

        self.add_parameter(
            'ro_acq_mixer_alpha',  unit='',
            label='Readout mixer alpha',
            vals=vals.Numbers(min_value=0.8),
            initial_value=1,
            parameter_class=ManualParameter,
            docstring=('acquisition mixer alpha, used for mixer deskewing in'
                       'real time'))

        self.add_parameter(
            'ro_acq_input_average_length',  unit='s',
            label='Readout acquisition delay',
            vals=vals.Numbers(min_value=0, max_value=4096/1.8e9),
            initial_value=4096/1.8e9,
            parameter_class=ManualParameter,
            docstring=('The measurement time in input averaging.'))

        self.add_parameter('ro_acq_integration_length', initial_value=500e-9,
                           vals=vals.Numbers(
                               min_value=0, max_value=4096/1.8e9),
                           parameter_class=ManualParameter)

        self.add_parameter('ro_acq_averages', initial_value=1024,
                           vals=vals.Numbers(min_value=0, max_value=1e6),
                           parameter_class=ManualParameter)

        self.add_parameter('ro_soft_avg', initial_value=1,
                           docstring=('Number of soft averages to be '
                                      'performed using the MC.'),
                           vals=vals.Ints(min_value=1),
                           parameter_class=ManualParameter)

        # self.add_parameter('ro_power_cw', label='RO power cw',
        #                    unit='dBm',
        #                    parameter_class=ManualParameter)

        # Single shot readout specific parameters
        self.add_parameter('ro_acq_digitized', vals=vals.Bool(),
                           initial_value=False,
                           parameter_class=ManualParameter)
        self.add_parameter('ro_acq_threshold', unit='dac-value',
                           initial_value=0,
                           parameter_class=ManualParameter)
        self.add_parameter('ro_acq_rotated_SSB_when_optimal', vals=vals.Bool(),
                           docstring=(
                               'bypasses optimal weights, and uses rotated SSB instead'),
                           initial_value=False,
                           parameter_class=ManualParameter)
        self.add_parameter('ro_acq_rotated_SSB_rotation_angle',vals=vals.Numbers(
                               min_value=-np.pi, max_value=np.pi),
                           docstring=(
                               'uses this as the rotation angle for rotated SSB'),
                           initial_value=0,
                           parameter_class=ManualParameter)
        self.add_parameter('ro_acq_integration_length_weigth_function',vals=vals.Numbers(
                               min_value=0, max_value=4096/1.8e9),
                           docstring=(
                               'sets weight function elements to 0 beyond this time'),
                           initial_value=4096/1.8e9,
                           parameter_class=ManualParameter)

        # self.add_parameter('cal_pt_zero',
        #                    initial_value=None,
        #                    vals=vals.Anything(),  # should be a tuple validator
        #                    label='Calibration point |0>',
        #                    parameter_class=ManualParameter)
        # self.add_parameter('cal_pt_one',
        #                    initial_value=None,
        #                    vals=vals.Anything(),  # should be a tuple validator
        #                    label='Calibration point |1>',
        #                    parameter_class=ManualParameter)

    def add_mw_parameters(self):
        # Mixer skewness correction
        self.add_parameter('mw_G_mixer_phi', unit='deg',
                           label='Mixer skewness phi Gaussian quadrature',
                           parameter_class=ManualParameter, initial_value=0)
        self.add_parameter('mw_G_mixer_alpha', unit='',
                           label='Mixer skewness alpha Gaussian quadrature',
                           parameter_class=ManualParameter, initial_value=1)
        self.add_parameter('mw_D_mixer_phi', unit='deg',
                           label='Mixer skewness phi Derivative quadrature',
                           parameter_class=ManualParameter, initial_value=0)
        self.add_parameter('mw_D_mixer_alpha', unit='',
                           label='Mixer skewness alpha Derivative quadrature',
                           parameter_class=ManualParameter, initial_value=1)

        # Mixer offsets correction, qubit drive
        self.add_parameter('mw_mixer_offs_GI',
                           unit='V',
                           parameter_class=ManualParameter, initial_value=0)
        self.add_parameter('mw_mixer_offs_GQ', unit='V',
                           parameter_class=ManualParameter, initial_value=0)
        self.add_parameter('mw_mixer_offs_DI',
                           unit='V',
                           parameter_class=ManualParameter, initial_value=0)
        self.add_parameter('mw_mixer_offs_DQ', unit='V',
                           parameter_class=ManualParameter, initial_value=0)

        self.add_parameter('mw_pow_td_source',
                           label='Time-domain power',
                           unit='dBm',
                           initial_value=20,
                           parameter_class=ManualParameter)

        self.add_parameter('mw_freq_mod',
                           initial_value=-100e6,
                           label='pulse-modulation frequency', unit='Hz',
                           parameter_class=ManualParameter)

        self.add_parameter('mw_amp180',
                           label='Pi-pulse amplitude', unit='V',
                           initial_value=.8,
                           parameter_class=ManualParameter)
        self.add_parameter('mw_amp90_scale',
                           label='pulse amplitude scaling factor',
                           unit='',
                           initial_value=.5,
                           vals=vals.Numbers(min_value=0, max_value=1.0),
                           parameter_class=ManualParameter)

        self.add_parameter('mw_channel_amp',
                           label='AWG8 channel amplitude',
                           unit='',
                           initial_value=.5,
                           vals=vals.Numbers(min_value=0, max_value=1.0),
                           parameter_class=ManualParameter)

        self.add_parameter('mw_ef_amp',
                           label='Pi-pulse amplitude ef-transition', unit='V',
                           initial_value=.4,
                           parameter_class=ManualParameter)

        self.add_parameter('mw_awg_ch', parameter_class=ManualParameter,
                           initial_value=1,
                           vals=vals.Ints())
        self.add_parameter('mw_gauss_width', unit='s',
                           initial_value=10e-9,
                           parameter_class=ManualParameter)
        self.add_parameter('mw_motzoi', label='Motzoi parameter', unit='',
                           initial_value=0,
                           parameter_class=ManualParameter)
        self.add_parameter('mw_vsm_marker_source',
                           label='VSM switch state',
                           initial_value='int',
                           vals=vals.Enum('ext', 'int'),
                           parameter_class=ManualParameter)

        self.add_parameter(
            'mw_vsm_delay', label='CCL VSM trigger delay',
            vals=vals.Ints(0, 127), unit='samples',
            docstring=('This value needs to be calibrated to ensure that '
                       'the VSM mask aligns with the microwave pulses. '
                       'Calibration is done using'
                       ' self.calibrate_mw_vsm_delay.'),
            set_cmd=self._set_mw_vsm_delay,
            get_cmd=self._get_mw_vsm_delay)

        self.add_parameter('mw_fine_delay', label='fine delay of the AWG channel',
            unit='s',
            docstring='This parameters serves for fine tuning of '
                    'the RO, MW and flux pulses. It should be kept '
                    'positive and below 20e-9. Any larger adjustments'
                    'should be done by changing CCL dio delay'
                    'through device object.',
            set_cmd=self._set_mw_fine_delay,
            get_cmd=self._get_mw_fine_delay)

        self.add_parameter('flux_fine_delay', label='fine delay of the AWG channel',
            unit='s',
            docstring='This parameters serves for fine tuning of '
                    'the RO, MW and flux pulses. It should be kept '
                    'positive and below 20e-9. Any larger adjustments'
                    'should be done by changing CCL dio delay'
                    'through device object.',
            set_cmd=self._set_flux_fine_delay,
            get_cmd=self._get_flux_fine_delay)

        self.add_parameter('mw_vsm_ch_in',
                           label='VSM input channel Gaussian component',
                           vals=vals.Ints(1, 4),
                           initial_value=1,
                           parameter_class=ManualParameter)
        self.add_parameter('mw_vsm_mod_out',
                           label='VSM output module for microwave pulses',
                           docstring=('Selects the VSM output module for MW'
                                      ' pulses. N.B. for spec the '
                                      'spec_vsm_ch_out parameter is used.'),
                           vals=vals.Ints(1, 8),
                           initial_value=1,
                           parameter_class=ManualParameter)

        self.add_parameter('mw_vsm_G_amp',
                           label='VSM amp Gaussian component',
                           vals=vals.Numbers(0.1, 2.0),
                           initial_value=1.0,
                           parameter_class=ManualParameter)
        self.add_parameter('mw_vsm_D_amp',
                           label='VSM amp Derivative component',
                           vals=vals.Numbers(0.1, 2.0),
                           initial_value=1.0,
                           parameter_class=ManualParameter)
        self.add_parameter('mw_vsm_G_phase',
                           vals=vals.Numbers(-125, 45),
                           initial_value=0, unit='deg',
                           parameter_class=ManualParameter)
        self.add_parameter('mw_vsm_D_phase',
                           vals=vals.Numbers(-125, 45),
                           initial_value=0, unit='deg',
                           parameter_class=ManualParameter)

    def _set_mw_vsm_delay(self, val):
        # sort of a pseudo Manual Parameter
        self.instr_CC.get_instr().set(
            'vsm_channel_delay{}'.format(self.cfg_qubit_nr()), val)
        self._mw_vsm_delay = val

    def _get_mw_vsm_delay(self):
        return self._mw_vsm_delay

    def _set_mw_fine_delay(self,val):
        if self.cfg_with_vsm():
            logging.warning('CCL transmon is using VSM. Use mw_vsm_delay to'
                            'adjust delay')
        else:
            lutman = self.find_instrument(self.instr_LutMan_MW())
            AWG = lutman.find_instrument(lutman.AWG())
            using_QWG = (AWG.__class__.__name__ == 'QuTech_AWG_Module')
            if using_QWG:
                logging.warning('CCL transmon is using QWG. mw_fine_delay not supported.')
            else:
                AWG.set('sigouts_{}_delay'.format(lutman.channel_I()-1), val)
                AWG.set('sigouts_{}_delay'.format(lutman.channel_Q()-1), val)
        self._mw_fine_delay = val


    def _get_mw_fine_delay(self):
        return self._mw_fine_delay

    def _set_flux_fine_delay(self,val):
        if self.instr_LutMan_Flux() is not None: 
            lutman = self.find_instrument(self.instr_LutMan_Flux())
            AWG = lutman.find_instrument(lutman.AWG())
            using_QWG = (AWG.__class__.__name__ == 'QuTech_AWG_Module')
            if using_QWG:
                logging.warning('CCL transmon is using QWG. Not implemented.')
            else:
                AWG.set('sigouts_{}_delay'.format(lutman.cfg_awg_channel()-1), val)
                # val = AWG.get('sigouts_{}_delay'.format(lutman.cfg_awg_channel()-1))
        else: 
            logging.warning('No Flux LutMan specified, could not set flux timing fine')
        self._flux_fine_delay = val


    def _get_flux_fine_delay(self):
        return self._flux_fine_delay

    def add_spec_parameters(self):
        self.add_parameter('spec_vsm_amp',
                           label='VSM amplitude for spec pulses',
                           vals=vals.Numbers(0.1, 1.0),
                           initial_value=1.0,
                           parameter_class=ManualParameter)

        self.add_parameter('spec_vsm_mod_out',
                           label='VSM output module for spectroscopy pulses',
                           docstring=('Selects the VSM output channel for spec'
                                      ' pulses. N.B. for mw pulses the '
                                      'spec_mw_ch_out parameter is used.'),
                           vals=vals.Ints(1, 8),
                           initial_value=1,
                           parameter_class=ManualParameter)

        self.add_parameter('spec_vsm_ch_in',
                           label='VSM input channel for spec pulses',
                           docstring=('VSM input channel for spec pulses'
                                      ' generally this should be the same as '
                                      ' the mw_vsm_ch_Gin parameter.'),
                           vals=vals.Ints(1, 4),
                           initial_value=1,
                           parameter_class=ManualParameter)

        self.add_parameter('spec_pulse_length',
                           label='Pulsed spec pulse duration',
                           unit='s', vals=vals.Numbers(0e-9, 20e-6),
                           # FIXME validator: should be multiple of 20e-9
                           initial_value=500e-9,
                           parameter_class=ManualParameter)

        self.add_parameter(
            'spec_type', parameter_class=ManualParameter, docstring=(
                'determines what kind of spectroscopy to do, \n'
                '"CW":  opens the relevant VSM channel to always let the tone '
                'through. \n'
                '"vsm_gated":  uses the  VSM in external mode to gate the spec '
                'source. \n '
                '"IQ" uses the TD source and AWG8 to generate a spec pulse'),
            initial_value='CW',
            vals=vals.Enum('CW', 'IQ', 'vsm_gated'))

        self.add_parameter(
            'spec_amp', unit='V', docstring=(
                'Amplitude of the spectroscopy pulse in the mw LutMan. '
                'The power of the spec pulse should be controlled through '
                'the vsm amplitude "spec_vsm_amp"'),
            vals=vals.Numbers(0, 1), parameter_class=ManualParameter,
            initial_value=0.8)
        self.add_parameter(
            'spec_pow', unit='dB',
            vals=vals.Numbers(-70, 20),
            parameter_class=ManualParameter,
            initial_value=-30)

    def add_flux_parameters(self):
        # fl_dc_ is the prefix for DC flux bias related params
        self.add_parameter(
            'flux_polycoeff',
            docstring='Polynomial coefficients for current to frequency conversion',
            vals=vals.Arrays(),
            # initial value is chosen to not raise errors
            initial_value=np.array([0, 0, -1e12, 0, 6e9]),
            parameter_class=ManualParameter)
        self.add_parameter(
            'fl_dc_V_per_phi0', label='Flux bias V/Phi0',
            docstring='Conversion factor for flux bias',
            vals=vals.Numbers(), unit='V', initial_value=1,
            parameter_class=ManualParameter)
        self.add_parameter(
            'fl_dc_V', label='Flux bias', unit='V',
            docstring='Current flux bias setting', vals=vals.Numbers(),
            initial_value=0, parameter_class=ManualParameter)
        self.add_parameter(
            'fl_dc_V0', unit='V', label='Flux bias sweet spot', docstring=(
                'Flux bias offset corresponding to the sweetspot'),
            vals=vals.Numbers(), initial_value=0,
            parameter_class=ManualParameter)
        #? not used anywhere
        self.add_parameter(
            'fl_dc_ch',  docstring=(
                'Flux bias channel'),
            vals=vals.Strings(), initial_value='',
            parameter_class=ManualParameter)

        # Currently this has only the parameters for 1 CZ gate.
        # in the future there will be 5 distinct flux operations for which
        # parameters have to be stored.
        # cz to all nearest neighbours (of which 2 are only phase corr) and
        # the "park" operation.
        self.add_parameter('fl_cz_length', vals=vals.Numbers(),
                           unit='s', initial_value=35e-9,
                           parameter_class=ManualParameter)
        self.add_parameter('fl_cz_lambda_2', vals=vals.Numbers(),
                           initial_value=0,
                           parameter_class=ManualParameter)
        self.add_parameter('fl_cz_lambda_3', vals=vals.Numbers(),
                           initial_value=0,
                           parameter_class=ManualParameter)
        self.add_parameter('fl_cz_theta_f', vals=vals.Numbers(),
                           unit='deg',
                           initial_value=80,
                           parameter_class=ManualParameter)
        self.add_parameter('fl_cz_V_per_phi0', vals=vals.Numbers(),
                           unit='V', initial_value=1,
                           parameter_class=ManualParameter)
        self.add_parameter('fl_cz_freq_01_max', vals=vals.Numbers(),
                           unit='Hz', parameter_class=ManualParameter)
        self.add_parameter('fl_cz_J2', vals=vals.Numbers(),
                           unit='Hz',
                           initial_value=50e6,
                           parameter_class=ManualParameter)
        self.add_parameter('fl_cz_freq_interaction', vals=vals.Numbers(),
                           unit='Hz',
                           parameter_class=ManualParameter)
        self.add_parameter('fl_cz_phase_corr_length',
                           unit='s',
                           initial_value=5e-9, vals=vals.Numbers(),
                           parameter_class=ManualParameter)
        self.add_parameter('fl_cz_phase_corr_amp',
                           unit='V',
                           initial_value=0, vals=vals.Numbers(),
                           parameter_class=ManualParameter)

    def add_config_parameters(self):
        self.add_parameter(
            'cfg_trigger_period', label='Trigger period',
            docstring=('Time between experiments, used to initialize all'
                       ' qubits in the ground state'),
            unit='s', initial_value=200e-6,
            parameter_class=ManualParameter,
            vals=vals.Numbers(min_value=1e-6, max_value=327668e-9))
        self.add_parameter('cfg_openql_platform_fn',
                           label='OpenQL platform configuration filename',
                           parameter_class=ManualParameter,
                           vals=vals.Strings())
        self.add_parameter(
            'cfg_qubit_nr', label='Qubit number', vals=vals.Ints(0, 16),
            parameter_class=ManualParameter, initial_value=0,
            docstring='The qubit number is used in the OpenQL compiler. ')

        self.add_parameter('cfg_qubit_freq_calc_method',
                           initial_value='latest',
                           parameter_class=ManualParameter,
                           vals=vals.Enum('latest', 'flux'))
        self.add_parameter('cfg_rb_calibrate_method',
                           initial_value='restless',
                           parameter_class=ManualParameter,
                           vals=vals.Enum('restless', 'ORBIT'))

        self.add_parameter('cfg_cycle_time',
                           initial_value=20e-9,
                           unit='s',
                           parameter_class=ManualParameter,
                           # this is to effictively hardcode the cycle time
                           vals=vals.Enum(20e-9))
        # TODO: add docstring (Oct 2017)
        self.add_parameter('cfg_prepare_ro_awg', vals=vals.Bool(),
                           docstring=('If False disables uploading pusles '
                                      'to UHFQC'),
                           initial_value=True,
                           parameter_class=ManualParameter)

        self.add_parameter('cfg_prepare_mw_awg', vals=vals.Bool(),
                           docstring=('If False disables uploading pusles '
                                      'to AWG8'),
                           initial_value=True,
                           parameter_class=ManualParameter)
        self.add_parameter('cfg_with_vsm', vals=vals.Bool(),
                           docstring=('to avoid using the VSM if set to False'
                                      ' bypasses all commands to vsm if set False'),
                           initial_value=True,
                           parameter_class=ManualParameter)
        self.add_parameter(
            'cfg_dc_flux_ch', label='Flux DAC channel',
            docstring=('Used to determine the DAC channel used for DC '
                       'flux biasing. Should be an int when using an IVVI rack'
                       'or a str (channel name) when using an SPI rack.'),
            initial_value=1,
            parameter_class=ManualParameter)
        self.add_parameter('cfg_spec_mode', vals=vals.Bool(),
                           docstring=(
                               'Used to activate spec mode in measurements'),
                           initial_value=False,
                           parameter_class=ManualParameter)


    def add_generic_qubit_parameters(self):
        self.add_parameter('E_c', unit='Hz',
                           initial_value=300e6,
                           parameter_class=ManualParameter,
                           vals=vals.Numbers())
        self.add_parameter('E_j', unit='Hz',
                           parameter_class=ManualParameter,
                           vals=vals.Numbers())
        self.add_parameter('T1', unit='s',
                           parameter_class=ManualParameter,
                           vals=vals.Numbers(0, 200e-6))
        self.add_parameter('T2_echo', unit='s',
                           parameter_class=ManualParameter,
                           vals=vals.Numbers(0, 200e-6))
        self.add_parameter('T2_star', unit='s',
                           parameter_class=ManualParameter,
                           vals=vals.Numbers(0, 200e-6))

        self.add_parameter('freq_qubit',
                           label='Qubit frequency', unit='Hz',
                           parameter_class=ManualParameter)
        self.add_parameter('freq_max',
                           label='qubit sweet spot frequency', unit='Hz',
                           parameter_class=ManualParameter)
        self.add_parameter('freq_res',
                           label='Resonator frequency', unit='Hz',
                           parameter_class=ManualParameter)
        self.add_parameter('asymmetry', unit='',
                           docstring='Asymmetry parameter of the SQUID loop',
                           initial_value=0,
                           parameter_class=ManualParameter)
        self.add_parameter('anharmonicity', unit='Hz',
                           label='Anharmonicity',
                           docstring='Anharmonicity, negative by convention',
                           parameter_class=ManualParameter,
                           # typical target value
                           initial_value=-300e6,
                           vals=vals.Numbers())

        self.add_parameter('F_ssro',
                           initial_value=0,
                           label='Single shot readout assignment fidelity',
                           vals=vals.Numbers(0.0, 1.0),
                           parameter_class=ManualParameter)
        self.add_parameter('F_discr',
                           initial_value=0,
                           label='Single shot readout discrimination fidelity',
                           vals=vals.Numbers(0.0, 1.0),
                           parameter_class=ManualParameter)
        self.add_parameter('F_RB',
                           initial_value=0,
                           label='RB single qubit Clifford fidelity',
                           vals=vals.Numbers(0, 1.0),
                           parameter_class=ManualParameter)

    def prepare_for_continuous_wave(self):
        if 'optimal' in self.ro_acq_weight_type():
            warnings.warn('Changing ro_acq_weight_type to SSB.')
            self.ro_acq_weight_type('SSB')
        if self.ro_acq_weight_type() not in {'DSB', 'SSB'}:
            # this is because the CW acquisition detects using angle and phase
            # and this requires two channels to rotate the signal properly.
            raise ValueError('Readout "{}" '.format(self.ro_acq_weight_type())
                             + 'weight type must be "SSB" or "DSB"')
        self.prepare_readout(CW=True)
        self._prep_cw_spec()
        # source is turned on in measure spec when needed
        self.instr_LO_mw.get_instr().off()
        self.instr_spec_source.get_instr().off()
        if self.instr_spec_source_2() != None:
            self.instr_spec_source_2.get_instr().off()

    def _prep_cw_spec(self):
        if self.cfg_with_vsm():
            VSM = self.instr_VSM.get_instr()
        if self.spec_type() == 'CW':
            marker_source = 'int'
        else:
            marker_source = 'ext'

        self.instr_spec_source.get_instr().power(self.spec_pow())

    def prepare_readout(self, CW=False):
        """
        Configures the readout. Consists of the following steps
        - instantiate the relevant detector functions
        - set the microwave frequencies and sources
        - generate the RO pulse
        - set the integration weights
        """
        if self.cfg_prepare_ro_awg():
            self.instr_acquisition.get_instr().load_default_settings(
                upload_sequence=False)
            self._prep_ro_pulse(CW=CW)
            self._prep_ro_integration_weights()
            self._prep_deskewing_matrix()

        self._prep_ro_instantiate_detectors()
        self._prep_ro_sources()

    def _prep_deskewing_matrix(self):
        UHFQC = self.instr_acquisition.get_instr()
        alpha = self.ro_acq_mixer_alpha()
        phi = self.ro_acq_mixer_phi()
        predistortion_matrix = np.array(
            ((1, -alpha * np.sin(phi * 2 * np.pi / 360)),
             (0, alpha * np.cos(phi * 2 * np.pi / 360))))
        UHFQC.quex_deskew_0_col_0(predistortion_matrix[0,0])
        UHFQC.quex_deskew_0_col_1(predistortion_matrix[0,1])
        UHFQC.quex_deskew_1_col_0(predistortion_matrix[1,0])
        UHFQC.quex_deskew_1_col_1(predistortion_matrix[1,1])
        return predistortion_matrix

    def _prep_ro_instantiate_detectors(self):
        self.instr_MC.get_instr().soft_avg(self.ro_soft_avg())
        if 'optimal' in self.ro_acq_weight_type():
            if self.ro_acq_weight_type() == 'optimal':
                ro_channels = [self.ro_acq_weight_chI()]
            elif self.ro_acq_weight_type() == 'optimal IQ':
                ro_channels = [
                    self.ro_acq_weight_chI(), self.ro_acq_weight_chQ()]
            result_logging_mode = 'lin_trans'

            if self.ro_acq_digitized():
                result_logging_mode = 'digitized'
            # Update the RO theshold
            acq_ch = self.ro_acq_weight_chI()

            # The threshold that is set in the hardware  needs to be
            # corrected for the offset as this is only applied in
            # software.

            if self.ro_acq_rotated_SSB_when_optimal() and abs(self.ro_acq_threshold())>32:
                threshold = 32
                # working around the limitation of threshold in UHFQC 
                # which cannot be >abs(32). 
                # See also self._prep_ro_integration_weights scaling the weights
            else: 
                threshold = self.ro_acq_threshold()

            self.instr_acquisition.get_instr().set(
                'quex_thres_{}_level'.format(acq_ch), threshold)

        else:
            ro_channels = [self.ro_acq_weight_chI(),
                           self.ro_acq_weight_chQ()]
            result_logging_mode = 'raw'

        if 'UHFQC' in self.instr_acquisition():
            UHFQC = self.instr_acquisition.get_instr()

            self.input_average_detector = det.UHFQC_input_average_detector(
                UHFQC=UHFQC,
                AWG=self.instr_CC.get_instr(),
                nr_averages=self.ro_acq_averages(),
                nr_samples=int(self.ro_acq_input_average_length()*1.8e9))

            self.int_avg_det = self.get_int_avg_det()

            self.int_avg_det_single = det.UHFQC_integrated_average_detector(
                UHFQC=UHFQC, AWG=self.instr_CC.get_instr(),
                channels=ro_channels,
                result_logging_mode=result_logging_mode,
                nr_averages=self.ro_acq_averages(),
                real_imag=True, single_int_avg=True,
                integration_length=self.ro_acq_integration_length())

            self.UHFQC_spec_det = det.UHFQC_spectroscopy_detector(
                UHFQC=UHFQC, ro_freq_mod=self.ro_freq_mod(),
                AWG=self.instr_CC.get_instr(), channels=ro_channels,
                nr_averages=self.ro_acq_averages(),
                integration_length=self.ro_acq_integration_length())

            self.int_log_det = det.UHFQC_integration_logging_det(
                UHFQC=UHFQC, AWG=self.instr_CC.get_instr(),
                channels=ro_channels,
                result_logging_mode=result_logging_mode,
                integration_length=self.ro_acq_integration_length())
        else:
            raise NotImplementedError()

    def get_int_avg_det(self, **kw):
        """
        Instantiates an integration average detector using parameters from
        the qubit object. **kw get passed on to the class when instantiating
        the detector function.
        """

        if self.ro_acq_weight_type() == 'optimal':
            ro_channels = [self.ro_acq_weight_chI()]

            if self.ro_acq_digitized():
                result_logging_mode = 'digitized'
            else:
                result_logging_mode = 'lin_trans'
        else:
            ro_channels = [self.ro_acq_weight_chI(),
                           self.ro_acq_weight_chQ()]
            result_logging_mode = 'raw'

        int_avg_det = det.UHFQC_integrated_average_detector(
            UHFQC=self.instr_acquisition.get_instr(),
            AWG=self.instr_CC.get_instr(),
            channels=ro_channels,
            result_logging_mode=result_logging_mode,
            nr_averages=self.ro_acq_averages(),
            integration_length=self.ro_acq_integration_length(), **kw)

        return int_avg_det

    def _prep_ro_sources(self):
        LO = self.instr_LO_ro.get_instr()
        LO.frequency.set(self.ro_freq() - self.ro_freq_mod())
        LO.on()
        LO.power(self.ro_pow_LO())

    def _prep_ro_pulse(self, upload=True, CW=False):
        """
        Sets the appropriate parameters in the RO LutMan and uploads the
        desired wave.
        Relevant parameters are:
            ro_pulse_type ("up_down_down", "square")
            ro_freq_mod
            ro_acq_delay

            ro_pulse_length
            ro_pulse_amp
            ro_pulse_phi
            ro_pulse_down_length0
            ro_pulse_down_amp0
            ro_pulse_down_phi0
            ro_pulse_down_length1
            ro_pulse_down_amp1
            ro_pulse_down_phi1


            ro_pulse_mixer_alpha
            ro_pulse_mixer_phi

            ro_pulse_mixer_offs_I
            ro_pulse_mixer_offs_Q

        """
        if CW:
            ro_amp=self.ro_pulse_amp_CW()
        else:
            ro_amp=self.ro_pulse_amp()

        if 'UHFQC' not in self.instr_acquisition():
            raise NotImplementedError()
        UHFQC = self.instr_acquisition.get_instr()

        if 'gated' in self.ro_pulse_type().lower():
            UHFQC.awg_sequence_acquisition()

        else:
            ro_lm = self.instr_LutMan_RO.get_instr()
            ro_lm.AWG(self.instr_acquisition())

            idx = self.cfg_qubit_nr()
            # These parameters affect all resonators
            ro_lm.set('pulse_type', 'M_' + self.ro_pulse_type())
            ro_lm.set('mixer_alpha',
                      self.ro_pulse_mixer_alpha())
            ro_lm.set('mixer_phi',
                      self.ro_pulse_mixer_phi())

            ro_lm.set('M_modulation_R{}'.format(idx), self.ro_freq_mod())
            ro_lm.set('M_length_R{}'.format(idx),
                      self.ro_pulse_length())
            ro_lm.set('M_amp_R{}'.format(idx),
                      ro_amp)
            ro_lm.set('M_phi_R{}'.format(idx),
                      self.ro_pulse_phi())
            ro_lm.set('M_down_length0_R{}'.format(idx),
                      self.ro_pulse_down_length0())
            ro_lm.set('M_down_amp0_R{}'.format(idx),
                      self.ro_pulse_down_amp0())
            ro_lm.set('M_down_phi0_R{}'.format(idx),
                      self.ro_pulse_down_phi0())
            ro_lm.set('M_down_length1_R{}'.format(idx),
                      self.ro_pulse_down_length1())
            ro_lm.set('M_down_amp1_R{}'.format(idx),
                      self.ro_pulse_down_amp1())
            ro_lm.set('M_down_phi1_R{}'.format(idx),
                      self.ro_pulse_down_phi1())

            ro_lm.acquisition_delay(self.ro_acq_delay())
            if upload:
                ro_lm.load_DIO_triggered_sequence_onto_UHFQC()
            UHFQC.sigouts_0_offset(self.ro_pulse_mixer_offs_I())
            UHFQC.sigouts_1_offset(self.ro_pulse_mixer_offs_Q())

    def _prep_ro_integration_weights(self):
        """
        Sets the ro acquisition integration weights.
        The relevant parameters here are
            ro_acq_weight_type   -> 'SSB', 'DSB' or 'Optimal'
            ro_acq_weight_chI    -> Specifies which integration weight
                (channel) to use
            ro_acq_weight_chQ    -> The second channel in case of SSB/DSB
            RO_acq_weight_func_I -> A custom integration weight (array)
            RO_acq_weight_func_Q ->  ""

        """
        if 'UHFQC' in self.instr_acquisition():
            UHFQC = self.instr_acquisition.get_instr()
            if self.ro_acq_weight_type() == 'SSB':
                UHFQC.prepare_SSB_weight_and_rotation(
                    IF=self.ro_freq_mod(),
                    weight_function_I=self.ro_acq_weight_chI(),
                    weight_function_Q=self.ro_acq_weight_chQ())
            elif self.ro_acq_weight_type() == 'DSB':
                UHFQC.prepare_DSB_weight_and_rotation(
                    IF=self.ro_freq_mod(),
                    weight_function_I=self.ro_acq_weight_chI(),
                    weight_function_Q=self.ro_acq_weight_chQ())
            elif 'optimal' in self.ro_acq_weight_type():
                if (self.ro_acq_weight_func_I() is None or
                        self.ro_acq_weight_func_Q() is None):
                    logging.warning('Optimal weights are None,' +
                                    ' not setting integration weights')
                elif self.ro_acq_rotated_SSB_when_optimal():
                    #this allows bypasing the optimal weights for poor SNR qubits
                    # working around the limitation of threshold in UHFQC 
                    # which cannot be >abs(32)
                    if self.ro_acq_digitized() and abs(self.ro_acq_threshold())>32: 
                        scaling_factor = 32/self.ro_acq_threshold()
                    else: 
                        scaling_factor = 1

                    UHFQC.prepare_SSB_weight_and_rotation(
                                IF=self.ro_freq_mod(),
                                weight_function_I=self.ro_acq_weight_chI(),
                                weight_function_Q=None,
                                rotation_angle=self.ro_acq_rotated_SSB_rotation_angle(),
                                length=self.ro_acq_integration_length_weigth_function(),
                                scaling_factor=scaling_factor)
                else:
                    # When optimal weights are used, only the RO I weight
                    # channel is used

                    # FIXME!: Dirty hack because of qusurf issue #63, adds
                    # delay samples in the optimized weights
                    opt_WI = self.ro_acq_weight_func_I()
                    opt_WQ = self.ro_acq_weight_func_Q()
                    del_sampl = self.ro_acq_weight_func_delay_samples_hack()
                    if del_sampl > 0:
                        zeros = np.zeros(abs(del_sampl))
                        opt_WI = np.concatenate(
                            [opt_WI[abs(del_sampl):], zeros])
                        opt_WQ = np.concatenate(
                            [opt_WQ[abs(del_sampl):], zeros])
                    elif del_sampl < 0:
                        zeros = np.zeros(abs(del_sampl))
                        opt_WI = np.concatenate(
                            [zeros, opt_WI[:-abs(del_sampl)]])
                        opt_WQ = np.concatenate(
                            [zeros, opt_WQ[:-abs(del_sampl)]])
                    else:
                        pass
                    UHFQC.set('quex_wint_weights_{}_real'.format(
                        self.ro_acq_weight_chI()), opt_WI)
                    UHFQC.set('quex_wint_weights_{}_imag'.format(
                        self.ro_acq_weight_chI()), opt_WQ)
                    UHFQC.set('quex_rot_{}_real'.format(
                        self.ro_acq_weight_chI()), 1.0)
                    UHFQC.set('quex_rot_{}_imag'.format(
                        self.ro_acq_weight_chI()), -1.0)
                    if self.ro_acq_weight_type() == 'optimal IQ':
                        print('setting the optimal Q')
                        UHFQC.set('quex_wint_weights_{}_real'.format(
                            self.ro_acq_weight_chQ()), opt_WQ)
                        UHFQC.set('quex_wint_weights_{}_imag'.format(
                            self.ro_acq_weight_chQ()), opt_WI)
                        UHFQC.set('quex_rot_{}_real'.format(
                            self.ro_acq_weight_chQ()), 1.0)
                        UHFQC.set('quex_rot_{}_imag'.format(
                            self.ro_acq_weight_chQ()), 1.0)

        else:
            raise NotImplementedError(
                'CBox, DDM or other are currently not supported')

    def prepare_for_timedomain(self):
        self.prepare_readout()
        self._prep_td_sources()
        self._prep_mw_pulses()
        if self.cfg_with_vsm():
            self._prep_td_configure_VSM()

    def _prep_td_sources(self):
        self.instr_spec_source.get_instr().off()
        self.instr_LO_mw.get_instr().on()
        # Set source to fs =f-f_mod such that pulses appear at f = fs+f_mod
        self.instr_LO_mw.get_instr().frequency.set(
            self.freq_qubit.get() - self.mw_freq_mod.get())

        self.instr_LO_mw.get_instr().power.set(self.mw_pow_td_source.get())

    def _prep_mw_pulses(self):
        # 1. Gets instruments and prepares cases
        MW_LutMan = self.instr_LutMan_MW.get_instr()
        AWG = MW_LutMan.AWG.get_instr()
        do_prepare = self.cfg_prepare_mw_awg()
        using_QWG = (AWG.__class__.__name__ == 'QuTech_AWG_Module')
        using_VSM = self.cfg_with_vsm()

        # 2. Prepares map and parameters for waveforms
        #    (except pi-pulse amp, which depends on VSM usage)
        MW_LutMan.mw_amp90_scale(self.mw_amp90_scale())
        MW_LutMan.mw_gauss_width(self.mw_gauss_width())
        MW_LutMan.channel_amp(self.mw_channel_amp())
        MW_LutMan.mw_motzoi(self.mw_motzoi())
        MW_LutMan.mw_modulation(self.mw_freq_mod())
        MW_LutMan.spec_amp(self.spec_amp())

        # used for ef pulsing
        MW_LutMan.mw_ef_amp180(self.mw_ef_amp())
        MW_LutMan.mw_ef_modulation(MW_LutMan.mw_modulation() +
                                   self.anharmonicity())

        # 3. Does case-dependent things:
        #                mixers offset+skewness
        #                pi-pulse amplitude
        if using_VSM:
            # case with VSM (both QWG and AWG8)
            MW_LutMan.mw_amp180(self.mw_amp180())
            MW_LutMan.G_mixer_phi(self.mw_G_mixer_phi())
            MW_LutMan.G_mixer_alpha(self.mw_G_mixer_alpha())
            MW_LutMan.D_mixer_phi(self.mw_D_mixer_phi())
            MW_LutMan.D_mixer_alpha(self.mw_D_mixer_alpha())

            MW_LutMan.channel_GI(0+self.mw_awg_ch())
            MW_LutMan.channel_GQ(1+self.mw_awg_ch())
            MW_LutMan.channel_DI(2+self.mw_awg_ch())
            MW_LutMan.channel_DQ(3+self.mw_awg_ch())

            if using_QWG:
                # N.B. This part is QWG specific
                if hasattr(MW_LutMan, 'channel_GI'):
                    # 4-channels are used for VSM based AWG's.
                    AWG.ch1_offset(self.mw_mixer_offs_GI())
                    AWG.ch2_offset(self.mw_mixer_offs_GQ())
                    AWG.ch3_offset(self.mw_mixer_offs_DI())
                    AWG.ch4_offset(self.mw_mixer_offs_DQ())
            else:  # using_AWG8
                # N.B. This part is AWG8 specific
                AWG.set('sigouts_{}_offset'.format(self.mw_awg_ch()-1),
                        self.mw_mixer_offs_GI())
                AWG.set('sigouts_{}_offset'.format(self.mw_awg_ch()+0),
                        self.mw_mixer_offs_GQ())
                AWG.set('sigouts_{}_offset'.format(self.mw_awg_ch()+1),
                        self.mw_mixer_offs_DI())
                AWG.set('sigouts_{}_offset'.format(self.mw_awg_ch()+2),
                        self.mw_mixer_offs_DQ())
        else:
            MW_LutMan.mw_amp180(1)
            MW_LutMan.channel_amp(self.mw_channel_amp())
            if using_QWG:
                # case without VSM and with QWG
                if ((self.mw_G_mixer_phi() != self.mw_D_mixer_phi())
                        or (self.mw_G_mixer_alpha() != self.mw_D_mixer_alpha())):
                    logging.warning('CCL_Transmon {}; _prep_mw_pulses: '
                                    'no VSM detected, using mixer parameters'
                                    ' from gaussian channel.'.format(self.name))
                MW_LutMan.mixer_phi(self.mw_G_mixer_phi())
                MW_LutMan.mixer_alpha(self.mw_G_mixer_alpha())
                AWG.set('ch{}_offset'.format(MW_LutMan.channel_I()),
                        self.mw_mixer_offs_GI())
                AWG.set('ch{}_offset'.format(MW_LutMan.channel_Q()),
                        self.mw_mixer_offs_GQ())
            else:
                # case without VSM (and AWG8)
                MW_LutMan.mw_amp180(1)
                MW_LutMan.channel_amp(self.mw_channel_amp())
                MW_LutMan.mixer_phi(self.mw_G_mixer_phi())
                MW_LutMan.mixer_alpha(self.mw_G_mixer_alpha())

                # N.B. This part is AWG8 specific
                AWG.set('sigouts_{}_offset'.format(self.mw_awg_ch()-1),
                        self.mw_mixer_offs_GI())
                AWG.set('sigouts_{}_offset'.format(self.mw_awg_ch()+0),
                        self.mw_mixer_offs_GQ())

        # 4. reloads the waveforms
        if do_prepare:
            MW_LutMan.load_waveforms_onto_AWG_lookuptable()

    def _prep_td_configure_VSM(self):
        # Configure VSM
        VSM = self.instr_VSM.get_instr()
        VSM.set('ch{}_frequency'.format(
            self.mw_vsm_ch_in()), self.freq_qubit())
        for mod in range(1,9):
            VSM.set('mod{}_ch{}_marker_state'.format(
                mod, self.spec_vsm_ch_in()), 'off')
        VSM.set('mod{}_ch{}_marker_state'.format(
            self.mw_vsm_mod_out(), self.mw_vsm_ch_in()), 'on')
        VSM.set('mod{}_marker_source'.format(
            self.mw_vsm_mod_out()), self.mw_vsm_marker_source())
        VSM.set('mod{}_ch{}_derivative_amp'.format(
            self.mw_vsm_mod_out(), self.mw_vsm_ch_in()), self.mw_vsm_D_amp())
        VSM.set('mod{}_ch{}_derivative_phase'.format(
            self.mw_vsm_mod_out(), self.mw_vsm_ch_in()), self.mw_vsm_D_phase())
        VSM.set('mod{}_ch{}_gaussian_amp'.format(
            self.mw_vsm_mod_out(), self.mw_vsm_ch_in()), self.mw_vsm_G_amp())
        VSM.set('mod{}_ch{}_gaussian_phase'.format(
            self.mw_vsm_mod_out(), self.mw_vsm_ch_in()), self.mw_vsm_G_phase())

        self.instr_CC.get_instr().set(
            'vsm_channel_delay{}'.format(self.cfg_qubit_nr()),
            self.mw_vsm_delay())

    def prepare_for_fluxing(self, reset=True):
        pass

    ####################################################
    # CCL_transmon specifc calibrate_ methods below
    ####################################################
    def find_frequency_adaptive(self, f_start=None, f_span=200e6, f_step=1e6,
                                MC=None, update=True, use_max=False,
                                spec_mode='pulsed_marked', verbose=True):
        """
        'Adaptive' measurement for finding the qubit frequency. Will look with
        a range of the current frequency estimate, and if it does not find a
        peak it will move and look f_span Hz above and below the estimate. Will
        continue to do such a shift until a peak is found.
        """
        if MC is None:
            MC = self.instr_MC.get_instr()

        if f_start is None:
            f_start = self.freq_qubit()

        # Set high power and averages to be sure we find the peak.
        self.spec_pow(-20)
        old_avg = self.ro_acq_averages()
        self.ro_acq_averages(32768)
        # Repeat measurement while no peak is found:
        success = False
        f_center = f_start
        n = 0
        while not success:
            success = None
            f_center += f_span*n*(-1)**n
            n += 1
            if verbose: 
                cfreq, cunit = plt_tools.SI_val_to_msg_str(f_center, 'Hz', float)
                sfreq, sunit = plt_tools.SI_val_to_msg_str(f_span, 'Hz', float)
                print('Doing adaptive spectroscopy around {:.3f} {} with a '
                      'span of {:.0f} {}.'.format(cfreq, cunit, sfreq, sunit))

            freqs = np.arange(f_center - f_span/2, f_center + f_span/2, f_step)

            self.measure_spectroscopy(MC=MC, freqs=freqs, mode=spec_mode,
                                      analyze=False)
            label = 'spec'

            # Use 'try' because it can give a TypeError when no peak is found
            try:
                analysis_spec = ma.Qubit_Spectroscopy_Analysis(label=label,
                                                               close_fig=True,
                                                               qb_name=self.name)
            except TypeError:
                logging.warning('TypeError in Adaptive spectroscopy')
                continue
            # Check for peak and check its height
            freq_peak = analysis_spec.peaks['peak']
            offset = analysis_spec.fit_res.params['offset'].value
            peak_height = np.amax(analysis_spec.data_dist)

            # Check if peak is not another qubit, and if it is move that qubit away
            for qubit_name in self.device.qubits():
                qubit = self.device.find_instrument(qubit_name)
                if qubit.name != self.name:
                    if np.abs(qubit.freq_qubit()-freq_peak) < 5e6:
                        if verbose:
                            logging.warning('Peak found at frequency of {}. '
                                            'Adjusting currents'
                                            .format(qubit.name))
                        fluxcurrent = self.instr_FluxCtrl.get_instr()
                        old_current = fluxcurrent[qubit.cfg_dc_flux_ch()]()
                        fluxcurrent[qubit.cfg_dc_flux_ch()](5e-3)
                        n -= 1
                        success = False

            if success is None:        
                if freq_peak is None:
                    success = False
                elif peak_height < 4*offset:
                    success = False
                elif peak_height < 3*np.mean(analysis_spec.data_dist):
                    success = False
                else:                
                    success = True

        self.ro_acq_averages(old_avg)
        if update:
            if use_max:
                self.freq_qubit(analysis_spec.peaks['peak'])
            else:
                self.freq_qubit(analysis_spec.fitted_freq)
            return True

    def calibrate_ro_pulse_amp_CW(self, freqs=None, powers=None, update=True):
        """
        Does a resonator power scan and determines at which power the low power
        regime is exited. If update=True, will set the readout power to this
        power.
        """

        if freqs is None:
            freq_center = self.freq_res()
            freq_range = 10e6
            freqs = np.arange(freq_center-1/2*freq_range, freq_center+1/2*freq_range,
                              0.1e6)

        if powers is None:
            powers = np.arange(-40, 0.1, 8)

        self.measure_resonator_power(freqs=freqs, powers=powers, analyze=False)
        fit_res = ma.Resonator_Powerscan_Analysis(label='Resonator_power_scan',
                                                  close_fig=True)
        if update:
            ro_pow = 10**(fit_res.power/20)
            self.ro_pulse_amp_CW(ro_pow/3)
            self.ro_pulse_amp(ro_pow/3)
            self.freq_res(fit_res.f_low)
            if self.freq_qubit() is None:
                f_qubit_estimate = self.freq_res() + (65e6)**2/(fit_res.shift)
                logging.info('No qubit frquency found. Updating with RWA to {}'
                             .format(f_qubit_estimate))
                self.freq_qubit(f_qubit_estimate)

        return True

<<<<<<< HEAD
    def find_qubit_sweetspot(self, freqs=None, dac_values=None, update=True, 
                             set_to_sweetspot=True, method='DAC', fluxChan=None,
                             spec_mode='pulsed_marked'):
=======
    def find_qubit_sweetspot(self, freqs=None, dac_values=None, update=True,
                             set_to_sweetspot=True):
>>>>>>> 37c92966
        '''
        Should be edited such that it contains reference to different measurement
        methods (tracking / 2D scan / broad spectroscopy)
  
        method = 'DAC' - uses ordinary 2D DAC scan
                 'tracked - uses tracked spectroscopy (not really implemented)'
        TODO: If spectroscopy does not yield a peak, it should discard it
        '''
        if freqs is None:
            freq_center = self.freq_qubit()
            freq_range = 100e6
            freqs = np.arange(freq_center-1/2*freq_range, freq_center+20e6,
                              0.5e6)
        if dac_values is None:
            if self.fl_dc_V0() is not None:
                dac_values = np.linspace(self.fl_dc_V0() - 1e-3,
                                         self.fl_dc_V0() + 1e-3, 8)
            else:
                dac_values = np.linspace(-1e3, 1e-3, 8)

        if fluxChan is None:
            if self.cfg_dc_flux_ch() is not None:
                fluxChan = self.cfg_dc_flux_ch()
            else:
                logging.error('No fluxchannel found or specified. Please '
                              'specify fluxChan')

        if method == 'DAC':
            t_start = time.strftime('%Y%m%d_%H%M%S')
            self.measure_qubit_frequency_dac_scan(freqs=freqs, 
                                                  dac_values=dac_values,
                                                  fluxChan=fluxChan,
                                                  analyze=False,
                                                  mode=spec_mode)
            timestamp = a_tools.get_timestamps_in_range(t_start, 
                                                        label='Qubit_dac_scan'+
                                                              self.msmt_suffix)
            timestamp = timestamp[0]
            a = ma2.da.DAC_analysis(timestamp=timestamp)
            self.flux_polycoeff(a.dac_fit_res['fit_polycoeffs'])
            sweetspot_current = a.dac_fit_res['sweetspot_dac']

        elif method == 'tracked':
            t_start = time.strftime('%Y%m%d_%H%M%S')

            for i, dac_value in enumerate(dac_values):
                self.instr_FluxCtrl.get_instr()[self.cfg_dc_flux_ch()](dac_value)
                if i == 0:
                    self.find_frequency(freqs=freqs, update=True)
                else:
                    self.find_frequency(update=True)

            t_end = time.strftime('%Y%m%d_%H%M%S')

            a = ma2.DACarcPolyFit(t_start=t_start, t_stop=t_end,
                                  label='spectroscopy__' + self.name,
                                  dac_key='Instrument settings.fluxcurrent.'+self.cfg_dc_flux_ch(),
                                  degree=2)

            pc = a.fit_res['fit_polycoeffs']

            self.flux_polycoeff(pc)
            sweetspot_current = -pc[1]/(2*pc[0])

        else:
            logging.error('Sweetspot method {} unknown. '
                          'Use "DAC" or "tracked".'.format(method))

        if update:
            self.fl_dc_V0(sweetspot_current)
            self.freq_max(self.calc_current_to_freq(sweetspot_current))
        if set_to_sweetspot:
            self.instr_FluxCtrl.get_instr()[self.cfg_dc_flux_ch()](sweetspot_current)

        # Sanity check: does this peak move with flux?
        check_vals = [self.calc_current_to_freq(np.min(dac_values)),
                      self.calc_current_to_freq(self.fl_dc_V0()),
                      self.calc_current_to_freq(np.max(dac_values))]

        if check_vals[0] == pytest.approx(check_vals[1], abs=0.5e6):
            if check_vals[0] == pytest.approx(check_vals[2], abs=0.5e6):
                if check_vals[1] == pytest.approx(check_vals[2], abs=0.5e6):
                    logging.warning('No qubit shift found with varying flux. '
                                    'Peak is not a qubit')
                    return False

        if self.flux_polycoeff()[1] < 1e6 and self.flux_polycoeff()[2] < 1e6:
            logging.warning('No qubit shift found with varying flux. Peak is '
                            'not a qubit')
            return False

        return True

    def find_anharmonicity_estimate(self, freqs=None, anharmonicity=None,
                                    mode='pulsed_marked', update=True):
        '''
        Finds an estimate of the anharmonicity by doing a spectroscopy around 
        150 MHz below the qubit frequency.

        TODO: if spec_pow is too low/high, it should adjust it to approx the 
              ideal spec_pow + 25 dBm
        '''

        if anharmonicity is None:
            # Standard estimate, negative by convention
            anharmonicity = self.anharmonicity()

        f12_estimate = self.freq_qubit()*2 + anharmonicity

        if freqs is None:
            freq_center = f12_estimate/2
            freq_range = 100e6
            freqs = np.arange(freq_center-1/2*freq_range, self.freq_qubit()+1/2*freq_range,
                              0.5e6)
        old_spec_pow = self.spec_pow()
        self.spec_pow(self.spec_pow()+10)
        self.measure_spectroscopy(freqs=freqs, mode=mode, analyze=False)

        a = ma.Qubit_Spectroscopy_Analysis(label=self.msmt_suffix, 
                                           analyze_ef=True)
        f02 = 2*a.params['f0_gf_over_2'].value
        self.spec_pow(old_spec_pow)
        if update:
            self.anharmonicity(f02-2*self.freq_qubit())
            return True


    def calibrate_mw_pulse_amplitude_coarse(self,
                                            amps=None,
                                            close_fig=True, verbose=False,
                                            MC=None, update=True,
                                            all_modules=False):
        """
        Calibrates the pulse amplitude using a single rabi oscillation
        """
        if amps is None:
            if self.cfg_with_vsm():
                amps = np.linspace(0.1, 1, 31)
            else:
                amps = np.linspace(0, 1, 31)

        self.measure_rabi(amps=amps, MC=MC, analyze=False,
                          all_modules=all_modules)
        a = ma.Rabi_Analysis(close_fig=close_fig, label='rabi')
        try:
            if self.cfg_with_vsm():
                self.mw_vsm_G_amp(a.rabi_amplitudes['piPulse'])
            else:
                self.mw_channel_amp(a.rabi_amplitudes['piPulse'])
        except(ValueError):
                warnings.warn("Extracted piPulse amplitude out of parameter range. " \
                "Keeping previous value.")
        return True

    def calibrate_mw_vsm_delay(self):
        """
        Uploads a sequence for calibrating the vsm delay.
        The experiment consists of a single square pulse of 20 ns that
        triggers both the VSM channel specified and the AWG8.

        Note: there are two VSM markers, align with the first of two.

        By changing the "mw_vsm_delay" parameter the delay can be calibrated.
        N.B. Ensure that the signal is visible on a scope or in the UFHQC
        readout first!
        """
        self.prepare_for_timedomain()
        CCL = self.instr_CC.get_instr()
        CCL.stop()
        p = sqo.vsm_timing_cal_sequence(
            qubit_idx=self.cfg_qubit_nr(),
            platf_cfg=self.cfg_openql_platform_fn())
        CCL.eqasm_program(p.filename)
        CCL.start()
        print('CCL program is running. Parameter "mw_vsm_delay" can now be '
              'calibrated by hand.')

    def calibrate_motzoi(self, MC=None, verbose=True, update=True, motzois=None):
        """
        Calibrates the motzoi VSM amplitude prameter
        """
        using_VSM = self.cfg_with_vsm()
        if using_VSM and motzois is None:
            motzois = gen_sweep_pts(start=0.1, stop=1.0, num=31)
        elif motzois is None:
            motzois = gen_sweep_pts(center=0, span=.3, num=31)

        # large range
        a = self.measure_motzoi(MC=MC, motzoi_amps=motzois, analyze=True)
        opt_motzoi = a.get_intersect()[0]
        if opt_motzoi > max(motzois) or opt_motzoi < min(motzois):
            if verbose:
                print('optimal motzoi {:.3f} '.format(opt_motzoi) +
                      'outside of measured span, aborting')
            return False
        if update:
            if using_VSM:
                if verbose:
                    print('Setting motzoi to {:.3f}'.format(opt_motzoi))
                self.mw_vsm_D_amp(opt_motzoi)
            else:
                self.mw_motzoi(opt_motzoi)
        return opt_motzoi

    def calibrate_mixer_offsets_drive(self, mixer_channels=['G', 'D'],
                                      update: bool =True)-> bool:
        '''
        Calibrates the mixer skewness and updates the I and Q offsets in
        the qubit object.
        signal hound needs to be given as it this is not part of the qubit
        object in order to reduce dependencies.
        '''

        # turn relevant channels on

        using_VSM = self.cfg_with_vsm()
        MW_LutMan = self.instr_LutMan_MW.get_instr()
        AWG = MW_LutMan.AWG.get_instr()
        using_QWG = (AWG.__class__.__name__ == 'QuTech_AWG_Module')

        if using_VSM:
            if AWG.__class__.__name__ == 'QuTech_AWG_Module':
                chGI_par = AWG.parameters['ch1_offset']
                chGQ_par = AWG.parameters['ch2_offset']
                chDI_par = AWG.parameters['ch3_offset']
                chDQ_par = AWG.parameters['ch4_offset']

            else:
                # This part is AWG8 specific and wont work with a QWG
                awg_ch = self.mw_awg_ch()
                AWG.stop()
                AWG.set('sigouts_{}_on'.format(awg_ch-1), 1)
                AWG.set('sigouts_{}_on'.format(awg_ch+0), 1)
                AWG.set('sigouts_{}_on'.format(awg_ch+1), 1)
                AWG.set('sigouts_{}_on'.format(awg_ch+2), 1)

                chGI_par = AWG.parameters['sigouts_{}_offset'.format(awg_ch-1)]
                chGQ_par = AWG.parameters['sigouts_{}_offset'.format(awg_ch+0)]
                chDI_par = AWG.parameters['sigouts_{}_offset'.format(awg_ch+1)]
                chDQ_par = AWG.parameters['sigouts_{}_offset'.format(awg_ch+2)]
                # End of AWG8 specific part

            VSM = self.instr_VSM.get_instr()

            ch_in = self.mw_vsm_ch_in()
            # module 8 is hardcoded for mixer calibartions (signal hound)
            VSM.set('mod8_marker_source'.format(ch_in), 'int')
            VSM.set('mod8_ch{}_marker_state'.format(ch_in), 'on')

            # Calibrate Gaussian component mixer
            if 'G' in mixer_channels:
                VSM.set('mod8_ch{}_gaussian_amp'.format(ch_in), 1.0)
                VSM.set('mod8_ch{}_derivative_amp'.format(ch_in), 0.1)
                offset_I, offset_Q = mixer_carrier_cancellation(
                    SH=self.instr_SH.get_instr(),
                    source=self.instr_LO_mw.get_instr(),
                    MC=self.instr_MC.get_instr(),
                    chI_par=chGI_par, chQ_par=chGQ_par,
                    label='Mixer_offsets_drive_G'+self.msmt_suffix)
                if update:
                    self.mw_mixer_offs_GI(offset_I)
                    self.mw_mixer_offs_GQ(offset_Q)
            if 'D' in mixer_channels:
                # Calibrate Derivative component mixer
                VSM.set('mod8_ch{}_gaussian_amp'.format(ch_in), 0.1)
                VSM.set('mod8_ch{}_derivative_amp'.format(ch_in), 1.0)

                offset_I, offset_Q = mixer_carrier_cancellation(
                    SH=self.instr_SH.get_instr(),
                    source=self.instr_LO_mw.get_instr(),
                    MC=self.instr_MC.get_instr(),
                    chI_par=chDI_par,
                    chQ_par=chDQ_par,
                    label='Mixer_offsets_drive_D'+self.msmt_suffix)
                if update:
                    self.mw_mixer_offs_DI(offset_I)
                    self.mw_mixer_offs_DQ(offset_Q)

        else:
            if using_QWG:
                QWG_MW = self.instr_LutMan_MW.get_instr().AWG.get_instr()
                chI = self.instr_LutMan_MW.get_instr().channel_I()
                chQ = self.instr_LutMan_MW.get_instr().channel_Q()
                chI_par = QWG_MW.parameters['ch%s_offset' % chI]
                chQ_par = QWG_MW.parameters['ch%s_offset' % chQ]

                offset_I, offset_Q = mixer_carrier_cancellation(
                    SH=self.instr_SH.get_instr(),
                    source=self.instr_LO_mw.get_instr(),
                    MC=self.instr_MC.get_instr(),
                    chI_par=chI_par,
                    chQ_par=chQ_par)
                if update:
                    self.mw_mixer_offs_GI(offset_I)
                    self.mw_mixer_offs_GQ(offset_Q)

            else:
                awg_ch = self.mw_awg_ch()
                AWG.stop()
                AWG.set('sigouts_{}_on'.format(awg_ch-1), 1)
                AWG.set('sigouts_{}_on'.format(awg_ch+0), 1)
                chGI_par = AWG.parameters['sigouts_{}_offset'.format(awg_ch-1)]
                chGQ_par = AWG.parameters['sigouts_{}_offset'.format(awg_ch+0)]
                offset_I, offset_Q = mixer_carrier_cancellation(
                    SH=self.instr_SH.get_instr(),
                    source=self.instr_LO_mw.get_instr(),
                    MC=self.instr_MC.get_instr(),
                    chI_par=chGI_par, chQ_par=chGQ_par,
                    label='Mixer_offsets_drive'+self.msmt_suffix)
                if update:
                    self.mw_mixer_offs_GI(offset_I)
                    self.mw_mixer_offs_GQ(offset_Q)

        return True

    def calibrate_mixer_skewness_drive(self, MC=None,
                                       mixer_channels: list=['G', 'D'],
                                       x0: list =[1.0, 0.0],
                                       cma_stds: list=[.15, 10],
                                       maxfevals: int=250,
                                       update: bool =True)-> bool:
        '''
        Calibrates the mixer skewness and updates values in the qubit object.
        Args:
            MC : instance of Measurement Control
            mixer_channels: list of strings indicating what channels to
                calibrate
            update: if True updates values in the qubit object.
        return:
            success (bool) : returns True if succesful. Currently always
                returns True (i.e., no sanity check implemented)
        '''

        # turn relevant channels on
        if MC == None:
            MC = self.instr_MC.get_instr()

        # Load the sequence
        CCL = self.instr_CC.get_instr()
        p = sqo.CW_tone(
            qubit_idx=self.cfg_qubit_nr(),
            platf_cfg=self.cfg_openql_platform_fn())
        CCL.eqasm_program(p.filename)
        CCL.start()

        if self.cfg_with_vsm():
            # Open the VSM channel
            VSM = self.instr_VSM.get_instr()
            ch_in = self.mw_vsm_ch_in()
            # module 8 is hardcoded for use mixer calls (signal hound)
            VSM.set('mod8_marker_source'.format(ch_in), 'int')
            VSM.set('mod8_ch{}_marker_state'.format(ch_in), 'on')
            VSM.set('mod8_ch{}_gaussian_amp'.format(ch_in), 1.0)
            VSM.set('mod8_ch{}_derivative_amp'.format(ch_in), 1.0)
        else:
            mixer_channels = ['G']

        mw_lutman = self.instr_LutMan_MW.get_instr()
        mw_lutman.mixer_apply_predistortion_matrix(True)
        # # Define the parameters that will be varied
        for mixer_ch in mixer_channels:
            if self.cfg_with_vsm():
                alpha = mw_lutman.parameters['{}_mixer_alpha'.format(mixer_ch)]
                phi = mw_lutman.parameters['{}_mixer_phi'.format(mixer_ch)]
                if mixer_ch == 'G':
                    mw_lutman.sq_G_amp(.5)
                    mw_lutman.sq_D_amp(0)
                elif mixer_ch == 'D':
                    mw_lutman.sq_G_amp(0)
                    mw_lutman.sq_D_amp(.5)
            else:
                alpha = mw_lutman.parameters['mixer_alpha']
                phi = mw_lutman.parameters['mixer_phi']
                mw_lutman.sq_amp(.5)

            spurious_sideband_freq = self.freq_qubit() - 2*self.mw_freq_mod()
            detector = det.Signal_Hound_fixed_frequency(
                self.instr_SH.get_instr(), spurious_sideband_freq,
                prepare_for_each_point=True,
                Navg=5,
                prepare_function=mw_lutman.load_waveform_realtime,
                # Codeword 10 is hardcoded in the generate CCL config
                prepare_function_kwargs={'waveform_key': 'square', 'wf_nr': 10})
            ad_func_pars = {'adaptive_function': cma.fmin,
                            'x0': x0,
                            'sigma0': 1,
                            'minimize': True,
                            'noise_handler': cma.NoiseHandler(N=2),
                            'options': {'cma_stds': cma_stds,
                                        'maxfevals': maxfevals}}  # Should be enough for mixer skew

            MC.set_sweep_functions([alpha, phi])
            MC.set_detector_function(detector)  # sets test_detector
            MC.set_adaptive_function_parameters(ad_func_pars)
            MC.run(
                name='Spurious_sideband_{}{}'.format(
                    mixer_ch, self.msmt_suffix),
                mode='adaptive')
            # For the figure
            ma.OptimizationAnalysis_v2()
            a = ma.OptimizationAnalysis(auto=True, label='Spurious_sideband')
            alpha = a.optimization_result[0][0]
            phi = a.optimization_result[0][1]
            if update:
                self.set('mw_{}_mixer_alpha'.format(mixer_ch), alpha)
                self.set('mw_{}_mixer_phi'.format(mixer_ch), phi)

        return True

    def calibrate_mixer_skewness_RO(self, update=True):
        '''
        Calibrates the mixer skewness using mixer_skewness_cal_UHFQC_adaptive
        see calibration toolbox for details
        '''

        # using the restless tuning sequence
        self.prepare_for_timedomain()
        p = sqo.randomized_benchmarking(
            self.cfg_qubit_nr(), self.cfg_openql_platform_fn(),
            nr_cliffords=[1],
            net_clifford=1, nr_seeds=1, restless=True, cal_points=False)
        self.instr_CC.get_instr().eqasm_program(p.filename)
        self.instr_CC.get_instr().start()

        LutMan = self.instr_LutMan_RO.get_instr()
        LutMan.mixer_apply_predistortion_matrix(True)
        MC = self.instr_MC.get_instr()
        S1 = swf.lutman_par_UHFQC_dig_trig(
            LutMan, LutMan.mixer_alpha, single=False, run=True)
        S2 = swf.lutman_par_UHFQC_dig_trig(
            LutMan, LutMan.mixer_phi, single=False, run=True)

        detector = det.Signal_Hound_fixed_frequency(
            self.instr_SH.get_instr(), frequency=(self.instr_LO_ro.get_instr().frequency() -
                                                  self.ro_freq_mod()),
            Navg=5, delay=0.0, prepare_for_each_point=False)

        ad_func_pars = {'adaptive_function': nelder_mead,
                        'x0': [1.0, 0.0],
                        'initial_step': [.15, 10],
                        'no_improv_break': 15,
                        'minimize': True,
                        'maxiter': 500}
        MC.set_sweep_functions([S1, S2])
        MC.set_detector_function(detector)  # sets test_detector
        MC.set_adaptive_function_parameters(ad_func_pars)
        MC.run(name='Spurious_sideband', mode='adaptive')
        a = ma.OptimizationAnalysis(auto=True, label='Spurious_sideband')
        alpha = a.optimization_result[0][0]
        phi = a.optimization_result[0][1]

        if update:
            self.ro_pulse_mixer_phi.set(phi)
            self.ro_pulse_mixer_alpha.set(alpha)
            LutMan.mixer_alpha(alpha)
            LutMan.mixer_phi(phi)

    def calibrate_mixer_offsets_RO(self, update: bool=True) -> bool:
        '''
        Calibrates the mixer skewness and updates the I and Q offsets in
        the qubit object.
        '''
        chI_par = self.instr_acquisition.get_instr().sigouts_0_offset
        chQ_par = self.instr_acquisition.get_instr().sigouts_1_offset

        offset_I, offset_Q = mixer_carrier_cancellation(
            SH=self.instr_SH.get_instr(), source=self.instr_LO_ro.get_instr(),
            MC=self.instr_MC.get_instr(),
            chI_par=chI_par, chQ_par=chQ_par, x0=(0.05, 0.05))

        if update:
            self.ro_pulse_mixer_offs_I(offset_I)
            self.ro_pulse_mixer_offs_Q(offset_Q)
        return True

    #####################################################
    # "measure_" methods below
    #####################################################

    def measure_heterodyne_spectroscopy(self, freqs, MC=None,
                                        analyze=True, close_fig=True,
                                        label=''):
        UHFQC = self.instr_acquisition.get_instr()
        self.prepare_for_continuous_wave()
        if MC is None:
            MC = self.instr_MC.get_instr()
        # Starting specmode if set in config
        if self.cfg_spec_mode():
            UHFQC.spec_mode_on(acq_length=self.ro_acq_integration_length(),
                               IF=self.ro_freq_mod(),
                               ro_amp=self.ro_pulse_amp_CW())
        # Snippet here to create and upload the CCL instructions
        CCL = self.instr_CC.get_instr()
        CCL.stop()
        p = sqo.CW_RO_sequence(qubit_idx=self.cfg_qubit_nr(),
                               platf_cfg=self.cfg_openql_platform_fn())
        CCL.eqasm_program(p.filename)
        # CCL gets started in the int_avg detector

        MC.set_sweep_function(swf.Heterodyne_Frequency_Sweep_simple(
            MW_LO_source=self.instr_LO_ro.get_instr(),
            IF=self.ro_freq_mod()))
        MC.set_sweep_points(freqs)

        self.int_avg_det_single._set_real_imag(False)
        MC.set_detector_function(self.int_avg_det_single)
        MC.run(name='Resonator_scan'+self.msmt_suffix+label)
        # Stopping specmode
        if self.cfg_spec_mode():
            UHFQC.spec_mode_off()
            self._prep_ro_pulse(upload=True)
        if analyze:
            ma.Homodyne_Analysis(label=self.msmt_suffix, close_fig=close_fig)

    def measure_resonator_power(self, freqs, powers, MC=None,
                                analyze: bool=True, close_fig: bool=True,
                                label: str=''):
        self.prepare_for_continuous_wave()
        if MC is None:
            MC = self.instr_MC.get_instr()
        # Snippet here to create and upload the CCL instructions
        CCL = self.instr_CC.get_instr()
        CCL.stop()
        p = sqo.CW_RO_sequence(qubit_idx=self.cfg_qubit_nr(),
                               platf_cfg=self.cfg_openql_platform_fn())
        CCL.eqasm_program(p.filename)
        # CCL gets started in the int_avg detector

        MC.set_sweep_function(swf.Heterodyne_Frequency_Sweep_simple(
            MW_LO_source=self.instr_LO_ro.get_instr(),
            IF=self.ro_freq_mod()))
        MC.set_sweep_points(freqs)

        ro_lm = self.instr_LutMan_RO.get_instr()
        m_amp_par = ro_lm.parameters[
            'M_amp_R{}'.format(self.cfg_qubit_nr())]
        s2 = swf.lutman_par_dB_attenuation_UHFQC_dig_trig(
            LutMan=ro_lm, LutMan_parameter=m_amp_par)
        MC.set_sweep_function_2D(s2)
        MC.set_sweep_points_2D(powers)
        self.int_avg_det_single._set_real_imag(False)
        MC.set_detector_function(self.int_avg_det_single)
        MC.run(name='Resonator_power_scan'+self.msmt_suffix+label, mode='2D')
        if analyze:
            ma.TwoD_Analysis(label='Resonator_power_scan',
                             close_fig=close_fig, normalize=True)

    def measure_photon_number_splitting(self, freqs, powers, MC=None,
                                        analyze: bool=True, close_fig: bool=True):
        self.prepare_for_continuous_wave()
        if MC is None:
            MC = self.instr_MC.get_instr()
        # Snippet here to create and upload the CCL instructions
        CCL = self.instr_CC.get_instr()
        CCL.stop()
        p = sqo.CW_RO_sequence(qubit_idx=self.cfg_qubit_nr(),
                               platf_cfg=self.cfg_openql_platform_fn())
        CCL.eqasm_program(p.filename)
        # CCL gets started in the int_avg detector
        spec_source = self.instr_spec_source.get_instr()
        spec_source.on()
        MC.set_sweep_function(spec_source.frequency)
        MC.set_sweep_points(freqs)

        ro_lm = self.instr_LutMan_RO.get_instr()
        m_amp_par = ro_lm.parameters[
            'M_amp_R{}'.format(self.cfg_qubit_nr())]
        s2 = swf.lutman_par_dB_attenuation_UHFQC_dig_trig(
            LutMan=ro_lm, LutMan_parameter=m_amp_par)
        MC.set_sweep_function_2D(s2)
        MC.set_sweep_points_2D(powers)
        self.int_avg_det_single._set_real_imag(False)
        MC.set_detector_function(self.int_avg_det_single)
        label = 'Photon_number_splitting'
        MC.run(name=label+self.msmt_suffix, mode='2D')
        spec_source.off()
        if analyze:
            ma.TwoD_Analysis(label=label,
                             close_fig=close_fig, normalize=True)

    def measure_resonator_frequency_dac_scan(self, freqs, dac_values, MC=None,
                                             analyze: bool =True, close_fig: bool=True,
                                             fluxChan=None, label=''):
        self.prepare_for_continuous_wave()
        if MC is None:
            MC = self.instr_MC.get_instr()
        # Snippet here to create and upload the CCL instructions
        CCL = self.instr_CC.get_instr()
        CCL.stop()
        p = sqo.CW_RO_sequence(qubit_idx=self.cfg_qubit_nr(),
                               platf_cfg=self.cfg_openql_platform_fn())
        CCL.eqasm_program(p.filename)
        # CCL gets started in the int_avg detector

        MC.set_sweep_function(swf.Heterodyne_Frequency_Sweep_simple(
            MW_LO_source=self.instr_LO_ro.get_instr(),
            IF=self.ro_freq_mod()))
        MC.set_sweep_points(freqs)

        if 'ivvi' in self.instr_FluxCtrl().lower():
            IVVI = self.instr_FluxCtrl.get_instr()
            dac_par = IVVI.parameters['dac{}'.format(self.cfg_dc_flux_ch())]
        else:
            # Assume the flux is controlled using an SPI rack
            fluxcontrol = self.instr_FluxCtrl.get_instr()
            if fluxChan==None:
                dac_par = fluxcontrol.parameters[(self.cfg_dc_flux_ch())]
            else:
                dac_par = fluxcontrol.parameters[(fluxChan)]

        MC.set_sweep_function_2D(dac_par)
        MC.set_sweep_points_2D(dac_values)
        self.int_avg_det_single._set_real_imag(False)
        MC.set_detector_function(self.int_avg_det_single)
        MC.run(name='Resonator_dac_scan'+self.msmt_suffix+label, mode='2D')
        if analyze:
            ma.TwoD_Analysis(label='Resonator_dac_scan', close_fig=close_fig)

    def measure_qubit_frequency_dac_scan(self, freqs, dac_values,
                                         mode='pulsed_marked', MC=None,
                                         analyze=True, fluxChan=None, close_fig=True,
                                         nested_resonator_calibration=False,
                                         resonator_freqs=None):
        if mode == 'pulsed_mixer':
            old_channel_amp = self.mw_channel_amp()
            self.mw_channel_amp(1)
            self.prepare_for_timedomain()
            self.mw_channel_amp(old_channel_amp)
        elif mode == 'CW' or mode == 'pulsed_marked':
            self.prepare_for_continuous_wave()
        else:
            logging.error('Mode {} not recognized'.format(mode))
        if MC is None:
            MC = self.instr_MC.get_instr()

        # Snippet here to create and upload the CCL instructions
        CCL = self.instr_CC.get_instr()
        if mode == 'pulsed_marked':
            p = sqo.pulsed_spec_seq_marked(
                qubit_idx=self.cfg_qubit_nr(),
                spec_pulse_length=self.spec_pulse_length(),
                platf_cfg=self.cfg_openql_platform_fn(),
                trigger_idx=0)
        else:
            p = sqo.pulsed_spec_seq(
                qubit_idx=self.cfg_qubit_nr(),
                spec_pulse_length=self.spec_pulse_length(),
                platf_cfg=self.cfg_openql_platform_fn())
        CCL.eqasm_program(p.filename)
        # CCL gets started in the int_avg detector
        if 'ivvi' in self.instr_FluxCtrl().lower():
            if fluxChan is None:
                IVVI = self.instr_FluxCtrl.get_instr()
                dac_par = IVVI.parameters['dac{}'.format(self.cfg_dc_flux_ch())]
            else:
                dac_par = IVVI.parameters[fluxChan]
        else:
            # Assume the flux is controlled using an SPI rack
            fluxcontrol = self.instr_FluxCtrl.get_instr()
            if fluxChan == None:
                dac_par = fluxcontrol.parameters[(self.cfg_dc_flux_ch())]
            else:
                dac_par = fluxcontrol.parameters[(fluxChan)]

        if mode == 'pulsed_mixer':
            spec_source = self.instr_spec_source_2.get_instr()
            spec_source.on()
        else:
            spec_source = self.instr_spec_source.get_instr()
            spec_source.on()
            if mode == 'pulsed_marked':
                spec_source.pulsemod_state('On')

        MC.set_sweep_function(spec_source.frequency)
        MC.set_sweep_points(freqs)
        if nested_resonator_calibration:
            dac_par = swf.Nested_resonator_tracker(qubit=self,
                                                   nested_MC=self.instr_nested_MC.get_instr(), freqs=resonator_freqs,
                                                   par=dac_par)
        MC.set_sweep_function_2D(dac_par)
        MC.set_sweep_points_2D(dac_values)
        self.int_avg_det_single._set_real_imag(False)
        MC.set_detector_function(self.int_avg_det_single)
        MC.run(name='Qubit_dac_scan'+self.msmt_suffix, mode='2D')
        if analyze:
            ma.TwoD_Analysis(label='Qubit_dac_scan', close_fig=close_fig)

    def measure_spectroscopy(self, freqs, mode='pulsed_marked', MC=None,
                             analyze=True, close_fig=True, label='',
                             prepare_for_continuous_wave=True):
        """
        Performs a two-tone spectroscopy experiment where one tone is kept 
        fixed at the resonator readout frequency and another frequency is swept. 

        args: 
            freqs (array) : Frequency range you want to sweep
            mode  (string): 'CW' - Continuous wave
                            'pulsed_marked' - pulsed using trigger input of
                                              spec source
                            'pulsed_mixer' - pulsed using AWG and mixer

        This experiment can be performed in three different modes 
            Continuous wave (CW)
            Pulsed, marker modulated 
            Pulsed, mixer modulated 

        The mode argument selects which mode is being used and redirects the 
        arguments to the appropriate method. 
        """
        if mode == 'CW':
            self.measure_spectroscopy_CW(freqs=freqs, MC=MC,
                                         analyze=analyze, close_fig=close_fig, 
                                         label=label,
                                         prepare_for_continuous_wave=prepare_for_continuous_wave)
        elif mode == 'pulsed_marked':
            self.measure_spectroscopy_pulsed_marked(
                                         freqs=freqs, MC=MC,
                                         analyze=analyze, close_fig=close_fig, 
                                         label=label,
                                         prepare_for_continuous_wave=prepare_for_continuous_wave)
        elif mode == 'pulsed_mixer':
            self.measure_spectroscopy_pulsed_mixer(
                                         freqs=freqs, MC=MC,
                                         analyze=analyze, close_fig=close_fig, 
                                         label=label)
        else:
            logging.error('Mode {} not recognized'.format(mode))


    def measure_spectroscopy_CW(self, freqs, MC=None,
                                analyze=True, close_fig=True, label='',
                                prepare_for_continuous_wave=True):
        """
        Does a CW spectroscopy experiment by sweeping the frequency of a
        microwave source
        """
        UHFQC = self.instr_acquisition.get_instr()
        if prepare_for_continuous_wave:
            self.prepare_for_continuous_wave()
        if MC is None:
            MC = self.instr_MC.get_instr()

        # Starting specmode if set in config
        if self.cfg_spec_mode():
            UHFQC.spec_mode_on(IF=self.ro_freq_mod(),
                               ro_amp=self.ro_pulse_amp_CW())

        # Snippet here to create and upload the CCL instructions
        CCL = self.instr_CC.get_instr()
        p = sqo.pulsed_spec_seq(
            qubit_idx=self.cfg_qubit_nr(),
            spec_pulse_length=self.spec_pulse_length(),
            platf_cfg=self.cfg_openql_platform_fn())
        CCL.eqasm_program(p.filename)
        # CCL gets started in the int_avg detector

        spec_source = self.instr_spec_source.get_instr()
        spec_source.on()
        # Set marker mode off for CW:
        spec_source.pulsemod_state('Off')

        MC.set_sweep_function(spec_source.frequency)
        MC.set_sweep_points(freqs)
        if self.cfg_spec_mode():
          print('Enter loop')
          MC.set_detector_function(self.UHFQC_spec_det)
        else:
          self.int_avg_det_single._set_real_imag(False)
          MC.set_detector_function(self.int_avg_det_single)
        MC.run(name='CW_spectroscopy'+self.msmt_suffix+label)
        # Stopping specmode
        if self.cfg_spec_mode():
            UHFQC.spec_mode_off()
            self._prep_ro_pulse(upload=True)
        if analyze:
            ma.Homodyne_Analysis(label=self.msmt_suffix, close_fig=close_fig)

    def measure_spectroscopy_pulsed_marked(self, freqs, MC=None,
                                           analyze=True, close_fig=True, 
                                           label='',
                                           prepare_for_continuous_wave=True):
        """
        Performs a spectroscopy experiment by triggering the spectroscopy source
        with a CCLight trigger.

        TODO: set the
        """
        UHFQC = self.instr_acquisition.get_instr()
        if prepare_for_continuous_wave:
            self.prepare_for_continuous_wave()
        if MC is None:
            MC = self.instr_MC.get_instr()

        # Starting specmode if set in config
        if self.cfg_spec_mode():
            UHFQC.spec_mode_on(IF=self.ro_freq_mod(),
                               ro_amp=self.ro_pulse_amp_CW())

        # Snippet here to create and upload the CCL instructions
        CCL = self.instr_CC.get_instr()
        p = sqo.pulsed_spec_seq_marked(
            qubit_idx=self.cfg_qubit_nr(),
            spec_pulse_length=self.spec_pulse_length(),
            platf_cfg=self.cfg_openql_platform_fn(),
            trigger_idx=0)
        CCL.eqasm_program(p.filename)
        # CCL gets started in the int_avg detector

        spec_source = self.instr_spec_source.get_instr()
        spec_source.on()
        # Set marker mode off for CW:
        spec_source.pulsemod_state('On')

        MC.set_sweep_function(spec_source.frequency)
        MC.set_sweep_points(freqs)
        if self.cfg_spec_mode():
          print('Enter loop')
          MC.set_detector_function(self.UHFQC_spec_det)
        else:
          self.int_avg_det_single._set_real_imag(False)
          MC.set_detector_function(self.int_avg_det_single)
        MC.run(name='pulsed_marker_spectroscopy'+self.msmt_suffix+label)
        # Stopping specmode
        if self.cfg_spec_mode():
            UHFQC.spec_mode_off()
            self._prep_ro_pulse(upload=True)
        if analyze:
            ma.Qubit_Spectroscopy_Analysis(label=self.msmt_suffix, 
                                           close_fig=close_fig,
                                           qb_name=self.name)

    def measure_spectroscopy_pulsed_mixer(self, freqs, MC=None,
                                          analyze=True, close_fig=True, 
                                          label='',
                                          prepare_for_timedomain=True):
        """
        Performs pulsed spectroscopy by modulating a cw pulse with a square
        which is generated by an AWG. Uses the self.spec_source_2 as spec source
        (most of the times is the MW_LO that goes into the mixer)

        Is considered as a time domain experiment as it utilizes the AWG

        """
        UHFQC = self.instr_acquisition.get_instr()
        if MC is None:
            MC = self.instr_MC.get_instr()

        # Starting specmode if set in config
        if self.cfg_spec_mode():
            UHFQC.spec_mode_on(IF=self.ro_freq_mod(),
                               ro_amp=self.ro_pulse_amp_CW())

        # Save current value of mw_channel_amp to make this measurement
        # independent of the value.
        old_channel_amp = self.mw_channel_amp()
        self.mw_channel_amp(1)

        if prepare_for_timedomain:
            self.prepare_for_timedomain()
        # Snippet here to create and upload the CCL instructions
        CCL = self.instr_CC.get_instr()
        p = sqo.pulsed_spec_seq(
            qubit_idx=self.cfg_qubit_nr(),
            spec_pulse_length=self.spec_pulse_length(),
            platf_cfg=self.cfg_openql_platform_fn())

        CCL.eqasm_program(p.filename)
        # CCL gets started in the int_avg detector


        spec_source = self.instr_spec_source_2.get_instr()
        # spec_source.on()
        # Set marker mode off for mixer CW:

        MC.set_sweep_function(spec_source.frequency)
        MC.set_sweep_points(freqs)

        if self.cfg_spec_mode():
            print('Enter loop')
            MC.set_detector_function(self.UHFQC_spec_det)
        else:
            self.int_avg_det_single._set_real_imag(False)
            MC.set_detector_function(self.int_avg_det_single)

        # d = self.int_avg_det
        # MC.set_detector_function(d)
        MC.run(name='pulsed_mixer_spectroscopy'+self.msmt_suffix+label)

        self.mw_channel_amp(old_channel_amp)
        # Stopping specmode
        if self.cfg_spec_mode():
            UHFQC.spec_mode_off()
            self._prep_ro_pulse(upload=True)
        if analyze:
            ma.Qubit_Spectroscopy_Analysis(label=self.msmt_suffix, 
                                           close_fig=close_fig,
                                           qb_name=self.name)

    def find_bus_frequency(self,freqs,spec_source_bus,bus_power,f01=None,label='',
                        close_fig=True,analyze=True,MC=None,prepare_for_continuous_wave=True):
        '''
        Drive the qubit and sit at the spectroscopy peak while the bus is driven with
        bus_spec_source

        Input parameters:
        - freqs: list of frequencies of the second drive tone (at bus frequency)
        - spec_source_bus =: rf source used for the second spectroscopy tone
        - bus_power: power of the second spectroscopy tone
        - f_01: frequency of 01 transition (default: self.freq_qubit())
        '''

        if f01==None:
          f01 = self.freq_qubit()

        UHFQC = self.instr_acquisition.get_instr()
        if prepare_for_continuous_wave:
            self.prepare_for_continuous_wave()
        if MC is None:
            MC = self.instr_MC.get_instr()
        # Starting specmode if set in config
        if self.cfg_spec_mode():
            UHFQC.spec_mode_on(IF=self.ro_freq_mod(),
                               ro_amp=self.ro_pulse_amp_CW())

        # Snippet here to create and upload the CCL instructions
        CCL = self.instr_CC.get_instr()
        p = sqo.pulsed_spec_seq(
            qubit_idx=self.cfg_qubit_nr(),
            spec_pulse_length=self.spec_pulse_length(),
            platf_cfg=self.cfg_openql_platform_fn())
        CCL.eqasm_program(p.filename)
        # CCL gets started in the int_avg detector

        spec_source = self.instr_spec_source.get_instr()
        spec_source.on()
        spec_source.frequency(f01)
        # spec_source.power(self.spec_pow())
        spec_source_bus.on()
        spec_source_bus.power(bus_power)
        MC.set_sweep_function(spec_source_bus.frequency)
        MC.set_sweep_points(freqs)
        if self.cfg_spec_mode():
          print('Enter loop')
          MC.set_detector_function(self.UHFQC_spec_det)
        else:
          self.int_avg_det_single._set_real_imag(False)
          MC.set_detector_function(self.int_avg_det_single)
        MC.run(name='Bus_spectroscopy_'+self.msmt_suffix+label)
        spec_source_bus.off()
        # Stopping specmode
        if self.cfg_spec_mode():
            UHFQC.spec_mode_off()
            self._prep_ro_pulse(upload=True)
        if analyze:
            ma.Qubit_Spectroscopy_Analysis(label=self.msmt_suffix, 
                                           close_fig=close_fig,
                                           qb_name=self.name)

    def bus_frequency_flux_sweep(self,freqs,spec_source_bus,bus_power,dacs,dac_param,f01=None,label='',
                        close_fig=True,analyze=True,MC=None,
                        prepare_for_continuous_wave=True):
        '''
        Drive the qubit and sit at the spectroscopy peak while the bus is driven with
        bus_spec_source. At the same time sweep dac channel specified by dac_param over
        set of values sepcifeid by dacs.

        Practical comments:
        - sweep flux bias of different (neighbour) qubit than the one measured
        - set spec_power of the first tone high (say, +15 dB relative to value optimal
                for sharp spectroscopy). This makes you less sensitive to flux crosstalk.

        Input parameters:
        - freqs: list of frequencies of the second drive tone (at bus frequency)
        - spec_source_bus =: rf source used for the second spectroscopy tone
        - bus_power: power of the second spectroscopy tone
        - dacs: valuses of current bias to measure
        - dac_param: parameter corresponding to the sweeped current bias
        - f_01: frequency of 01 transition (default: self.freq_qubit())
        '''
        if f01==None:
            f01 = self.freq_qubit()

        UHFQC = self.instr_acquisition.get_instr()
        if prepare_for_continuous_wave:
            self.prepare_for_continuous_wave()
        if MC is None:
            MC = self.instr_MC.get_instr()
        # Starting specmode if set in config
        if self.cfg_spec_mode():
            UHFQC.spec_mode_on(IF=self.ro_freq_mod(),
                               ro_amp=self.ro_pulse_amp_CW())

        # Snippet here to create and upload the CCL instructions
        CCL = self.instr_CC.get_instr()
        p = sqo.pulsed_spec_seq(
            qubit_idx=self.cfg_qubit_nr(),
            spec_pulse_length=self.spec_pulse_length(),
            platf_cfg=self.cfg_openql_platform_fn())
        CCL.eqasm_program(p.filename)
        # CCL gets started in the int_avg detector

        spec_source = self.instr_spec_source.get_instr()
        spec_source.on()
        spec_source.frequency(f01)
        # spec_source.power(self.spec_pow())
        spec_source_bus.on()
        spec_source_bus.power(bus_power)

        MC.set_sweep_function(spec_source_bus.frequency)
        MC.set_sweep_points(freqs)

        MC.set_sweep_function_2D(dac_param)
        MC.set_sweep_points_2D(dacs)

        if self.cfg_spec_mode():
            print('Enter loop')
            MC.set_detector_function(self.UHFQC_spec_det)
        else:
            self.int_avg_det_single._set_real_imag(False)
            MC.set_detector_function(self.int_avg_det_single)
        MC.run(name='Bus_flux_sweep_'+self.msmt_suffix+label,mode='2D')
        spec_source_bus.off()

        # Stopping specmode
        if self.cfg_spec_mode():
            UHFQC.spec_mode_off()
            self._prep_ro_pulse(upload=True)
        if analyze:
            ma.TwoD_Analysis(label=self.msmt_suffix, close_fig=close_fig)


    def measure_anharmonicity(self, freqs_01, freqs_12, f_01_power=None,
                              f_12_power=None,
                              MC=None, spec_source_2=None):
        """
        Measures anharmonicity of the transmon using three-tone spectroscopy.

        Typically a good guess for the 12 transition frequencies is
        f01 + alpha where alpha is the anharmonicity and typically ~ -300 MHz
        """
        f_anharmonicity = np.mean(freqs_01) - np.mean(freqs_12)
        if f_01_power == None:
            f_01_power = self.spec_pow()
        if f_12_power == None:
            f_12_power = f_01_power
        print('f_anharmonicity estimation', f_anharmonicity)
        print('f_12 estimations', np.mean(freqs_12))
        CCL = self.instr_CC.get_instr()
        p = sqo.pulsed_spec_seq(
            qubit_idx=self.cfg_qubit_nr(),
            spec_pulse_length=self.spec_pulse_length(),
            platf_cfg=self.cfg_openql_platform_fn())
        CCL.eqasm_program(p.filename)
        if MC is None:
            MC = self.instr_MC.get_instr()
        if spec_source_2 is None:
            spec_source_2 = self.instr_spec_source_2.get_instr()
        spec_source = self.instr_spec_source.get_instr()

        self.prepare_for_continuous_wave()
        self.int_avg_det_single._set_real_imag(False)
        spec_source.on()
        spec_source.power(f_01_power)

        spec_source_2.on()
        spec_source_2.power(f_12_power)

        MC.set_sweep_function(wrap_par_to_swf(
                              spec_source.frequency, retrieve_value=True))
        MC.set_sweep_points(freqs_01)
        MC.set_sweep_function_2D(wrap_par_to_swf(
            spec_source_2.frequency, retrieve_value=True))
        MC.set_sweep_points_2D(freqs_12)
        MC.set_detector_function(self.int_avg_det_single)
        MC.run_2D(name='Two_tone_'+self.msmt_suffix)
        ma.TwoD_Analysis(auto=True)
        spec_source.off()
        spec_source_2.off()
        ma.Three_Tone_Spectroscopy_Analysis(
            label='Two_tone',  f01=np.mean(freqs_01), f12=np.mean(freqs_12))


    def measure_anharmonicity_new(self, freqs_01, freqs_12, f_01_power=None,f_12_power=None,
                              MC=None, spec_source_2=None):
        '''
        New version where one manually inputs the frequencies to be measured. -Luc
        '''
        f_anharmonicity = ((freqs_01[-1]+freqs_01[0])-freqs_12[-1]-freqs_12[0])
        if f_01_power == None:
            f_01_power = self.spec_pow()
        if f_12_power == None:
            f_12_power = f_01_power
        print('f_anharmonicity estimation', f_anharmonicity)
        print('f_12 estimations', .5*freqs_12[-1]+.5*freqs_12[0])
        CCL = self.instr_CC.get_instr()
        p = sqo.pulsed_spec_seq(
            qubit_idx=self.cfg_qubit_nr(),
            spec_pulse_length=self.spec_pulse_length(),
            platf_cfg=self.cfg_openql_platform_fn())
        CCL.eqasm_program(p.filename)
        if MC is None:
            MC = self.instr_MC.get_instr()
        if spec_source_2 is None:
            spec_source_2 = self.instr_spec_source_2.get_instr()
        spec_source = self.instr_spec_source.get_instr()

        self.prepare_for_continuous_wave()
        self.int_avg_det_single._set_real_imag(False)
        spec_source.on()
        spec_source.power(f_01_power)

        spec_source_2.on()
        spec_source_2.power(f_12_power)
        spec_source_2.frequency(.5*freqs_12[-1]+.5*freqs_12[0])
        MC.set_sweep_function(wrap_par_to_swf(
                              spec_source.frequency, retrieve_value=True))
        MC.set_sweep_points(freqs_01)
        MC.set_sweep_function_2D(wrap_par_to_swf(
            spec_source_2.frequency, retrieve_value=True))
        MC.set_sweep_points_2D(freqs_12)
        MC.set_detector_function(self.int_avg_det_single)
        MC.run_2D(name='Two_tone_'+self.msmt_suffix)
        ma.TwoD_Analysis(auto=True)
        spec_source.off()
        spec_source_2.off()
        ma.Three_Tone_Spectroscopy_Analysis(
            label='Two_tone',  f01=.5*freqs_01[-1]+.5*freqs_01[0], f12=.5*freqs_12[-1]+.5*freqs_12[0])

    def measure_photon_nr_splitting_from_bus(self, f_bus, freqs_01=None, powers=np.arange(-10, 10, 1), MC=None, spec_source_2=None):

        if freqs_01 is None:
            freqs_01 = np.arange(self.freq_qubit()-60e6,
                                 self.freq_qubit()+5e6, 0.7e6)

        self.prepare_for_continuous_wave()
        if MC is None:
            MC = self.instr_MC.get_instr()
        CCL = self.instr_CC.get_instr()
        if spec_source_2 is None:
            spec_source_2 = self.instr_spec_source_2.get_instr()
        spec_source = self.instr_spec_source.get_instr()
        p = sqo.pulsed_spec_seq(
            qubit_idx=self.cfg_qubit_nr(),
            spec_pulse_length=self.spec_pulse_length(),
            platf_cfg=self.cfg_openql_platform_fn())
        CCL.eqasm_program(p.filename)
        self.int_avg_det_single._set_real_imag(False)
        spec_source.on()
        spec_source.power(self.spec_pow())
        spec_source_2.on()
        spec_source_2.frequency(f_bus)

        MC.set_sweep_function(wrap_par_to_swf(
                              spec_source.frequency, retrieve_value=True))
        MC.set_sweep_points(freqs_01)

        MC.set_sweep_function_2D(wrap_par_to_swf(
            spec_source_2.power, retrieve_value=True))
        MC.set_sweep_points_2D(powers)
        MC.set_detector_function(self.int_avg_det_single)

        MC.run_2D(name='Photon_nr_splitting'+self.msmt_suffix)

        ma.TwoD_Analysis(auto=True)
        spec_source.off()
        spec_source_2.off()

    def measure_ssro(self, MC=None, analyze: bool=True, nr_shots: int=4092*4,
                     cases=('off', 'on'), update_threshold: bool=True,
                     prepare: bool=True, no_figs: bool=False,
                     post_select: bool = False,
                     post_select_threshold: float =None,
                     update: bool=True,
                     verbose: bool=True,
                     SNR_detector: bool=False,
                     shots_per_meas: int=4092,
                     cal_residual_excitation: bool=False,
                     disable_metadata: bool=False):
        old_RO_digit = self.ro_acq_digitized()
        self.ro_acq_digitized(False)
        # docstring from parent class
        if MC is None:
            MC = self.instr_MC.get_instr()

        # plotting really slows down SSRO (16k shots plotting is slow)
        old_plot_setting = MC.live_plot_enabled()
        MC.live_plot_enabled(False)
        if prepare:
            self.prepare_for_timedomain()
            p = sqo.off_on(
                qubit_idx=self.cfg_qubit_nr(), pulse_comb='off_on',
                initialize=post_select,
                platf_cfg=self.cfg_openql_platform_fn())
            self.instr_CC.get_instr().eqasm_program(p.filename)
        else:
            p = None  # object needs to exist for the openql_sweep to work

        # digitization setting is reset here but the detector still uses
        # the disabled setting that was set above
        self.ro_acq_digitized(old_RO_digit)

        s = swf.OpenQL_Sweep(openql_program=p,
                             CCL=self.instr_CC.get_instr(),
                             parameter_name='Shot', unit='#',
                             upload=prepare)
        MC.soft_avg(1)  # don't want to average single shots
        MC.set_sweep_function(s)
        MC.set_sweep_points(np.arange(nr_shots))
        d = self.int_log_det
        d.nr_shots = shots_per_meas
        MC.set_detector_function(d)
        MC.run('SSRO{}'.format(self.msmt_suffix),
               disable_snapshot_metadata=disable_metadata)
        MC.live_plot_enabled(old_plot_setting)
        if analyze:
            if SNR_detector:
                if cal_residual_excitation:
                    a = ma.SSRO_Analysis(rotate=True, label='SSRO',
                                         no_fits=False, close_fig=True,
                                         peg=None, pge=None,
                                         timestamp=None, channels=d.value_names)
                    self.peg = a.frac1_0
                    self.pge = 1-a.frac1_1
                else:
                    a = ma.SSRO_Analysis(rotate=True, label='SSRO',
                                         no_fits=False, close_fig=True,
                                         peg=self.peg, pge=self.pge,
                                         channels=d.value_names)
                return {'SNR': a.SNR, 'F_d': a.F_d, 'F_a': a.F_a}

            else:
                if len(d.value_names) == 1:
                    if post_select_threshold == None:
                        post_select_threshold = self.ro_acq_threshold()
                    a = ma2.Singleshot_Readout_Analysis(
                        t_start=None, t_stop=None,
                        label='SSRO',
                        options_dict={'post_select': post_select,
                                      'nr_samples': 2+2*post_select,
                                      'post_select_threshold': post_select_threshold},
                        extract_only=no_figs)
                    if update_threshold:
                        # UHFQC threshold is wrong, the magic number is a
                        #  dirty hack. This works. we don't know why.
                        magic_scale_factor = 1  # 0.655
                        self.ro_acq_threshold(a.proc_data_dict['threshold_raw'] *
                                              magic_scale_factor)
                    if update:
                        self.F_ssro(a.proc_data_dict['F_assignment_raw'])
                        self.F_discr(a.proc_data_dict['F_discr'])
                    if verbose:
                        print('Avg. Assignement fidelity: \t{:.4f}\n'.format(
                            a.proc_data_dict['F_assignment_raw']) +
                            'Avg. Discrimination fidelity: \t{:.4f}'.format(
                            a.proc_data_dict['F_discr']))
                    return {'SNR': a.fit_res['shots_all'].params['SNR'],
                            'F_d': a.proc_data_dict['F_discr'],
                            'F_a': a.proc_data_dict['F_assignment_raw'],
                            'relaxation': a.proc_data_dict['measurement_induced_relaxation'],
                            'excitation': a.proc_data_dict['residual_excitation']}
                else:
                    a = ma.SSRO_Analysis(label='SSRO',
                                         channels=d.value_names,
                                         no_fits=no_figs, rotate=True)
                    self.ro_acq_rotated_SSB_rotation_angle(a.theta)
                    return {'SNR': a.SNR, 'F_d': a.F_d, 'F_a': a.F_a}

    def measure_SSRO_frequency_amplitude_sweep(self, freqs=None, amps_rel=np.linspace(0, 1, 11),
                                               nr_shots=4092*4, nested_MC=None, analyze=True):
        if nested_MC is None:
            nested_MC = self.instr_nested_MC.get_instr()
        if freqs is None:
            freqs = np.linspace(self.ro_freq()-4e6, self.ro_freq()+2e6, 11)
        self.prepare_for_timedomain()
        RO_lutman = self.instr_LutMan_RO.get_instr()
        old_ro_prepare_state = self.cfg_prepare_ro_awg()
        self.ro_acq_digitized(False)
        self.cfg_prepare_ro_awg(False)

        sweep_function = swf.lutman_par_depletion_pulse_global_scaling(
            LutMan=RO_lutman,
            resonator_numbers=[self.cfg_qubit_nr()],
            optimization_M_amps=[self.ro_pulse_amp()],
            optimization_M_amp_down0s=[self.ro_pulse_down_amp0()],
            optimization_M_amp_down1s=[self.ro_pulse_down_amp1()],
            upload=True
        )
        d = det.Function_Detector(
            self.measure_ssro,
            msmt_kw={
                'nr_shots': nr_shots,
                'analyze': True, 'SNR_detector': True,
                'cal_residual_excitation': True,
                'prepare': False,
                'disable_metadata': True
            },
            result_keys=['SNR', 'F_d', 'F_a']
        )
        nested_MC.set_sweep_function(swf.Heterodyne_Frequency_Sweep_simple(
            MW_LO_source=self.instr_LO_ro.get_instr(),
            IF=self.ro_freq_mod()))
        nested_MC.set_sweep_points(freqs)
        nested_MC.set_detector_function(d)
        nested_MC.set_sweep_function_2D(sweep_function)
        nested_MC.set_sweep_points_2D(amps_rel)
        label = 'SSRO_freq_amp_sweep' + self.msmt_suffix
        nested_MC.run(label, mode='2D')

        self.cfg_prepare_ro_awg(old_ro_prepare_state)

        if analyze:
            ma.TwoD_Analysis(label=label, plot_all=True, auto=True)

    def measure_SSRO_frequency_power_sweep_TWPA(self, pump_source,freqs, powers,
                                               nr_shots=4092*4, nested_MC=None, analyze=True):
        if nested_MC is None:
            nested_MC = self.instr_nested_MC.get_instr()

        self.prepare_for_timedomain()
        RO_lutman = self.instr_LutMan_RO.get_instr()
        old_ro_prepare_state = self.cfg_prepare_ro_awg()
        self.ro_acq_digitized(False)
        self.cfg_prepare_ro_awg(False)


        d = det.Function_Detector(
            self.measure_ssro,
            msmt_kw={
                'nr_shots': nr_shots,
                'analyze': True, 'SNR_detector': True,
                'cal_residual_excitation': True,
                'prepare': False,
                'disable_metadata': True
            },
            result_keys=['SNR', 'F_d', 'F_a']
        )
        nested_MC.set_sweep_function(pump_source.frequency)
        nested_MC.set_sweep_points(freqs)
        nested_MC.set_detector_function(d)
        nested_MC.set_sweep_function_2D(pump_source.power)
        nested_MC.set_sweep_points_2D(powers)
        label = 'SSRO_freq_amp_sweep' + self.msmt_suffix
        nested_MC.run(label, mode='2D')

        self.cfg_prepare_ro_awg(old_ro_prepare_state)

        if analyze:
            ma.TwoD_Analysis(label=label, plot_all=True, auto=True)



    def measure_SSRO_pulse_length_sweep(self, lengths=np.arange(100e-9, 1501e-9, 100e-9),
                                        nr_shots=4092*4, nested_MC=None, analyze=True, label_suffix: str=''):
        if nested_MC is None:
            nested_MC = self.instr_nested_MC.get_instr()
        self.ro_acq_digitized(False)
        self.prepare_for_timedomain()
        RO_lutman = self.instr_LutMan_RO.get_instr()

        sweep_function = swf.lutman_par_UHFQC_dig_trig(
            LutMan=RO_lutman,
            LutMan_parameter=RO_lutman['M_length_R{}'.format(
                self.cfg_qubit_nr())]
        )

        d = det.Function_Detector(
            self.calibrate_optimal_weights,
            msmt_kw={
                'analyze': True,
            },
            result_keys=['SNR', 'F_d', 'F_a', 'relaxation', 'excitation']
        )
        # nested_MC.set_sweep_function(sweep_function)
        nested_MC.set_sweep_function(self.ro_pulse_length)
        nested_MC.set_sweep_points(lengths)
        nested_MC.set_detector_function(d)
        label = 'SSRO_length_sweep' + self.msmt_suffix + label_suffix
        nested_MC.run(label)

        if analyze:
            ma.MeasurementAnalysis(label=label, plot_all=False, auto=True)

    def measure_transients(self, MC=None, analyze: bool=True,
                           cases=('off', 'on'),
                           prepare: bool=True, depletion_analysis: bool=True,
                           depletion_analysis_plot: bool=True,
                           depletion_optimization_window=None,
                           plot_max_time=None):
        # docstring from parent class
        if MC is None:
            MC = self.instr_MC.get_instr()
        if plot_max_time is None:
            plot_max_time = self.ro_acq_integration_length()+250e-9

        if prepare:
            self.prepare_for_timedomain()
            # off/on switching is achieved by turning the MW source on and
            # off as this is much faster than recompiling/uploading
            p = sqo.off_on(
                qubit_idx=self.cfg_qubit_nr(), pulse_comb='on',
                initialize=False,
                platf_cfg=self.cfg_openql_platform_fn())
            self.instr_CC.get_instr().eqasm_program(p.filename)
        else:
            p = None  # object needs to exist for the openql_sweep to work

        transients = []
        for i, pulse_comb in enumerate(cases):
            if 'off' in pulse_comb.lower():
                self.instr_LO_mw.get_instr().off()
            elif 'on' in pulse_comb.lower():
                self.instr_LO_mw.get_instr().on()
            else:
                raise ValueError(
                    "pulse_comb {} not understood: Only 'on' and 'off' allowed.".format(pulse_comb))

            s = swf.OpenQL_Sweep(openql_program=p,
                                 CCL=self.instr_CC.get_instr(),
                                 parameter_name='Transient time', unit='s',
                                 upload=prepare)
            MC.set_sweep_function(s)

            if 'UHFQC' in self.instr_acquisition():
                sampling_rate = 1.8e9
            else:
                raise NotImplementedError()
            MC.set_sweep_points(
                np.arange(self.input_average_detector.nr_samples) /
                sampling_rate)
            MC.set_detector_function(self.input_average_detector)
            data = MC.run(
                'Measure_transients{}_{}'.format(self.msmt_suffix, i))
            dset = data['dset']
            transients.append(dset.T[1:])
            if analyze:
                ma.MeasurementAnalysis()
        if depletion_analysis:
            a = ma.Input_average_analysis(
                IF=self.ro_freq_mod(),
                optimization_window=depletion_optimization_window,
                plot=depletion_analysis_plot,
                plot_max_time=plot_max_time)
            return a
        else:
            return [np.array(t, dtype=np.float64) for t in transients]



    def measure_transients_CCL_switched(self, MC=None, analyze: bool=True,
                                        cases=('off', 'on'),
                                        prepare: bool=True, depletion_analysis: bool=True,
                                        depletion_analysis_plot: bool=True,
                                        depletion_optimization_window=None):
        # docstring from parent class
        if MC is None:
            MC = self.instr_MC.get_instr()

        self.prepare_for_timedomain()
        # off/on switching is achieved by turning the MW source on and
        # off as this is much faster than recompiling/uploading

        transients = []
        for i, pulse_comb in enumerate(cases):
            p = sqo.off_on(
                qubit_idx=self.cfg_qubit_nr(), pulse_comb=pulse_comb,
                initialize=False,
                platf_cfg=self.cfg_openql_platform_fn())
            self.instr_CC.get_instr().eqasm_program(p.filename)

            s = swf.OpenQL_Sweep(openql_program=p,
                                 CCL=self.instr_CC.get_instr(),
                                 parameter_name='Transient time', unit='s',
                                 upload=prepare)
            MC.set_sweep_function(s)

            if 'UHFQC' in self.instr_acquisition():
                sampling_rate = 1.8e9
            else:
                raise NotImplementedError()
            MC.set_sweep_points(
                np.arange(self.input_average_detector.nr_samples) /
                sampling_rate)
            MC.set_detector_function(self.input_average_detector)
            data = MC.run(
                'Measure_transients{}_{}'.format(self.msmt_suffix, i))
            dset = data['dset']
            transients.append(dset.T[1:])
            if analyze:
                ma.MeasurementAnalysis()
        if depletion_analysis:
            a = ma.Input_average_analysis(
                IF=self.ro_freq_mod(),
                optimization_window=depletion_optimization_window,
                plot=depletion_analysis_plot)
            return a
        else:
            return [np.array(t, dtype=np.float64) for t in transients]

    def measure_dispersive_shift_pulsed(self, freqs, MC=None, analyze: bool=True,
                                        prepare: bool=True):
        # docstring from parent class
        if MC is None:
            MC = self.instr_MC.get_instr()

        self.prepare_for_timedomain()
        # off/on switching is achieved by turning the MW source on and
        # off as this is much faster than recompiling/uploading
        f_res = []
        for i, pulse_comb in enumerate(['off', 'on']):
            p = sqo.off_on(
                qubit_idx=self.cfg_qubit_nr(), pulse_comb=pulse_comb,
                initialize=False,
                platf_cfg=self.cfg_openql_platform_fn())
            self.instr_CC.get_instr().eqasm_program(p.filename)
            # CCL gets started in the int_avg detector

            MC.set_sweep_function(swf.Heterodyne_Frequency_Sweep_simple(
                MW_LO_source=self.instr_LO_ro.get_instr(),
                IF=self.ro_freq_mod()))
            MC.set_sweep_points(freqs)

            self.int_avg_det_single._set_real_imag(False)
            MC.set_detector_function(self.int_avg_det_single)
            MC.run(name='Resonator_scan_'+pulse_comb+self.msmt_suffix)
            if analyze:
                ma.MeasurementAnalysis()
                a = ma.Homodyne_Analysis(
                    label=self.msmt_suffix, close_fig=True)
                # fit converts to Hz
                f_res.append(a.fit_results.params['f0'].value*1e9)
        print('dispersive shift is {} MHz'.format((f_res[1]-f_res[0])*1e-6))

    def calibrate_optimal_weights(self, MC=None, verify: bool=True,
                                  analyze: bool=True, update: bool=True,
                                  no_figs: bool=False,
                                  update_threshold: bool=True,
                                  optimal_IQ: bool=False,
                                  measure_transients_CCL_switched: bool=False,
                                  prepare: bool=True,
                                  )->bool:
        if MC is None:
            MC = self.instr_MC.get_instr()

        # Ensure that enough averages are used to get accurate weights
        old_avg = self.ro_acq_averages()

        self.ro_acq_averages(2**15)
        if measure_transients_CCL_switched:
            transients = self.measure_transients_CCL_switched(MC=MC,
                                                              analyze=analyze,
                                                              depletion_analysis=False)
        else:
            transients = self.measure_transients(MC=MC, analyze=analyze,
                                                 depletion_analysis=False)
        if analyze:
            ma.Input_average_analysis(IF=self.ro_freq_mod())

        self.ro_acq_averages(old_avg)
        # deskewing the input signal

        # Calculate optimal weights
        optimized_weights_I = (transients[1][0] - transients[0][0])
        optimized_weights_Q = (transients[1][1] - transients[0][1])
        # joint rescaling to +/-1 Volt
        maxI = np.max(np.abs(optimized_weights_I))
        maxQ = np.max(np.abs(optimized_weights_Q))
        # fixme: deviding the weight functions by four to not have overflow in
        # thresholding of the UHFQC
        weight_scale_factor = 1./(4*np.max([maxI, maxQ]))
        optimized_weights_I = np.array(
            weight_scale_factor*optimized_weights_I)
        optimized_weights_Q = np.array(
            weight_scale_factor*optimized_weights_Q)

        if update:
            self.ro_acq_weight_func_I(optimized_weights_I)
            self.ro_acq_weight_func_Q(optimized_weights_Q)
            if optimal_IQ:
                self.ro_acq_weight_type('optimal IQ')
            else:
                self.ro_acq_weight_type('optimal')
        if verify:
            ssro_dict = self.measure_ssro(
                no_figs=no_figs, update_threshold=update_threshold,
                prepare=prepare)
            return ssro_dict
        return True

    def measure_rabi(self, MC=None, amps=None,
                     analyze=True, close_fig=True, real_imag=True,
                     prepare_for_timedomain=True, all_modules=False):
        """
        Perform a Rabi experiment.
        """
        if self.cfg_with_vsm():
            self.measure_rabi_vsm(MC, amps,
                                  analyze, close_fig, real_imag,
                                  prepare_for_timedomain, all_modules)
        else:
            self.measure_rabi_channel_amp(MC, amps,
                                          analyze, close_fig, real_imag,
                                          prepare_for_timedomain)

    def measure_rabi_vsm(self, MC=None, amps=np.linspace(0.1, 1.0, 31),
                         analyze=True, close_fig=True, real_imag=True,
                         prepare_for_timedomain=True, all_modules=False):
        if MC is None:
            MC = self.instr_MC.get_instr()
        if prepare_for_timedomain:
            self.prepare_for_timedomain()
        p = sqo.off_on(
            qubit_idx=self.cfg_qubit_nr(), pulse_comb='on',
            initialize=False,
            platf_cfg=self.cfg_openql_platform_fn())

        VSM = self.instr_VSM.get_instr()

        mod_out = self.mw_vsm_mod_out()
        ch_in = self.mw_vsm_ch_in()
        if all_modules:
            mod_sweep = []
            for i in range(8):
                VSM.set('mod{}_ch{}_marker_state'.format(i+1, ch_in), 'on')
                G_par = VSM.parameters['mod{}_ch{}_gaussian_amp'.format(
                    i+1, ch_in)]
                D_par = VSM.parameters['mod{}_ch{}_derivative_amp'.format(
                    i+1, ch_in)]
                mod_sweep.append(swf.two_par_joint_sweep(
                    G_par, D_par, preserve_ratio=False))
            s = swf.multi_sweep_function(sweep_functions=mod_sweep,
                                         retrieve_value=True)
        else:
            G_par = VSM.parameters['mod{}_ch{}_gaussian_amp'.format(
                mod_out, ch_in)]
            D_par = VSM.parameters['mod{}_ch{}_derivative_amp'.format(
                mod_out, ch_in)]

            s = swf.two_par_joint_sweep(G_par, D_par, preserve_ratio=False,
                                        retrieve_value=True, instr=VSM)

        self.instr_CC.get_instr().eqasm_program(p.filename)
        MC.set_sweep_function(s)
        MC.set_sweep_points(amps)
        #  real_imag is acutally not polar and as such works for opt weights
        self.int_avg_det_single._set_real_imag(real_imag)
        MC.set_detector_function(self.int_avg_det_single)
        MC.run(name='rabi_'+self.msmt_suffix)
        ma.Rabi_Analysis(label='rabi_')
        return True

    def measure_rabi_channel_amp(self, MC=None, amps=np.linspace(0, 1, 31),
                                 analyze=True, close_fig=True, real_imag=True,
                                 prepare_for_timedomain=True):
        MW_LutMan = self.instr_LutMan_MW.get_instr()
        using_QWG = (MW_LutMan.AWG.get_instr(
        ).__class__.__name__ == 'QuTech_AWG_Module')
        if MC is None:
            MC = self.instr_MC.get_instr()
        if prepare_for_timedomain:
            self.prepare_for_timedomain()
        p = sqo.off_on(
            qubit_idx=self.cfg_qubit_nr(), pulse_comb='on',
            initialize=False,
            platf_cfg=self.cfg_openql_platform_fn())
        self.instr_CC.get_instr().eqasm_program(p.filename)

        s = MW_LutMan.channel_amp
        MC.set_sweep_function(s)
        MC.set_sweep_points(amps)
        # real_imag is acutally not polar and as such works for opt weights
        self.int_avg_det_single._set_real_imag(real_imag)
        MC.set_detector_function(self.int_avg_det_single)
        MC.run(name='rabi_'+self.msmt_suffix)
        ma.Rabi_Analysis(label='rabi_')
        return True

    def measure_allxy(self, MC=None,
                      label: str ='',
                      analyze=True, close_fig=True,
                      prepare_for_timedomain=True):
        # docstring from parent class
        # N.B. this is a good example for a generic timedomain experiment using
        # the CCL transmon.
        if MC is None:
            MC = self.instr_MC.get_instr()
        if prepare_for_timedomain:
            self.prepare_for_timedomain()
        p = sqo.AllXY(qubit_idx=self.cfg_qubit_nr(), double_points=True,
                      platf_cfg=self.cfg_openql_platform_fn())
        s = swf.OpenQL_Sweep(openql_program=p,
                             CCL=self.instr_CC.get_instr())
        d = self.int_avg_det
        MC.set_sweep_function(s)
        MC.set_sweep_points(np.arange(42))
        MC.set_detector_function(d)
        MC.run('AllXY'+label+self.msmt_suffix)
        if analyze:
            a = ma.AllXY_Analysis(close_main_fig=close_fig)
            return a.deviation_total

    def calibrate_mw_gates_restless(
            self, MC=None,
            parameter_list: list = ['G_amp', 'D_amp', 'freq'],
            initial_values: list =None,
            initial_steps: list= [0.05, 0.05, 1e6],
            nr_cliffords: int=80, nr_seeds: int=200,
            verbose: bool = True, update: bool=True,
            prepare_for_timedomain: bool=True):

        return self.calibrate_mw_gates_rb(
            MC=None,
            parameter_list=parameter_list,
            initial_values=initial_values,
            initial_steps=initial_steps,
            nr_cliffords=nr_cliffords, nr_seeds=nr_seeds,
            verbose=verbose, update=update,
            prepare_for_timedomain=prepare_for_timedomain,
            method='restless')

    def calibrate_mw_gates_rb(
            self, MC=None,
            parameter_list: list = ['G_amp', 'D_amp', 'freq'],
            initial_values: list =None,
            initial_steps: list= [0.05, 0.05, 1e6],
            nr_cliffords: int=80, nr_seeds: int=200,
            verbose: bool = True, update: bool=True,
            prepare_for_timedomain: bool=True,
            method: bool=None):
        """
        Calibrates microwave pulses using a randomized benchmarking based
        cost-function.
        """
        if method is None:
            method = self.cfg_rb_calibrate_method()
        if method == 'restless':
            restless = True
        else:  # ORBIT
            restless = False

        if MC is None:
            MC = self.instr_MC.get_instr()

        if prepare_for_timedomain:
            self.prepare_for_timedomain()

        if parameter_list is None:
            parameter_list = ["freq_qubit", "mw_vsm_G_amp", "mw_vsm_D_amp"]

        VSM = self.instr_VSM.get_instr()
        mod_out = self.mw_vsm_mod_out()
        ch_in = self.mw_vsm_ch_in()
        G_amp_par = wrap_par_to_swf(
            VSM.parameters['mod{}_ch{}_gaussian_amp'.format(
                mod_out, ch_in)], retrieve_value=True)
        D_amp_par = wrap_par_to_swf(
            VSM.parameters['mod{}_ch{}_derivative_amp'.format(
                mod_out, ch_in)], retrieve_value=True)
        D_phase_par = wrap_par_to_swf(
            VSM.parameters['mod{}_ch{}_derivative_phase'.format(
                mod_out, ch_in)], retrieve_value=True)

        freq_par = self.instr_LO_mw.get_instr().frequency

        sweep_pars = []
        for par in parameter_list:
            if par == 'G_amp':
                sweep_pars.append(G_amp_par)
            elif par == 'D_amp':
                sweep_pars.append(D_amp_par)
            elif par == 'D_phase':
                sweep_pars.append(D_phase_par)
            elif par == 'freq':
                sweep_pars.append(freq_par)
            else:
                raise NotImplementedError(
                    "Parameter {} not recognized".format(par))

        if initial_values is None:
            # use the current values of the parameters being varied.
            initial_values = [p.get() for p in sweep_pars]

        # Preparing the sequence
        if restless:
            net_clifford = 3
            d = det.UHFQC_single_qubit_statistics_logging_det(
                self.instr_acquisition.get_instr(),
                self.instr_CC.get_instr(), nr_shots=4*4095,
                integration_length=self.ro_acq_integration_length(),
                channel=self.ro_acq_weight_chI(),
                statemap={'0': '1', '1': '0'})
            minimize = False
            msmt_string = 'Restless_tuneup_{}Cl_{}seeds'.format(
                nr_cliffords, nr_seeds) + self.msmt_suffix

        else:
            net_clifford = 0
            d = self.int_avg_det_single
            minimize = True
            msmt_string = 'ORBIT_tuneup_{}Cl_{}seeds'.format(
                nr_cliffords, nr_seeds) + self.msmt_suffix

        p = sqo.randomized_benchmarking(
            self.cfg_qubit_nr(), self.cfg_openql_platform_fn(),
            nr_cliffords=[nr_cliffords],
            net_clifford=net_clifford, nr_seeds=nr_seeds,
            restless=restless, cal_points=False)
        self.instr_CC.get_instr().eqasm_program(p.filename)
        self.instr_CC.get_instr().start()

        MC.set_sweep_functions(sweep_pars)

        MC.set_detector_function(d)

        ad_func_pars = {'adaptive_function': cma.fmin,
                        'x0': initial_values,
                        'sigma0': 1,
                        # 'noise_handler': cma.NoiseHandler(len(initial_values)),
                        'minimize': minimize,
                        'options': {'cma_stds': initial_steps}}

        MC.set_adaptive_function_parameters(ad_func_pars)
        MC.run(name=msmt_string,
               mode='adaptive')
        a = ma.OptimizationAnalysis(label=msmt_string)

        if update:
            if verbose:
                print("Updating parameters in qubit object")

            opt_par_values = a.optimization_result[0]
            for par in parameter_list:
                if par == 'G_amp':
                    G_idx = parameter_list.index('G_amp')
                    self.mw_vsm_G_amp(opt_par_values[G_idx])
                elif par == 'D_amp':
                    D_idx = parameter_list.index('D_amp')
                    self.mw_vsm_D_amp(opt_par_values[D_idx])
                elif par == 'D_phase':
                    D_idx = parameter_list.index('D_phase')
                    self.mw_vsm_D_phase(opt_par_values[D_idx])
                elif par == 'freq':
                    freq_idx = parameter_list.index('freq')
                    # We are varying the LO frequency in the opt, not the q freq.
                    self.freq_qubit(opt_par_values[freq_idx] +
                                    self.mw_freq_mod.get())

        return True

    def calibrate_mw_gates_allxy(self, nested_MC=None,
                                 start_values=None,
                                 initial_steps=None,
                                 parameter_list=None):
        # FIXME: this tuneup does not update the qubit object parameters
        # FIXME2: this tuneup does not return True upon success
        if initial_steps is None:
            if parameter_list is None:
                initial_steps = [1e6, 0.05, 0.05]
            else:
                raise ValueError(
                    "must pass initial steps if setting parameter_list")

        if nested_MC is None:
            nested_MC = self.instr_nested_MC.get_instr()

        if parameter_list is None:
            if self.cfg_with_vsm():
                parameter_list = ["freq_qubit",
                                  "mw_vsm_G_amp",
                                  "mw_vsm_D_amp"]
            else:
                parameter_list = ["freq_qubit",
                                   "mw_channel_amp",
                                   "mw_motzoi"]

        nested_MC.set_sweep_functions([
            self.__getattr__(p) for p in parameter_list])

        if start_values is None:
            # use current values
            start_values = [self.get(p) for p in parameter_list]

        d = det.Function_Detector(self.measure_allxy,
                                  value_names=['AllXY cost'],
                                  value_units=['a.u.'],)
        nested_MC.set_detector_function(d)

        ad_func_pars = {'adaptive_function': nelder_mead,
                        'x0': start_values,
                        'initial_step': initial_steps,
                        'no_improv_break': 10,
                        'minimize': True,
                        'maxiter': 500}

        nested_MC.set_adaptive_function_parameters(ad_func_pars)
        nested_MC.set_optimization_method('nelder_mead')
        nested_MC.run(name='gate_tuneup_allxy', mode='adaptive')
        ma.OptimizationAnalysis(label='gate_tuneup_allxy')

    def calibrate_depletion_pulse(
            self, nested_MC=None, amp0=None,
            amp1=None, phi0=180, phi1=0, initial_steps=None, two_par=True,
            depletion_optimization_window=None, depletion_analysis_plot=False,
            use_RTE_cost_function=False):
        """
        this function automatically tunes up a two step, four-parameter
        depletion pulse.
        It uses the averaged transients for ground and excited state for its
        cost function.
        two_par:    if readout is performed at the symmetry point and in the
                    linear regime two parameters will suffice. Othen, four
                    paramters do not converge.
                    First optimizaing the amplitudes (two paramters) and
                    then run the full 4 paramaters with the correct initial
                    amplitudes works.
        optimization_window:  optimization window determins which part of
                    the transients will be
                    nulled in the optimization. By default it uses a
                    window of 500 ns post depletiona with a 50 ns buffer.
        initial_steps:  These have to be given in the order
                       [phi0,phi1,amp0,amp1] for 4-par tuning and
                       [amp0,amp1] for 2-par tunining
        """
        # FIXME: this calibration does not update the qubit object params
        # FIXME2: this calibration does not return a boolean upon success

        # tuneup requires nested MC as the transients detector will use MC
        self.ro_pulse_type('up_down_down')
        if nested_MC is None:
            nested_MC = self.instr_nested_MC.get_instr()

        # setting the initial depletion amplitudes
        if amp0 is None:
            amp0 = 2*self.ro_pulse_amp()
        if amp1 is None:
            amp1 = 0.5*self.ro_pulse_amp()

        if depletion_optimization_window is None:
            depletion_optimization_window = [
                self.ro_pulse_length()+self.ro_pulse_down_length0()
                + self.ro_pulse_down_length1()+50e-9,
                self.ro_pulse_length()+self.ro_pulse_down_length0()
                + self.ro_pulse_down_length1()+550e-9]

        if two_par:
            nested_MC.set_sweep_functions([
                self.ro_pulse_down_amp0,
                self.ro_pulse_down_amp1])
        else:
            nested_MC.set_sweep_functions([self.ro_pulse_down_phi0,
                                           self.ro_pulse_down_phi1,
                                           self.ro_pulse_down_amp0,
                                           self.ro_pulse_down_amp1])
        if use_RTE_cost_function:
            d = det.Function_Detector(self.measure_error_fraction,
                                      msmt_kw={'net_gate': 'pi',
                                               'feedback':False,
                                               'sequence_type':'echo'},
                                      value_names=['error fraction'],
                                      value_units=['au'],
                                      result_keys=['error fraction'])
        else:
            d = det.Function_Detector(self.measure_transients,
                                      msmt_kw={'depletion_analysis': True,
                                               'depletion_analysis_plot':
                                               depletion_analysis_plot,
                                               'depletion_optimization_window':
                                               depletion_optimization_window},
                                      value_names=['depletion cost'],
                                      value_units=['au'],
                                      result_keys=['depletion_cost'])
        nested_MC.set_detector_function(d)

        if two_par:
            if initial_steps is None:
                initial_steps = [-0.5*amp0, -0.5*amp1]
            ad_func_pars = {'adaptive_function': nelder_mead,
                            'x0': [amp0, amp1],
                            'initial_step': initial_steps,
                            'no_improv_break': 12,
                            'minimize': True,
                            'maxiter': 500}
            self.ro_pulse_down_phi0(180)
            self.ro_pulse_down_phi1(0)

        else:
            if initial_steps is None:
                initial_steps = [15, 15, -0.1*amp0, -0.1*amp1]
            ad_func_pars = {'adaptive_function': nelder_mead,
                            'x0': [phi0, phi1, amp0, amp1],
                            'initial_step': initial_steps,
                            'no_improv_break': 12,
                            'minimize': True,
                            'maxiter': 500}
        nested_MC.set_adaptive_function_parameters(ad_func_pars)
        nested_MC.set_optimization_method('nelder_mead')
        nested_MC.run(name='depletion_tuneup', mode='adaptive')
        ma.OptimizationAnalysis(label='depletion_tuneup')

    def measure_error_fraction(self, MC=None, analyze: bool=True,
                               nr_shots: int=2048*4,
                               sequence_type='echo', prepare: bool=True,
                               feedback=False,
                               depletion_time=None, net_gate='pi'):
        # docstring from parent class
        # this performs a multiround experiment, the repetition rate is defined
        # by the ro_duration which can be changed by regenerating the
        # configuration file.
        # The analysis counts single errors. The definition of an error is
        # adapted automatically by choosing feedback or the net_gate.
        # it requires high SNR single shot readout and a calibrated threshold
        self.ro_acq_digitized(True)
        if MC is None:
            MC = self.instr_MC.get_instr()

        # plotting really slows down SSRO (16k shots plotting is slow)
        old_plot_setting = MC.live_plot_enabled()
        MC.live_plot_enabled(False)
        MC.soft_avg(1)  # don't want to average single shots
        if prepare:
            self.prepare_for_timedomain()
            # off/on switching is achieved by turning the MW source on and
            # off as this is much faster than recompiling/uploading
            p = sqo.RTE(
                qubit_idx=self.cfg_qubit_nr(), sequence_type=sequence_type,
                platf_cfg=self.cfg_openql_platform_fn(), net_gate=net_gate,
                feedback=feedback)
            self.instr_CC.get_instr().eqasm_program(p.filename)
        else:
            p = None  # object needs to exist for the openql_sweep to work
        s = swf.OpenQL_Sweep(openql_program=p,
                             CCL=self.instr_CC.get_instr(),
                             parameter_name='shot nr', unit='#',
                             upload=prepare)
        MC.set_sweep_function(s)
        MC.set_sweep_points(np.arange(nr_shots))
        d = self.int_log_det
        MC.set_detector_function(d)

        exp_metadata = {'feedback': feedback, 'sequence_type': sequence_type,
                        'depletion_time': depletion_time, 'net_gate': net_gate}
        suffix = 'depletion_time_{}_ro_pulse_{}_feedback_{}_net_gate_{}'.format(
            depletion_time, self.ro_pulse_type(), feedback, net_gate)
        MC.run(
            'RTE_{}_{}'.format(self.msmt_suffix, suffix),
            exp_metadata=exp_metadata)
        MC.live_plot_enabled(old_plot_setting)
        if analyze:
            a = ma2.Single_Qubit_RoundsToEvent_Analysis(
                t_start=None, t_stop=None,
                options_dict={'typ_data_idx': 0,
                              'scan_label': 'RTE'},
                extract_only=True)
            return {'error fraction': a.proc_data_dict['frac_single']}


    def measure_T1(self, times=None, MC=None,
                   analyze=True, close_fig=True, update=True,
                   prepare_for_timedomain=True):
        # docstring from parent class
        # N.B. this is a good example for a generic timedomain experiment using
        # the CCL transmon.
        if MC is None:
            MC = self.instr_MC.get_instr()

        # default timing
        if times is None:
            times = np.linspace(0, self.T1()*4, 31)

        # append the calibration points, times are for location in plot
        dt = times[1] - times[0]
        times = np.concatenate([times,
                                (times[-1]+1*dt,
                                 times[-1]+2*dt,
                                    times[-1]+3*dt,
                                    times[-1]+4*dt)])
        if prepare_for_timedomain:
            self.prepare_for_timedomain()
        p = sqo.T1(times, qubit_idx=self.cfg_qubit_nr(),
                   platf_cfg=self.cfg_openql_platform_fn())
        s = swf.OpenQL_Sweep(openql_program=p,
                             parameter_name='Time',
                             unit='s',
                             CCL=self.instr_CC.get_instr())
        d = self.int_avg_det
        MC.set_sweep_function(s)
        MC.set_sweep_points(times)
        MC.set_detector_function(d)
        MC.run('T1'+self.msmt_suffix)
        if analyze:
            a = ma.T1_Analysis(auto=True, close_fig=True)
            if update:
                self.T1(a.T1)
            return a.T1


    def measure_T1_2nd_excited_state(self, times=None, MC=None,
                                     analyze=True, close_fig=True, update=True,
                                     prepare_for_timedomain=True):
        """
        Performs a T1 experiment on the 2nd excited state.
        """
        if MC is None:
            MC = self.instr_MC.get_instr()

        # default timing
        if times is None:
            times = np.linspace(0, self.T1()*4, 31)

        if prepare_for_timedomain:
            self.prepare_for_timedomain()

        # Load pulses to the ef transition
        mw_lutman = self.instr_LutMan_MW.get_instr()
        mw_lutman.load_ef_rabi_pulses_to_AWG_lookuptable()

        p = sqo.T1_second_excited_state(times, qubit_idx=self.cfg_qubit_nr(),
                                        platf_cfg=self.cfg_openql_platform_fn())
        s = swf.OpenQL_Sweep(openql_program=p,
                             parameter_name='Time',
                             unit='s',
                             CCL=self.instr_CC.get_instr())
        d = self.int_avg_det
        MC.set_sweep_function(s)
        MC.set_sweep_points(p.sweep_points)
        MC.set_detector_function(d)
        MC.run('T1_2nd_exc_state_'+self.msmt_suffix)
        a = ma.T1_Analysis(auto=True, close_fig=True)
        return a.T1

    def measure_ramsey(self, times=None, MC=None,
                       artificial_detuning: float=None,
                       freq_qubit: float=None,
                       label: str='',
                       prepare_for_timedomain=True,
                       analyze=True, close_fig=True, update=True,
                       detector=False,
                       double_fit=False):
        # docstring from parent class
        # N.B. this is a good example for a generic timedomain experiment using
        # the CCL transmon.
        if MC is None:
            MC = self.instr_MC.get_instr()

        # default timing
        if times is None:
            # funny default is because there is no real time sideband
            # modulation
            stepsize = (self.T2_star()*4/61)//(abs(self.cfg_cycle_time())) \
                * abs(self.cfg_cycle_time())
            times = np.arange(0, self.T2_star()*4, stepsize)

        if artificial_detuning is None:
            artificial_detuning = 3/times[-1]
            artificial_detuning = 5/times[-1]

        # append the calibration points, times are for location in plot
        dt = times[1] - times[0]
        times = np.concatenate([times,
                                (times[-1]+1*dt,
                                 times[-1]+2*dt,
                                    times[-1]+3*dt,
                                    times[-1]+4*dt)])
        if prepare_for_timedomain:
            self.prepare_for_timedomain()

        # adding 'artificial' detuning by detuning the qubit LO
        if freq_qubit is None:
            freq_qubit = self.freq_qubit()
        # # this should have no effect if artificial detuning = 0
        self.instr_LO_mw.get_instr().set(
            'frequency', freq_qubit -
            self.mw_freq_mod.get() + artificial_detuning)

        p = sqo.Ramsey(times, qubit_idx=self.cfg_qubit_nr(),
                       platf_cfg=self.cfg_openql_platform_fn())
        s = swf.OpenQL_Sweep(openql_program=p,
                             CCL=self.instr_CC.get_instr(),
                             parameter_name='Time', unit='s')
        MC.set_sweep_function(s)
        MC.set_sweep_points(times)

        d = self.int_avg_det
        MC.set_detector_function(d)
        MC.run('Ramsey'+label+self.msmt_suffix)
        if analyze:
            a = ma.Ramsey_Analysis(auto=True, close_fig=True,
                                   freq_qubit=freq_qubit,
                                   artificial_detuning=artificial_detuning)
            if update:
                self.T2_star(a.T2_star['T2_star'])
            if double_fit:
                b=ma.DoubleFrequency()
                res = {
                'T2star1': b.tau1,
                'T2star2': b.tau2,
                 'frequency1': b.f1,
                 'frequency2': b.f2
                    }
                return res

            else:
                res = {
                    'T2star': a.T2_star['T2_star'],
                 'frequency': a.qubit_frequency,
                    }
                return res

    def measure_msmt_induced_dephasing(self, MC=None, sequence='ramsey',
                                       label: str='',
                                       verbose: bool=True,
                                       analyze: bool=True,
                                       close_fig: bool=True,
                                       update: bool=True,
                                       cross_target_qubits: list=None,
                                       multi_qubit_platf_cfg=None,
                                       target_qubit_excited=False,
                                       extra_echo=False):
        # docstring from parent class
        if MC is None:
            MC = self.instr_MC.get_instr()
        if cross_target_qubits is None:
            platf_cfg = self.cfg_openql_platform_fn()
        else:
            platf_cfg = multi_qubit_platf_cfg

        self.prepare_for_timedomain()
        self.instr_LutMan_MW.get_instr().load_phase_pulses_to_AWG_lookuptable()
        if cross_target_qubits is None:
            qubits = [self.cfg_qubit_nr()]
        else:
            qubits = []
            for cross_target_qubit in cross_target_qubits:
                qubits.append(cross_target_qubit.cfg_qubit_nr())
            qubits.append(self.cfg_qubit_nr())

        # angles = np.arange(0, 421, 20)
        angles = np.concatenate([np.arange(0, 101, 20), np.arange(140,421,20)]) #avoid CW15, issue


        if sequence == 'ramsey':
            readout_pulse_length = self.ro_pulse_length()
            readout_pulse_length += self.ro_pulse_down_length0()
            readout_pulse_length += self.ro_pulse_down_length1()
            if extra_echo:
                wait_time = readout_pulse_length/2+0e-9
            else:
                wait_time = 0

            p = mqo.Ramsey_msmt_induced_dephasing(qubits=qubits, angles=angles,
                                                  platf_cfg=platf_cfg,
                                                  target_qubit_excited=target_qubit_excited,
                                                  extra_echo=extra_echo,
                                                  wait_time=wait_time)
        elif sequence == 'echo':
            readout_pulse_length = self.ro_pulse_length()
            readout_pulse_length += self.ro_pulse_down_length0()
            readout_pulse_length += self.ro_pulse_down_length1()
            if extra_echo:
                wait_time = readout_pulse_length/2+20e-9
            else:
                wait_time = readout_pulse_length+40e-9
            p = mqo.echo_msmt_induced_dephasing(qubits=qubits, angles=angles,
                                                platf_cfg=platf_cfg,
                                                wait_time=wait_time,
                                                target_qubit_excited=target_qubit_excited,
                                                extra_echo=extra_echo)
        else:
            raise ValueError('sequence must be set to ramsey or echo')
        s = swf.OpenQL_Sweep(openql_program=p,
                             CCL=self.instr_CC.get_instr(),
                             parameter_name='angle', unit='degree')
        MC.set_sweep_function(s)
        MC.set_sweep_points(angles)
        d = self.int_avg_det
        MC.set_detector_function(d)
        MC.run(sequence+label+self.msmt_suffix)
        if analyze:
            a = ma.Ramsey_Analysis(label=sequence, auto=True, close_fig=True,
                                   freq_qubit=self.freq_qubit(),
                                   artificial_detuning=0,  # fixme
                                   phase_sweep_only=True)
            phase_deg = (a.fit_res.params['phase'].value)*360/(2*np.pi) % 360
            res = {
                'coherence': a.fit_res.params['amplitude'].value,
                'phase': phase_deg,
            }
            if verbose:
                print('> ramsey analyse', res)
            return res
        # else:
        #    return {'coherence': -1,
        #            'phase' : -1}

    def measure_echo(self, times=None, MC=None,
                     analyze=True, close_fig=True, update=True,
                     label: str='', prepare_for_timedomain=True):
        # docstring from parent class
        # N.B. this is a good example for a generic timedomain experiment using
        # the CCL transmon.
        if MC is None:
            MC = self.instr_MC.get_instr()

        # default timing
        if times is None:
            # funny default is because there is no real time sideband
            # modulation
            stepsize = (self.T2_echo()*2/61)//(abs(self.cfg_cycle_time())) \
                * abs(self.cfg_cycle_time())
            times = np.arange(0, self.T2_echo()*4, stepsize*2)

        # append the calibration points, times are for location in plot
        dt = times[1] - times[0]
        times = np.concatenate([times,
                                (times[-1]+1*dt,
                                 times[-1]+2*dt,
                                    times[-1]+3*dt,
                                    times[-1]+4*dt)])

        # # Checking if pulses are on 20 ns grid
        if not all([np.round(t*1e9) % (2*self.cfg_cycle_time()*1e9) == 0 for
                    t in times]):
            raise ValueError('timesteps must be multiples of 40e-9')

        # # Checking if pulses are locked to the pulse modulation
        if not all([np.round(t/1*1e9) % (2/self.mw_freq_mod.get()*1e9)
                    == 0 for t in times]):
            raise ValueError(
                'timesteps must be multiples of 2 modulation periods')

        if prepare_for_timedomain:
            self.prepare_for_timedomain()
        mw_lutman = self.instr_LutMan_MW.get_instr()
        mw_lutman.load_phase_pulses_to_AWG_lookuptable()
        p = sqo.echo(times, qubit_idx=self.cfg_qubit_nr(),
                     platf_cfg=self.cfg_openql_platform_fn())
        s = swf.OpenQL_Sweep(openql_program=p,
                             CCL=self.instr_CC.get_instr(),
                             parameter_name="Time", unit="s")
        d = self.int_avg_det
        MC.set_sweep_function(s)
        MC.set_sweep_points(times)
        MC.set_detector_function(d)
        MC.run('echo'+label+self.msmt_suffix)
        if analyze:
            # N.B. v1.5 analysis
            a = ma.Echo_analysis_V15(label='echo', auto=True, close_fig=True)
            if update:
                self.T2_echo(a.fit_res.params['tau'].value)
            return a

    def measure_flipping(self, number_of_flips=np.arange(0, 40, 2), equator=True,
                         MC=None, analyze=True, close_fig=True, update=False,
                         ax='x', angle='180'):

        if MC is None:
            MC = self.instr_MC.get_instr()

        # append the calibration points, times are for location in plot

        nf = np.array(number_of_flips)
        dn = nf[1] - nf[0]
        nf = np.concatenate([nf,
                             (nf[-1]+1*dn,
                                 nf[-1]+2*dn,
                              nf[-1]+3*dn,
                              nf[-1]+4*dn)])

        self.prepare_for_timedomain()
        p = sqo.flipping(number_of_flips=nf, equator=equator,
                         qubit_idx=self.cfg_qubit_nr(),
                         platf_cfg=self.cfg_openql_platform_fn(),
                         ax=ax, angle=angle)
        s = swf.OpenQL_Sweep(openql_program=p,
                             unit='#',
                             CCL=self.instr_CC.get_instr())
        d = self.int_avg_det
        MC.set_sweep_function(s)
        MC.set_sweep_points(nf)
        MC.set_detector_function(d)
        MC.run('flipping_'+ax+angle+self.msmt_suffix)
        if analyze:
            a = ma2.FlippingAnalysis(
                options_dict={'scan_label': 'flipping'})

        if update:
            chisqr_cos = a.fit_res['cos_fit'].chisqr
            chisqr_line = a.fit_res['line_fit'].chisqr

            scale_factor_cos = a._get_scale_factor_cos()
            scale_factor_line = a._get_scale_factor_line()

            if chisqr_cos<chisqr_line:
                scale_factor = scale_factor_cos
            else:
                scale_factor = scale_factor_line

            if abs(scale_factor-1)<2e-3:
                print('Pulse amplitude accurate within 0.2%. Amplitude not updated.')
                return a

            if self.cfg_with_vsm():
                amp_old = self.mw_vsm_G_amp()
                self.mw_vsm_G_amp(scale_factor*amp_old)
            else:
                amp_old = self.mw_channel_amp()
                self.mw_channel_amp(scale_factor*amp_old)

            print('Pulse amplitude changed from {:.3f} to {:.3f}'.format(amp_old,scale_factor*amp_old))
        return a

    def measure_motzoi(self, motzoi_amps=None,
                       prepare_for_timedomain: bool=True,
                       MC=None, analyze=True, close_fig=True):
        using_VSM = self.cfg_with_vsm()
        MW_LutMan = self.instr_LutMan_MW.get_instr()
        AWG = MW_LutMan.AWG.get_instr()
        using_QWG = (AWG.__class__.__name__ == 'QuTech_AWG_Module')

        if MC is None:
            MC = self.instr_MC.get_instr()
        if prepare_for_timedomain:
            self.prepare_for_timedomain()
        p = sqo.motzoi_XY(
            qubit_idx=self.cfg_qubit_nr(),
            platf_cfg=self.cfg_openql_platform_fn())
        self.instr_CC.get_instr().eqasm_program(p.filename)

        d = self.get_int_avg_det(single_int_avg=True, values_per_point=2,
                                 values_per_point_suffex=['yX', 'xY'],
                                 always_prepare=True)

        if using_VSM:
            VSM = self.instr_VSM.get_instr()
            if motzoi_amps is None:
                motzoi_amps = np.linspace(0.1, 1.0, 31)
            mod_out = self.mw_vsm_mod_out()
            ch_in = self.mw_vsm_ch_in()
            D_par = VSM.parameters['mod{}_ch{}_derivative_amp'.format(
                mod_out, ch_in)]
            swf_func = wrap_par_to_swf(D_par, retrieve_value=True)
        else:
            if using_QWG:
                if motzoi_amps is None:
                    motzoi_amps = np.linspace(-.3, .3, 31)
                swf_func = swf.QWG_lutman_par(LutMan=MW_LutMan,
                                              LutMan_parameter=MW_LutMan.mw_motzoi)
            else:
                if motzoi_amps is None:
                    motzoi_amps = np.linspace(-.3, .3, 31)
                swf_func = swf.lutman_par(LutMan=MW_LutMan,
                                          LutMan_parameter=MW_LutMan.mw_motzoi)

        MC.set_sweep_function(swf_func)
        MC.set_sweep_points(motzoi_amps)
        MC.set_detector_function(d)

        MC.run('Motzoi_XY'+self.msmt_suffix)
        if analyze:
            if self.ro_acq_weight_type() == 'optimal':
                a = ma2.Intersect_Analysis(
                    options_dict={'ch_idx_A': 0,
                                  'ch_idx_B': 1},
                                  normalized_probability=True)
            else:
                # if statement required if 2 channels readout
                logging.warning(
                    'It is recommended to do this with optimal weights')
                a = ma2.Intersect_Analysis(
                    options_dict={'ch_idx_A': 0,
                                  'ch_idx_B': 1},
                                  normalized_probability=False)
            return a

    def measure_single_qubit_randomized_benchmarking(
            self, nr_cliffords=2**np.arange(12), nr_seeds=100,
            MC=None,
            recompile: bool ='as needed', prepare_for_timedomain: bool=True,
            ignore_f_cal_pts: bool=False):
        """
        Measures randomized benchmarking decay including second excited state
        population.

        For this it:
            - stores single shots using SSB weights (int. logging)
            - uploads a pulse driving the ef/12 transition (should be calibr.)
            - performs RB both with and without an extra pi-pulse
            - Includes calibration poitns for 0, 1, and 2 (g,e, and f)
            - analysis extracts fidelity and leakage/seepage
        """

        # because only 1 seed is uploaded each time
        if MC is None:
            MC = self.instr_MC.get_instr()

        counter_param = ManualParameter('name_ctr', initial_value=0)
        programs = []

        # Settings that have to be changed....
        old_weight_type = self.ro_acq_weight_type()
        old_digitized = self.ro_acq_digitized()
        self.ro_acq_weight_type('SSB')
        self.ro_acq_digitized(False)

        if prepare_for_timedomain:
            self.prepare_for_timedomain()
        else:
            self.prepare_readout()
        MC.soft_avg(1)
        # set back the settings
        self.ro_acq_weight_type(old_weight_type)
        self.ro_acq_digitized(old_digitized)

        # Load pulses to the ef transition
        mw_lutman = self.instr_LutMan_MW.get_instr()
        mw_lutman.load_ef_rabi_pulses_to_AWG_lookuptable()

        t0 = time.time()
        net_cliffords = [0, 3]  # always measure double sided
        print('Generating {} RB programs'.format(nr_seeds))
        for i in range(nr_seeds):
            p = cl_oql.randomized_benchmarking(
                qubits=[self.cfg_qubit_nr()],
                nr_cliffords=nr_cliffords,
                net_cliffords=net_cliffords,  # always measure double sided
                nr_seeds=1,
                platf_cfg=self.cfg_openql_platform_fn(),
                program_name='RB_s{}_ncl{}_net{}_{}'.format(
                    i, nr_cliffords, net_cliffords, self.name),
                recompile=recompile)
            programs.append(p)
            print('Generated {} RB programs in {:.1f}s'.format(
                i+1, time.time()-t0), end='\r')
        print('Succesfully generated {} RB programs in {:.1f}s'.format(
            nr_seeds, time.time()-t0))
        prepare_function_kwargs = {
            'counter_param': counter_param,
            'programs': programs,
            'CC': self.instr_CC.get_instr()}

        # to include calibration points
        sweep_points = np.append(
            # repeat twice because of net clifford being 0 and 3
            np.repeat(nr_cliffords, 2),
            [nr_cliffords[-1]+.5]*2 + [nr_cliffords[-1]+1.5]*2 +
            [nr_cliffords[-1]+2.5]*2,
        )

        d = self.int_log_det
        d.prepare_function = load_range_of_oql_programs
        d.prepare_function_kwargs = prepare_function_kwargs
        reps_per_seed = 4094//len(sweep_points)
        d.nr_shots = reps_per_seed*len(sweep_points)

        s = swf.None_Sweep(parameter_name='Number of Cliffords', unit='#')

        MC.set_sweep_function(s)
        MC.set_sweep_points(np.tile(sweep_points, reps_per_seed*nr_seeds))
        MC.set_detector_function(d)
        MC.run('RB_{}seeds'.format(nr_seeds)+self.msmt_suffix,
               exp_metadata={'bins': sweep_points})

        a = ma2.RandomizedBenchmarking_SingleQubit_Analysis(
            label='RB_', ignore_f_cal_pts=ignore_f_cal_pts)
        return a

    def measure_randomized_benchmarking_old(self, nr_cliffords=2**np.arange(12),
                                            nr_seeds=100,
                                            double_curves=False,
                                            MC=None, analyze=True, close_fig=True,
                                            verbose: bool=True, upload=True,
                                            update=True):
        # Old version not including two-state calibration points and logging
        # detector.
        # Adding calibration points
        if double_curves:
            nr_cliffords = np.repeat(nr_cliffords, 2)
        nr_cliffords = np.append(
            nr_cliffords, [nr_cliffords[-1]+.5]*2 + [nr_cliffords[-1]+1.5]*2)
        self.prepare_for_timedomain()
        if MC is None:
            MC = self.instr_MC.get_instr()
        MC.soft_avg(nr_seeds)
        counter_param = ManualParameter('name_ctr', initial_value=0)
        programs = []
        if verbose:
            print('Generating {} RB programs'.format(nr_seeds))
        t0 = time.time()
        for i in range(nr_seeds):
            p = sqo.randomized_benchmarking(
                qubit_idx=self.cfg_qubit_nr(),
                nr_cliffords=nr_cliffords,
                platf_cfg=self.cfg_openql_platform_fn(),
                nr_seeds=1, program_name='RB_{}'.format(i),
                double_curves=double_curves)
            programs.append(p)
        if verbose:
            print('Succesfully generated {} RB programs in {:.1f}s'.format(
                nr_seeds, time.time()-t0))

        prepare_function_kwargs = {
            'counter_param': counter_param,
            'programs': programs,
            'CC': self.instr_CC.get_instr()}

        d = self.int_avg_det
        d.prepare_function = load_range_of_oql_programs
        d.prepare_function_kwargs = prepare_function_kwargs
        d.nr_averages = 128

        s = swf.None_Sweep()
        s.parameter_name = 'Number of Cliffords'
        s.unit = '#'
        MC.set_sweep_function(s)
        MC.set_sweep_points(nr_cliffords)

        MC.set_detector_function(d)
        MC.run('RB_{}seeds'.format(nr_seeds)+self.msmt_suffix)
        if double_curves:
            a = ma.RB_double_curve_Analysis(
                T1=self.T1(),
                pulse_delay=self.mw_gauss_width.get()*4)
        else:
            a = ma.RandomizedBenchmarking_Analysis(
                close_main_fig=close_fig, T1=self.T1(),
                pulse_delay=self.mw_gauss_width.get()*4)
        if update:
            self.F_RB(a.fit_res.params['fidelity_per_Clifford'].value)
        return a.fit_res.params['fidelity_per_Clifford'].value

    def measure_ef_rabi(self,
                        amps: list=np.linspace(-.8, .8, 18),
                        recovery_pulse: bool=True,
                        MC=None, label: str ='',
                        analyze=True, close_fig=True,
                        prepare_for_timedomain=True):
        """
        Measures a rabi oscillation of the ef/12 transition.

        Modulation frequency of the "ef" pusles is controlled through the
        `anharmonicity` parameter of the qubit object.
        Hint: the expected pi-pulse amplitude of the ef/12 transition is ~1/2
            the pi-pulse amplitude of the ge/01 transition.
        """
        if MC is None:
            MC = self.instr_MC.get_instr()
        if prepare_for_timedomain:
            self.prepare_for_timedomain()

        mw_lutman = self.instr_LutMan_MW.get_instr()
        mw_lutman.load_ef_rabi_pulses_to_AWG_lookuptable(amps=amps)

        p = sqo.ef_rabi_seq(
            self.cfg_qubit_nr(),
            amps=amps, recovery_pulse=recovery_pulse,
            platf_cfg=self.cfg_openql_platform_fn())

        s = swf.OpenQL_Sweep(openql_program=p,
                             parameter_name='Pulse amp',
                             unit='dac',
                             CCL=self.instr_CC.get_instr())
        d = self.int_avg_det
        MC.set_sweep_function(s)
        MC.set_sweep_points(p.sweep_points)
        MC.set_detector_function(d)
        MC.run('ef_rabi'+label+self.msmt_suffix)
        if analyze:
            a = ma.Rabi_Analysis(close_main_fig=close_fig, label='ef_rabi')
            return a

    def measure_gst_1Q(self,
                       shots_per_meas: int,
                       maxL: int=256,
                       MC=None,
                       recompile='as needed',
                       prepare_for_timedomain: bool=True):
        """
        Performs single qubit Gate Set Tomography experiment of the StdXYI gateset.

        Requires optimal weights and a calibrated digitized readout.

        Args:
            shots_per_meas (int):
            maxL (int)          : specifies the maximum germ length,
                                  must be power of 2.
            lite_germs(bool)    : if True uses "lite" germs


        """
        if MC is None:
            MC = self.instr_MC.get_instr()

        ########################################
        # Readout settings that have to be set #
        ########################################

        old_weight_type = self.ro_acq_weight_type()
        old_digitized = self.ro_acq_digitized()
        self.ro_acq_weight_type('optimal')
        self.ro_acq_digitized(True)

        if prepare_for_timedomain:
            self.prepare_for_timedomain()
        else:
            self.prepare_readout()
        MC.soft_avg(1)
        # set back the settings
        self.ro_acq_weight_type(old_weight_type)
        self.ro_acq_digitized(old_digitized)

        ########################################
        # Readout settings that have to be set #
        ########################################

        programs, exp_list_fn = pygsti_oql.single_qubit_gst(
            q0=self.cfg_qubit_nr(),
            maxL=maxL,
            platf_cfg=self.cfg_openql_platform_fn(),
            recompile=recompile)

        counter_param = ManualParameter('name_ctr', initial_value=0)

        s = swf.OpenQL_Sweep(openql_program=programs[0],
                             CCL=self.instr_CC.get_instr())
        d = self.int_log_det

        # poor man's GST contains 731 distinct gatestrings

        sweep_points = np.concatenate([p.sweep_points for p in programs])
        nr_of_meas = len(sweep_points)
        print('nr_of_meas:', nr_of_meas)

        prepare_function_kwargs = {
            'counter_param': counter_param,
            'programs': programs,
            'CC': self.instr_CC.get_instr(),
            'detector': d}
        # hacky as heck
        d.prepare_function_kwargs = prepare_function_kwargs
        d.prepare_function = oqh.load_range_of_oql_programs_varying_nr_shots

        shots = np.tile(sweep_points, shots_per_meas)

        MC.soft_avg(1)
        MC.set_sweep_function(s)
        MC.set_sweep_points(shots)
        MC.set_detector_function(d)
        MC.run('Single_qubit_GST_L{}_{}'.format(maxL, self.msmt_suffix),
               exp_metadata={'bins': sweep_points,
                             'gst_exp_list_filename': exp_list_fn})
        a = ma2.GST_SingleQubit_DataExtraction(label='Single_qubit_GST')
        return a

    def measure_flux_arc_tracked_spectroscopy(self, dac_values=None,
                                              polycoeffs=None, MC=None,
                                              nested_MC=None, fluxChan=None):
        """
        Creates a qubit DAC arc by fitting a polynomial function through qubit
        frequencies obtained by spectroscopy.

        If polycoeffs is given, it will predict the first frequencies to
        measure by from this estimate. If not, it will use a wider range in
        spectroscopy for the first to values to ensure a peak in spectroscopy
        is found.

        It will fit a 2nd degree polynomial each time qubit spectroscopy is
        performed, and all measured qubit frequencies to construct a new
        polynomial after each spectroscopy measurement.

        Arguments:
        - dac_values: DAC values that are to be probed, which control the flux
                      bias
        - polycoeffs: initial coefficients of a second order polynomial. Used
                      for predicting the qubit frequencies in the arc.
        - MC: main MC that varies the DAC current
        - nested_MC: MC that will measure spectroscopy for each current.
                     Is used inside the composite detector
        - fluxChan: Fluxchannel that is varied. Defaults to self.cfg_dc_flux_ch
        """

        if dac_values is None:
            if self.fl_dc_V0() is None:
                dac_values = np.linspace(-5e-3, 5e-3, 11)
            else:
                dac_values_1 = np.linspace(self.fl_dc_V0(),
                                           self.fl_dc_V0() + 3e-3,
                                           11)
                dac_values_2 = np.linspace(self.fl_dc_V0() + 3e-3,
                                           self.fl_dc_V0() + 5e-3,
                                           6)
                dac_values_ = np.linspace(self.fl_dc_V0(),
                                           self.fl_dc_V0() - 5e-3,
                                           11)

        dac_values = np.concatenate([dac_values_1, dac_values_2])

        if MC is None:
            MC = self.instr_MC.get_instr()

        if nested_MC is None:
            nested_MC = self.instr_nested_MC.get_instr()

        fluxcontrol = self.instr_FluxCtrl.get_instr()
        if fluxChan is None:
            dac_par = fluxcontrol.parameters[(self.cfg_dc_flux_ch())]
        else:
            dac_par = fluxcontrol.parameters[(fluxChan)]

        if polycoeffs is None:
            polycoeffs = self.flux_polycoeff()

        d = cdf.Tracked_Qubit_Spectroscopy(qubit=self,
                                           nested_MC=nested_MC,
                                           qubit_initial_frequency=self.freq_qubit(),
                                           resonator_initial_frequency=self.freq_res(),
                                           sweep_points=dac_values,
                                           polycoeffs=polycoeffs)

        MC.set_sweep_function(dac_par)
        MC.set_sweep_points(dac_values)
        MC.set_detector_function(d)
        MC.run(name='Tracked_Spectroscopy')

    ###########################################################################
    # Dep graph check functions
    ###########################################################################
    def check_qubit_spectroscopy(self, freqs=None, MC=None):
        """
        Check the qubit frequency with spectroscopy of 15 points.

        Uses both the peak finder and the lorentzian fit to determine the
        outcome of the check:
        - Peak finder: if no peak is found, there is only noise. Will 
                       definitely need recalibration.
        - Fitting: if a peak is found, will do normal spectroscopy fitting
                   and determine deviation from what it thinks the qubit 
                   frequency is
        """
        if freqs is None:
            freq_center = self.freq_qubit()
            freq_span = 10e6
            freqs = np.linspace(freq_center - freq_span/2,
                                freq_center + freq_span/2,
                                15)
        self.measure_spectroscopy(MC=MC, freqs=freqs)

        label = 'spec'
        a = ma.Qubit_Spectroscopy_Analysis(label=label, close_fig=True, 
                                           qb_name=self.name)

        freq_peak = a.peaks['peak']
        if freq_peak is None:
            result = 1.0
        else:
            freq = a.fitted_freq
            result = np.abs(self.freq_qubit() - freq)/self.freq_qubit()
        return result

    def check_rabi(self, MC=None, amps=None):
        """
        Takes 5 equidistantly space points: 3 before channel amp, one at
        channel amp and one after. Compares them with the expected Rabi curve
        and returns a value in [0,1] to show the quality of the calibration
        """
        if amps is None:
            amps = np.linspace(0, 4/3*self.mw_channel_amp(), 5)

        amp = self.measure_rabi(MC=MC, amps=amps, analyze=False)
        old_amp = self.mw_channel_amp()
        return np.abs(amp-old_amp)

    def check_ramsey(self, MC=None, times=None, artificial_detuning=None):

        if artificial_detuning is None:
            artificial_detuning = 0.1e6

        if times is None:
            times = np.linspace(0, 0.5/artificial_detuning, 6)

        a = self.measure_ramsey(times=times, MC=MC,
                                artificial_detuning=artificial_detuning)
        freq = a['frequency']
        check_result = (freq-self.freq_qubit())/freq
        return check_result

    ###########################################################################
    # Dep graph
    ###########################################################################
    def create_dep_graph(self):
        dag = AutoDepGraph_DAG(name=self.name+' DAG')
        cal_True_delayed = 'autodepgraph.node_functions.calibration_functions.test_calibration_True_delayed'

        dag.add_node('Resonators Wide Search',
                     calibrate_function=self.name + '.find_resonators')
        dag.add_node('Zoom on resonators',
                     calibrate_function=self.name + '.find_resonator_frequency_initial')
        dag.add_node('Resonators Power Scan',
                     calibrate_function=self.name + '.find_test_resonators')
        dag.add_node('Resonators Flux Sweep',
                     calibrate_function=self.name + '.find_qubit_resonator_fluxline')

        dag.add_node(self.name + ' Resonator Frequency',
                     calibrate_function=self.name + '.find_resonator_frequency')
        dag.add_node(self.name + ' Resonator Power Scan',
                     calibrate_function=self.name + '.calibrate_ro_pulse_amp_CW')

        # Calibration of instruments and ro
        dag.add_node(self.name + ' Calibrations',
                     calibrate_function=cal_True_delayed)
        dag.add_node(self.name + ' Mixer Skewness',
                     calibrate_function=self.name + '.calibrate_mixer_skewness_drive')
        dag.add_node(self.name + ' Mixer Offset Drive',
                     calibrate_function=self.name + '.calibrate_mixer_offsets_drive')
        dag.add_node(self.name + ' Mixer Offset Readout',
                     calibrate_function=self.name + '.calibrate_mixer_offsets_RO')
        dag.add_node(self.name + ' Ro/MW pulse timing',
                     calibrate_function=cal_True_delayed)

        dag.add_node(self.name + ' Mixer Skewness',
                     calibrate_function=self.name + '.calibrate_mixer_skewness_drive')
        dag.add_node(self.name + ' Mixer Offset Drive',
                     calibrate_function=self.name + '.calibrate_mixer_offsets_drive')
        dag.add_node(self.name + ' Mixer Offset Readout',
                     calibrate_function=self.name + '.calibrate_mixer_offsets_RO')
        dag.add_node(self.name + ' Ro/MW pulse timing',
                     calibrate_function=cal_True_delayed)

        dag.add_node(self.name + ' Mixer Skewness Drive',
                     calibrate_function=cal_True_delayed)
                          # calibrate_function=self.name + '.calibrate_mixer_skewness_drive')
        dag.add_node(self.name + ' Mixer Skewness Readout',
                     calibrate_function=cal_True_delayed)
                          # calibrate_function=self.name + '.calibrate_mixer_skewness_RO')
        dag.add_node(self.name + ' Mixer Offset Drive',
                     calibrate_function=self.name + '.calibrate_mixer_offsets_drive')
        dag.add_node(self.name + ' Mixer Offset Readout',
                     calibrate_function=self.name + '.calibrate_mixer_offsets_RO')
        dag.add_node(self.name + ' Ro/MW pulse timing',
                     calibrate_function=cal_True_delayed)

        # Qubits calibration
        dag.add_node(self.name + ' Frequency Coarse',
                     calibrate_function=self.name + '.find_frequency',
                     check_function=self.name + '.check_qubit_spectroscopy',
                     tolerance=0.2e-3)
        dag.add_node(self.name + ' Frequency at Sweetspot',
                     calibrate_function=self.name + '.find_frequency')
        dag.add_node(self.name + ' Spectroscopy Power',
                     calibrate_function=self.name + '.calibrate_spec_pow')
        dag.add_node(self.name + ' Sweetspot',
                     calibrate_function=self.name + '.find_qubit_sweetspot')
        dag.add_node(self.name + ' Rabi',
                     calibrate_function=self.name + '.calibrate_mw_pulse_amplitude_coarse',
                     check_function=self.name + '.check_rabi',
                     tolerance=0.01)
        dag.add_node(self.name + ' Frequency Fine',
                     calibrate_function=self.name + '.calibrate_frequency_ramsey',
                     check_function=self.name + '.check_ramsey',
                     tolerance=0.1e-3)
        dag.add_node(self.name + ' f_12 estimate',
                     calibrate_function=self.name + ' find_anharmonicity_estimate')
        dag.add_node(self.name + ' DAC Arc Polynomial',
                     calibrate_function=cal_True_delayed)

        # Validate qubit calibration
        dag.add_node(self.name + ' ALLXY',
                     calibrate_function=self.name + '.measure_allxy')
        dag.add_node(self.name + ' MOTZOI Calibration',
                     calibrate_function=self.name + '.calibrate_motzoi')

        # If all goes well, the qubit is fully 'calibrated' and can be controlled

        # Qubits measurements
        dag.add_node(self.name + ' Anharmonicity')
        dag.add_node(self.name + ' Avoided Crossing')
        dag.add_node(self.name + ' T1')
        dag.add_node(self.name + ' T1(time)')
        dag.add_node(self.name + ' T1(frequency)')
        dag.add_node(self.name + ' T2_Echo')
        dag.add_node(self.name + ' T2_Echo(time)')
        dag.add_node(self.name + ' T2_Echo(frequency)')
        dag.add_node(self.name + ' T2_Star')
        dag.add_node(self.name + ' T2_Star(time)')
        dag.add_node(self.name + ' T2_Star(frequency)')
        #######################################################################
        # EDGES
        #######################################################################

        # Resonators
        dag.add_edge('Zoom on resonators', 'Resonators Wide Search')
        dag.add_edge('Resonators Power Scan',
                     'Zoom on resonators')
        dag.add_edge('Resonators Flux Sweep',
                     'Zoom on resonators')
        dag.add_edge('Resonators Flux Sweep',
                     'Resonators Power Scan')

        dag.add_edge(self.name + ' Resonator Frequency',
                     'Resonators Power Scan')
        dag.add_edge(self.name + ' Resonator Frequency',
                     'Resonators Flux Sweep')
        dag.add_edge(self.name + ' Resonator Power Scan',
                     self.name + ' Resonator Frequency')
        dag.add_edge(self.name + ' Frequency Coarse',
                     self.name + ' Resonator Power Scan')
        # Qubit Calibrations
        dag.add_edge(self.name + ' Frequency Coarse',
                     self.name + ' Resonator Frequency')
        dag.add_edge(self.name + ' Resonator Frequency',
                     self.name + ' Calibrations')

        # Calibrations
        dag.add_edge(self.name + ' Calibrations',
                     self.name + ' Mixer Skewness')
        dag.add_edge(self.name + ' Calibrations',
                     self.name + ' Mixer Offset Drive')
        dag.add_edge(self.name + ' Calibrations',
                     self.name + ' Mixer Offset Readout')
        dag.add_edge(self.name + ' Calibrations',
                     self.name + ' Ro/MW pulse timing')
        dag.add_edge(self.name + ' Calibrations',
                     self.name + ' Ro Pulse Amplitude')
        # Qubit
        dag.add_edge(self.name + ' Spectroscopy Power',
                     self.name + ' Frequency Coarse')
        dag.add_edge(self.name + ' Sweetspot',
                     self.name + ' Frequency Coarse')
        dag.add_edge(self.name + ' Sweetspot',
                     self.name + ' Spectroscopy Power')
        dag.add_edge(self.name + ' Rabi',
                     self.name + ' Frequency at Sweetspot')
        dag.add_edge(self.name + ' Frequency Fine',
                     self.name + ' Frequency at Sweetspot')
        dag.add_edge(self.name + ' Frequency Fine',
                     self.name + ' Rabi')

        dag.add_edge(self.name + ' Frequency at Sweetspot',
                     self.name + ' Sweetspot')

        dag.add_edge(self.name + ' ALLXY',
                     self.name + ' Rabi')
        dag.add_edge(self.name + ' ALLXY',
                     self.name + ' Frequency Fine')
        dag.add_edge(self.name + ' ALLXY',
                     self.name + ' MOTZOI Calibration')

        # Perform initial measurements to see if they make sense
        dag.add_edge(self.name + ' T1',
                     self.name + ' ALLXY')
        dag.add_edge(self.name + ' T2_Echo',
                     self.name + ' ALLXY')
        dag.add_edge(self.name + ' T2_Star',
                     self.name + ' ALLXY')

        # Measure as function of frequency and time
        dag.add_edge(self.name + ' T1(frequency)',
                     self.name + ' T1')
        dag.add_edge(self.name + ' T1(time)',
                     self.name + ' T1')

        dag.add_edge(self.name + ' T2_Echo(frequency)',
                     self.name + ' T2_Echo')
        dag.add_edge(self.name + ' T2_Echo(time)',
                     self.name + ' T2_Echo')

        dag.add_edge(self.name + ' T2_Star(frequency)',
                     self.name + ' T2_Star')
        dag.add_edge(self.name + ' T2_Star(time)',
                     self.name + ' T2_Star')

        dag.add_edge(self.name + ' DAC Arc Polynomial',
                     self.name + ' Frequency at Sweetspot')

        # Measurements of anharmonicity and avoided crossing
        dag.add_edge(self.name + ' f_12 estimate',
                     self.name + ' Frequency at Sweetspot')
        dag.add_edge(self.name + ' Anharmonicity',
                     self.name + ' f_12 estimate')
        dag.add_edge(self.name + ' Avoided Crossing',
                     self.name + ' DAC Arc Polynomial')

        dag.cfg_plot_mode = 'svg'
        dag.update_monitor()
        dag.cfg_svg_filename

        url = dag.open_html_viewer()
        print('Dependancy Graph Created. URL = '+url)
        self._dag = dag
        return dag

    # functions for quantum efficiency measurements and crossdephasing measurements
    def measure_msmt_induced_dephasing_sweeping_amps(self, amps_rel=None,
                                                     nested_MC=None, cross_target_qubits=None,
                                                     multi_qubit_platf_cfg=None, analyze=False,
                                                     verbose: bool=True, sequence='ramsey',
                                                     target_qubit_excited=False,
                                                     extra_echo=False):
        waveform_name = 'up_down_down_final'

        if nested_MC is None:
            nested_MC = self.instr_nested_MC.get_instr()

        if cross_target_qubits is None or (len(cross_target_qubits) == 1 and self.name == cross_target_qubits[0]):
            cross_target_qubits = None

        if cross_target_qubits is None:
            # Only measure on a single Qubit
            cfg_qubit_nrs = [self.cfg_qubit_nr()]
            optimization_M_amps = [self.ro_pulse_amp()]
            optimization_M_amp_down0s = [self.ro_pulse_down_amp0()]
            optimization_M_amp_down1s = [self.ro_pulse_down_amp1()]
            readout_pulse_length = self.ro_pulse_length()
            readout_pulse_length += self.ro_pulse_down_length0()
            readout_pulse_length += self.ro_pulse_down_length1()
            amps_rel = np.linspace(
                0, 0.5, 11) if amps_rel is None else amps_rel
        else:
            cfg_qubit_nrs = []
            optimization_M_amps = []
            optimization_M_amp_down0s = []
            optimization_M_amp_down1s = []
            readout_pulse_lengths = []
            for cross_target_qubit in cross_target_qubits:
                cfg_qubit_nrs.append(cross_target_qubit.cfg_qubit_nr())
                optimization_M_amps.append(cross_target_qubit.ro_pulse_amp())
                optimization_M_amp_down0s.append(
                    cross_target_qubit.ro_pulse_down_amp0())
                optimization_M_amp_down1s.append(
                    cross_target_qubit.ro_pulse_down_amp1())
                ro_len = cross_target_qubit.ro_pulse_length()
                ro_len += cross_target_qubit.ro_pulse_down_length0()
                ro_len += cross_target_qubit.ro_pulse_down_length1()
                readout_pulse_lengths.append(ro_len)
            readout_pulse_length = np.max(readout_pulse_lengths)


        RO_lutman = self.instr_LutMan_RO.get_instr()
        if sequence == 'ramsey':
            RO_lutman.set('M_final_delay_R{}'.format(
                self.cfg_qubit_nr()), 200e-9)
        elif sequence == 'echo':
            RO_lutman.set('M_final_delay_R{}'.format(self.cfg_qubit_nr()),
                          200e-9)#+readout_pulse_length)
        else:
            raise NotImplementedError('dephasing sequence not recognized')

        old_waveform_name = self.ro_pulse_type()
        self.ro_pulse_type(waveform_name)
        RO_lutman.set('M_final_amp_R{}'.format(self.cfg_qubit_nr()),
                      self.ro_pulse_amp())
        old_delay = self.ro_acq_delay()
        d = RO_lutman.get('M_final_delay_R{}'.format(self.cfg_qubit_nr()))

        self.ro_acq_delay(old_delay + readout_pulse_length + d)

        #self.ro_acq_integration_length(readout_pulse_length+100e-9)
        self.ro_acq_weight_type('SSB')
        self.prepare_for_timedomain()
        old_ro_prepare_state = self.cfg_prepare_ro_awg()
        self.cfg_prepare_ro_awg(False)

        sweep_function = swf.lutman_par_depletion_pulse_global_scaling(
            LutMan=RO_lutman,
            resonator_numbers=cfg_qubit_nrs,
            optimization_M_amps=optimization_M_amps,
            optimization_M_amp_down0s=optimization_M_amp_down0s,
            optimization_M_amp_down1s=optimization_M_amp_down1s,
            upload=True
        )
        d = det.Function_Detector(
            self.measure_msmt_induced_dephasing,
            msmt_kw={
                'cross_target_qubits': cross_target_qubits,
                'multi_qubit_platf_cfg': multi_qubit_platf_cfg,
                'analyze': True,
                'sequence': sequence,
                'target_qubit_excited':target_qubit_excited,
                'extra_echo':extra_echo
            },
            result_keys=['coherence', 'phase']
        )

        nested_MC.set_sweep_function(sweep_function)
        nested_MC.set_sweep_points(amps_rel)
        nested_MC.set_detector_function(d)

        label = 'ro_amp_sweep_dephasing' + self.msmt_suffix
        nested_MC.run(label)

        # Reset qubit objects parameters tp previous settings
        self.ro_pulse_type(old_waveform_name)
        self.cfg_prepare_ro_awg(old_ro_prepare_state)
        self.ro_acq_delay(old_delay)

        if analyze:
            res = ma.MeasurementAnalysis(
                label=label, plot_all=False, auto=True)
            return res

    def measure_SNR_sweeping_amps(self, amps_rel, nr_shots=2*4094,
                                  nested_MC=None, analyze=True):
        if nested_MC is None:
            nested_MC = self.instr_nested_MC.get_instr()
        self.prepare_for_timedomain()
        RO_lutman = self.instr_LutMan_RO.get_instr()
        old_ro_prepare_state = self.cfg_prepare_ro_awg()
        self.cfg_prepare_ro_awg(False)

        sweep_function = swf.lutman_par_depletion_pulse_global_scaling(
            LutMan=RO_lutman,
            resonator_numbers=[self.cfg_qubit_nr()],
            optimization_M_amps=[self.ro_pulse_amp()],
            optimization_M_amp_down0s=[self.ro_pulse_down_amp0()],
            optimization_M_amp_down1s=[self.ro_pulse_down_amp1()],
            upload=True
        )
        d = det.Function_Detector(
            self.measure_ssro,
            msmt_kw={
                'nr_shots': nr_shots,
                'analyze': True, 'SNR_detector': True,
                'cal_residual_excitation': False,
            },
            result_keys=['SNR', 'F_d', 'F_a']
        )

        nested_MC.set_sweep_function(sweep_function)
        nested_MC.set_sweep_points(amps_rel)
        nested_MC.set_detector_function(d)
        label = 'ro_amp_sweep_SNR' + self.msmt_suffix
        nested_MC.run(label)

        self.cfg_prepare_ro_awg(old_ro_prepare_state)

        if analyze:
            ma.MeasurementAnalysis(label=label, plot_all=False, auto=True)

    def measure_quantum_efficiency(self, amps_rel=None, nr_shots=2*4094,
                                   analyze=True, verbose=True,
                                   dephasing_sequence='ramsey'):
        # requires the cc light to have the readout time configured equal
        # to the measurement and depletion time + 60 ns buffer
        # it requires an optimized depletion pulse
        amps_rel = np.linspace(0, 0.5, 11) if amps_rel is None else amps_rel
        self.cfg_prepare_ro_awg(True)

        start_time = datetime.datetime.now().strftime("%Y%m%d_%H%M%S")

        self.measure_msmt_induced_dephasing_sweeping_amps(
            amps_rel=amps_rel,
            analyze=False,
            sequence=dephasing_sequence)
        readout_pulse_length = self.ro_pulse_length()
        readout_pulse_length += self.ro_pulse_down_length0()
        readout_pulse_length += self.ro_pulse_down_length1()
        #self.ro_acq_integration_length(readout_pulse_length+0e-9)

        self.ro_pulse_type('up_down_down')
        # setting acquisition weights to optimal
        self.ro_acq_weight_type('optimal')

        # calibrate residual excitation and relaxation at high power
        self.measure_ssro(cal_residual_excitation=True, SNR_detector=True,
                          nr_shots=nr_shots, update_threshold=False)
        self.measure_SNR_sweeping_amps(amps_rel=amps_rel, analyze=False)

        end_time = datetime.datetime.now().strftime("%Y%m%d_%H%M%S")

        # set the pulse back to optimal depletion
        self.ro_pulse_type('up_down_down')

        if analyze:
            options_dict = {
                'individual_plots': True,
                'verbose': verbose,
            }
            qea = ma2.QuantumEfficiencyAnalysis(
                t_start=start_time,
                t_stop=end_time,
                use_sweeps=True,
                options_dict=options_dict,
                label_dephasing='_ro_amp_sweep_dephasing'+self.msmt_suffix,
                label_ssro='_ro_amp_sweep_SNR'+self.msmt_suffix)

            # qea.run_analysis()
            eta = qea.fit_dicts['eta']
            u_eta = qea.fit_dicts['u_eta']

            return {'eta': eta, 'u_eta': u_eta,
                    't_start': start_time, 't_stop': end_time}
        else:
            return {}

    def calc_current_to_freq(self, curr: float):
        """
        Converts DC current to requency in Hz for a qubit
        Args:
            curr (float) : current in A
        """
        polycoeffs = self.flux_polycoeff()

        return np.polyval(polycoeffs, curr)

    def calc_freq_to_current(self, freq, kind='root_parabola', **kw):
        """
        Find the amplitude that corresponds to a given frequency, by
        numerically inverting the fit.

        freq: The frequency or set of frequencies.

        **kw : get passed on to methods that implement the different "kind"
            of calculations.
        """

        return ct.freq_to_amp_root_parabola(freq=freq,
                                         poly_coeffs=self.flux_polycoeff(),
                                         **kw)<|MERGE_RESOLUTION|>--- conflicted
+++ resolved
@@ -1319,14 +1319,10 @@
 
         return True
 
-<<<<<<< HEAD
     def find_qubit_sweetspot(self, freqs=None, dac_values=None, update=True, 
                              set_to_sweetspot=True, method='DAC', fluxChan=None,
                              spec_mode='pulsed_marked'):
-=======
-    def find_qubit_sweetspot(self, freqs=None, dac_values=None, update=True,
-                             set_to_sweetspot=True):
->>>>>>> 37c92966
+
         '''
         Should be edited such that it contains reference to different measurement
         methods (tracking / 2D scan / broad spectroscopy)
