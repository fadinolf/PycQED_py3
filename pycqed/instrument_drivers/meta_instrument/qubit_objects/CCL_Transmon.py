import time
import logging
import numpy as np
from autodepgraph.graph_v2 import AutoDepGraph_DAG
try:
    from pycqed.measurement.openql_experiments import single_qubit_oql as sqo
except ImportError:
    logging.warning('Could not import OpenQL')
    sqo = None

from pycqed.utilities.general import gen_sweep_pts
from .qubit_object import Qubit
from qcodes.utils import validators as vals
from qcodes.instrument.parameter import (
    _BaseParameter,  ManualParameter, InstrumentRefParameter)
from pycqed.analysis import measurement_analysis as ma
from pycqed.analysis_v2 import measurement_analysis as ma2
from pycqed.measurement.calibration_toolbox import (
    mixer_carrier_cancellation, multi_channel_mixer_carrier_cancellation)
from pycqed.measurement.calibration_toolbox import mixer_skewness_cal_UHFQC_adaptive
from pycqed.measurement.openql_experiments.openql_helpers import load_range_of_oql_programs
from pycqed.measurement import sweep_functions as swf
from pycqed.measurement import detector_functions as det

import cma
from pycqed.measurement.optimization import nelder_mead


class CCLight_Transmon(Qubit):

    '''
    The CCLight_Transmon
    Setup configuration:
        Drive:                 CCLight controlling AWG8's and a VSM
        Acquisition:           UHFQC
        Readout pulse configuration: LO modulated using UHFQC AWG
    '''

    def __init__(self, name, **kw):
        t0 = time.time()
        super().__init__(name, **kw)
        self.add_parameters()
        self.connect_message(begin_time=t0)

    def add_instrument_ref_parameters(self):
        # MW sources
        self.add_parameter('instr_LO_ro',
                           parameter_class=InstrumentRefParameter)
        self.add_parameter('instr_LO_mw',
                           parameter_class=InstrumentRefParameter)
        self.add_parameter('instr_spec_source',
                           parameter_class=InstrumentRefParameter)

        # Control electronics
        self.add_parameter(
            'instr_CC', label='Central Controller',
            docstring=('Device responsible for controlling the experiment'
                       ' using eQASM generated using OpenQL, in the near'
                       ' future will be the CC_Light.'),
            parameter_class=InstrumentRefParameter)
        self.add_parameter('instr_acquisition',
                           parameter_class=InstrumentRefParameter)
        self.add_parameter('instr_VSM', label='Vector Switch Matrix',
                           parameter_class=InstrumentRefParameter)

        self.add_parameter('instr_MC', label='MeasurementControl',
                           parameter_class=InstrumentRefParameter)

        self.add_parameter('instr_nested_MC',
                           label='Nested MeasurementControl',
                           parameter_class=InstrumentRefParameter)
        self.add_parameter('instr_SH', label='SignalHound',
                           parameter_class=InstrumentRefParameter)
        self.add_parameter(
            'instr_FluxCtrl', label='Flux control', docstring=(
                'Instrument used to control flux can either be an IVVI rack '
                'or a meta instrument such as the Flux control.'),
            parameter_class=InstrumentRefParameter)
        # LutMan's
        self.add_parameter('instr_LutMan_MW',
                           docstring='Lookuptable manager  for '
                           'microwave control pulses.',
                           parameter_class=InstrumentRefParameter)
        self.add_parameter('instr_LutMan_RO',
                           docstring='Lookuptable manager responsible for '
                           'microwave readout pulses.',
                           parameter_class=InstrumentRefParameter)
        self.add_parameter('instr_LutMan_Flux',
                           docstring='Lookuptable manager responsible for '
                                     'flux pulses.',
                           initial_value=None,
                           parameter_class=InstrumentRefParameter)

    def add_ro_parameters(self):
        """
        Adding the parameters relevant for readout.
        """
        ################################
        # RO stimulus/pulse parameters #
        ################################
        self.add_parameter('ro_freq',
                           label='Readout frequency', unit='Hz',
                           parameter_class=ManualParameter)
        self.add_parameter('ro_freq_mod',
                           label='Readout-modulation frequency', unit='Hz',
                           initial_value=-20e6,
                           parameter_class=ManualParameter)
        self.add_parameter('ro_pow_LO', label='RO power LO',
                           unit='dBm', initial_value=20,
                           parameter_class=ManualParameter)

        # RO pulse parameters
        self.add_parameter('ro_pulse_res_nr',
                           label='Resonator number', docstring=(
                               'Resonator number used in lutman for'
                               ' uploading to the correct UHFQC codeword.'),
                           initial_value=0, vals=vals.Ints(0, 9),
                           parameter_class=ManualParameter)
        self.add_parameter('ro_pulse_type', initial_value='square',
                           vals=vals.Enum('gated', 'square', 'up_down_down'),
                           parameter_class=ManualParameter)

        # Mixer offsets correction, RO pulse
        self.add_parameter('ro_pulse_mixer_offs_I', unit='V',
                           parameter_class=ManualParameter, initial_value=0)
        self.add_parameter('ro_pulse_mixer_offs_Q', unit='V',
                           parameter_class=ManualParameter, initial_value=0)
        self.add_parameter('ro_pulse_mixer_alpha', initial_value=1,
                           parameter_class=ManualParameter)
        self.add_parameter('ro_pulse_mixer_phi', initial_value=0,
                           parameter_class=ManualParameter)

        self.add_parameter('ro_pulse_length',
                           label='Readout pulse length',
                           initial_value=100e-9,
                           unit='s',
                           parameter_class=ManualParameter)
        self.add_parameter('ro_pulse_amp', unit='V',
                           label='Readout pulse amplitude',
                           initial_value=1,
                           parameter_class=ManualParameter)
        self.add_parameter('ro_pulse_phi', unit='deg', initial_value=0,
                           parameter_class=ManualParameter)

        self.add_parameter('ro_pulse_down_length0', unit='s',
                           initial_value=1e-9,
                           parameter_class=ManualParameter)
        self.add_parameter('ro_pulse_down_amp0', unit='V', initial_value=0,
                           parameter_class=ManualParameter)
        self.add_parameter('ro_pulse_down_phi0', unit='deg', initial_value=0,
                           parameter_class=ManualParameter)
        self.add_parameter('ro_pulse_down_length1', unit='s',
                           initial_value=1e-9,
                           parameter_class=ManualParameter)
        self.add_parameter('ro_pulse_down_amp1', unit='V', initial_value=0,
                           parameter_class=ManualParameter)
        self.add_parameter('ro_pulse_down_phi1', unit='deg', initial_value=0,
                           parameter_class=ManualParameter)

        #############################
        # RO acquisition parameters #
        #############################

        ro_acq_docstr = (
            'Determines what type of integration weights to use: '
            '\n\t SSB: Single sideband demodulation\n\t'
            'DSB: Double sideband demodulation\n\t'
            'optimal: waveforms specified in "RO_acq_weight_func_I" '
            '\n\tand "RO_acq_weight_func_Q"')

        self.add_parameter('ro_acq_weight_type',
                           initial_value='DSB',
                           vals=vals.Enum('SSB', 'DSB', 'optimal'),
                           docstring=ro_acq_docstr,
                           parameter_class=ManualParameter)

        self.add_parameter(
            'ro_acq_weight_chI', initial_value=0, docstring=(
                'Determines the I-channel for integration. When the'
                ' ro_acq_weight_type is optimal only this channel will '
                'affect the result.'), vals=vals.Ints(0, 5),
            parameter_class=ManualParameter)
        self.add_parameter(
            'ro_acq_weight_chQ', initial_value=1, docstring=(
                'Determines the Q-channel for integration.'),
            vals=vals.Ints(0, 5), parameter_class=ManualParameter)

        self.add_parameter('ro_acq_weight_func_I',
                           vals=vals.Arrays(),
                           label='Optimized weights for I channel',
                           parameter_class=ManualParameter)
        self.add_parameter('ro_acq_weight_func_Q',
                           vals=vals.Arrays(),
                           label='Optimized weights for Q channel',
                           parameter_class=ManualParameter)
        self.add_parameter(
            'ro_acq_delay',  unit='s',
            label='Readout acquisition delay',
            vals=vals.Numbers(min_value=0),
            initial_value=0,
            parameter_class=ManualParameter,
            docstring=('The time between the instruction that trigger the'
                       ' readout pulse and the instruction that triggers the '
                       'acquisition. The positive number means that the '
                       'acquisition is started after the pulse is send.'))
        self.add_parameter(
            'ro_acq_input_average_length',  unit='s',
            label='Readout acquisition delay',
            vals=vals.Numbers(min_value=0, max_value=4096/1.8e9),
            initial_value=4096/1.8e9,
            parameter_class=ManualParameter,
            docstring=('The measurement time in input averaging.'))

        self.add_parameter('ro_acq_integration_length', initial_value=500e-9,
                           vals=vals.Numbers(min_value=0, max_value=4096/1.8e9),
                           parameter_class=ManualParameter)

        self.add_parameter('ro_acq_averages', initial_value=1024,
                           vals=vals.Numbers(min_value=0, max_value=1e6),
                           parameter_class=ManualParameter)

        self.add_parameter('ro_soft_avg', initial_value=1,
                           docstring=('Number of soft averages to be '
                                      'performed using the MC.'),
                           vals=vals.Ints(min_value=1),
                           parameter_class=ManualParameter)

        # self.add_parameter('ro_power_cw', label='RO power cw',
        #                    unit='dBm',
        #                    parameter_class=ManualParameter)

        # Single shot readout specific parameters
        self.add_parameter('ro_acq_digitized', vals=vals.Bool(),
                           initial_value=False,
                           parameter_class=ManualParameter)
        self.add_parameter('ro_acq_threshold', unit='dac-value',
                           initial_value=0,
                           parameter_class=ManualParameter)

        # self.add_parameter('cal_pt_zero',
        #                    initial_value=None,
        #                    vals=vals.Anything(),  # should be a tuple validator
        #                    label='Calibration point |0>',
        #                    parameter_class=ManualParameter)
        # self.add_parameter('cal_pt_one',
        #                    initial_value=None,
        #                    vals=vals.Anything(),  # should be a tuple validator
        #                    label='Calibration point |1>',
        #                    parameter_class=ManualParameter)

    def add_mw_parameters(self):
        # Mixer skewness correction
        self.add_parameter('mw_G_mixer_phi', unit='deg',
                           label='Mixer skewness phi Gaussian quadrature',
                           parameter_class=ManualParameter, initial_value=0)
        self.add_parameter('mw_G_mixer_alpha', unit='',
                           label='Mixer skewness alpha Gaussian quadrature',
                           parameter_class=ManualParameter, initial_value=1)
        self.add_parameter('mw_D_mixer_phi', unit='deg',
                           label='Mixer skewness phi Derivative quadrature',
                           parameter_class=ManualParameter, initial_value=0)
        self.add_parameter('mw_D_mixer_alpha', unit='',
                           label='Mixer skewness alpha Derivative quadrature',
                           parameter_class=ManualParameter, initial_value=1)

        # Mixer offsets correction, qubit drive
        self.add_parameter('mw_mixer_offs_GI',
                           unit='V',
                           parameter_class=ManualParameter, initial_value=0)
        self.add_parameter('mw_mixer_offs_GQ', unit='V',
                           parameter_class=ManualParameter, initial_value=0)
        self.add_parameter('mw_mixer_offs_DI',
                           unit='V',
                           parameter_class=ManualParameter, initial_value=0)
        self.add_parameter('mw_mixer_offs_DQ', unit='V',
                           parameter_class=ManualParameter, initial_value=0)

        self.add_parameter('mw_pow_td_source',
                           label='Time-domain power',
                           unit='dBm',
                           initial_value=20,
                           parameter_class=ManualParameter)

        self.add_parameter('mw_freq_mod',
                           initial_value=-100e6,
                           label='pulse-modulation frequency', unit='Hz',
                           parameter_class=ManualParameter)

        self.add_parameter('mw_amp180',
                           label='Pi-pulse amplitude', unit='V',
                           initial_value=.8,
                           parameter_class=ManualParameter)
        self.add_parameter('mw_amp90_scale',
                           label='pulse amplitude scaling factor',
                           unit='',
                           initial_value=.5,
                           vals=vals.Numbers(min_value=0, max_value=1.0),
                           parameter_class=ManualParameter)

        self.add_parameter('mw_awg_ch', parameter_class=ManualParameter,
                           initial_value=1)
        self.add_parameter('mw_gauss_width', unit='s',
                           initial_value=10e-9,
                           parameter_class=ManualParameter)
        self.add_parameter('mw_motzoi', label='Motzoi parameter', unit='',
                           initial_value=0,
                           parameter_class=ManualParameter)
        self.add_parameter('mw_vsm_marker_source',
                           label='VSM switch state',
                           initial_value='ext',
                           vals=vals.Enum('ext', 'int'),
                           parameter_class=ManualParameter)

        self.add_parameter(
            'mw_vsm_delay', label='CCL VSM trigger delay',
            vals=vals.Ints(0, 127), unit='samples',
            docstring=('This value needs to be calibrated to ensure that '
                       'the VSM mask aligns with the microwave pulses. '
                       'Calibration is done using'
                       ' self.calibrate_mw_vsm_delay.'),
            set_cmd=self._set_mw_vsm_delay,
            get_cmd=self._get_mw_vsm_delay)

        self.add_parameter('mw_vsm_ch_in',
                           label='VSM input channel Gaussian component',
                           vals=vals.Ints(1, 4),
                           initial_value=1,
                           parameter_class=ManualParameter)
        self.add_parameter('mw_vsm_mod_out',
                           label='VSM output module for microwave pulses',
                           docstring=('Selects the VSM output module for MW'
                                      ' pulses. N.B. for spec the '
                                      'spec_vsm_ch_out parameter is used.'),
                           vals=vals.Ints(1, 8),
                           initial_value=1,
                           parameter_class=ManualParameter)

        self.add_parameter('mw_vsm_G_att',
                           label='VSM attenuation Gaussian component',
                           vals=vals.Numbers(0, 65536),
                           initial_value=65536/2,
                           parameter_class=ManualParameter)
        self.add_parameter('mw_vsm_D_att',
                           label='VSM attenuation Derivative component',
                           vals=vals.Numbers(0, 65536),
                           initial_value=65536/2,
                           parameter_class=ManualParameter)
        self.add_parameter('mw_vsm_G_phase',
                           vals=vals.Numbers(0, 65536),
                           initial_value=65536/2,
                           parameter_class=ManualParameter)
        self.add_parameter('mw_vsm_D_phase',
                           vals=vals.Numbers(0, 65536),
                           initial_value=65536/2,
                           parameter_class=ManualParameter)

    def _set_mw_vsm_delay(self, val):
        # sort of a pseudo Manual Parameter
        self.instr_CC.get_instr().set(
            'vsm_channel_delay{}'.format(self.cfg_qubit_nr()), val)
        self._mw_vsm_delay = val

    def _get_mw_vsm_delay(self):
        return self._mw_vsm_delay

    def add_spec_parameters(self):
        self.add_parameter('spec_vsm_att',
                           label='VSM attenuation for spec pulses',
                           vals=vals.Numbers(0, 65536),
                           initial_value=65536/2,
                           parameter_class=ManualParameter)

        self.add_parameter('spec_vsm_mod_out',
                           label='VSM output module for spectroscopy pulses',
                           docstring=('Selects the VSM output channel for spec'
                                      ' pulses. N.B. for mw pulses the '
                                      'spec_mw_ch_out parameter is used.'),
                           vals=vals.Ints(1, 8),
                           initial_value=1,
                           parameter_class=ManualParameter)

        self.add_parameter('spec_vsm_ch_in',
                           label='VSM input channel for spec pulses',
                           docstring=('VSM input channel for spec pulses'
                                      ' generally this should be the same as '
                                      ' the mw_vsm_ch_Gin parameter.'),
                           vals=vals.Ints(1, 4),
                           initial_value=1,
                           parameter_class=ManualParameter)

        self.add_parameter('spec_pulse_length',
                           label='Pulsed spec pulse duration',
                           unit='s', vals=vals.Numbers(20e-9, 20e-6),
                           # FIXME validator: should be multiple of 20e-9
                           initial_value=500e-9,
                           parameter_class=ManualParameter)

        self.add_parameter(
            'spec_type', parameter_class=ManualParameter, docstring=(
                'determines what kind of spectroscopy to do, \n'
                '"CW":  opens the relevant VSM channel to always let the tone '
                'through. \n'
                '"vsm_gated":  uses the  VSM in external mode to gate the spec '
                'source. \n '
                '"IQ" uses the TD source and AWG8 to generate a spec pulse'),
            initial_value='vsm_gated',
            vals=vals.Enum('CW', 'IQ', 'vsm_gated'))

        self.add_parameter(
            'spec_amp', unit='V', docstring=(
                'Amplitude of the spectroscopy pulse in the mw LutMan. '
                'The power of the spec pulse should be controlled through '
                'the vsm attenuation "spec_vsm_att"'),
            vals=vals.Numbers(0, 1), parameter_class=ManualParameter,
            initial_value=0.8)
        self.add_parameter(
            'spec_pow', unit='dB',
            vals=vals.Numbers(-70, 20),
            parameter_class=ManualParameter,
            initial_value=-30)

    def add_flux_parameters(self):
        # fl_dc_ is the prefix for DC flux bias related params
        self.add_parameter(
            'fl_dc_V_per_phi0', label='Flux bias V/Phi0',
            docstring='Conversion factor for flux bias',
            vals=vals.Numbers(), unit='V', initial_value=1,
            parameter_class=ManualParameter)
        self.add_parameter(
            'fl_dc_V', label='Flux bias', unit='V',
            docstring='Current flux bias setting', vals=vals.Numbers(),
            initial_value=0, parameter_class=ManualParameter)
        self.add_parameter(
            'fl_dc_V0', unit='V', docstring=(
                'Flux bias offset corresponding to the sweetspot'),
            vals=vals.Numbers(), initial_value=0,
            parameter_class=ManualParameter)
        self.add_parameter(
            'fl_dc_ch',  docstring=(
                'Flux bias channel'),
            vals=vals.Ints(), initial_value=1,
            parameter_class=ManualParameter)

        # Currently this has only the parameters for 1 CZ gate.
        # in the future there will be 5 distinct flux operations for which
        # parameters have to be stored.
        # cz to all nearest neighbours (of which 2 are only phase corr) and
        # the "park" operation.
        self.add_parameter('fl_cz_length', vals=vals.Numbers(),
                           unit='s', initial_value=35e-9,
                           parameter_class=ManualParameter)
        self.add_parameter('fl_cz_lambda_2', vals=vals.Numbers(),
                           initial_value=0,
                           parameter_class=ManualParameter)
        self.add_parameter('fl_cz_lambda_3', vals=vals.Numbers(),
                           initial_value=0,
                           parameter_class=ManualParameter)
        self.add_parameter('fl_cz_theta_f', vals=vals.Numbers(),
                           unit='deg',
                           initial_value=80,
                           parameter_class=ManualParameter)
        self.add_parameter('fl_cz_V_per_phi0', vals=vals.Numbers(),
                           unit='V', initial_value=1,
                           parameter_class=ManualParameter)
        self.add_parameter('fl_cz_freq_01_max', vals=vals.Numbers(),
                           unit='Hz', parameter_class=ManualParameter)
        self.add_parameter('fl_cz_J2', vals=vals.Numbers(),
                           unit='Hz',
                           initial_value=50e6,
                           parameter_class=ManualParameter)
        self.add_parameter('fl_cz_freq_interaction', vals=vals.Numbers(),
                           unit='Hz',
                           parameter_class=ManualParameter)
        self.add_parameter('fl_cz_phase_corr_length',
                           unit='s',
                           initial_value=5e-9, vals=vals.Numbers(),
                           parameter_class=ManualParameter)
        self.add_parameter('fl_cz_phase_corr_amp',
                           unit='V',
                           initial_value=0, vals=vals.Numbers(),
                           parameter_class=ManualParameter)

    def add_config_parameters(self):
        self.add_parameter(
            'cfg_trigger_period', label='Trigger period',
            docstring=('Time between experiments, used to initialize all'
                       ' qubits in the ground state'),
            unit='s', initial_value=200e-6,
            parameter_class=ManualParameter,
            vals=vals.Numbers(min_value=1e-6, max_value=327668e-9))
        self.add_parameter('cfg_openql_platform_fn',
                           label='OpenQL platform configuration filename',
                           parameter_class=ManualParameter,
                           vals=vals.Strings())
        self.add_parameter(
            'cfg_qubit_nr', label='Qubit number', vals=vals.Ints(0, 7),
            parameter_class=ManualParameter, initial_value=0,
            docstring='The qubit number is used in the OpenQL compiler. '
            'Beware that a similar parameter (ro_pulse_res_nr) exists that is'
            ' used for uploading to the right Lookuptable. These params are '
            'oten but not always identical (e.g., multiple feedlines). ')

        self.add_parameter('cfg_qubit_freq_calc_method',
                           initial_value='latest',
                           parameter_class=ManualParameter,
                           vals=vals.Enum('latest', 'flux'))
        self.add_parameter('cfg_rb_calibrate_method',
                           initial_value='restless',
                           parameter_class=ManualParameter,
                           vals=vals.Enum('restless', 'ORBIT'))

        self.add_parameter('cfg_cycle_time',
                           initial_value=20e-9,
                           unit='s',
                           parameter_class=ManualParameter,
                           # this is to effictively hardcode the cycle time
                           vals=vals.Enum(20e-9))
        # TODO: add docstring (Oct 2017)
        self.add_parameter('cfg_prepare_ro_awg', vals=vals.Bool(),
                           docstring=('If False disables uploading pusles '
                                      'to AWG8 and UHFQC'),
                           initial_value=True,
                           parameter_class=ManualParameter)

        self.add_parameter('cfg_prepare_mw_awg', vals=vals.Bool(),
                           docstring=('If False disables uploading pusles '
                                      'to AWG8 and UHFQC'),
                           initial_value=True,
                           parameter_class=ManualParameter)
        self.add_parameter('cfg_with_vsm', vals=vals.Bool(),
                           docstring=('to avoid using the VSM if set to False'
                                      ' bypasses all commands to vsm if set False'),
                           initial_value=True,
                           parameter_class=ManualParameter)
        self.add_parameter(
            'cfg_dc_flux_ch', label='Flux DAC channel',
            docstring=('Used to determine the DAC channel used for DC '
                       'flux biasing. Should be an int when using an IVVI rack'
                       'or a str (channel name) when using an SPI rack.'),
            initial_value=1,
            parameter_class=ManualParameter)

    def add_generic_qubit_parameters(self):
        self.add_parameter('E_c', unit='Hz',
                           initial_value=300e6,
                           parameter_class=ManualParameter,
                           vals=vals.Numbers())
        self.add_parameter('E_j', unit='Hz',
                           parameter_class=ManualParameter,
                           vals=vals.Numbers())
        self.add_parameter('T1', unit='s',
                           parameter_class=ManualParameter,
                           vals=vals.Numbers(0, 200e-6))
        self.add_parameter('T2_echo', unit='s',
                           parameter_class=ManualParameter,
                           vals=vals.Numbers(0, 200e-6))
        self.add_parameter('T2_star', unit='s',
                           parameter_class=ManualParameter,
                           vals=vals.Numbers(0, 200e-6))

        self.add_parameter('freq_qubit',
                           label='Qubit frequency', unit='Hz',
                           parameter_class=ManualParameter)
        self.add_parameter('freq_max',
                           label='mwubit sweet spot frequency', unit='Hz',
                           parameter_class=ManualParameter)
        self.add_parameter('freq_res',
                           label='Resonator frequency', unit='Hz',
                           parameter_class=ManualParameter)
        self.add_parameter('asymmetry', unit='',
                           docstring='Asymmetry parameter of the SQUID loop',
                           initial_value=0,
                           parameter_class=ManualParameter)

        self.add_parameter('F_ssro',
                           initial_value=0,
                           label='Single shot readout assignment fidelity',
                           vals=vals.Numbers(0.0, 1.0),
                           parameter_class=ManualParameter)
        self.add_parameter('F_discr',
                           initial_value=0,
                           label='Single shot readout discrimination fidelity',
                           vals=vals.Numbers(0.0, 1.0),
                           parameter_class=ManualParameter)
        self.add_parameter('F_RB',
                           initial_value=0,
                           label='RB single qubit Clifford fidelity',
                           vals=vals.Numbers(0, 1.0),
                           parameter_class=ManualParameter)

    def prepare_for_continuous_wave(self):
        if self.ro_acq_weight_type() not in {'DSB', 'SSB'}:
            # this is because the CW acquisition detects using angle and phase
            # and this requires two channels to rotate the signal properly.
            raise ValueError('Readout "{}" '.format(self.ro_acq_weight_type())
                             + 'weight type must be "SSB" or "DSB"')
        self.prepare_readout()
        self._prep_cw_spec()
        # source is turned on in measure spec when needed
        self.instr_LO_mw.get_instr().off()
        self.instr_spec_source.get_instr().off()

    def _prep_cw_spec(self):
        if self.cfg_with_vsm():
            VSM = self.instr_VSM.get_instr()
        if self.spec_type() == 'CW':
            marker_source = 'int'
        else:
            marker_source = 'ext'

        self.instr_spec_source.get_instr().power(self.spec_pow())

    def prepare_readout(self):
        """
        Configures the readout. Consists of the following steps
        - instantiate the relevant detector functions
        - set the microwave frequencies and sources
        - generate the RO pulse
        - set the integration weights
        """
        self._prep_ro_instantiate_detectors()
        self._prep_ro_sources()
        if self.cfg_prepare_ro_awg():
            self._prep_ro_pulse()
            self._prep_ro_integration_weights()

    def _prep_ro_instantiate_detectors(self):
        self.instr_MC.get_instr().soft_avg(self.ro_soft_avg())
        if self.ro_acq_weight_type() == 'optimal':
            ro_channels = [self.ro_acq_weight_chI()]
            result_logging_mode = 'lin_trans'

            if self.ro_acq_digitized():
                result_logging_mode = 'digitized'
            # Update the RO theshold
            acq_ch = self.ro_acq_weight_chI()

            # The threshold that is set in the hardware  needs to be
            # corrected for the offset as this is only applied in
            # software.
            threshold = self.ro_acq_threshold()
            offs = self.instr_acquisition.get_instr().get(
                'quex_trans_offset_weightfunction_{}'.format(acq_ch))
            hw_threshold = threshold + offs
            self.instr_acquisition.get_instr().set(
                'quex_thres_{}_level'.format(acq_ch), hw_threshold)

        else:
            ro_channels = [self.ro_acq_weight_chI(),
                           self.ro_acq_weight_chQ()]
            result_logging_mode = 'raw'

        if 'UHFQC' in self.instr_acquisition():
            UHFQC = self.instr_acquisition.get_instr()

            self.input_average_detector = det.UHFQC_input_average_detector(
                UHFQC=UHFQC,
                AWG=self.instr_CC.get_instr(),
                nr_averages=self.ro_acq_averages(),
                nr_samples=int(self.ro_acq_input_average_length()*1.8e9))

            self.int_avg_det = self.get_int_avg_det()

            self.int_avg_det_single = det.UHFQC_integrated_average_detector(
                UHFQC=UHFQC, AWG=self.instr_CC.get_instr(),
                channels=ro_channels,
                result_logging_mode=result_logging_mode,
                nr_averages=self.ro_acq_averages(),
                real_imag=True, single_int_avg=True,
                integration_length=self.ro_acq_integration_length())

            self.int_log_det = det.UHFQC_integration_logging_det(
                UHFQC=UHFQC, AWG=self.instr_CC.get_instr(),
                channels=ro_channels,
                result_logging_mode=result_logging_mode,
                integration_length=self.ro_acq_integration_length())
        else:
            raise NotImplementedError()

    def get_int_avg_det(self, **kw):
        """
        Instantiates an integration average detector using parameters from
        the qubit object. **kw get passed on to the class when instantiating
        the detector function.
        """

        if self.ro_acq_weight_type() == 'optimal':
            ro_channels = [self.ro_acq_weight_chI()]

            if self.ro_acq_digitized():
                result_logging_mode = 'digitized'
            else:
                result_logging_mode = 'lin_trans'
        else:
            ro_channels = [self.ro_acq_weight_chI(),
                           self.ro_acq_weight_chQ()]
            result_logging_mode = 'raw'

        int_avg_det = det.UHFQC_integrated_average_detector(
            UHFQC=self.instr_acquisition.get_instr(),
            AWG=self.instr_CC.get_instr(),
            channels=ro_channels,
            result_logging_mode=result_logging_mode,
            nr_averages=self.ro_acq_averages(),
            integration_length=self.ro_acq_integration_length(), **kw)

        return int_avg_det

    def _prep_ro_sources(self):
        LO = self.instr_LO_ro.get_instr()
        LO.frequency.set(self.ro_freq() - self.ro_freq_mod())
        LO.on()
        LO.power(self.ro_pow_LO())

    def _prep_ro_pulse(self):
        """
        Sets the appropriate parameters in the RO LutMan and uploads the
        desired wave.
        Relevant parameters are:
            ro_pulse_type ("up_down_down", "square")
            ro_pulse_res_nr
            ro_freq_mod
            ro_acq_delay

            ro_pulse_length
            ro_pulse_amp
            ro_pulse_phi
            ro_pulse_down_length0
            ro_pulse_down_amp0
            ro_pulse_down_phi0
            ro_pulse_down_length1
            ro_pulse_down_amp1
            ro_pulse_down_phi1


            ro_pulse_mixer_alpha
            ro_pulse_mixer_phi

            ro_pulse_mixer_offs_I
            ro_pulse_mixer_offs_Q

        """
        if 'UHFQC' not in self.instr_acquisition():
            raise NotImplementedError()
        UHFQC = self.instr_acquisition.get_instr()

        if 'gated' in self.ro_pulse_type().lower():
            UHFQC.awg_sequence_acquisition()

        else:
            ro_lm = self.instr_LutMan_RO.get_instr()
            ro_lm.AWG(self.instr_acquisition())

            idx = self.ro_pulse_res_nr()
            # These parameters affect all resonators
            ro_lm.set('pulse_type', 'M_' + self.ro_pulse_type())
            ro_lm.set('mixer_alpha',
                      self.ro_pulse_mixer_alpha())
            ro_lm.set('mixer_phi',
                      self.ro_pulse_mixer_phi())

            ro_lm.set('M_modulation_R{}'.format(idx), self.ro_freq_mod())
            ro_lm.set('M_length_R{}'.format(idx),
                      self.ro_pulse_length())
            ro_lm.set('M_amp_R{}'.format(idx),
                      self.ro_pulse_amp())
            ro_lm.set('M_phi_R{}'.format(idx),
                      self.ro_pulse_phi())
            ro_lm.set('M_down_length0_R{}'.format(idx),
                      self.ro_pulse_down_length0())
            ro_lm.set('M_down_amp0_R{}'.format(idx),
                      self.ro_pulse_down_amp0())
            ro_lm.set('M_down_phi0_R{}'.format(idx),
                      self.ro_pulse_down_phi0())
            ro_lm.set('M_down_length1_R{}'.format(idx),
                      self.ro_pulse_down_length1())
            ro_lm.set('M_down_amp1_R{}'.format(idx),
                      self.ro_pulse_down_amp1())
            ro_lm.set('M_down_phi1_R{}'.format(idx),
                      self.ro_pulse_down_phi1())

            ro_lm.acquisition_delay(self.ro_acq_delay())
            ro_lm.load_DIO_triggered_sequence_onto_UHFQC()

            UHFQC.sigouts_0_offset(self.ro_pulse_mixer_offs_I())
            UHFQC.sigouts_1_offset(self.ro_pulse_mixer_offs_Q())

    def _prep_ro_integration_weights(self):
        """
        Sets the ro acquisition integration weights.
        The relevant parameters here are
            ro_acq_weight_type   -> 'SSB', 'DSB' or 'Optimal'
            ro_acq_weight_chI    -> Specifies which integration weight
                (channel) to use
            ro_acq_weight_chQ    -> The second channel in case of SSB/DSB
            RO_acq_weight_func_I -> A custom integration weight (array)
            RO_acq_weight_func_Q ->  ""

        """
        if 'UHFQC' in self.instr_acquisition():
            UHFQC = self.instr_acquisition.get_instr()
            if self.ro_acq_weight_type() == 'SSB':
                UHFQC.prepare_SSB_weight_and_rotation(
                    IF=self.ro_freq_mod(),
                    weight_function_I=self.ro_acq_weight_chI(),
                    weight_function_Q=self.ro_acq_weight_chQ())
            elif self.ro_acq_weight_type() == 'DSB':
                UHFQC.prepare_DSB_weight_and_rotation(
                    IF=self.ro_freq_mod(),
                    weight_function_I=self.ro_acq_weight_chI(),
                    weight_function_Q=self.ro_acq_weight_chQ())
            elif self.ro_acq_weight_type() == 'optimal':
                if (self.ro_acq_weight_func_I() is None or
                        self.ro_acq_weight_func_Q() is None):
                    logging.warning('Optimal weights are None,' +
                                    ' not setting integration weights')
                else:
                    # When optimal weights are used, only the RO I weight
                    # channel is used
                    UHFQC.set('quex_wint_weights_{}_real'.format(
                        self.ro_acq_weight_chI()),
                        self.ro_acq_weight_func_I())
                    UHFQC.set('quex_wint_weights_{}_imag'.format(
                        self.ro_acq_weight_chI()),
                        self.ro_acq_weight_func_Q())

                    UHFQC.set('quex_rot_{}_real'.format(
                        self.ro_acq_weight_chI()), 1.0)
                    UHFQC.set('quex_rot_{}_imag'.format(
                        self.ro_acq_weight_chI()), -1.0)
        else:
            raise NotImplementedError(
                'CBox, DDM or other are currently not supported')

    def prepare_for_timedomain(self):
        self.prepare_readout()
        self._prep_td_sources()
        self._prep_mw_pulses()
        if self.cfg_with_vsm():
          self._prep_td_configure_VSM()

    def _prep_td_sources(self):
        self.instr_spec_source.get_instr().off()
        self.instr_LO_mw.get_instr().on()
        # Set source to fs =f-f_mod such that pulses appear at f = fs+f_mod
        self.instr_LO_mw.get_instr().frequency.set(
            self.freq_qubit.get() - self.mw_freq_mod.get())

        self.instr_LO_mw.get_instr().power.set(self.mw_pow_td_source.get())

    def _prep_mw_pulses(self):
            MW_LutMan = self.instr_LutMan_MW.get_instr()

            # QWG lutman has hardcoded channels.
            if hasattr(MW_LutMan, 'channel_GI'):
                # 4-channels are used for VSM based AWG's.
                MW_LutMan.channel_GI(0+self.mw_awg_ch())
                MW_LutMan.channel_GQ(1+self.mw_awg_ch())
                MW_LutMan.channel_DI(2+self.mw_awg_ch())
                MW_LutMan.channel_DQ(3+self.mw_awg_ch())
            # updating the lutmap is required to make sure channels are correct
            MW_LutMan.set_default_lutmap()

            # Pulse pars
            MW_LutMan.mw_amp180(self.mw_amp180())
            MW_LutMan.mw_amp90_scale(self.mw_amp90_scale())
            MW_LutMan.mw_gauss_width(self.mw_gauss_width())
            MW_LutMan.mw_motzoi(self.mw_motzoi())
            MW_LutMan.mw_modulation(self.mw_freq_mod())

            MW_LutMan.spec_amp(self.spec_amp())

            # Mixer params
            MW_LutMan.G_mixer_phi(self.mw_G_mixer_phi())
            MW_LutMan.G_mixer_alpha(self.mw_G_mixer_alpha())
            MW_LutMan.D_mixer_phi(self.mw_D_mixer_phi())
            MW_LutMan.D_mixer_alpha(self.mw_D_mixer_alpha())
            if self.cfg_prepare_mw_awg():
                MW_LutMan.load_waveforms_onto_AWG_lookuptable()

            AWG = MW_LutMan.AWG.get_instr()
            if AWG.__class__.__name__ == 'QuTech_AWG_Module':
                # N.B. This part is QWG specific
                AWG.ch1_offset(self.mw_mixer_offs_GI())
                AWG.ch2_offset(self.mw_mixer_offs_GQ())
                AWG.ch3_offset(self.mw_mixer_offs_DI())
                AWG.ch4_offset(self.mw_mixer_offs_DQ())
            else:
                # N.B. This part is AWG8 specific
                AWG.set('sigouts_{}_offset'.format(self.mw_awg_ch()-1),
                        self.mw_mixer_offs_GI())
                AWG.set('sigouts_{}_offset'.format(self.mw_awg_ch()+0),
                        self.mw_mixer_offs_GQ())
                AWG.set('sigouts_{}_offset'.format(self.mw_awg_ch()+1),
                        self.mw_mixer_offs_DI())
                AWG.set('sigouts_{}_offset'.format(self.mw_awg_ch()+2),
                        self.mw_mixer_offs_DQ())
<<<<<<< HEAD
        else:
          if using_QWG:
              MW_LutMan.mw_amp180(1)
              # case without VSM and with QWG
              if ((self.mw_G_mixer_phi()!=self.mw_D_mixer_phi())
                  or (self.mw_G_mixer_alpha()!=self.mw_D_mixer_alpha())):
                  logging.warning('CCL_Transmon {}; _prep_mw_pulses: '
                                  'no VSM detected, using mixer parameters'
                                  ' from gaussian channel.'.format(self.name))
              MW_LutMan.mixer_phi(self.mw_G_mixer_phi())
              MW_LutMan.mixer_alpha(self.mw_G_mixer_alpha())
              AWG.set('ch{}_offset'.format(MW_LutMan.channel_I()),self.mw_mixer_offs_GI())
              AWG.set('ch{}_offset'.format(MW_LutMan.channel_Q()),self.mw_mixer_offs_GQ())
              MW_LutMan.channel_amp(self.mw_amp180())
          else:
              # case with VSM (both QWG and AWG8)
              MW_LutMan.mw_amp180(self.mw_amp180())
              MW_LutMan.G_mixer_phi(self.mw_G_mixer_phi())
              MW_LutMan.G_mixer_alpha(self.mw_G_mixer_alpha())
              MW_LutMan.D_mixer_phi(self.mw_D_mixer_phi())
              MW_LutMan.D_mixer_alpha(self.mw_D_mixer_alpha())
              # N.B. This part is AWG8 specific
              AWG.set('sigouts_{}_offset'.format(self.mw_awg_ch()-1),
                      self.mw_mixer_offs_GI())
              AWG.set('sigouts_{}_offset'.format(self.mw_awg_ch()+0),
                      self.mw_mixer_offs_GQ())
              AWG.set('sigouts_{}_offset'.format(self.mw_awg_ch()+1),
                      self.mw_mixer_offs_DI())
              AWG.set('sigouts_{}_offset'.format(self.mw_awg_ch()+2),
                      self.mw_mixer_offs_DQ())


        # 4. reloads the waveforms
        if do_prepare:
            MW_LutMan.load_waveforms_onto_AWG_lookuptable()
=======
>>>>>>> 98974e9e

    def _prep_td_configure_VSM(self):
        # Configure VSM
        VSM = self.instr_VSM.get_instr()

        VSM.set('mod{}_ch{}_marker_state'.format(
            self.mw_vsm_mod_out(), self.mw_vsm_ch_in()), 'on')
        VSM.set('mod{}_ch{}_marker_state'.format(
            self.spec_vsm_mod_out(), self.spec_vsm_ch_in()), 'off')
        VSM.set('mod{}_marker_source'.format(
            self.mw_vsm_mod_out()), self.mw_vsm_marker_source())

        VSM.set('mod{}_ch{}_derivative_att_raw'.format(
            self.mw_vsm_mod_out(), self.mw_vsm_ch_in()), self.mw_vsm_D_att())
        VSM.set('mod{}_ch{}_derivative_phase_raw'.format(
            self.mw_vsm_mod_out(), self.mw_vsm_ch_in()), self.mw_vsm_D_phase())
        VSM.set('mod{}_ch{}_gaussian_att_raw'.format(
            self.mw_vsm_mod_out(), self.mw_vsm_ch_in()), self.mw_vsm_G_att())
        VSM.set('mod{}_ch{}_gaussian_phase_raw'.format(
            self.mw_vsm_mod_out(), self.mw_vsm_ch_in()), self.mw_vsm_G_phase())

        self.instr_CC.get_instr().set(
            'vsm_channel_delay{}'.format(self.cfg_qubit_nr()),
            self.mw_vsm_delay())

    def prepare_for_fluxing(self, reset=True):
        pass

    ####################################################
    # CCL_transmon specifc calibrate_ methods below
    ####################################################

    def calibrate_mw_vsm_delay(self):
        """
        Uploads a sequence for calibrating the vsm delay.
        The experiment consists of a single square pulse of 20 ns that
        triggers both the VSM channel specified and the AWG8.

        Note: there are two VSM markers, align with the first of two.

        By changing the "mw_vsm_delay" parameter the delay can be calibrated.
        N.B. Ensure that the signal is visible on a scope or in the UFHQC
        readout first!
        """
        self.prepare_for_timedomain()
        CCL = self.instr_CC.get_instr()
        CCL.stop()
        p = sqo.vsm_timing_cal_sequence(
            qubit_idx=self.cfg_qubit_nr(),
            platf_cfg=self.cfg_openql_platform_fn())
        CCL.eqasm_program(p.filename)
        CCL.start()
        print('CCL program is running. Parameter "mw_vsm_delay" can now be '
              'calibrated by hand.')

    def calibrate_motzoi(self, MC=None, verbose=True, update=True):
        """
        Calibrates the motzoi VSM attenauation prameter
        """
        motzois = gen_sweep_pts(center=30e3, span=30e3, num=31)

        # large range
        a = self.measure_motzoi(MC=MC, motzoi_atts=motzois, analyze=True)
        opt_motzoi = a.get_intersect()[0]
        if opt_motzoi > max(motzois) or opt_motzoi < min(motzois):
            if verbose:
                print('optimal motzoi {:.3f} '.format(opt_motzoi) +
                      'outside of measured span, aborting')
            return False
        if update:
            if verbose:
                print('Setting motzoi to {:.3f}'.format(opt_motzoi))
            self.mw_vsm_D_att(opt_motzoi)
        return opt_motzoi

    def calibrate_mixer_offsets_drive(self, update: bool =True)-> bool:
        '''
        Calibrates the mixer skewness and updates the I and Q offsets in
        the qubit object.
        signal hound needs to be given as it this is not part of the qubit
        object in order to reduce dependencies.
        '''

        # turn relevant channels on
        MW_LutMan = self.instr_LutMan_MW.get_instr()
        AWG = MW_LutMan.AWG.get_instr()

        if AWG.__class__.__name__ == 'QuTech_AWG_Module':
            chGI_par = AWG.parameters['ch1_offset']
            chGQ_par = AWG.parameters['ch2_offset']
            chDI_par = AWG.parameters['ch3_offset']
            chDQ_par = AWG.parameters['ch4_offset']

        else:
            # This part is AWG8 specific and wont work with a QWG
            awg_ch = self.mw_awg_ch()
            AWG.stop()
            AWG.set('sigouts_{}_on'.format(awg_ch-1), 1)
            AWG.set('sigouts_{}_on'.format(awg_ch+0), 1)
            AWG.set('sigouts_{}_on'.format(awg_ch+1), 1)
            AWG.set('sigouts_{}_on'.format(awg_ch+2), 1)

            chGI_par = AWG.parameters['sigouts_{}_offset'.format(awg_ch-1)]
            chGQ_par = AWG.parameters['sigouts_{}_offset'.format(awg_ch+0)]
            chDI_par = AWG.parameters['sigouts_{}_offset'.format(awg_ch+1)]
            chDQ_par = AWG.parameters['sigouts_{}_offset'.format(awg_ch+2)]
            # End of AWG8 specific part
        offset_pars = [chGI_par, chGQ_par, chDI_par, chDQ_par]

        VSM = self.instr_VSM.get_instr()

        ch_in = self.mw_vsm_ch_in()
        mod_out = self.mw_vsm_mod_out()
        # module 8 is hardcoded for use mixer calls (signal hound)
        VSM.set('mod8_marker_source'.format(ch_in), 'int')
        VSM.set('mod8_ch{}_marker_state'.format(ch_in), 'on')

        #####
        # This snippet is the 4 parameter joint optimization
        #####

        # return True

        # Calibrate Gaussian component mixer
        #the use of modula 8 for mixer calibrations is hardcoded.
        VSM.set('mod8_ch{}_gaussian_att_raw'.format(ch_in), 50000)
        VSM.set('mod8_ch{}_derivative_att_raw'.format(ch_in), 0)
        offset_I, offset_Q = mixer_carrier_cancellation(
            SH=self.instr_SH.get_instr(),
            source=self.instr_LO_mw.get_instr(),
            MC=self.instr_MC.get_instr(),
            chI_par=chGI_par, chQ_par=chGQ_par)
        if update:
            self.mw_mixer_offs_GI(offset_I)
            self.mw_mixer_offs_GQ(offset_Q)

        # Calibrate Derivative component mixer
        VSM.set('mod8_ch{}_gaussian_att_raw'.format(ch_in), 0)
        VSM.set('mod8_ch{}_derivative_att_raw'.format(ch_in), 50000)

        offset_I, offset_Q = mixer_carrier_cancellation(
            SH=self.instr_SH.get_instr(),
            source=self.instr_LO_mw.get_instr(),
            MC=self.instr_MC.get_instr(),
            chI_par=chDI_par,
            chQ_par=chDQ_par)
        if update:
            self.mw_mixer_offs_DI(offset_I)
            self.mw_mixer_offs_DQ(offset_Q)
        return True

    def calibrate_mixer_skewness_RO(self, update=True):
        '''
        Calibrates the mixer skewness using mixer_skewness_cal_UHFQC_adaptive
        see calibration toolbox for details
        '''

        # using the restless tuning sequence
        p = sqo.randomized_benchmarking(
            self.cfg_qubit_nr(), self.cfg_openql_platform_fn(),
            nr_cliffords=[1],
            net_clifford=1, nr_seeds=1, restless=True, cal_points=False)
        self.instr_CC.get_instr().eqasm_program(p.filename)
        self.instr_CC.get_instr().start()

        LutMan = self.instr_LutMan_RO.get_instr()
        LutMan.apply_mixer_predistortion_matrix(True)
        MC = self.instr_MC.get_instr()
        S1 = swf.lutman_par(
            LutMan, LutMan.mixer_alpha, single=False, run=True)
        S2 = swf.lutman_par(
            LutMan, LutMan.mixer_phi, single=False, run=True)

        detector = det.Signal_Hound_fixed_frequency(
            self.instr_SH.get_instr(), frequency=(self.instr_LO_ro.get_instr().frequency() -
                                                  self.ro_freq_mod()),
            Navg=5, delay=0.0, prepare_each_point=False)

        ad_func_pars = {'adaptive_function': nelder_mead,
                        'x0': [1.0, 0.0],
                        'initial_step': [.15, 10],
                        'no_improv_break': 15,
                        'minimize': True,
                        'maxiter': 500}
        MC.set_sweep_functions([S1, S2])
        MC.set_detector_function(detector)  # sets test_detector
        MC.set_adaptive_function_parameters(ad_func_pars)
        MC.run(name='Spurious_sideband', mode='adaptive')
        a = ma.OptimizationAnalysis(auto=True, label='Spurious_sideband')
        alpha = a.optimization_result[0][0]
        phi = a.optimization_result[0][1]

        if update:
            self.ro_pulse_mixer_phi.set(phi)
            self.ro_pulse_mixer_alpha.set(alpha)
            LutMan.mixer_alpha(alpha)
            LutMan.mixer_phi(phi)

    def calibrate_mixer_offsets_RO(self, update: bool=True) -> bool:
        '''
        Calibrates the mixer skewness and updates the I and Q offsets in
        the qubit object.
        '''
        chI_par = self.instr_acquisition.get_instr().sigouts_0_offset
        chQ_par = self.instr_acquisition.get_instr().sigouts_1_offset

        offset_I, offset_Q = mixer_carrier_cancellation(
            SH=self.instr_SH.get_instr(), source=self.instr_LO_ro.get_instr(),
            MC=self.instr_MC.get_instr(),
            chI_par=chI_par, chQ_par=chQ_par, x0=(0.05, 0.05))

        if update:
            self.ro_pulse_mixer_offs_I(offset_I)
            self.ro_pulse_mixer_offs_Q(offset_Q)
        return True

    #####################################################
    # "measure_" methods below
    #####################################################

    def measure_heterodyne_spectroscopy(self, freqs, MC=None,
                                        analyze=True, close_fig=True):
        self.prepare_for_continuous_wave()
        if MC is None:
            MC = self.instr_MC.get_instr()
        # Snippet here to create and upload the CCL instructions
        CCL = self.instr_CC.get_instr()
        CCL.stop()
        p = sqo.CW_RO_sequence(qubit_idx=self.cfg_qubit_nr(),
                               platf_cfg=self.cfg_openql_platform_fn())
        CCL.eqasm_program(p.filename)
        # CCL gets started in the int_avg detector

        MC.set_sweep_function(swf.Heterodyne_Frequency_Sweep_simple(
            MW_LO_source=self.instr_LO_ro.get_instr(),
            IF=self.ro_freq_mod()))
        MC.set_sweep_points(freqs)

        self.int_avg_det_single._set_real_imag(False)
        MC.set_detector_function(self.int_avg_det_single)
        MC.run(name='Resonator_scan'+self.msmt_suffix)
        if analyze:
            ma.Homodyne_Analysis(label=self.msmt_suffix, close_fig=close_fig)

    def measure_resonator_power(self, freqs, powers, MC=None,
                                analyze: bool=True, close_fig: bool=True):
        self.prepare_for_continuous_wave()
        if MC is None:
            MC = self.instr_MC.get_instr()
        # Snippet here to create and upload the CCL instructions
        CCL = self.instr_CC.get_instr()
        CCL.stop()
        p = sqo.CW_RO_sequence(qubit_idx=self.cfg_qubit_nr(),
                               platf_cfg=self.cfg_openql_platform_fn())
        CCL.eqasm_program(p.filename)
        # CCL gets started in the int_avg detector

        MC.set_sweep_function(swf.Heterodyne_Frequency_Sweep_simple(
            MW_LO_source=self.instr_LO_ro.get_instr(),
            IF=self.ro_freq_mod()))
        MC.set_sweep_points(freqs)

        ro_lm = self.instr_LutMan_RO.get_instr()
        m_amp_par = ro_lm.parameters[
            'M_amp_R{}'.format(self.ro_pulse_res_nr())]
        s2 = swf.lutman_par_dB_attenuation_UHFQC_dig_trig(
            LutMan=ro_lm, LutMan_parameter=m_amp_par)
        MC.set_sweep_function_2D(s2)
        MC.set_sweep_points_2D(powers)
        self.int_avg_det_single._set_real_imag(False)
        MC.set_detector_function(self.int_avg_det_single)
        MC.run(name='Resonator_power_scan'+self.msmt_suffix, mode='2D')
        if analyze:
            ma.TwoD_Analysis(label='Resonator_power_scan', close_fig=close_fig)

    def measure_resonator_frequency_dac_scan(self, freqs, dac_values, MC=None,
                              analyze: bool =True, close_fig: bool=True):
        self.prepare_for_continuous_wave()
        if MC is None:
            MC = self.instr_MC.get_instr()
        # Snippet here to create and upload the CCL instructions
        CCL = self.instr_CC.get_instr()
        CCL.stop()
        p = sqo.CW_RO_sequence(qubit_idx=self.cfg_qubit_nr(),
                               platf_cfg=self.cfg_openql_platform_fn())
        CCL.eqasm_program(p.filename)
        # CCL gets started in the int_avg detector

        MC.set_sweep_function(swf.Heterodyne_Frequency_Sweep_simple(
            MW_LO_source=self.instr_LO_ro.get_instr(),
            IF=self.ro_freq_mod()))
        MC.set_sweep_points(freqs)

        if 'ivvi' in self.instr_FluxCtrl().lower():
            IVVI = self.instr_FluxCtrl.get_instr()
            dac_par = IVVI.parameters['dac{}'.format(self.cfg_dc_flux_ch())]
        else:
            # Assume the flux is controlled using an SPI rack
            fluxcontrol = self.instr_FluxCtrl.get_instr()
            dac_par = fluxcontrol.parameters[(self.cfg_dc_flux_ch())]

        MC.set_sweep_function_2D(dac_par)
        MC.set_sweep_points_2D(dac_values)
        self.int_avg_det_single._set_real_imag(False)
        MC.set_detector_function(self.int_avg_det_single)
        MC.run(name='Resonator_dac_scan'+self.msmt_suffix, mode='2D')
        if analyze:
            ma.TwoD_Analysis(label='Resonator_dac_scan', close_fig=close_fig)

    def measure_qubit_frequency_dac_scan(self, freqs, dac_values,
                              pulsed=True, MC=None,
                             analyze=True, close_fig=True):
        if not pulsed:
            logging.warning('CCL transmon can only perform '
                            'pulsed spectrocsopy')
        self.prepare_for_continuous_wave()
        if MC is None:
            MC = self.instr_MC.get_instr()

        # Snippet here to create and upload the CCL instructions
        CCL = self.instr_CC.get_instr()
        p = sqo.pulsed_spec_seq(
            qubit_idx=self.cfg_qubit_nr(),
            spec_pulse_length=self.spec_pulse_length(),
            platf_cfg=self.cfg_openql_platform_fn())
        CCL.eqasm_program(p.filename)
        # CCL gets started in the int_avg detector
        if 'ivvi' in self.instr_FluxCtrl().lower():
            IVVI = self.instr_FluxCtrl.get_instr()
            dac_par = IVVI.parameters['dac{}'.format(self.cfg_dc_flux_ch())]
        else:
            # Assume the flux is controlled using an SPI rack
            fluxcontrol = self.instr_FluxCtrl.get_instr()
            dac_par = fluxcontrol.parameters[(self.cfg_dc_flux_ch())]

        spec_source = self.instr_spec_source.get_instr()
        spec_source.on()
        MC.set_sweep_function(spec_source.frequency)
        MC.set_sweep_points(freqs)
        MC.set_sweep_function_2D(dac_par)
        MC.set_sweep_points_2D(dac_values)
        self.int_avg_det_single._set_real_imag(False)
        MC.set_detector_function(self.int_avg_det_single)
        MC.run(name='Qubit_dac_scan'+self.msmt_suffix, mode='2D')
        if analyze:
            ma.TwoD_Analysis(label='Qubit_dac_scan', close_fig=close_fig)

    def measure_spectroscopy(self, freqs, pulsed=True, MC=None,
                             analyze=True, close_fig=True):
        if not pulsed:
            logging.warning('CCL transmon can only perform '
                            'pulsed spectrocsopy')
        self.prepare_for_continuous_wave()
        if MC is None:
            MC = self.instr_MC.get_instr()

        # Snippet here to create and upload the CCL instructions
        CCL = self.instr_CC.get_instr()
        p = sqo.pulsed_spec_seq(
            qubit_idx=self.cfg_qubit_nr(),
            spec_pulse_length=self.spec_pulse_length(),
            platf_cfg=self.cfg_openql_platform_fn())
        CCL.eqasm_program(p.filename)
        # CCL gets started in the int_avg detector

        # The spec pulse is a MW pulse that contains no modulation

        spec_source = self.instr_spec_source.get_instr()
        spec_source.on()
        MC.set_sweep_function(spec_source.frequency)
        MC.set_sweep_points(freqs)
        self.int_avg_det_single._set_real_imag(False)
        MC.set_detector_function(self.int_avg_det_single)
        MC.run(name='spectroscopy_'+self.msmt_suffix)
        if analyze:
            ma.Homodyne_Analysis(label=self.msmt_suffix, close_fig=close_fig)

    def measure_ssro(self, MC=None, analyze: bool=True, nr_shots: int=4092*4,
                     cases=('off', 'on'), update_threshold: bool=True,
                     prepare: bool=True, no_figs: bool=False,
                     post_select: bool = False,
                     post_select_threshold: float =None,
                     update: bool=True,
                     verbose: bool=True):
        old_RO_digit = self.ro_acq_digitized()
        self.ro_acq_digitized(False)
        # docstring from parent class
        if MC is None:
            MC = self.instr_MC.get_instr()

        # plotting really slows down SSRO (16k shots plotting is slow)
        old_plot_setting = MC.live_plot_enabled()
        MC.live_plot_enabled(False)
        if prepare:
            self.prepare_for_timedomain()
            p = sqo.off_on(
                qubit_idx=self.cfg_qubit_nr(), pulse_comb='off_on',
                initialize=post_select,
                platf_cfg=self.cfg_openql_platform_fn())
            self.instr_CC.get_instr().eqasm_program(p.filename)
        else:
            p = None  # object needs to exist for the openql_sweep to work

        # digitization setting is reset here but the detector still uses
        # the disabled setting that was set above
        self.ro_acq_digitized(old_RO_digit)

        s = swf.OpenQL_Sweep(openql_program=p,
                             CCL=self.instr_CC.get_instr(),
                             parameter_name='Shot', unit='#',
                             upload=prepare)
        MC.soft_avg(1)  # don't want to average single shots
        MC.set_sweep_function(s)
        MC.set_sweep_points(np.arange(nr_shots))
        d = self.int_log_det
        d.nr_shots = 4092
        MC.set_detector_function(d)
        MC.run(
            'SSRO{}'.format(self.msmt_suffix))
        MC.live_plot_enabled(old_plot_setting)
        if analyze:
            if len(d.value_names) == 1:

                if post_select_threshold == None:
                    post_select_threshold = self.ro_acq_threshold()
                a = ma2.Singleshot_Readout_Analysis(
                    t_start=None, t_stop=None,
                    label='SSRO',
                    options_dict={'post_select': post_select,
                                  'nr_samples': 2+2*post_select,
                                  'post_select_threshold': post_select_threshold},
                    extract_only=no_figs)
                if update_threshold:
                    # UHFQC threshold is wrong, the magic number is a
                    #  dirty hack. This works. we don't know why.
                    magic_scale_factor = 1  # 0.655
                    self.ro_acq_threshold(a.proc_data_dict['threshold_raw'] *
                                          magic_scale_factor)
                if update:
                    self.F_ssro(a.proc_data_dict['F_assignment_raw'])
                    self.F_discr(a.proc_data_dict['F_discr'])
                if verbose:
                    print('Avg. Assignement fidelity: \t{:.4f}\n'.format(
                        a.proc_data_dict['F_assignment_raw']) +
                        'Avg. Discrimination fidelity: \t{:.4f}'.format(
                        a.proc_data_dict['F_discr']))
                return (a.proc_data_dict['F_assignment_raw'],
                        a.proc_data_dict['F_discr'])
            else:

                a = ma.SSRO_Analysis(label='SSRO',
                                     channels=d.value_names,
                                     no_fits=no_figs, rotate=True)
                return a.F_a, a.F_d

    def measure_transients(self, MC=None, analyze: bool=True,
                           cases=('off', 'on'),
                           prepare: bool=True, depletion_analysis: bool=True,
                           depletion_analysis_plot: bool=True,
                           depletion_optimization_window=None):
        # docstring from parent class
        if MC is None:
            MC = self.instr_MC.get_instr()

        if prepare:
            self.prepare_for_timedomain()
            # off/on switching is achieved by turning the MW source on and
            # off as this is much faster than recompiling/uploading
            p = sqo.off_on(
                qubit_idx=self.cfg_qubit_nr(), pulse_comb='on',
                initialize=False,
                platf_cfg=self.cfg_openql_platform_fn())
            self.instr_CC.get_instr().eqasm_program(p.filename)
        else:
            p = None  # object needs to exist for the openql_sweep to work

        transients = []
        for i, pulse_comb in enumerate(cases):
            if 'off' in pulse_comb.lower():
                self.instr_LO_mw.get_instr().off()
            elif 'on' in pulse_comb.lower():
                self.instr_LO_mw.get_instr().on()

            s = swf.OpenQL_Sweep(openql_program=p,
                                 CCL=self.instr_CC.get_instr(),
                                 parameter_name='Transient time', unit='s',
                                 upload=prepare)
            MC.set_sweep_function(s)

            if 'UHFQC' in self.instr_acquisition():
                sampling_rate = 1.8e9
            else:
                raise NotImplementedError()
            MC.set_sweep_points(
                np.arange(self.input_average_detector.nr_samples) /
                sampling_rate)
            MC.set_detector_function(self.input_average_detector)
            data = MC.run(
                'Measure_transients{}_{}'.format(self.msmt_suffix, i))
            dset = data['dset']
            transients.append(dset.T[1:])
            if analyze:
                ma.MeasurementAnalysis()
        if depletion_analysis:
            a = ma.Input_average_analysis(
                IF=self.ro_freq_mod(),
                optimization_window=depletion_optimization_window,
                plot=depletion_analysis_plot)
            return a
        else:
            return [np.array(t, dtype=np.float64) for t in transients]

    def calibrate_optimal_weights(self, MC=None, verify: bool=True,
                                  analyze: bool=True, update: bool=True,
                                  no_figs: bool=False)->bool:
        if MC is None:
            MC = self.instr_MC.get_instr()

        # Ensure that enough averages are used to get accurate weights
        old_avg = self.ro_acq_averages()
        self.ro_acq_averages(2**15)
        transients = self.measure_transients(MC=MC, analyze=analyze,
                                             depletion_analysis=False)
        if analyze:
            ma.Input_average_analysis(IF=self.ro_freq_mod())

        self.ro_acq_averages(old_avg)

        # Calculate optimal weights
        optimized_weights_I = -(transients[1][0] - transients[0][0])
        optimized_weights_Q = -(transients[1][1] - transients[0][1])
        # joint rescaling to +/-1 Volt
        maxI = np.max(np.abs(optimized_weights_I))
        maxQ = np.max(np.abs(optimized_weights_Q))
        # fixme: deviding the weight functions by four to not have overflow in
        # thresholding of the UHFQC
        weight_scale_factor = 1./(4*np.max([maxI, maxQ]))
        optimized_weights_I = np.array(
            weight_scale_factor*optimized_weights_I)
        optimized_weights_Q = np.array(
            weight_scale_factor*optimized_weights_Q)
        self.ro_acq_averages(old_avg)

        if update:
            self.ro_acq_weight_func_I(optimized_weights_I)
            self.ro_acq_weight_func_Q(optimized_weights_Q)
            self.ro_acq_weight_type('optimal')

        if verify:
            self.measure_ssro(no_figs=no_figs)
        return True

    def measure_rabi(self, MC=None, atts=np.linspace(0, 65535, 31),
                     analyze=True, close_fig=True, real_imag=True,
                     prepare_for_timedomain=True, all_modules=False):
        if self.cfg_with_vsm():
            self.measure_rabi_vsm(MC, atts,
                                  analyze, close_fig, real_imag,
                                  prepare_for_timedomain, all_modules)
        else:
            self.measure_rabi_channel_amp(MC, atts,
                                          analyze, close_fig, real_imag,
                                          prepare_for_timedomain, all_modules)

    def measure_rabi_vsm(self, MC=None, atts=np.linspace(0, 65535, 31),
                         analyze=True, close_fig=True, real_imag=True,
                         prepare_for_timedomain=True, all_modules=False):
        if MC is None:
            MC = self.instr_MC.get_instr()
        if prepare_for_timedomain:
            self.prepare_for_timedomain()
        p = sqo.off_on(
            qubit_idx=self.cfg_qubit_nr(), pulse_comb='on',
            initialize=False,
            platf_cfg=self.cfg_openql_platform_fn())

        VSM = self.instr_VSM.get_instr()

        mod_out = self.mw_vsm_mod_out()
        ch_in = self.mw_vsm_ch_in()
        if all_modules:
          mod_sweep=[]
          for i in range(8):
            VSM.set('mod{}_ch{}_marker_state'.format(i+1, ch_in),'on')
            G_par=VSM.parameters['mod{}_ch{}_gaussian_att_raw'.format(
                i+1, ch_in)]
            D_par=VSM.parameters['mod{}_ch{}_derivative_att_raw'.format(
                i+1, ch_in)]
            mod_sweep.append(swf.two_par_joint_sweep(G_par, D_par, preserve_ratio=False))
          s=swf.multi_sweep_function(sweep_functions=mod_sweep)
        else:
          G_par = VSM.parameters['mod{}_ch{}_gaussian_att_raw'.format(
              mod_out, ch_in)]
          D_par = VSM.parameters['mod{}_ch{}_derivative_att_raw'.format(
              mod_out, ch_in)]
          s = swf.two_par_joint_sweep(G_par, D_par, preserve_ratio=True)
        self.instr_CC.get_instr().eqasm_program(p.filename)
        MC.set_sweep_function(s)
        MC.set_sweep_points(atts)
        # real_imag is acutally not polar and as such works for opt weights
        self.int_avg_det_single._set_real_imag(real_imag)
        MC.set_detector_function(self.int_avg_det_single)
        MC.run(name='rabi_'+self.msmt_suffix)
        ma.MeasurementAnalysis()
        return True

    def measure_rabi_channel_amp(self, MC=None, amps=np.linspace(0, 1, 31),
                         analyze=True, close_fig=True, real_imag=True,
                         prepare_for_timedomain=True, update_mw_lutman=False):
        if MC is None:
            MC = self.instr_MC.get_instr()
        if prepare_for_timedomain:
            self.prepare_for_timedomain()
        p = sqo.off_on(
            qubit_idx=self.cfg_qubit_nr(), pulse_comb='on',
            initialize=False,
            platf_cfg=self.cfg_openql_platform_fn())
        self.instr_CC.get_instr().eqasm_program(p.filename)

        MW_LutMan = self.instr_LutMan_MW.get_instr()

        s = MW_LutMan.channel_amp
        MC.set_sweep_function(s)
        MC.set_sweep_points(amps)
        # real_imag is acutally not polar and as such works for opt weights
        self.int_avg_det_single._set_real_imag(real_imag)
        MC.set_detector_function(self.int_avg_det_single)
        MC.run(name='rabi_'+self.msmt_suffix)
        ma.MeasurementAnalysis()
        if update_mw_lutman:
          a=ma.Rabi_Analysis(label='rabi')
          MW_LutMan.channel_amp(a.rabi_amplitudes['piPulse'])
        return True

    def measure_allxy(self, MC=None,
                      label: str ='',
                      analyze=True, close_fig=True,
                      prepare_for_timedomain=True):
        # docstring from parent class
        # N.B. this is a good example for a generic timedomain experiment using
        # the CCL transmon.
        if MC is None:
            MC = self.instr_MC.get_instr()
        if prepare_for_timedomain:
            self.prepare_for_timedomain()
        p = sqo.AllXY(qubit_idx=self.cfg_qubit_nr(), double_points=True,
                      platf_cfg=self.cfg_openql_platform_fn())
        s = swf.OpenQL_Sweep(openql_program=p,
                             CCL=self.instr_CC.get_instr())
        d = self.int_avg_det
        MC.set_sweep_function(s)
        MC.set_sweep_points(np.arange(42))
        MC.set_detector_function(d)
        MC.run('AllXY'+label+self.msmt_suffix)
        if analyze:
            a = ma.AllXY_Analysis(close_main_fig=close_fig)
            return a.deviation_total



    def calibrate_mw_gates_restless(
            self, MC=None,
            parameter_list: list = ['G_att', 'D_att', 'freq'],
            initial_values: list =None,
            initial_steps: list= [2e3, 3e3, 1e6],
            nr_cliffords: int=80, nr_seeds: int=200,
            verbose: bool = True, update: bool=True,
            prepare_for_timedomain: bool=True):

        return self.calibrate_mw_gates_rb(
            MC=None,
            parameter_list=parameter_list,
            initial_values=initial_values,
            initial_steps=initial_steps,
            nr_cliffords=nr_cliffords, nr_seeds=nr_seeds,
            verbose=verbose, update=update,
            prepare_for_timedomain=prepare_for_timedomain,
            method='restless')


    def calibrate_mw_gates_rb(
            self, MC=None,
            parameter_list: list = ['G_att', 'D_att', 'freq'],
            initial_values: list =None,
            initial_steps: list= [2e3, 3e3, 1e6],
            nr_cliffords: int=80, nr_seeds: int=200,
            verbose: bool = True, update: bool=True,
            prepare_for_timedomain: bool=True,
            method: bool=None):
        """
        Calibrates microwave pulses using a randomized benchmarking based
        cost-function.
        """
        if method is None:
            method = self.cfg_rb_calibrate_method()
        if method == 'restless':
            restless = True
        else: # ORBIT
            restless = False

        if MC is None:
            MC = self.instr_MC.get_instr()

        if prepare_for_timedomain:
            self.prepare_for_timedomain()

        if parameter_list is None:
            parameter_list = ["freq_qubit", "mw_vsm_G_att", "mw_vsm_D_att"]

        VSM = self.instr_VSM.get_instr()
        mod_out = self.mw_vsm_mod_out()
        ch_in = self.mw_vsm_ch_in()
        G_att_par = VSM.parameters['mod{}_ch{}_gaussian_att_raw'.format(
            mod_out, ch_in)]
        D_att_par = VSM.parameters['mod{}_ch{}_derivative_att_raw'.format(
            mod_out, ch_in)]
        D_phase_par = VSM.parameters['mod{}_ch{}_derivative_phase_raw'.format(
            mod_out, ch_in)]

        freq_par = self.instr_LO_mw.get_instr().frequency

        sweep_pars = []
        for par in parameter_list:
            if par == 'G_att':
                sweep_pars.append(G_att_par)
            elif par == 'D_att':
                sweep_pars.append(D_att_par)
            elif par == 'D_phase':
                sweep_pars.append(D_phase_par)
            elif par == 'freq':
                sweep_pars.append(freq_par)
            else:
                raise NotImplementedError(
                    "Parameter {} not recognized".format(par))

        if initial_values is None:
            # use the current values of the parameters being varied.
            initial_values = [p.get() for p in sweep_pars]

        # Preparing the sequence
        if restless:
            net_clifford = 3
            d = det.UHFQC_single_qubit_statistics_logging_det(
                self.instr_acquisition.get_instr(),
                self.instr_CC.get_instr(), nr_shots=4*4095,
                integration_length=self.ro_acq_integration_length(),
                channel=self.ro_acq_weight_chI(),
                statemap={'0': '1', '1': '0'})
            minimize = False
            msmt_string = 'Restless_tuneup_{}Cl_{}seeds'.format(
                nr_cliffords, nr_seeds) + self.msmt_suffix

        else:
            net_clifford = 0
            d = self.int_avg_det_single
            minimize = True
            msmt_string = 'ORBIT_tuneup_{}Cl_{}seeds'.format(
                nr_cliffords, nr_seeds) + self.msmt_suffix

        p = sqo.randomized_benchmarking(
            self.cfg_qubit_nr(), self.cfg_openql_platform_fn(),
            nr_cliffords=[nr_cliffords],
            net_clifford=net_clifford, nr_seeds=nr_seeds,
            restless=restless, cal_points=False)
        self.instr_CC.get_instr().eqasm_program(p.filename)
        self.instr_CC.get_instr().start()

        MC.set_sweep_functions(sweep_pars)

        MC.set_detector_function(d)

        ad_func_pars = {'adaptive_function': cma.fmin,
                        'x0': initial_values,
                        'sigma0': 1,
                        # 'noise_handler': cma.NoiseHandler(len(initial_values)),
                        'minimize': minimize,
                        'options': {'cma_stds': initial_steps}}

        MC.set_adaptive_function_parameters(ad_func_pars)
        MC.run(name=msmt_string,
               mode='adaptive')
        a = ma.OptimizationAnalysis(label=msmt_string)

        if update:
            if verbose:
                print("Updating parameters in qubit object")

            opt_par_values = a.optimization_result[0]
            for par in parameter_list:
                if par == 'G_att':
                    G_idx = parameter_list.index('G_att')
                    self.mw_vsm_G_att(opt_par_values[G_idx])
                elif par == 'D_att':
                    D_idx = parameter_list.index('D_att')
                    self.mw_vsm_D_att(opt_par_values[D_idx])
                elif par == 'D_phase':
                    D_idx = parameter_list.index('D_att')
                    self.mw_vsm_D_phase(opt_par_values[D_idx])
                elif par == 'freq':
                    freq_idx = parameter_list.index('freq')
                    # We are varying the LO frequency in the opt, not the q freq.
                    self.freq_qubit(opt_par_values[freq_idx] +
                                    self.mw_freq_mod.get())

        return True

    def calibrate_mw_gates_allxy(self, nested_MC=None,
                                 start_values=None,
                                 initial_steps=None,
                                 parameter_list=None):
        # FIXME: this tuneup does not update the qubit object parameters
        # FIXME2: this tuneup does not return True upon success
        if initial_steps is None:
            if parameter_list is None:
                initial_steps = [1e6, 4e2, 2e3]
            else:
                raise ValueError(
                    "must pass initial steps if setting parameter_list")

        if nested_MC is None:
            nested_MC = self.instr_nested_MC.get_instr()

        if parameter_list is None:
            parameter_list = ["freq_qubit",
                              "mw_vsm_G_att",
                              "mw_vsm_D_att"]

        nested_MC.set_sweep_functions([
            self.__getattr__(p) for p in parameter_list])

        if start_values is None:
            # use current values
            start_values = [self.get(p) for p in parameter_list]

        d = det.Function_Detector(self.measure_allxy,
                                  value_names=['AllXY cost'],
                                  value_units=['a.u.'],)
        nested_MC.set_detector_function(d)

        ad_func_pars = {'adaptive_function': nelder_mead,
                        'x0': start_values,
                        'initial_step': initial_steps,
                        'no_improv_break': 10,
                        'minimize': True,
                        'maxiter': 500}

        nested_MC.set_adaptive_function_parameters(ad_func_pars)
        nested_MC.set_optimization_method('nelder_mead')
        nested_MC.run(name='gate_tuneup_allxy', mode='adaptive')
        ma.OptimizationAnalysis(label='gate_tuneup_allxy')

    def calibrate_depletion_pulse_transients(
            self, nested_MC=None, amp0=None,
            amp1=None, phi0=180, phi1=0, initial_steps=None, two_par=True,
            depletion_optimization_window=None, depletion_analysis_plot=False):
        """
        this function automatically tunes up a two step, four-parameter
        depletion pulse.
        It uses the averaged transients for ground and excited state for its
        cost function.
        two_par:    if readout is performed at the symmetry point and in the
                    linear regime two parameters will suffice. Othen, four
                    paramters do not converge.
                    First optimizaing the amplitudes (two paramters) and
                    then run the full 4 paramaters with the correct initial
                    amplitudes works.
        optimization_window:  optimization window determins which part of
                    the transients will be
                    nulled in the optimization. By default it uses a
                    window of 500 ns post depletiona with a 50 ns buffer.
        initial_steps:  These have to be given in the order
                       [phi0,phi1,amp0,amp1] for 4-par tuning and
                       [amp0,amp1] for 2-par tunining
        """
        # FIXME: this calibration does not update the qubit object params
        # FIXME2: this calibration does not return a boolean upon success

        # tuneup requires nested MC as the transients detector will use MC
        self.ro_pulse_type('up_down_down')
        if nested_MC is None:
            nested_MC = self.instr_nested_MC.get_instr()

        # setting the initial depletion amplitudes
        if amp0 is None:
            amp0 = 2*self.ro_pulse_amp()
        if amp1 is None:
            amp1 = 0.5*self.ro_pulse_amp()

        if depletion_optimization_window is None:
            depletion_optimization_window = [
                self.ro_pulse_length()+self.ro_pulse_down_length0()
                + self.ro_pulse_down_length1()+50e-9,
                self.ro_pulse_length()+self.ro_pulse_down_length0()
                + self.ro_pulse_down_length1()+550e-9]

        if two_par:
            nested_MC.set_sweep_functions([
                self.ro_pulse_down_amp0,
                self.ro_pulse_down_amp1])
        else:
            nested_MC.set_sweep_functions([self.ro_pulse_down_phi0,
                                           self.ro_pulse_down_phi1,
                                           self.ro_pulse_down_amp0,
                                           self.ro_pulse_down_amp1])
        d = det.Function_Detector(self.measure_transients,
                                  msmt_kw={'depletion_analysis': True,
                                           'depletion_analysis_plot':
                                           depletion_analysis_plot,
                                           'depletion_optimization_window':
                                           depletion_optimization_window},
                                  value_names=['depletion cost'],
                                  value_units=['au'],
                                  result_keys=['depletion_cost'])
        nested_MC.set_detector_function(d)

        if two_par:
            if initial_steps is None:
                initial_steps = [-0.5*amp0, -0.5*amp1]
            ad_func_pars = {'adaptive_function': nelder_mead,
                            'x0': [amp0, amp1],
                            'initial_step': initial_steps,
                            'no_improv_break': 12,
                            'minimize': True,
                            'maxiter': 500}
            self.ro_pulse_down_phi0(180)
            self.ro_pulse_down_phi1(0)

        else:
            if initial_steps is None:
                initial_steps = [15, 15, -0.1*amp0, -0.1*amp1]
            ad_func_pars = {'adaptive_function': nelder_mead,
                            'x0': [phi0, phi1, amp0, amp1],
                            'initial_step': initial_steps,
                            'no_improv_break': 12,
                            'minimize': True,
                            'maxiter': 500}
        nested_MC.set_adaptive_function_parameters(ad_func_pars)
        nested_MC.set_optimization_method('nelder_mead')
        nested_MC.run(name='depletion_tuneup', mode='adaptive')
        ma.OptimizationAnalysis(label='depletion_tuneup')

    def measure_error_fraction(self, MC=None, analyze: bool=True,
                               nr_shots: int=2048*4,
                               sequence_type='echo', prepare: bool=True,
                               feedback=False,
                               depletion_time=None, net_gate='pi'):
        # docstring from parent class
        # this performs a multiround experiment, the repetition rate is defined
        # by the ro_duration which can be changed by regenerating the
        # configuration file.
        # The analysis counts single errors. The definition of an error is
        # adapted automatically by choosing feedback or the net_gate.
        # it requires high SNR single shot readout and a calibrated threshold
        self.ro_acq_digitized(True)
        if MC is None:
            MC = self.instr_MC.get_instr()

        # plotting really slows down SSRO (16k shots plotting is slow)
        old_plot_setting = MC.live_plot_enabled()
        MC.live_plot_enabled(False)
        MC.soft_avg(1)  # don't want to average single shots
        if prepare:
            self.prepare_for_timedomain()
            # off/on switching is achieved by turning the MW source on and
            # off as this is much faster than recompiling/uploading
            p = sqo.RTE(
                qubit_idx=self.cfg_qubit_nr(), sequence_type=sequence_type,
                platf_cfg=self.cfg_openql_platform_fn(), net_gate=net_gate,
                feedback=feedback)
            self.instr_CC.get_instr().eqasm_program(p.filename)
        else:
            p = None  # object needs to exist for the openql_sweep to work
        s = swf.OpenQL_Sweep(openql_program=p,
                             CCL=self.instr_CC.get_instr(),
                             parameter_name='shot nr', unit='#',
                             upload=prepare)
        MC.set_sweep_function(s)
        MC.set_sweep_points(np.arange(nr_shots))
        d = self.int_log_det
        MC.set_detector_function(d)

        exp_metadata = {'feedback': feedback, 'sequence_type': sequence_type,
                        'depletion_time': depletion_time, 'net_gate': net_gate}
        suffix = 'depletion_time_{}_ro_pulse_type_{}_feedback_{}_net_gate_{}'.format(
            depletion_time, self.ro_pulse_type(), feedback, net_gate)
        MC.run(
            'Measure_error_fraction_{}_{}'.format(self.msmt_suffix, suffix),
            exp_metadata=exp_metadata)
        MC.live_plot_enabled(old_plot_setting)
        if analyze:
            a = ma2.Single_Qubit_RoundsToEvent_Analysis(
                t_start=None, t_stop=None,
                options_dict={'typ_data_idx': 0,
                              'scan_label': 'error_fraction'},
                extract_only=True)
            return a.proc_data_dict['frac_single']

    def measure_T1(self, times=None, MC=None,
                   analyze=True, close_fig=True, update=True,
                   prepare_for_timedomain=True):
        # docstring from parent class
        # N.B. this is a good example for a generic timedomain experiment using
        # the CCL transmon.
        if MC is None:
            MC = self.instr_MC.get_instr()

        # default timing
        if times is None:
            times = np.linspace(0, self.T1()*4, 31)

        # append the calibration points, times are for location in plot
        dt = times[1] - times[0]
        times = np.concatenate([times,
                                (times[-1]+1*dt,
                                 times[-1]+2*dt,
                                    times[-1]+3*dt,
                                    times[-1]+4*dt)])
        if prepare_for_timedomain:
            self.prepare_for_timedomain()
        p = sqo.T1(times, qubit_idx=self.cfg_qubit_nr(),
                   platf_cfg=self.cfg_openql_platform_fn())
        s = swf.OpenQL_Sweep(openql_program=p,
                             parameter_name='Time',
                             unit='s',
                             CCL=self.instr_CC.get_instr())
        d = self.int_avg_det
        MC.set_sweep_function(s)
        MC.set_sweep_points(times)
        MC.set_detector_function(d)
        MC.run('T1'+self.msmt_suffix)
        a = ma.T1_Analysis(auto=True, close_fig=True)
        if update:
            self.T1(a.T1)
        return a.T1

    def measure_ramsey(self, times=None, MC=None,
                       artificial_detuning: float=None,
                       freq_qubit: float=None,
                       label: str='',
                       analyze=True, close_fig=True, update=True):
        # docstring from parent class
        # N.B. this is a good example for a generic timedomain experiment using
        # the CCL transmon.
        if MC is None:
            MC = self.instr_MC.get_instr()

        # default timing
        if times is None:
            # funny default is because there is no real time sideband
            # modulation
            stepsize = (self.T2_star()*4/61)//(abs(self.cfg_cycle_time())) \
                * abs(self.cfg_cycle_time())
            times = np.arange(0, self.T2_star()*4, stepsize)

        if artificial_detuning is None:
            artificial_detuning = 3/times[-1]

        # append the calibration points, times are for location in plot
        dt = times[1] - times[0]
        times = np.concatenate([times,
                                (times[-1]+1*dt,
                                 times[-1]+2*dt,
                                    times[-1]+3*dt,
                                    times[-1]+4*dt)])

        self.prepare_for_timedomain()

        # adding 'artificial' detuning by detuning the qubit LO
        if freq_qubit is None:
            freq_qubit = self.freq_qubit()
        # # this should have no effect if artificial detuning = 0
        self.instr_LO_mw.get_instr().set(
            'frequency', freq_qubit -
            self.mw_freq_mod.get() + artificial_detuning)

        p = sqo.Ramsey(times, qubit_idx=self.cfg_qubit_nr(),
                       platf_cfg=self.cfg_openql_platform_fn())
        s = swf.OpenQL_Sweep(openql_program=p,
                             CCL=self.instr_CC.get_instr(),
                             parameter_name='Time', unit='s')
        d = self.int_avg_det
        MC.set_sweep_function(s)
        MC.set_sweep_points(times)
        MC.set_detector_function(d)
        MC.run('Ramsey'+label+self.msmt_suffix)
        a = ma.Ramsey_Analysis(auto=True, close_fig=True,
                               freq_qubit=freq_qubit,
                               artificial_detuning=artificial_detuning)
        if update:
            # dict containing val and stderr
            self.T2_star(a.T2_star['T2_star'])
        return a.T2_star

    def measure_echo(self, times=None, MC=None,
                     analyze=True, close_fig=True, update=True):
        # docstring from parent class
        # N.B. this is a good example for a generic timedomain experiment using
        # the CCL transmon.
        if MC is None:
            MC = self.instr_MC.get_instr()

        # default timing
        if times is None:
            # funny default is because there is no real time sideband
            # modulation
            stepsize = (self.T2_echo()*2/61)//(abs(self.cfg_cycle_time())) \
                * abs(self.cfg_cycle_time())
            times = np.arange(0, self.T2_echo()*4, stepsize*2)

        # append the calibration points, times are for location in plot
        dt = times[1] - times[0]
        times = np.concatenate([times,
                                (times[-1]+1*dt,
                                 times[-1]+2*dt,
                                    times[-1]+3*dt,
                                    times[-1]+4*dt)])

        # # Checking if pulses are on 20 ns grid
        if not all([np.round(t*1e9) % (2*self.cfg_cycle_time()*1e9) == 0 for
                    t in times]):
            raise ValueError('timesteps must be multiples of 40e-9')

        # # Checking if pulses are locked to the pulse modulation
        if not all([np.round(t/1*1e9) % (2/self.mw_freq_mod.get()*1e9)
                    == 0 for t in times]):
            raise ValueError(
                'timesteps must be multiples of 2 modulation periods')

        self.prepare_for_timedomain()
        p = sqo.echo(times, qubit_idx=self.cfg_qubit_nr(),
                     platf_cfg=self.cfg_openql_platform_fn())
        s = swf.OpenQL_Sweep(openql_program=p,
                             CCL=self.instr_CC.get_instr(),
                             parameter_name="Time", unit="s")
        d = self.int_avg_det
        MC.set_sweep_function(s)
        MC.set_sweep_points(times)
        MC.set_detector_function(d)
        MC.run('echo'+self.msmt_suffix)
        a = ma.Echo_analysis(label='echo', auto=True, close_fig=True)
        if update:
            self.T2_echo(a.fit_res.params['tau'].value)
        return a

    def measure_flipping(self, number_of_flips=np.arange(20), equator=True,
                         MC=None, analyze=True, close_fig=True, update=True):

        if MC is None:
            MC = self.instr_MC.get_instr()

        # append the calibration points, times are for location in plot

        nf = np.array(number_of_flips)
        dn = nf[1] - nf[0]
        nf = np.concatenate([nf,
                             (nf[-1]+1*dn,
                                 nf[-1]+2*dn,
                              nf[-1]+3*dn,
                              nf[-1]+4*dn)])

        self.prepare_for_timedomain()
        p = sqo.flipping(number_of_flips=nf, equator=equator,
                         qubit_idx=self.cfg_qubit_nr(),
                         parameter_name='Number of pi-pulses',
                         unit='#',
                         platf_cfg=self.cfg_openql_platform_fn())
        s = swf.OpenQL_Sweep(openql_program=p,
                             CCL=self.instr_CC.get_instr())
        d = self.int_avg_det
        MC.set_sweep_function(s)
        MC.set_sweep_points(nf)
        MC.set_detector_function(d)
        MC.run('flipping'+self.msmt_suffix)
        if analyze:
            a = ma2.FlippingAnalysis(
                options_dict={'scan_label': 'flipping'})
        return a

    def measure_motzoi(self, motzoi_atts=np.linspace(0, 50e3, 31),
                       prepare_for_timedomain: bool=True,
                       MC=None, analyze=True, close_fig=True):
        if MC is None:
            MC = self.instr_MC.get_instr()
        if prepare_for_timedomain:
            self.prepare_for_timedomain()
        p = sqo.motzoi_XY(
            qubit_idx=self.cfg_qubit_nr(),
            platf_cfg=self.cfg_openql_platform_fn())
        self.instr_CC.get_instr().eqasm_program(p.filename)

        d = self.get_int_avg_det(single_int_avg=True, values_per_point=2,
                                 values_per_point_suffex=['yX', 'xY'],
                                 always_prepare=True)

        VSM = self.instr_VSM.get_instr()
        mod_out = self.mw_vsm_mod_out()
        ch_in = self.mw_vsm_ch_in()
        D_par = VSM.parameters['mod{}_ch{}_derivative_att_raw'.format(
            mod_out, ch_in)]

        MC.set_sweep_function(D_par)
        MC.set_sweep_points(motzoi_atts)
        MC.set_detector_function(d)

        MC.run('Motzoi_XY'+self.msmt_suffix)

        if analyze:
            if self.ro_acq_weight_type() == 'optimal':
                a = ma2.Intersect_Analysis(
                    options_dict={'ch_idx_A': 0,
                                  'ch_idx_B': 1})
            else:
                # if statement required if 2 channels readout
                logging.warning(
                    'It is recommended to do this with optimal weights')
                a = ma2.Intersect_Analysis(
                    options_dict={'ch_idx_A': 0,
                                  'ch_idx_B': 2})
            return a

    def measure_randomized_benchmarking(self, nr_cliffords=2**np.arange(12),
                                        nr_seeds=100,
                                        double_curves=False,
                                        MC=None, analyze=True, close_fig=True,
                                        verbose=False, upload=True,
                                        update=True):
        # Adding calibration points
        if double_curves:
            nr_cliffords = np.repeat(nr_cliffords, 2)
        nr_cliffords = np.append(
            nr_cliffords, [nr_cliffords[-1]+.5]*2 + [nr_cliffords[-1]+1.5]*2)
        self.prepare_for_timedomain()
        if MC is None:
            MC = self.instr_MC.get_instr()
        MC.soft_avg(nr_seeds)
        counter_param = ManualParameter('name_ctr', initial_value=0)
        programs = []
        for i in range(nr_seeds):
            p = sqo.randomized_benchmarking(
                qubit_idx=self.cfg_qubit_nr(),
                nr_cliffords=nr_cliffords,
                platf_cfg=self.cfg_openql_platform_fn(),
                nr_seeds=1, program_name='RB_{}'.format(i),
                double_curves=double_curves)
            programs.append(p)

        prepare_function_kwargs = {
            'counter_param': counter_param,
            'programs': programs,
            'CC': self.instr_CC.get_instr()}

        d = self.int_avg_det
        d.prepare_function = load_range_of_oql_programs
        d.prepare_function_kwargs = prepare_function_kwargs
        d.nr_averages = 128

        s = swf.None_Sweep()
        s.parameter_name = 'Number of Cliffords'
        s.unit = '#'
        MC.set_sweep_function(s)
        MC.set_sweep_points(nr_cliffords)

        MC.set_detector_function(d)
        MC.run('RB_{}seeds'.format(nr_seeds)+self.msmt_suffix)
        if double_curves:
            a = ma.RB_double_curve_Analysis(
                T1=self.T1(),
                pulse_delay=self.mw_gauss_width.get()*4)
        else:
            a = ma.RandomizedBenchmarking_Analysis(
                close_main_fig=close_fig, T1=self.T1(),
                pulse_delay=self.mw_gauss_width.get()*4)
        if update:
            self.F_RB(a.fit_res.params['fidelity_per_Clifford'].value)
        return a.fit_res.params['fidelity_per_Clifford'].value


    def create_dep_graph(self):
        dag = AutoDepGraph_DAG(name=self.name+' DAG')

        dag.add_node(self.name+' resonator frequency',
                     calibrate_function=self.name + '.find_resonator')
        dag.add_node(self.name+' frequency coarse',
                     calibrate_function=self.name + '.find_frequency')
        dag.add_edge(self.name+' frequency coarse',
                     self.name+' resonator frequency')

        dag.add_node(self.name+' mixer offsets drive',
                     calibrate_function=self.name +
                     '.calibrate_mixer_offsets_drive')
        dag.add_node(self.name+' mixer skewness drive',
                     calibrate_function=self.name +
                     '.calibrate_mixer_skewness_drive')
        dag.add_node(self.name+' mixer offsets readout',
                     calibrate_function=self.name + '.calibrate_mixer_offsets_RO')

        dag.add_node(self.name + ' pulse amplitude coarse',
                     calibrate_function=self.name + '.measure_rabi_vsm')
        dag.add_edge(self.name + ' pulse amplitude coarse',
                     self.name+' frequency coarse')
        dag.add_edge(self.name + ' pulse amplitude coarse',
                     self.name+' mixer offsets drive')
        dag.add_edge(self.name + ' pulse amplitude coarse',
                     self.name+' mixer skewness drive')
        dag.add_edge(self.name + ' pulse amplitude coarse',
                     self.name+' mixer offsets readout')

        dag.add_node(self.name + ' ro pulse-acq window timing')


        dag.add_node(self.name + ' readout coarse',
                     check_function=self.name + '.measure_ssro')

        dag.add_edge(self.name + ' readout coarse',
                     self.name + ' ro pulse-acq window timing')

        dag.add_edge(self.name + ' readout coarse',
                     self.name + ' pulse amplitude coarse')

        dag.add_node(self.name+' T1',
                     calibrate_function=self.name + '.measure_T1')
        dag.add_node(self.name+' T2-echo',
                     calibrate_function=self.name + '.measure_echo')
        dag.add_node(self.name+' T2-star',
                     calibrate_function=self.name + '.measure_ramsey')
        dag.add_edge(self.name + ' T1', self.name+' pulse amplitude coarse')
        dag.add_edge(self.name + ' T2-echo',
                     self.name+' pulse amplitude coarse')
        dag.add_edge(self.name + ' T2-star',
                     self.name+' pulse amplitude coarse')

        dag.add_node(
            self.name+' frequency fine',
            calibrate_function=self.name+'.calibrate_frequency_ramsey')
        dag.add_edge(self.name + ' frequency fine',
                     self.name+' pulse amplitude coarse')

        dag.add_edge(self.name + ' frequency fine',
                     self.name + ' readout coarse')

        dag.add_node(self.name + ' pulse amplitude med',
                     calibrate_function=self.name + '.measure_rabi')
        dag.add_edge(self.name + ' pulse amplitude med',
                     self.name+' frequency fine')

        dag.add_node(self.name + ' optimal weights',
                     calibrate_function=self.name+'.calibrate_optimal_weights')
        dag.add_edge(self.name + ' optimal weights',
                     self.name+' pulse amplitude med')

        dag.add_node(
            self.name+' single qubit gates fine',
            calibrate_function=self.name + '.calibrate_mw_gates_rb')
        dag.add_edge(self.name + ' single qubit gates fine',
                     self.name+' optimal weights')

        # easy to implement a check
        dag.add_node(
            self.name+' frequency fine',
            calibrate_function=self.name + '.calibrate_frequency_ramsey')
        dag.add_node(self.name+' room temp. dist. corr.')
        dag.add_node(self.name+' pulsed flux arc')
        dag.add_node(self.name+' cryo dist. corr.')

        dag.add_edge(self.name+' pulsed flux arc',
                     self.name+' room temp. dist. corr.')

        dag.add_edge(self.name+' cryo dist. corr.',
                     self.name+' pulsed flux arc')

        dag.add_edge(self.name+' cryo dist. corr.',
                     self.name+' single qubit gates fine')
        self._dag = dag
        return dag<|MERGE_RESOLUTION|>--- conflicted
+++ resolved
@@ -895,7 +895,7 @@
                         self.mw_mixer_offs_DI())
                 AWG.set('sigouts_{}_offset'.format(self.mw_awg_ch()+2),
                         self.mw_mixer_offs_DQ())
-<<<<<<< HEAD
+
         else:
           if using_QWG:
               MW_LutMan.mw_amp180(1)
@@ -931,8 +931,7 @@
         # 4. reloads the waveforms
         if do_prepare:
             MW_LutMan.load_waveforms_onto_AWG_lookuptable()
-=======
->>>>>>> 98974e9e
+
 
     def _prep_td_configure_VSM(self):
         # Configure VSM
