import logging
import numpy as np
from scipy.optimize import brent
from math import gcd
from qcodes import Instrument
from qcodes.utils import validators as vals
from qcodes.instrument.parameter import ManualParameter

from pycqed.utilities.general import add_suffix_to_dict_keys

from pycqed.measurement import detector_functions as det
from pycqed.measurement import composite_detector_functions as cdet
from pycqed.measurement import mc_parameter_wrapper as pw

from pycqed.measurement import sweep_functions as swf
from pycqed.measurement import awg_sweep_functions as awg_swf
from pycqed.analysis import measurement_analysis as ma
from pycqed.measurement.calibration_toolbox import mixer_carrier_cancellation_5014
from pycqed.measurement.calibration_toolbox import mixer_carrier_cancellation_UHFQC
from pycqed.measurement.calibration_toolbox import mixer_skewness_calibration_5014
from pycqed.measurement.optimization import nelder_mead

import pycqed.measurement.pulse_sequences.single_qubit_tek_seq_elts as sq
from pycqed.instrument_drivers.pq_parameters import InstrumentParameter

from .qubit_object import Transmon
from .CBox_driven_transmon import CBox_driven_transmon
# It would be better to inherit from Transmon directly and put all the common
# stuff in there but for now I am inheriting from what I already have
# MAR april 2016


class Tektronix_driven_transmon(CBox_driven_transmon):

    '''
    Setup configuration:
        Drive:                 Tektronix 5014 AWG
        Acquisition:           CBox or UHFQC
            (in the future to be compatible with both CBox and ATS)

    Readout pulse configuration:
        Set by parameter RO_pulse_type ['MW_IQmod_pulse', 'Gated_MW_RO_pulse']
        - LO modulated using AWG: 'MW_IQmod_pulse'
        - LO + RF-pulsed with marker: 'Gated_MW_RO_pulse'
        Depending on the RO_pulse_type some parameters are not used
    '''

    def __init__(self, name, **kw):
        super(CBox_driven_transmon, self).__init__(name, **kw)
        # Change this when inheriting directly from Transmon instead of
        # from CBox driven Transmon.

        # Adding instrument parameters
        self.add_parameter('LO', parameter_class=InstrumentParameter)
        self.add_parameter('cw_source', parameter_class=InstrumentParameter)
        self.add_parameter('td_source', parameter_class=InstrumentParameter)
        self.add_parameter('IVVI', parameter_class=InstrumentParameter)
        self.add_parameter('FluxCtrl', parameter_class=InstrumentParameter)

        self.add_parameter('AWG', parameter_class=InstrumentParameter)

        self.add_parameter('heterodyne_instr', parameter_class=InstrumentParameter)

        self.add_parameter('LutMan', parameter_class=InstrumentParameter)
        self.add_parameter('CBox', parameter_class=InstrumentParameter)
        self.add_parameter('MC', parameter_class=InstrumentParameter)

        self.add_parameter('RF_RO_source',
                           parameter_class=InstrumentParameter)


        self.add_parameter('mod_amp_cw', label='RO modulation ampl cw',
                           unit='V', initial_value=0.5,
                           parameter_class=ManualParameter)

        self.add_parameter('RO_power_cw', label='RO power cw',
                           unit='dBm',
                           parameter_class=ManualParameter)

        self.add_parameter('spec_pow', label='spectroscopy power',
                           unit='dBm',
                           parameter_class=ManualParameter)
        self.add_parameter('spec_pow_pulsed',
                           label='pulsed spectroscopy power',
                           unit='dBm',
                           parameter_class=ManualParameter)
        self.add_parameter('td_source_pow',
                           label='Time-domain power',
                           unit='dBm',
                           parameter_class=ManualParameter)

        self.add_parameter('spec_pulse_type', label='Pulsed spec pulse type',
                           parameter_class=ManualParameter,
                           initial_value='SquarePulse',
                           vals=vals.Enum('SquarePulse'))  # , SSB_DRAG_pulse))
        # we should also implement SSB_DRAG_pulse for pulsed spec
        self.add_parameter('spec_pulse_length',
                           label='Pulsed spec pulse duration',
                           unit='s',
                           vals=vals.Numbers(1e-9, 20e-6),
                           parameter_class=ManualParameter)
        self.add_parameter('spec_pulse_marker_channel',
                           unit='s',
                           vals=vals.Strings(),
                           parameter_class=ManualParameter)
        self.add_parameter('spec_pulse_depletion_time',
                           unit='s',
                           vals=vals.Numbers(1e-9, 50e-6),
                           parameter_class=ManualParameter)

        # Rename f_RO_mod
        # Time-domain parameters
        self.add_parameter('pulse_I_channel', initial_value='ch1',
                           vals=vals.Strings(),
                           parameter_class=ManualParameter)
        self.add_parameter('pulse_Q_channel', initial_value='ch2',
                           vals=vals.Strings(),
                           parameter_class=ManualParameter)
        self.add_parameter('pulse_I_offset', initial_value=0.0,
                           vals=vals.Numbers(min_value=-0.1, max_value=0.1),
                           parameter_class=ManualParameter)
        self.add_parameter('pulse_Q_offset', initial_value=0.0,
                           vals=vals.Numbers(min_value=-0.1, max_value=0.1),
                           parameter_class=ManualParameter)
        # readout parameters for time domain
        self.add_parameter('RO_acq_averages', initial_value=1024,
                           vals=vals.Numbers(min_value=0, max_value=1e6),
                           parameter_class=ManualParameter)
        self.add_parameter('RO_acq_integration_length', initial_value=1e-6,
                           vals=vals.Numbers(
                               min_value=10e-9, max_value=1000e-6),
                           parameter_class=ManualParameter)
        self.add_parameter('RO_acq_weight_function_I', initial_value=0,
                           vals=vals.Ints(0, 5),
                           parameter_class=ManualParameter)
        self.add_parameter('RO_acq_weight_function_Q', initial_value=1,
                           vals=vals.Ints(0, 5),
                           parameter_class=ManualParameter)
        # These parameters are only relevant if using MW_IQmod_pulse type
        # RO
        self.add_parameter('RO_I_channel', initial_value='ch3',
                           vals=vals.Strings(),
                           parameter_class=ManualParameter)
        self.add_parameter('RO_Q_channel', initial_value='ch4',
                           vals=vals.Strings(),
                           parameter_class=ManualParameter)
        self.add_parameter('RO_I_offset', initial_value=0.0,
                           vals=vals.Numbers(min_value=-0.1, max_value=0.1),
                           parameter_class=ManualParameter)
        self.add_parameter('RO_Q_offset', initial_value=0.0,
                           vals=vals.Numbers(min_value=-0.1, max_value=0.1),
                           parameter_class=ManualParameter)

        self.add_parameter('RO_pulse_type', initial_value='MW_IQmod_pulse_tek',
                           vals=vals.Enum('MW_IQmod_pulse_tek',
                                          'MW_IQmod_pulse_UHFQC',
                                          'Gated_MW_RO_pulse'),
                           parameter_class=ManualParameter)
        # Relevant when using a marker channel to gate a MW-RO tone.
        self.add_parameter('RO_pulse_marker_channel',
                           vals=vals.Strings(),
                           parameter_class=ManualParameter)
        self.add_parameter('RO_pulse_power', unit='dBm',
                           parameter_class=ManualParameter)

        self.add_parameter('f_pulse_mod',
                           initial_value=-100e6,
                           label='pulse-modulation frequency', unit='Hz',
                           parameter_class=ManualParameter)
        self.add_parameter('f_RO_mod',
                           label='Readout-modulation frequency', unit='Hz',
                           initial_value=-2e7,
                           parameter_class=ManualParameter)

        self.add_parameter('amp180',
                           label='Pi-pulse amplitude', unit='V',
                           initial_value=.25,
                           vals=vals.Numbers(min_value=-2.25, max_value=2.25),
                           parameter_class=ManualParameter)
        self.add_parameter('amp90_scale',
                           label='pulse amplitude scaling factor', unit='',
                           initial_value=.5,
                           vals=vals.Numbers(min_value=0, max_value=1.0),
                           parameter_class=ManualParameter)
        self.add_parameter('gauss_sigma', unit='s',
                           initial_value=10e-9,
                           parameter_class=ManualParameter)
        self.add_parameter('motzoi', label='Motzoi parameter', unit='',
                           initial_value=0,
                           parameter_class=ManualParameter)

        self.add_parameter('phi_skew', label='IQ phase skewness', unit='deg',
                           vals=vals.Numbers(-180, 180),
                           initial_value=0,
                           parameter_class=ManualParameter)
        self.add_parameter('alpha', label='QI amplitude skewness', unit='',
                           vals=vals.Numbers(.1, 2),
                           initial_value=1,
                           parameter_class=ManualParameter)

        # Single shot readout specific parameters
        self.add_parameter('RO_threshold', unit='dac-value',
                           initial_value=0,
                           parameter_class=ManualParameter)
        # CBox specific parameter
        self.add_parameter('signal_line', parameter_class=ManualParameter,
                           vals=vals.Enum(0, 1), initial_value=0)
        self.add_parameter('acquisition_instr',
                           set_cmd=self._do_set_acquisition_instr,
                           get_cmd=self._do_get_acquisition_instr,
                           vals=vals.Strings())

        self.add_parameter('flux_pulse_buffer',
                           label='Flux pulse buffer', unit='s',
                           initial_value=0.,
                           vals=vals.Numbers(min_value=0., max_value=50e-6),
                           parameter_class=ManualParameter)
        self.add_parameter('fluxing_channel', initial_value='ch1',
                           vals=vals.Strings(),
                           parameter_class=ManualParameter)
        self.add_parameter('fluxing_amp',
                           label='SWAP resolution', unit='V',
                           initial_value=.5,
                           vals=vals.Numbers(min_value=-1., max_value=1.),
                           parameter_class=ManualParameter)
        self.add_parameter('SWAP_amp',
                           label='SWAP amplitude', unit='V',
                           initial_value=0.02,
                           vals=vals.Numbers(min_value=0.02, max_value=4.5),
                           parameter_class=ManualParameter)
        self.add_parameter('SWAP_time',
                           label='SWAP Time', unit='s',
                           initial_value=0.,
                           vals=vals.Numbers(min_value=0., max_value=1e-6),
                           parameter_class=ManualParameter)
        self.add_parameter('flux_dead_time',
                           label='Time between flux pulse and comp.', unit='s',
                           initial_value=0.,
                           vals=vals.Numbers(min_value=0., max_value=50e-6),
                           parameter_class=ManualParameter)
        self.add_parameter('mw_to_flux_delay',
                           label='time between and mw pulse and start of flux pulse', unit='s',
                           initial_value=0.,
                           vals=vals.Numbers(min_value=0., max_value=50e-6),
                           parameter_class=ManualParameter)
        self.add_parameter('dist_dict',
                           get_cmd=self.get_dist_dict,
                           set_cmd=self.set_dist_dict,
                           vals=vals.Anything())

    def get_dist_dict(self):
        return self._dist_dict

    def set_dist_dict(self, dist_dict):
        self._dist_dict = dist_dict

    def prepare_for_continuous_wave(self):
        # makes sure the settings of the acquisition instrument are reloaded
        self.acquisition_instr(self.acquisition_instr())
        self.heterodyne_instr.get_instr().acquisition_instr(self.acquisition_instr())
        # Heterodyne tone configuration
        if not self.f_RO():
            RO_freq = self.f_res()
        else:
            RO_freq = self.f_RO()

        self.heterodyne_instr.get_instr()._disable_auto_seq_loading = False

        self.heterodyne_instr.get_instr().RF.on()
        self.heterodyne_instr.get_instr().LO.on()
        if hasattr(self.heterodyne_instr.get_instr(), 'mod_amp'):
            self.heterodyne_instr.get_instr().set('mod_amp', self.mod_amp_cw.get())
        else:
            self.heterodyne_instr.get_instr().RF_power(self.RO_power_cw())
        self.heterodyne_instr.get_instr().set('f_RO_mod', self.f_RO_mod.get())
        self.heterodyne_instr.get_instr().frequency.set(RO_freq)
        self.heterodyne_instr.get_instr().RF.power(self.RO_power_cw())
        self.heterodyne_instr.get_instr().RF_power(self.RO_power_cw())
        self.heterodyne_instr.get_instr().nr_averages(self.RO_acq_averages())
        # Turning of TD source
        if self.td_source.get_instr() is not  None:
            self.td_source.get_instr().off()

        # Updating Spec source
        if self.cw_source.get_instr() is not None:
            self.cw_source.get_instr().power(self.spec_pow())
            self.cw_source.get_instr().frequency(self.f_qubit())
            self.cw_source.get_instr().off()
            if hasattr(self.cw_source.get_instr(), 'pulsemod_state'):
                self.cw_source.get_instr().pulsemod_state('off')
            if hasattr(self.RF_RO_source.get_instr(), 'pulsemod_state'):
                self.RF_RO_source.get_instr().pulsemod_state('Off')
        else:
            logging.warning('No spectrocscopy source (cw_source) specified')

    def prepare_for_pulsed_spec(self):
        # TODO: fix prepare for pulsed spec
        # TODO: make measure pulsed spec
        self.prepare_for_timedomain()
        if self.td_source.get_instr() != None:
            self.td_source.get_instr().off()
        self.cw_source.get_instr().frequency(self.f_qubit())
        self.cw_source.get_instr().power(self.spec_pow_pulsed())
        if hasattr(self.cw_source.get_instr(), 'pulsemod_state'):
            self.cw_source.get_instr().pulsemod_state('On')
        else:
            RuntimeError(
                'Spec source for pulsed spectroscopy does not support pulsing!')
        self.cw_source.get_instr().on()

    def prepare_for_timedomain(self, input_averaging=False):
        # makes sure the settings of the acquisition instrument are reloaded
        self.acquisition_instr(self.acquisition_instr())
        if self.td_source.get_instr() != None:
            self.td_source.get_instr().pulsemod_state('Off')
        self.LO.get_instr().on()
        if self.cw_source.get_instr() != None:
            self.cw_source.get_instr().off()
        if self.td_source.get_instr() != None:
            self.td_source.get_instr().on()
        # Ensures the self.pulse_pars and self.RO_pars get created and updated
        self.get_pulse_pars()

        # Set source to fs =f-f_mod such that pulses appear at f = fs+f_mod
        if self.td_source.get_instr() != None:
            self.td_source.get_instr().frequency.set(self.f_qubit.get()
                                                     - self.f_pulse_mod.get())

        # Use resonator freq unless explicitly specified
        if self.f_RO.get() is None:
            f_RO = self.f_res.get()
        else:
            f_RO = self.f_RO.get()
        self.LO.get_instr().frequency.set(f_RO - self.f_RO_mod.get())
        if self.td_source.get_instr() != None:
            self.td_source.get_instr().power.set(self.td_source_pow.get())

        # # makes sure dac range is used optimally, 20% overhead for mixer skew
        # # use 60% of based on linear range in mathematica
        self.AWG.get_instr().set('{}_amp'.format(self.pulse_I_channel()),
                                 self.amp180()*3.0)
        self.AWG.get_instr().set('{}_amp'.format(self.pulse_Q_channel()),
                                 self.amp180()*3.0)

        self.AWG.get_instr().set(self.pulse_I_channel.get()+'_offset',
                                 self.pulse_I_offset.get())
        self.AWG.get_instr().set(self.pulse_Q_channel.get()+'_offset',
                                 self.pulse_Q_offset.get())
<<<<<<< HEAD
        if self.RO_pulse_type() == 'MW_IQmod_pulse_tek':
=======

        if self.RO_pulse_type() is 'MW_IQmod_pulse_tek':
>>>>>>> b9aed1f9
            self.AWG.get_instr().set(self.RO_I_channel.get()+'_offset',
                                     self.RO_I_offset.get())
            self.AWG.get_instr().set(self.RO_Q_channel.get()+'_offset',
                                     self.RO_Q_offset.get())
<<<<<<< HEAD
        elif self.RO_pulse_type() == 'MW_IQmod_pulse_UHFQC':
=======
        elif self.RO_pulse_type() is 'MW_IQmod_pulse_UHFQC':
>>>>>>> b9aed1f9
            eval('self._acquisition_instr.sigouts_{}_offset({})'.format(
                self.RO_I_channel(), self.RO_I_offset()))
            eval('self._acquisition_instr.sigouts_{}_offset({})'.format(
                self.RO_Q_channel(), self.RO_Q_offset()))
            # This is commented out as doing this by default breaks multiplexed readout
            # it should instead be done using the lutmanman
            # self._acquisition_instr.awg_sequence_acquisition_and_pulse_SSB(
            #     f_RO_mod=self.f_RO_mod(), RO_amp=self.RO_amp(),
            # RO_pulse_length=self.RO_pulse_length(), acquisition_delay=270e-9)
<<<<<<< HEAD
        elif self.RO_pulse_type.get() == 'Gated_MW_RO_pulse':
=======
        elif self.RO_pulse_type.get() is 'Gated_MW_RO_pulse':
>>>>>>> b9aed1f9
            self.RF_RO_source.get_instr().pulsemod_state('On')
            self.RF_RO_source.get_instr().frequency(self.f_RO.get())
            self.RF_RO_source.get_instr().power(self.RO_pulse_power.get())
            self.RF_RO_source.get_instr().frequency(self.f_RO())
            self.RF_RO_source.get_instr().on()
            if 'UHFQC' in self.acquisition_instr():
                # self._acquisition_instr.awg_sequence_acquisition()
                # temperarliy removed for debugging
                pass

    def calibrate_mixer_offsets(self, signal_hound, offs_type='pulse',
                                update=True):
        '''
        input:
            signal_hound: instance of the SH instrument
            offs_type:         ['pulse' | 'RO'] whether to calibrate the
                                            RO or pulse IQ offsets
            update:        update the values in the qubit object

        Calibrates the mixer skewness and updates the I and Q offsets in
        the qubit object.
        signal hound needs to be given as it this is not part of the qubit
        object in order to reduce dependencies.
        '''
        # ensures freq is set correctly
        # Still need to test this, start by doing this in notebook
        self.prepare_for_timedomain()
        self.AWG.get_instr().stop()  # Make sure no waveforms are played
        if offs_type == 'pulse':
            AWG_channel1 = self.pulse_I_channel.get()
            AWG_channel2 = self.pulse_Q_channel.get()
            source = self.td_source.get_instr()
        elif offs_type == 'RO':
            AWG_channel1 = self.RO_I_channel.get()
            AWG_channel2 = self.RO_Q_channel.get()
            source = self.LO.get_instr()
        else:
            raise ValueError('offs_type "{}" not recognized'.format(offs_type))

        offset_I, offset_Q = mixer_carrier_cancellation_5014(
            AWG=self.AWG.get_instr(), SH=signal_hound, source=source, MC=self.MC.get_instr(),
            AWG_channel1=AWG_channel1, AWG_channel2=AWG_channel2, xtol=0.0003)

        if update:
            if offs_type == 'pulse':
                self.pulse_I_offset.set(offset_I)
                self.pulse_Q_offset.set(offset_Q)
            if offs_type == 'RO':
                self.RO_I_offset.set(offset_I)
                self.RO_Q_offset.set(offset_Q)

    def calibrate_mixer_offsets_IQ_mod_RO_UHFQC(self, signal_hound,
                                                update=True):
        '''
        input:
            signal_hound: instance of the SH instrument
            offs_type:         ['pulse' | 'RO'] whether to calibrate the
                                            RO or pulse IQ offsets
            update:        update the values in the qubit object

        Calibrates the mixer skewness and updates the I and Q offsets in
        the qubit object.
        signal hound needs to be given as it this is not part of the qubit
        object in order to reduce dependencies.
        '''
        # ensures freq is set correctly
        # Still need to test this, start by doing this in notebook
        self.prepare_for_timedomain()
        self.AWG.get_instr().stop()  # Make sure no waveforms are played
        AWG_channel1 = self.RO_I_channel.get()
        AWG_channel2 = self.RO_Q_channel.get()
        source = self.LO.get_instr()
        offset_I, offset_Q = mixer_carrier_cancellation_UHFQC(
            UHFQC=self._acquisition_instr, SH=signal_hound, source=source, MC=self.MC.get_instr(
            ),
            AWG_channel1=AWG_channel1, AWG_channel2=AWG_channel2)

        if update:
            self.RO_I_offset.set(offset_I)
            self.RO_Q_offset.set(offset_Q)

    def calibrate_mixer_skewness(self, signal_hound, station, update=True):
        '''
        Calibrates mixer skewness at the frequency relevant for qubit driving.

        Note: I don't like that you have to pass station here but I don't want
        to introduce extra variables at this point, it should be available to
        you in the notebook (MAR).
        '''
        self.prepare_for_timedomain()

        phi, alpha = mixer_skewness_calibration_5014(
            signal_hound, self.td_source.get_instr(), station,
            f_mod=self.f_pulse_mod.get(),
            I_ch=self.pulse_I_channel.get(), Q_ch=self.pulse_Q_channel.get(),
            name='Mixer_skewness'+self.msmt_suffix)
        if update:
            self.phi_skew.set(phi)
            self.alpha.set(alpha)

    def calibrate_RO_threshold(self, method='conventional',
                               MC=None, close_fig=True,
                               verbose=False, make_fig=True):
        raise NotImplementedError()

    def measure_heterodyne_spectroscopy(self, freqs, MC=None,
                                        analyze=True, close_fig=True):
        self.prepare_for_continuous_wave()

        # sqts.Pulsed_spec_seq(spec_pars, RO_pars)
        if MC is None:
            MC = self.MC.get_instr()
        MC.set_sweep_function(pw.wrap_par_to_swf(
                              self.heterodyne_instr.get_instr().frequency, retrieve_value=True))
        MC.set_sweep_points(freqs)
        MC.set_detector_function(
            det.Heterodyne_probe(self.heterodyne_instr.get_instr(),
                                 trigger_separation=self.RO_acq_integration_length()+5e-6, RO_length=self.RO_acq_integration_length()))
        MC.run(name='Resonator_scan'+self.msmt_suffix)
        if analyze:
            ma.MeasurementAnalysis(auto=True, close_fig=close_fig)

    def measure_spectroscopy(self, freqs, pulsed=False, MC=None,
                             analyze=True, close_fig=True,
                             force_load=True, use_max=False, update=True):
        self.prepare_for_continuous_wave()
        self.cw_source.get_instr().on()
        if MC is None:
            MC = self.MC.get_instr()
        if pulsed:
            # Redirect to the pulsed spec function
            return self.measure_pulsed_spectroscopy(freqs=freqs,
                                                    MC=MC,
                                                    analyze=analyze,
                                                    close_fig=close_fig,
                                                    update=update,
                                                    upload=force_load)

        MC.set_sweep_function(pw.wrap_par_to_swf(
                              self.cw_source.get_instr().frequency, retrieve_value=True))
        MC.set_sweep_points(freqs)
        MC.set_detector_function(
            det.Heterodyne_probe(
                self.heterodyne_instr.get_instr(),
                trigger_separation=5e-6 + self.RO_acq_integration_length(),
                RO_length=self.RO_acq_integration_length()))
        MC.run(name='spectroscopy'+self.msmt_suffix)

        if analyze:
            ma.MeasurementAnalysis(auto=True, close_fig=close_fig)
        self.cw_source.get_instr().off()

    def measure_pulsed_spectroscopy(self, freqs, MC=None, analyze=True,
                                    return_detector=False,
                                    close_fig=True, upload=True, update=True,
                                    use_max=False):
        """
        Measure pulsed spec with the qubit.

            Accepts a manual sequence parameters, which has to be a call to a
            pulse generation allowing for alternative sequences to be played
            instead of the standard one

        """

        self.prepare_for_pulsed_spec()
        self.heterodyne_instr.get_instr()._disable_auto_seq_loading = True
<<<<<<< HEAD

        self.cw_source.get_instr().pulsemod_state.set('On')
        self.cw_source.get_instr().power.set(self.spec_pow_pulsed.get())
        self.cw_source.get_instr().on()

        # Bugfix: need to suppress auto-reload of the sequence, else the pulsed
        # spec sequence gets overwritten
        auto_seq_loading = self.heterodyne_instr.get_instr().auto_seq_loading()
        self.heterodyne_instr.get_instr().auto_seq_loading(False)
=======

        self.cw_source.get_instr().pulsemod_state.set('On')
        self.cw_source.get_instr().power.set(self.spec_pow_pulsed.get())
        self.cw_source.get_instr().on()
>>>>>>> b9aed1f9

        if MC is None:
            MC = self.MC.get_instr()

        spec_pars, RO_pars = self.get_spec_pars()
        # Upload the AWG sequence
        sq.Pulsed_spec_seq(spec_pars, RO_pars)

        self.AWG.get_instr().start()
        if return_detector:
            return det.Heterodyne_probe(self.heterodyne_instr.get_instr())

        else:
            MC.set_sweep_function(pw.wrap_par_to_swf(
                self.cw_source.get_instr().frequency, retrieve_value=True))
            MC.set_sweep_points(freqs)
            MC.set_detector_function(
                det.Heterodyne_probe(self.heterodyne_instr.get_instr()))
            MC.run(name='pulsed-spec'+self.msmt_suffix)
            self.heterodyne_instr.get_instr().auto_seq_loading(auto_seq_loading)
            if analyze or update:
                ma_obj = ma.Qubit_Spectroscopy_Analysis(
                    auto=True, label='pulsed', close_fig=close_fig)
                if use_max:
                    f_qubit = ma_obj.peaks['peak']
                else:
                    f_qubit = ma_obj.fitted_freq
                if update:
                    self.f_qubit(f_qubit)
            self.cw_source.get_instr().off()
            return f_qubit

    def measure_rabi(self, amps=np.linspace(-.5, .5, 31), n=1,
                     MC=None, analyze=True, close_fig=True,
                     verbose=False, upload=True):
        # prepare for timedomain takes care of rescaling
        self.prepare_for_timedomain()
        # # Extra rescaling only happens if the amp180 was far too low for the Rabi
        if max(abs(amps))*2 > self.AWG.get_instr().get('{}_amp'.format(self.pulse_I_channel())):
            logging.warning('Auto rescaling AWG amplitude as amp180 {}'.format(
                            self.amp180()) +
                            ' was set very low in comparison to Rabi range')
            self.AWG.get_instr().set('{}_amp'.format(self.pulse_I_channel()),
                                     np.max(abs(amps))*3.0)
            self.AWG.get_instr().set('{}_amp'.format(self.pulse_Q_channel()),
                                     np.max(abs(amps))*3.0)
        if MC is None:
            MC = self.MC.get_instr()

        MC.set_sweep_function(awg_swf.Rabi(
            pulse_pars=self.pulse_pars, RO_pars=self.RO_pars, n=n, upload=upload))
        MC.set_sweep_points(amps)
        MC.set_detector_function(self.int_avg_det)
        MC.run('Rabi-n{}'.format(n)+self.msmt_suffix)
        if analyze:
            ma.Rabi_Analysis(auto=True, close_fig=close_fig)

    def measure_rabi_amp90(self,
                           scales=np.linspace(-0.7, 0.7, 31), n=1,
                           MC=None, analyze=True, close_fig=True,
                           verbose=False):
        self.prepare_for_timedomain()
        if MC is None:
            MC = self.MC.get_instr()

        MC.set_sweep_function(awg_swf.Rabi_amp90(
            pulse_pars=self.pulse_pars, RO_pars=self.RO_pars, n=n))
        MC.set_sweep_points(scales)
        MC.set_detector_function(self.int_avg_det)
        MC.run('Rabi_amp90_scales_n{}'.format(n)+self.msmt_suffix)
        if analyze:
            ma.Rabi_Analysis(auto=True, close_fig=close_fig)

    def measure_T1(self, times, MC=None,
                   analyze=True, upload=True, close_fig=True):
        self.prepare_for_timedomain()
        if MC is None:
            MC = self.MC.get_instr()

        MC.set_sweep_function(awg_swf.T1(
            pulse_pars=self.pulse_pars, RO_pars=self.RO_pars, upload=upload))
        MC.set_sweep_points(times)
        MC.set_detector_function(self.int_avg_det)
        MC.run('T1'+self.msmt_suffix)
        if analyze:
            a = ma.T1_Analysis(auto=True, close_fig=close_fig)
            return a.T1

    def measure_ramsey(self, times, artificial_detuning=0,
                       f_qubit=None, label='',
                       MC=None, analyze=True, close_fig=True, verbose=True,
                       upload=True):
        self.prepare_for_timedomain()
        if MC is None:
            MC = self.MC.get_instr()

        if f_qubit is None:
            f_qubit = self.f_qubit.get()
        self.td_source.get_instr().set(
            'frequency', f_qubit - self.f_pulse_mod.get())
        Rams_swf = awg_swf.Ramsey(
            pulse_pars=self.pulse_pars, RO_pars=self.RO_pars,
            artificial_detuning=artificial_detuning, upload=upload)
        MC.set_sweep_function(Rams_swf)
        MC.set_sweep_points(times)
        MC.set_detector_function(self.int_avg_det)
        MC.run('Ramsey'+label+self.msmt_suffix)

        if analyze:
            a = ma.Ramsey_Analysis(auto=True, close_fig=close_fig)
            if verbose:
                fitted_freq = a.fit_res.params['frequency'].value
                print('Artificial detuning: {:.2e}'.format(
                      artificial_detuning))
                print('Fitted detuning: {:.2e}'.format(fitted_freq))
                print('Actual detuning:{:.2e}'.format(
                      fitted_freq-artificial_detuning))

    def measure_echo(self, times, label='', MC=None,
                     artificial_detuning=None, upload=True,
                     analyze=True, close_fig=True, verbose=True):
        self.prepare_for_timedomain()
        if MC is None:
            MC = self.MC.get_instr()

        Echo_swf = awg_swf.Echo(
            pulse_pars=self.pulse_pars, RO_pars=self.RO_pars,
            artificial_detuning=artificial_detuning, upload=upload)
        MC.set_sweep_function(Echo_swf)
        MC.set_sweep_points(times)
        MC.set_detector_function(self.int_avg_det)
        MC.run('Echo'+label+self.msmt_suffix)

        if analyze:
            a = ma.Ramsey_Analysis(
                auto=True, close_fig=close_fig, label='Echo')
            return a

    def measure_allxy(self, double_points=True,
                      MC=None,
                      analyze=True, close_fig=True, verbose=True):
        self.prepare_for_timedomain()
        if MC is None:
            MC = self.MC.get_instr()

        MC.set_sweep_function(awg_swf.AllXY(
            pulse_pars=self.pulse_pars, RO_pars=self.RO_pars,
            double_points=double_points))
        MC.set_detector_function(self.int_avg_det)
        MC.run('AllXY'+self.msmt_suffix)

        if analyze:
            a = ma.AllXY_Analysis(close_main_fig=close_fig)
            return a

    def measure_randomized_benchmarking(self, nr_cliffords,
                                        nr_seeds=50, T1=None,
                                        MC=None, analyze=True, close_fig=True,
                                        verbose=False, upload=True):
        '''
        Performs a randomized benchmarking fidelity.
        Optionally specifying T1 also shows the T1 limited fidelity.
        '''
        self.prepare_for_timedomain()
        if MC is None:
            MC = self.MC.get_instr()
        MC.set_sweep_function(awg_swf.Randomized_Benchmarking(
            pulse_pars=self.pulse_pars, RO_pars=self.RO_pars,
            double_curves=True,
            nr_cliffords=nr_cliffords, nr_seeds=nr_seeds, upload=upload))
        MC.set_detector_function(self.int_avg_det)
        MC.run('RB_{}seeds'.format(nr_seeds)+self.msmt_suffix)
        ma.RB_double_curve_Analysis(
            close_main_fig=close_fig, T1=T1,
            pulse_delay=self.pulse_delay.get())

    def measure_ssro(self, no_fits=False,
                     return_detector=False,
                     MC=None,
                     analyze=True,
                     close_fig=True,
                     verbose=True, optimized_weights=False, SSB=False,
                     one_weight_function_UHFQC=False,
                     multiplier=1, nr_shots=4095):
        self.prepare_for_timedomain()
        if MC is None:
            MC = self.MC.get_instr()
        d = cdet.SSRO_Fidelity_Detector_Tek(
            'SSRO'+self.msmt_suffix,
            analyze=analyze,
            raw=no_fits,
            MC=MC,
            AWG=self.AWG.get_instr(), acquisition_instr=self._acquisition_instr,
            pulse_pars=self.pulse_pars, RO_pars=self.RO_pars, IF=self.f_RO_mod(),
            weight_function_I=self.RO_acq_weight_function_I(),
            weight_function_Q=self.RO_acq_weight_function_Q(),
            nr_shots=nr_shots, one_weight_function_UHFQC=one_weight_function_UHFQC,
            optimized_weights=optimized_weights,
            integration_length=self.RO_acq_integration_length(),
            close_fig=close_fig, SSB=SSB, multiplier=multiplier,
            nr_averages=self.RO_acq_averages())
        if return_detector:
            return d
        d.prepare()
        d.acquire_data_point()
        # if analyze:
        #     return ma.SSRO_Analysis(rotate=soft_rotate, label='SSRO'+self.msmt_suffix,
        #                             no_fits=no_fits, close_fig=close_fig)

    def measure_butterfly(self, return_detector=False,
                          MC=None,
                          analyze=True,
                          close_fig=True,
                          verbose=True,
                          initialize=False,
                          post_msmt_delay=2e-6, case=True):
        self.prepare_for_timedomain()
        if MC is None:
            MC = self.MC.get_instr()
        MC.set_sweep_function(awg_swf.Butterfly(
            pulse_pars=self.pulse_pars, RO_pars=self.RO_pars,
            initialize=initialize, post_msmt_delay=post_msmt_delay))
        MC.set_detector_function(self.int_log_det)
        MC.run('Butterfly{}initialize_{}'.format(self.msmt_suffix, initialize))
        # first perform SSRO analysis to extract the optimal rotation angle
        # theta
        a = ma.SSRO_discrimination_analysis(
            label='Butterfly',
            current_threshold=None,
            close_fig=close_fig,
            plot_2D_histograms=True)

        # the, run it a second time to determin the optimum threshold along the
        # rotated I axis
        b = ma.SSRO_discrimination_analysis(
            label='Butterfly',
            current_threshold=None,
            close_fig=close_fig,
            plot_2D_histograms=True, theta_in=-a.theta)

        c = ma.butterfly_analysis(
            close_main_fig=close_fig, initialize=initialize,
            theta_in=-a.theta,
            threshold=b.opt_I_threshold, digitize=True, case=case)
        return c.butterfly_coeffs

    def measure_transients(self, return_detector=False,
                           MC=None,
                           analyze=True,
                           close_fig=True,
                           verbose=True,
                           nr_samples=512):

        self.prepare_for_timedomain()
        if MC is None:
            MC = self.MC.get_instr()

        self.MC.get_instr().set_sweep_function(awg_swf.OffOn(pulse_pars=self.pulse_pars,
                                                             RO_pars=self.RO_pars,
                                                             pulse_comb='OffOff',
                                                             nr_samples=nr_samples))
        self.MC.get_instr().set_sweep_points(np.arange(nr_samples))
        self.input_average_detector.nr_samples = nr_samples
        self.MC.get_instr().set_detector_function(self.input_average_detector)
        self.MC.get_instr().run(
            'Measure_transients_{}_0'.format(self.msmt_suffix))
        a0 = ma.MeasurementAnalysis(auto=True, close_fig=close_fig)
        self.MC.get_instr().set_sweep_function(awg_swf.OffOn(pulse_pars=self.pulse_pars,
                                                             RO_pars=self.RO_pars,
                                                             pulse_comb='OnOn',
                                                             nr_samples=nr_samples))
        # self.MC.get_instr().set_sweep_points(np.arange(nr_samples))
        self.input_average_detector.nr_samples = nr_samples
        self.MC.get_instr().set_detector_function(self.input_average_detector)
        self.MC.get_instr().run(
            'Measure_transients_{}_1'.format(self.msmt_suffix))
        a1 = ma.MeasurementAnalysis(auto=True, close_fig=close_fig)

    def measure_rb_vs_amp(self, amps, nr_cliff=1,
                          resetless=True,
                          MC=None, analyze=True, close_fig=True,
                          verbose=False):
        raise NotImplementedError()

    def measure_motzoi_XY(self, motzois, MC=None, analyze=True, close_fig=True,
                          verbose=True, update=True):

        self.prepare_for_timedomain()
        if MC is None:
            MC = self.MC.get_instr()

        MC.set_sweep_function(awg_swf.Motzoi_XY(
            pulse_pars=self.pulse_pars, RO_pars=self.RO_pars, motzois=motzois))
        MC.set_detector_function(self.int_avg_det)
        MC.run('Motzoi_XY'+self.msmt_suffix)

        if analyze:
            a = ma.Motzoi_XY_analysis(close_fig=close_fig)
            if update:
                self.motzoi.set(a.optimal_motzoi)
            return a

    def measure_freq_XY(self, f_span, n_f, MC=None, analyze=True, close_fig=True,
                        verbose=True, update=True):

        self.prepare_for_timedomain()
        if MC is None:
            MC = self.MC.get_instr()

        freqs = np.linspace(-f_span*0.5, f_span*0.5, n_f) + \
            self.f_pulse_mod.get()

        MC.set_sweep_function(awg_swf.Freq_XY(
            pulse_pars=self.pulse_pars, RO_pars=self.RO_pars, freqs=freqs))
        MC.set_detector_function(self.int_avg_det)
        MC.run('Freq_XY'+self.msmt_suffix)

        # if analyze:
        #     a = ma.Motzoi_XY_analysis(close_fig=close_fig)
        #     if update:
        #         self.motzoi.set(a.optimal_motzoi)
        #     return a

    def measure_BusT1(self, times, MC=None):

        if MC is None:
            MC = self.MC.get_instr()

        cal_points = 4
        lengths_cal = times[-1] + \
            np.arange(1, 1+cal_points)*(times[1]-times[0])
        lengths_vec = np.concatenate((times, lengths_cal))

        mw_pulse_pars, RO_pars = self.get_pulse_pars()
        flux_pulse_pars, dist_dict = self.get_flux_pars()
        BusT1 = awg_swf.BusT1(times,
                              mw_pulse_pars,
                              RO_pars,
                              flux_pulse_pars,
                              dist_dict=dist_dict,
                              AWG=self.AWG.get_instr(),
                              upload=False, return_seq=True)

        exec('self.AWG.get_instr().ch%d_amp(2.)' % self.fluxing_channel())
        seq = BusT1.pre_upload()

        MC.set_sweep_function(BusT1)
        MC.set_sweep_points(lengths_vec)

        MC.set_detector_function(self.int_avg_det)
        self.AWG.get_instr().ch4_amp(flux_pulse_pars['swap_amp'])
        MC.run('Bus_T1')
        ma.T1_Analysis(auto=True, label='Bus_T1')

    def measure_BusT2(self, times, MC=None):

        if MC is None:
            MC = self.MC.get_instr()

        cal_points = 4
        lengths_cal = times[-1] + \
            np.arange(1, 1+cal_points)*(times[1]-times[0])
        lengths_vec = np.concatenate((times, lengths_cal))

        mw_pulse_pars, RO_pars = self.get_pulse_pars()
        flux_pulse_pars, dist_dict = self.get_flux_pars()
        BusT2 = awg_swf.BusT2(times_vec=times,
                              mw_pulse_pars=mw_pulse_pars,
                              RO_pars=RO_pars,
                              # artificial_detuning=artificial_detuning,
                              flux_pulse_pars=flux_pulse_pars,
                              dist_dict=dist_dict,
                              AWG=self.AWG.get_instr(),
                              upload=False, return_seq=True)

        exec('self.AWG.get_instr().ch%d_amp(2.)' % self.fluxing_channel())
        seq = BusT2.pre_upload()

        MC.set_sweep_function(BusT2)
        MC.set_sweep_points(lengths_vec)

        MC.set_detector_function(self.int_avg_det)
        self.AWG.get_instr().ch4_amp(flux_pulse_pars['swap_amp'])
        MC.run('Bus_Echo')
        ma.Ramsey_Analysis(auto=True, label='Bus_T2')

    def measure_BusEcho(self, times, artificial_detuning, MC=None):

        if MC is None:
            MC = self.MC.get_instr()

        cal_points = 4
        lengths_cal = times[-1] + \
            np.arange(1, 1+cal_points)*(times[1]-times[0])
        lengths_vec = np.concatenate((times, lengths_cal))

        mw_pulse_pars, RO_pars = self.get_pulse_pars()
        flux_pulse_pars, dist_dict = self.get_flux_pars()
        BusEcho = awg_swf.BusEcho(times_vec=times,
                                  mw_pulse_pars=mw_pulse_pars,
                                  RO_pars=RO_pars,
                                  artificial_detuning=artificial_detuning,
                                  flux_pulse_pars=flux_pulse_pars,
                                  dist_dict=dist_dict,
                                  AWG=self.AWG.get_instr(),
                                  upload=False, return_seq=True)

        exec('self.AWG.get_instr().ch%d_amp(2.)' % self.fluxing_channel())
        seq = BusEcho.pre_upload()

        MC.set_sweep_function(BusEcho)
        MC.set_sweep_points(lengths_vec)

        MC.set_detector_function(self.int_avg_det)
        self.AWG.get_instr().ch4_amp(flux_pulse_pars['swap_amp'])
        MC.run('Bus_Echo')
        ma.Ramsey_Analysis(auto=True, label='Bus_Echo')

    def _do_get_acquisition_instr(self):
        # Specifying the int_avg det here should allow replacing it with ATS
        # or potential digitizer acquisition easily
        return self._acquisition_instr.name

    def _do_set_acquisition_instr(self, acquisition_instr):
        # Specifying the int_avg det here should allow replacing it with ATS
        # or potential digitizer acquisition easily

        self._acquisition_instr = self.find_instrument(acquisition_instr)
        if 'CBox' in acquisition_instr:
            logging.info("setting CBox acquisition")
            self.int_avg_det = det.CBox_integrated_average_detector(self._acquisition_instr,
                                                                    self.AWG.get_instr(),
                                                                    nr_averages=self.RO_acq_averages(),
                                                                    integration_length=self.RO_acq_integration_length(
                                                                    ),
                                                                    normalize=True)
            self.int_avg_det_rot = det.CBox_integrated_average_detector(self._acquisition_instr,
                                                                        self.AWG.get_instr(),
                                                                        nr_averages=self.RO_acq_averages(),
                                                                        integration_length=self.RO_acq_integration_length(
                                                                        ),
                                                                        normalize=True)
            self.int_log_det = det.CBox_integration_logging_det(self._acquisition_instr,
                                                                self.AWG.get_instr(), integration_length=self.RO_acq_integration_length())

            self.input_average_detector = det.CBox_input_average_detector(
                self._acquisition_instr,
                self.AWG.get_instr(), nr_averages=self.RO_acq_averages())

        elif 'UHFQC' in acquisition_instr:
            logging.info("setting UHFQC acquisition")
            self.input_average_detector = det.UHFQC_input_average_detector(
                UHFQC=self._acquisition_instr,
                AWG=self.AWG.get_instr(), nr_averages=self.RO_acq_averages())

            self.int_avg_det = det.UHFQC_integrated_average_detector(
                UHFQC=self._acquisition_instr, AWG=self.AWG.get_instr(),
                channels=[self.RO_acq_weight_function_I(),
                          self.RO_acq_weight_function_Q()],
                nr_averages=self.RO_acq_averages(),
                integration_length=self.RO_acq_integration_length())

            self.int_avg_det_rot = det.UHFQC_integrated_average_detector(
                UHFQC=self._acquisition_instr, AWG=self.AWG.get_instr(),
                channels=[self.RO_acq_weight_function_I(),
                          self.RO_acq_weight_function_Q()],
                nr_averages=self.RO_acq_averages(),
                integration_length=self.RO_acq_integration_length(), rotate=True)

            self.int_log_det = det.UHFQC_integration_logging_det(
                UHFQC=self._acquisition_instr, AWG=self.AWG.get_instr(),
                channels=[
                    self.RO_acq_weight_function_I(), self.RO_acq_weight_function_Q()],
                integration_length=self.RO_acq_integration_length())
        elif 'DDM' in acquisition_instr:
            logging.info("setting DDM acquisition")
            self.input_average_detector = det.DDM_input_average_detector(
                DDM=self._acquisition_instr,
                AWG=self.AWG, nr_averages=self.RO_acq_averages())

            self.int_avg_det = det.DDM_integrated_average_detector(
                    DDM=self._acquisition_instr, AWG=self.AWG,
                    channels=[self.RO_acq_weight_function_I(),
                              self.RO_acq_weight_function_Q()],
                    nr_averages=self.RO_acq_averages(),
                    integration_length=self.RO_acq_integration_length())

            self.int_log_det = det.DDM_integration_logging_det(
                DDM=self._acquisition_instr, AWG=self.AWG,
<<<<<<< HEAD
=======
                channels=[
                    self.RO_acq_weight_function_I(), self.RO_acq_weight_function_Q()],
                integration_length=self.RO_acq_integration_length())
        elif 'DDM' in acquisition_instr:
            logging.info("setting DDM acquisition")
            self.input_average_detector = det.DDM_input_average_detector(
                DDM=self._acquisition_instr,
                AWG=self.AWG, nr_averages=self.RO_acq_averages())

            self.int_avg_det = det.DDM_integrated_average_detector(
                    DDM=self._acquisition_instr, AWG=self.AWG,
                    channels=[self.RO_acq_weight_function_I(),
                              self.RO_acq_weight_function_Q()],
                    nr_averages=self.RO_acq_averages(),
                    integration_length=self.RO_acq_integration_length())

            self.int_log_det = det.DDM_integration_logging_det(
                DDM=self._acquisition_instr, AWG=self.AWG,
>>>>>>> b9aed1f9
                channels=[
                    self.RO_acq_weight_function_I(), self.RO_acq_weight_function_Q()],
                integration_length=self.RO_acq_integration_length())

        elif 'ATS' in acquisition_instr:
            logging.info("setting ATS acquisition")
            # self.int_avg_det = det.ATS_integrated_average_continuous_detector(
            #     ATS=self._acquisition_instr.card,
            #     ATS_acq=self._acquisition_instr.controller, AWG=self.AWG.get_instr(),
            #     nr_averages=self.RO_acq_averages())

    def get_pulse_dict(self, pulse_dict={}):
        '''
        Returns a dictionary containing the pulse parameters of the qubit.
        This function is intended to replace the old get_pulse_pars.
        Dictionary contains the keys formatted as follows:
            operation self.name

        Input args:
            pulse_dict (dict):  Optionally specify an existing pulse dict to update

        (currently only contains single qubit pulses)
        '''
        drive_pars, RO_pars = self.get_pulse_pars()
        pulse_dict.update(add_suffix_to_dict_keys(
            sq.get_pulse_dict_from_pars(drive_pars), ' ' + self.name))
        pulse_dict.update({'RO {}'.format(self.name): RO_pars})

        spec_pars, RO_pars = self.get_spec_pars()
        pulse_dict.update({'Spec {}'.format(self.name): spec_pars})

        return pulse_dict

    def get_pulse_pars(self):
        self.pulse_pars = {
            'I_channel': self.pulse_I_channel.get(),
            'Q_channel': self.pulse_Q_channel.get(),
            'amplitude': self.amp180.get(),
            'amp90_scale': self.amp90_scale(),
            'sigma': self.gauss_sigma.get(),
            'nr_sigma': 4,
            'motzoi': self.motzoi.get(),
            'mod_frequency': self.f_pulse_mod.get(),
            'pulse_delay': self.pulse_delay.get(),
            'phi_skew': self.phi_skew.get(),
            'alpha': self.alpha.get(),
            'phase': 0,
            'operation_type': 'MW',
            'target_qubit': self.name,
            'pulse_type': 'SSB_DRAG_pulse'}

        self.RO_pars = {
            'I_channel': self.RO_I_channel.get(),
            'Q_channel': self.RO_Q_channel.get(),
            'RO_pulse_marker_channel': self.RO_pulse_marker_channel.get(),
            'amplitude': self.RO_amp.get(),
            'length': self.RO_pulse_length.get(),
            'pulse_delay': self.RO_pulse_delay.get(),
            'f_RO_mod': self.f_RO_mod.get(),
            'acq_marker_delay': self.RO_acq_marker_delay.get(),
            'acq_marker_channel': self.RO_acq_marker_channel.get(),
            'phase': 0,
            'operation_type': 'RO',
            'target_qubit': self.name,
            'pulse_type': self.RO_pulse_type.get()}
        return self.pulse_pars, self.RO_pars

    def get_spec_pars(self):
        # logging.warning('deprecated use get_operation_dict')
        pulse_pars, RO_pars = self.get_pulse_pars()
        spec_pars = {'pulse_type': 'SquarePulse',
                     'length': self.spec_pulse_length.get(),
                     'amplitude': 1,
                     'operation_type': 'MW',
                     'target_qubit': self.name,
                     'channel': self.spec_pulse_marker_channel.get()}

        RO_pars['pulse_delay'] += spec_pars['length']
        spec_pars['pulse_delay'] = (RO_pars['length'] +
                                    self.spec_pulse_depletion_time.get())
        return spec_pars, RO_pars

    def get_operation_dict(self, operation_dict={}):
        operation_dict = super().get_operation_dict(operation_dict)
        operation_dict['SpecPulse '+self.name] = self.get_spec_pars()[0]
        self.get_pulse_dict(operation_dict)
        return operation_dict<|MERGE_RESOLUTION|>--- conflicted
+++ resolved
@@ -346,21 +346,12 @@
                                  self.pulse_I_offset.get())
         self.AWG.get_instr().set(self.pulse_Q_channel.get()+'_offset',
                                  self.pulse_Q_offset.get())
-<<<<<<< HEAD
         if self.RO_pulse_type() == 'MW_IQmod_pulse_tek':
-=======
-
-        if self.RO_pulse_type() is 'MW_IQmod_pulse_tek':
->>>>>>> b9aed1f9
             self.AWG.get_instr().set(self.RO_I_channel.get()+'_offset',
                                      self.RO_I_offset.get())
             self.AWG.get_instr().set(self.RO_Q_channel.get()+'_offset',
                                      self.RO_Q_offset.get())
-<<<<<<< HEAD
         elif self.RO_pulse_type() == 'MW_IQmod_pulse_UHFQC':
-=======
-        elif self.RO_pulse_type() is 'MW_IQmod_pulse_UHFQC':
->>>>>>> b9aed1f9
             eval('self._acquisition_instr.sigouts_{}_offset({})'.format(
                 self.RO_I_channel(), self.RO_I_offset()))
             eval('self._acquisition_instr.sigouts_{}_offset({})'.format(
@@ -370,11 +361,7 @@
             # self._acquisition_instr.awg_sequence_acquisition_and_pulse_SSB(
             #     f_RO_mod=self.f_RO_mod(), RO_amp=self.RO_amp(),
             # RO_pulse_length=self.RO_pulse_length(), acquisition_delay=270e-9)
-<<<<<<< HEAD
         elif self.RO_pulse_type.get() == 'Gated_MW_RO_pulse':
-=======
-        elif self.RO_pulse_type.get() is 'Gated_MW_RO_pulse':
->>>>>>> b9aed1f9
             self.RF_RO_source.get_instr().pulsemod_state('On')
             self.RF_RO_source.get_instr().frequency(self.f_RO.get())
             self.RF_RO_source.get_instr().power(self.RO_pulse_power.get())
@@ -542,7 +529,6 @@
 
         self.prepare_for_pulsed_spec()
         self.heterodyne_instr.get_instr()._disable_auto_seq_loading = True
-<<<<<<< HEAD
 
         self.cw_source.get_instr().pulsemod_state.set('On')
         self.cw_source.get_instr().power.set(self.spec_pow_pulsed.get())
@@ -552,12 +538,6 @@
         # spec sequence gets overwritten
         auto_seq_loading = self.heterodyne_instr.get_instr().auto_seq_loading()
         self.heterodyne_instr.get_instr().auto_seq_loading(False)
-=======
-
-        self.cw_source.get_instr().pulsemod_state.set('On')
-        self.cw_source.get_instr().power.set(self.spec_pow_pulsed.get())
-        self.cw_source.get_instr().on()
->>>>>>> b9aed1f9
 
         if MC is None:
             MC = self.MC.get_instr()
@@ -1047,8 +1027,6 @@
 
             self.int_log_det = det.DDM_integration_logging_det(
                 DDM=self._acquisition_instr, AWG=self.AWG,
-<<<<<<< HEAD
-=======
                 channels=[
                     self.RO_acq_weight_function_I(), self.RO_acq_weight_function_Q()],
                 integration_length=self.RO_acq_integration_length())
@@ -1067,7 +1045,6 @@
 
             self.int_log_det = det.DDM_integration_logging_det(
                 DDM=self._acquisition_instr, AWG=self.AWG,
->>>>>>> b9aed1f9
                 channels=[
                     self.RO_acq_weight_function_I(), self.RO_acq_weight_function_Q()],
                 integration_length=self.RO_acq_integration_length())
