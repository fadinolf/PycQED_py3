import numpy as np
import qcodes as qc
import os
import logging
import pycqed.measurement.waveform_control_CC.qasm_compiler as qcx
from copy import deepcopy
from qcodes.instrument.base import Instrument
from qcodes.utils import validators as vals
from qcodes.instrument.parameter import ManualParameter
from pycqed.instrument_drivers.pq_parameters import InstrumentParameter
from pycqed.analysis import multiplexed_RO_analysis as mra
from pycqed.measurement.waveform_control_CC import multi_qubit_module_CC\
    as mqmc
from pycqed.measurement.waveform_control_CC import multi_qubit_qasm_seqs\
    as mqqs
import pycqed.measurement.waveform_control_CC.single_qubit_qasm_seqs as sqqs
from pycqed.measurement import detector_functions as det
from pycqed.measurement import sweep_functions as swf
from pycqed.analysis import measurement_analysis as ma
import pycqed.measurement.gate_set_tomography.gate_set_tomography_CC as gstCC
import pygsti
from pycqed.utilities.general import gen_sweep_pts
from pycqed_scripts.experiments.Starmon_1702.clean_scripts.functions import \
    CZ_cost_Z_amp


class DeviceObject(Instrument):

    def __init__(self, name, **kw):
        super().__init__(name, **kw)
<<<<<<< HEAD
        self.msmt_suffix = '_' + name  # used to append to measuremnet labels
        self.add_parameter('qasm_config',
                           docstring='used for generating qumis instructions',
                           parameter_class=ManualParameter,
=======
        self.msmt_suffix = '_' + name  # used to append to measurement labels
        self._qubits = {}
        self.add_parameter('qubits',
                           get_cmd=self._get_qubits,
>>>>>>> 9faaf83b
                           vals=vals.Anything())
        self.add_parameter('qubits',
                           parameter_class=ManualParameter,
                           initial_value=[],
                           vals=vals.Lists(elt_validator=vals.Strings()))

        self.add_parameter('acquisition_instrument',
                           parameter_class=InstrumentParameter)
        self.add_parameter('RO_acq_averages',
                           initial_value=1024,
                           vals=vals.Ints(),
                           parameter_class=ManualParameter)

        self._sequencer_config = {}
        self.delegate_attr_dicts += ['_sequencer_config']

        # Add buffer parameters for every pulse type
        pulse_types = ['MW', 'Flux', 'RO']
        self.add_parameter('sequencer_config',
                           get_cmd=self._get_sequencer_config,
                           vals=vals.Anything())
        for pt_a in pulse_types:
            for pt_b in pulse_types:
                self.add_parameter('Buffer_{}_{}'.format(pt_a, pt_b),
                                   unit='s',
                                   initial_value=0,
                                   parameter_class=ManualParameter)
                self.add_sequencer_config_param(
                    self.parameters['Buffer_{}_{}'.format(pt_a, pt_b)])

        self.add_parameter(
            'RO_fixed_point', unit='s',
            initial_value=1e-6,
            docstring=('The Tektronix sequencer shifts all elements in a ' +
                       'sequence such that the first RO encountered in each ' +
                       'element is aligned with the fixpoint.\nIf the ' +
                       'sequence length is longer than the fixpoint, ' +
                       'it will shift such that the first RO aligns with a ' +
                       'multiple of the fixpoint.'),
            parameter_class=ManualParameter,
            vals=vals.Numbers(1e-9, 500e-6))
        self.add_sequencer_config_param(self.RO_fixed_point)
        self.add_parameter(
            'Flux_comp_dead_time', unit='s',
            initial_value=3e-6,
            docstring=('Used to determine the wait time between the end of a' +
                       'sequence and the beginning of Flux compensation' +
                       ' pulses.'),
            parameter_class=ManualParameter,
            vals=vals.Numbers(1e-9, 500e-6))
        self.add_sequencer_config_param(self.Flux_comp_dead_time)

    def get_idn(self):
        return self.name

    def _get_sequencer_config(self):
        seq_cfg = {}
        for par_name, config_par in self._sequencer_config.items():
            seq_cfg[par_name] = config_par()
        return seq_cfg

    def add_sequencer_config_param(self, seq_config_par):
        """
        """
        name = seq_config_par.name
        self._sequencer_config[name] = seq_config_par
        return name

    def get_operation_dict(self, operation_dict={}):
        # uses the private qubits list
        for qname in self.qubits():
            q = self.find_instrument(qname)
            q.get_operation_dict(operation_dict)
        operation_dict['sequencer_config'] = self.sequencer_config()
        return operation_dict

    def calibrate_mux_RO(self):
        raise NotImplementedError

    def prepare_for_timedomain(self):
        """
        Calls the prepare for timedomain on each of the constituent qubits.
        """
        RO_LMM = self.RO_LutManMan.get_instr()

        q0 = self.find_instrument(self.qubits()[0])
        q1 = self.find_instrument(self.qubits()[1])

        # this is to ensure that the cross talk correction matrix coefficients
        # can rey on the weight function indices being consistent
        q0.RO_acq_weight_function_I(0)
        q1.RO_acq_weight_function_I(1)

        # Set the modulation frequencies so that the LO's match
        q0.f_RO_mod(q0.f_RO() - self.RO_LO_freq())
        q1.f_RO_mod(q1.f_RO() - self.RO_LO_freq())

        # Update parameters
        q0.RO_pulse_type('IQmod_multiplexed_UHFQC')
        q1.RO_pulse_type('IQmod_multiplexed_UHFQC')

        q1.prepare_for_timedomain()
        q0.prepare_for_timedomain()
        RO_LMM.acquisition_delay(q0.RO_acq_marker_delay())

        # Generate multiplexed pulse
        multiplexed_wave = [[q0.RO_LutMan(), 'M_square'],
                            [q1.RO_LutMan(), 'M_square']]
        RO_LMM.generate_multiplexed_pulse(multiplexed_wave)
        RO_LMM.load_pulse_onto_AWG_lookuptable('Multiplexed_pulse')

    def prepare_for_fluxing(self, reset: bool=True):
        '''
        Calls the prepare for timedomain on each of the constituent qubits.
        The reset option is passed to the first qubit that is called. For the
        rest of the qubit, reset is always disabled, in order not to overwrite
        the settings of the first qubit.
        '''
        for q in self.qubits():
            q_obj = self.find_instrument(q)
            q_obj.prepare_for_fluxing(reset=reset)
            reset = False


class TwoQubitDevice(DeviceObject):

    def __init__(self, name, **kw):
        super().__init__(name, **kw)
        self.add_parameter(
            'RO_LutManMan',
            docstring='Used for generating multiplexed RO pulses',
            parameter_class=InstrumentParameter)

        # N.B. for now the "central_controller" can be a CBox_v3
        self.add_parameter('central_controller',
                           parameter_class=InstrumentParameter)

        self.add_parameter(
            'RO_LO_freq', unit='Hz',
            docstring=('Frequency of the common LO for all RO pulses.'),
            parameter_class=ManualParameter)

    def calibrate_mux_RO(self, calibrate_optimal_weights=True,
                         verify_optimal_weights=False,
                         update: bool=True,
                         update_threshold: bool=True):

        q0 = self.find_instrument(self.qubits()[0])
        q1 = self.find_instrument(self.qubits()[1])
        UHFQC = self.acquisition_instrument.get_instr()
        self.prepare_for_timedomain()

        # Important that this happens before calibrating the weights
        UHFQC.quex_trans_offset_weightfunction_0(0)
        UHFQC.quex_trans_offset_weightfunction_1(0)
        UHFQC.upload_transformation_matrix([[1, 0], [0, 1]])

        if calibrate_optimal_weights:
            q0.calibrate_optimal_weights(
                analyze=True, verify=verify_optimal_weights)
            q1.calibrate_optimal_weights(
                analyze=True, verify=verify_optimal_weights)

        mqmc.measure_two_qubit_ssro(self, q0.name, q1.name, no_scaling=True,
                                    result_logging_mode='lin_trans')

        res_dict = mra.two_qubit_ssro_fidelity(
            label='{}_{}'.format(q0.name, q1.name),
            qubit_labels=[q0.name, q1.name])
        V_offset_cor = res_dict['V_offset_cor']

        # weights 0 and 1 are the correct indices because I set the numbering
        # at the start of this calibration script.
        UHFQC.quex_trans_offset_weightfunction_0(V_offset_cor[0])
        UHFQC.quex_trans_offset_weightfunction_1(V_offset_cor[1])

        # Does not work because axes are not normalized
        UHFQC.upload_transformation_matrix(res_dict['mu_matrix_inv'])

        a = self.check_mux_RO(update=update, update_threshold=update_threshold)
        return a

    def check_mux_RO(self, update: bool=True, update_threshold: bool=True):
        q0_name, q1_name, = self.qubits()

        q0 = self.find_instrument(q0_name)
        q1 = self.find_instrument(q1_name)

        mqmc.measure_two_qubit_ssro(self, q0_name, q1_name, no_scaling=True,
                                    result_logging_mode='lin_trans')

        a = mra.two_qubit_ssro_fidelity(
            label='{}_{}'.format(q0.name, q1.name),
            qubit_labels=[q0.name, q1.name])

        if update:
            q0.F_ssro(a['Fa_q0'])
            q0.F_discr(a['Fd_q0'])
            q1.F_ssro(a['Fa_q1'])
            q1.F_discr(a['Fd_q1'])

        if update_threshold:
            # do not use V_th_corr as this is measured from data that already
            # includes a correction matrix
            thres = a['V_th_d']

            # correction for the offset (that is only applied in software)
            # happens in the qubits objects in the prep for TD where the
            # threshold is set in the UFHQC.
            q0.RO_threshold(thres[0])
            q1.RO_threshold(thres[1])

        return a

    def get_correlation_detector(self):
        qnames = self.qubits()
        q0 = self.find_instrument(qnames[0])
        q1 = self.find_instrument(qnames[1])

        w0 = q0.RO_acq_weight_function_I()
        w1 = q1.RO_acq_weight_function_I()

        d = det.UHFQC_correlation_detector(
            UHFQC=self.acquisition_instrument.get_instr(),
            thresholding=True,
            AWG=self.central_controller.get_instr(),
            channels=[w0, w1],
            correlations=[(w0, w1)],
            nr_averages=self.RO_acq_averages(),
            integration_length=q0.RO_acq_integration_length())
        return d

    def get_integration_logging_detector(self):
        qnames = self.qubits()
        q0 = self.find_instrument(qnames[0])
        q1 = self.find_instrument(qnames[1])

        w0 = q0.RO_acq_weight_function_I()
        w1 = q1.RO_acq_weight_function_I()

        d = det.UHFQC_integration_logging_det(
            UHFQC=self.acquisition_instrument.get_instr(),
            AWG=self.central_controller.get_instr(),
            channels=[w0, w1],
            result_logging_mode='lin_trans',
            integratioin_length=q0.RO_acq_integration_length())
        return d

    def get_integrated_average_detector(self, seg_per_point: int=1):
        qnames = self.qubits()
        q0 = self.find_instrument(qnames[0])
        q1 = self.find_instrument(qnames[1])

        w0 = q0.RO_acq_weight_function_I()
        w1 = q1.RO_acq_weight_function_I()

        d = det.UHFQC_integrated_average_detector(
            UHFQC=self.acquisition_instrument.get_instr(),
            AWG=self.central_controller.get_instr(),
            channels=[w0, w1],
            nr_averages=self.RO_acq_averages(),
            real_imag=True, single_int_avg=True,
            result_logging_mode='digitized',
            integration_length=q0.RO_acq_integration_length(),
            seg_per_point=seg_per_point)
        return d

    def measure_two_qubit_AllXY(self, sequence_type='simultaneous', MC=None):
        if MC is None:
            MC = qc.station.components['MC']

        qnames = self.qubits()
        q0 = self.find_instrument(qnames[0])
        q1 = self.find_instrument(qnames[1])
        self.prepare_for_timedomain()

        double_points = True
        AllXY = mqqs.two_qubit_AllXY(q0.name, q1.name,
                                     RO_target=q0.name,  # shold be 'all'
                                     sequence_type=sequence_type,
                                     replace_q1_pulses_X180=False,
                                     double_points=double_points)

        s = swf.QASM_Sweep_v2(qasm_fn=AllXY.name,
                              config=self.qasm_config(),
                              CBox=self.central_controller.get_instr(),
                              verbosity_level=1)

        d = self.get_correlation_detector()

        MC.set_sweep_function(s)
        MC.set_sweep_points(np.arange(21*(1+double_points)))
        MC.set_detector_function(d)
        MC.run('AllXY_{}_{}'.format(q0.name, q1.name))
        ma.MeasurementAnalysis()

    def measure_two_qubit_GST(self,
                              max_germ_pow: int=10,
                              repetitions_per_point: int=500,
                              min_soft_repetitions: int=5,
                              MC=None,
                              analyze: bool=False):
        '''
        Measure gate set tomography for this qubit. The gateset that is used
        is saved in
        pycqed/measurement/gate_set_tomography/Gateset_5_primitives_GST.txt,
        and corresponding germs and fiducials can be found in the same folder.

        Args:
            max_germ_pow (int):
                Largest power of 2 used to set germ lengths.
            repetitions_per_point (int):
                Number of times each experiment is repeated in total.
            min_soft_repetitions (int):
                Minimum number of soft repetitions that should be done
                (repetitions of the whole sequene).
            MC (Instrument):
                Measurement control instrument that should be used for the
                experiment. Default (None) uses self.MC.
        '''
        # TODO: max_acq_points: hard coded?
        max_acq_points = 4094

        if MC is None:
            MC = qc.station.components['MC']

        qnames = self.qubits()
        q0 = self.find_instrument(qnames[0])
        q1 = self.find_instrument(qnames[1])
        self.prepare_for_timedomain()
        self.prepare_for_fluxing()

        # Load the gate set, germs, and fiducials.
        gstPath = os.path.dirname(gstCC.__file__)
        gs_target_path = os.path.join(gstPath, 'Gateset_2Q_XYCphase.txt')
        prep_fids_path = os.path.join(gstPath,
                                      'Prep_Fiducials_2Q_XYCphase.txt')
        meas_fids_path = os.path.join(gstPath,
                                      'Meas_Fiducials_2Q_XYCphase.txt')
        germs_path = os.path.join(gstPath, 'Germs_2Q_XYCphase.txt')

        gs_target = pygsti.io.load_gateset(gs_target_path)
        prep_fids = pygsti.io.load_gatestring_list(prep_fids_path)
        meas_fids = pygsti.io.load_gatestring_list(meas_fids_path)
        germs = pygsti.io.load_gatestring_list(germs_path)

        max_lengths = [2**i for i in range(max_germ_pow + 1)]

        # gate_dict maps GST gate labels to QASM operations
        gate_dict = {
            'Gix': 'X90 {}'.format(q0.name),
            'Giy': 'Y90 {}'.format(q0.name),
            'Gxi': 'X90 {}'.format(q1.name),
            'Gyi': 'Y90 {}'.format(q1.name),
            'Gcphase': 'CZ {} {}'.format(q0.name, q1.name),
            'RO': 'RO {} | RO {}'.format(q0.name, q1.name)
        }

        # Create the experiment list, translate it to QASM, and generate the
        # QASM file(s).
        try:
            max_instr = \
                self.central_controller.get_instr().instr_mem_size()
        except AttributeError as e:
            max_instr = 2**15
            logging.warning(str(e) + '\nUsing default ({})'.format(max_instr))

        raw_exp_list = pygsti.construction.make_lsgst_experiment_list(
            gs_target.gates.keys(), prep_fids, meas_fids, germs, max_lengths)
        exp_list = gstCC.get_experiments_from_list(raw_exp_list, gate_dict)
        qasm_files, exp_per_file, exp_last_file = gstCC.generate_QASM(
            filename='GST_2Q_{}_{}'.format(q0.name, q1.name),
            exp_list=exp_list,
            qubit_labels=[q0.name, q1.name],
            max_instructions=max_instr,
            max_exp_per_file=max_acq_points)

        # We want to measure every experiment (i.e. gate sequence) x times.
        # Also, we want low frequency noise in our system to affect each
        # experiment the same, so we don't want to do all repetitions of the
        # first experiment, then the second, etc., but rather go through all
        # experiments, then repeat. If we have more than one QASM file, this
        # would be slower, so we compromise and say we want a minimum of 5
        # (soft) repetitions of the whole sequence and adjust the hard
        # repetitions accordingly.
        # The acquisition device can acquire a maximum of m = max_acq_points
        # in one go.
        # A QASM file contains i experiments.
        # -> can measure floor(m/i) = l repetitions of every file
        # => need r = ceil(x/l) soft repetitions.
        # => set max(r, 5) as the number of soft repetitions.
        # => set ceil(x/r) as the number of hard repetitions.
        soft_repetitions = int(np.ceil(
            repetitions_per_point / np.floor(max_acq_points / exp_per_file)))
        if soft_repetitions < min_soft_repetitions:
            soft_repetitions = min_soft_repetitions
        hard_repetitions = int(np.ceil(repetitions_per_point /
                                       soft_repetitions))

        d = self.get_integration_logging_detector()
        s = swf.Multi_QASM_Sweep(
            exp_per_file=exp_per_file,
            hard_repetitions=hard_repetitions,
            soft_repetitions=soft_repetitions,
            qasm_list=[q.name for q in qasm_files],
            config=self.qasm_config(),
            detector=d,
            CBox=self.central_controller.get_instr(),
            parameter_name='GST sequence',
            unit='#')

        # Note: total_exp_nr can be larger than
        # len(exp_list) * repetitions_per_point, because the last segment has
        # to be filled to be the same size as the others, even if the last
        # QASM file does not contain exp_per_file experiments.
        total_exp_nr = (len(qasm_files) * exp_per_file * hard_repetitions *
                        soft_repetitions)

        if d.result_logging_mode != 'digitized':
            logging.warning('GST is intended for use with digitized detector.'
                            ' Analysis will fail otherwise.')

        metadata_dict = {
            'gs_target': gs_target_path,
            'prep_fids': prep_fids_path,
            'meas_fids': meas_fids_path,
            'germs': germs_path,
            'max_lengths': max_lengths,
            'exp_per_file': exp_per_file,
            'exp_last_file': exp_last_file,
            'nr_hard_segs': len(qasm_files),
            'hard_repetitions': hard_repetitions,
            'soft_repetitions': soft_repetitions
        }

        MC.set_sweep_function(s)
        MC.set_sweep_points(np.arange(total_exp_nr))
        MC.set_detector_function(d)
        MC.run('GST_2Q', exp_metadata=metadata_dict)

        # Analysis
        if analyze:
            ma.GST_Analysis()

    def measure_chevron(self, amps, lengths,
                        fluxing_qubit=None, spectator_qubit=None,
                        wait_during_flux='auto', excite_q1: bool=True,
                        MC=None):
        '''
        Measures chevron for the two qubits of the device.
        The qubit that is fluxed is q0, so the order of the qubit matters!

        Args:
            fluxing_qubit (Instr):
                    Qubit object representing the qubit which is fluxed.
            spectator_qubit (Instr):
                    Qubit object representing the qubit with which the
                    fluxing qubit interacts.
            amps (array of floats):
                    Flux pulse amplitude sweep points (in V) -> x-axis
            lengths (array of floats):
                    Flux pulse length sweep points (in s) -> y-axis
            fluxing_qubit (str):
                    name of the qubit that is fluxed/
            spectator qubit (str):
                    name of the qubit with which the fluxing qubit interacts.
            wait_during_flux (float or 'auto'):
                    Delay during the flux pulse. If this is 'auto',
                    the time is automatically picked based on the maximum
                    of the sweep points.
            excite_q1 (bool):
                    False: measure |01> - |10> chevron.
                    True: measure |11> - |02> chevron.
            MC (Instr):
                    Measurement control instrument to use for the experiment.
        '''

        if MC is None:
            MC = qc.station.components['MC']
        CBox = self.central_controller.get_instr()

        if fluxing_qubit is None:
            fluxing_qubit = self.qubits()[0]
        if spectator_qubit is None:
            spectator_qubit = self.qubits()[1]

        q0 = self.find_instrument(fluxing_qubit)
        q1 = self.find_instrument(spectator_qubit)
        self.prepare_for_timedomain()
        # only prepare q0 for fluxing, because this is the only qubit that
        # gets a flux pulse.
        q0.prepare_for_fluxing()

        # Use flux lutman from q0, since this is the qubit being fluxed.
        QWG_flux_lutman = q0.flux_LutMan.get_instr()
        QWG = QWG_flux_lutman.QWG.get_instr()

        # Set the wait time during the flux pulse to be long enough to fit the
        # longest flux pulse
        if wait_during_flux == 'auto':
            # Round to the next integer multiple of qubit pulse modulation
            # period and add two periods as buffer
            T_pulsemod = np.abs(1/q0.f_pulse_mod())
            wait_during_flux = (np.ceil(max(lengths) / T_pulsemod) + 2) \
                * T_pulsemod

        cfg = deepcopy(self.qasm_config())
        cfg['operation dictionary']['square']['duration'] = int(
            np.round(wait_during_flux * 1e9))

        qasm_file = mqqs.chevron_seq(fluxing_qubit=q0.name,
                                     spectator_qubit=q1.name,
                                     excite_q1=excite_q1,
                                     RO_target='all')

        CBox.trigger_source('internal')
        qasm_folder, fn = os.path.split(qasm_file.name)
        base_fn = fn.split('.')[0]
        qumis_fn = os.path.join(qasm_folder, base_fn + '.qumis')
        compiler = qcx.QASM_QuMIS_Compiler(verbosity_level=1)
        compiler.compile(qasm_file.name, qumis_fn=qumis_fn, config=cfg)

        CBox.load_instructions(qumis_fn)
        CBox.start()

        # Set the wave dict unit to frac, because we take care of the proper
        # scaling in the sweep function
        oldWaveDictUnit = QWG_flux_lutman.wave_dict_unit()
        QWG_flux_lutman.wave_dict_unit('frac')

        s1 = swf.QWG_flux_amp(QWG=QWG, channel=QWG_flux_lutman.F_ch(),
                              frac_amp=QWG_flux_lutman.F_amp())

        s2 = swf.QWG_lutman_par(QWG_flux_lutman, QWG_flux_lutman.F_length)
        MC.set_sweep_function(s1)
        MC.set_sweep_function_2D(s2)
        MC.set_sweep_points(amps)
        MC.set_sweep_points_2D(lengths)
        d = self.get_integrated_average_detector()

        MC.set_detector_function(d)
        MC.run('Chevron_{}_{}'.format(q0.name, q1.name), mode='2D')

        # Restore the old wave dict unit.
        QWG_flux_lutman.wave_dict_unit(oldWaveDictUnit)

    def calibrate_CZ_1Q_phase_fine(self,
                                   correction_qubit=None,
                                   spectator_qubit=None,
                                   span: float=0.04, num: int=31,
                                   min_fit_pts: int=15, MC=None) -> bool:
        '''
        Measures a the Z-amp cost function in a small range around the value
        from the last calibration, fits a parabola, extracts a new minimum,
        and sets the new Z-amp in the flux lookup table manager of the
        correction qubit.

        Args:
            correction_qubit (Instr):
                    Qubit object representing the qubit for which the single
                    qubit phase correction should be calibrated.
            spectator_qubit (Instr):
                    Qubit object representing the other qubit involved in the
                    CZ.
            span (float):
                    Full span of the range around the last known value for
                    Z-amp in which the cost function is measured.
            num (int):
                    Number of points measured in the specified range.
            min_fit_pts (int):
                    Minimum number of points that should be used for the fit.
                    The measurement is repeated with an adapted range if
                    there are less points than left after discarding points
                    that are too far away from the minimum.

        Returns:
            success (bool):
                    True if calibration succeeded, False otherwise.
        '''
        if MC is None:
            MC = qc.station.components['MC']

        if correction_qubit is None:
            correction_qubit = self.qubits()[0]
        if spectator_qubit is None:
            spectator_qubit = self.qubits()[1]

        old_z_amp = correction_qubit.flux_LutMan.get_instr().Z_amp()
        repeat_calibration = True

        while repeat_calibration:
            amp_pts = gen_sweep_pts(center=old_z_amp, span=span, num=31)
            CZ_cost_Z_amp(correction_qubit, spectator_qubit, MC,
                          Z_amps_q0=amp_pts)
            try:
                a = ma.CZ_1Q_phase_analysis()
            except RuntimeError as e:
                # Analysis returns a RuntimeError when the fit fails due to
                # bad range and it can't fix itself.
                print(e)
                return False
            except Exception as e:
                raise e
            new_z_amp = a.opt_z_amp

            if len(a.fit_data) < min_fit_pts:
                print('Bad measurement range: too large or too far from '
                      'minimum for parabolic model.\nRetrying...')
                old_z_amp = new_z_amp
                if a.del_indices[0] == 0 and a.del_indices[-1] == num-1:
                    # Values larger than one found on both sides
                    # -> reduce range
                    span *= 0.5
                continue

            if new_z_amp < amp_pts[0]:
                print('Fitted minimum below scan range. Repeating scan '
                      'around lowest point {}.'.format(amp_pts[0]))
                old_z_amp = amp_pts[0]
            elif new_z_amp > amp_pts[-1]:
                print('Fitted minimum above scan range. Repeating scan '
                      'around hightest point {}.'.format(amp_pts[-1]))
                old_z_amp = amp_pts[-1]
            else:
                repeat_calibration = False
        # This has to be set in the qubit object.
        # the "prepare_for_fluxing" in turn should ensure the right vals
        # get updated.
        correction_qubit.flux_LutMan.get_instr().Z_amp(new_z_amp)
        return True

    def calibrate_grover_1Q_phase_fine(self,
                                       Z_amps,
                                       correction_qubit=None,
                                       spectator_qubit=None,
                                       QWG_codeword: int=0,
                                       wait_during_flux='auto',
                                       # span: float=0.04, num: int=31,
                                       msmt_suffix: str=None,
                                       MC=None) -> bool:
        if MC is None:
            MC = qc.station.components['MC']

        if msmt_suffix is None:
            msmt_suffix = self.msmt_suffix

        CBox = self.central_controller.get_instr()

        if correction_qubit is None:
            correction_qubit = self.qubits()[0]
        if spectator_qubit is None:
            spectator_qubit = self.qubits()[1]

        f_lutman_spect = spectator_qubit.flux_LutMan.get_instr()
        f_lutman_corr = correction_qubit.flux_LutMan.get_instr()

        spectator_qubit.prepare_for_timedomain()
        spectator_qubit.prepare_for_fluxing()
        correction_qubit.prepare_for_timedomain()
        correction_qubit.prepare_for_fluxing(reset=False)

        cfg = deepcopy(correction_qubit.qasm_config())

        mw_dur = cfg['operation dictionary']['y90']['duration']

        # Waveform for correction qubit
        std_CZ = deepcopy(
            f_lutman_corr.standard_waveforms()['adiabatic_Z'])

        zero_samples = 4 * int(np.round(mw_dur*1e-9 *
                                        f_lutman_corr.sampling_rate()))

        def wave_func(val):
            wf1 = std_CZ
            old_Z_amp = f_lutman_corr.Z_amp()
            f_lutman_corr.Z_amp(val)
            wf2 = deepcopy(
                f_lutman_corr.standard_waveforms()['adiabatic_Z'])
            f_lutman_corr.Z_amp(old_Z_amp)
            return np.concatenate([wf1, zero_samples, wf2])

        # Waveform for spectator qubit
        spect_CZ = deepcopy(
            f_lutman_spect.standard_waveforms()['adiabatic_Z'])
        wf_spect = np.concatenate([spect_CZ, zero_samples, spect_CZ])
        f_lutman_spect.load_custom_pulse_onto_AWG_lookuptable(
            waveform=wf_spect,
            pulse_name='square_0',
            codeword=QWG_codeword)

        # Set the delay between the pihalf pulses to be long enough to fit the
        # flux pulse
        max_len = len(wave_func(0.1))
        if wait_during_flux == 'auto':
            # Round to the next integer multiple of qubit pulse modulation
            # period and add two periods as buffer
            T_pulsemod = np.abs(1/self.f_pulse_mod())
            wait_between = (np.ceil(
                max_len / f_lutman_corr.sampling_rate() /
                T_pulsemod) + 2) * T_pulsemod
            print('Autogenerated wait between pi-halfs: {} ns'
                  .format(np.round(wait_between *
                                   f_lutman_corr.sampling_rate())))
        else:
            wait_between = wait_during_flux

        cfg['luts'][1]['square_0'] = QWG_codeword
        cfg["operation dictionary"]["square_0"] = {
            "parameters": 1,
            "duration": int(np.round(wait_between *
                                     f_lutman_corr.sampling_rate())),
            "type": "flux",
            "matrix": []
        }

        # Compile sequence
        CBox.trigger_source('internal')
        qasm_file = sqqs.Ram_Z(
            qubit_name=correction_qubit.name,
            no_of_points=1,
            cal_points=False,
            rec_Y90=False)
        qasm_folder, qasm_fn = os.path.split(qasm_file.name)
        qumis_fn = os.path.join(qasm_folder,
                                qasm_fn.split('.')[0] + '.qumis')
        compiler = qcx.QASM_QuMIS_Compiler(verbosity_level=0)
        compiler.compile(qasm_file.name, qumis_fn=qumis_fn, config=cfg)
        CBox.load_instructions(qumis_fn)

        d = self.get_integrated_average_detector()

        metadata_dict = {
            'Z_amps': Z_amps
        }

        MC.set_sweep_function(swf.QWG_lutman_custom_wave_chunks(
            LutMan=f_lutman_corr,
            wave_func=wave_func,
            sweep_points=Z_amps,
            chunk_size=1,
            codewords=[QWG_codeword],
            param_name='Z_amp',
            param_unit='V'))
        MC.set_sweep_points(Z_amps)
        MC.set_detector_function(d)

        MC.run('Grover_1Q_phase_fine{}'.format(msmt_suffix),
               exp_metadata=metadata_dict)
        ma.MeasurementAnalysis(label='Grover_1Q_phase_fine')

    # def measure_CZ_1Q_phase(
    #         q0, q1,  MC, Z_amps=gen.gen_sweep_pts(start=-.3, stop=.3, num=31),
    #         cases=('no_excitation', 'excitation')):
    #     """
    #     Measure single qubit phase of q0 after a CZ gate as function of the
    #     amplitude of the Z phase-correction pulse.
    #     Sequence
    #         q0:    X90  --      -- Z --  mX90  -- RO
    #                         CZ
    #         q1   (X180) --      -- Z -- (X180) -- RO

    #     Args:
    #         q0 (Instrument):
    #             Qubit object on which the phase is measured.
    #         q1 (Instrument):
    #             Qubit object that acts as the control qubit for the CZ.
    #         MC (Instrument):
    #             Measurement Control instrument.
    #         Z_amps (array of floats):
    #             Sweep points for the amplitude of the Z flux pulse on q0 (x-axis).
    #         Z_amps_q1 (array of floats or None):
    #             If None, the amplitude of the Z pulse on q1 is not changed, and
    #             a 1D measurement is performed.
    #             Else: Sweep points for the amplitude of the Z pulse on q1 (y-axis
    #             in the 2D sweep).
    #         cases (list or tuple):
    #             ['excitation']: Do the sequence with the X180 pulses on q1
    #                             enabled.
    #             ['no_excitation']: Do the sequence with the X180 pulses on q1
    #                                disabled.
    #             ['no_excitation', 'excitation']: Measure bothe cases.
    #     """
    #     CBox = q0.CBox.get_instr()
    #     QWG_lutman = q0.flux_LutMan.get_instr()
    #     QWG = QWG_lutman.QWG.get_instr()

    #     q1.prepare_for_timedomain()
    #     q1.prepare_for_fluxing()
    #     q0.prepare_for_timedomain()
    #     q0.prepare_for_fluxing(reset=False)

    #     qasm_file = qwfs.CZ_calibration_seq(q0=q0.name, q1=q1.name,
    #                                         RO_target=q1.name,
    #                                         vary_single_q_phase=False,
    #                                         cases=cases)
    #     qasm_fn = qasm_file.name
    #     cfg = q0.qasm_config()
    #     CBox.trigger_source('internal')
    #     qasm_folder, fn = os.path.split(qasm_fn)
    #     base_fn = fn.split('.')[0]
    #     qumis_fn = os.path.join(qasm_folder, base_fn + ".qumis")
    #     compiler = qcx.QASM_QuMIS_Compiler(
    #         verbosity_level=1)
    #     compiler.compile(qasm_fn, qumis_fn=qumis_fn,
    #                      config=cfg)

    #     CBox.load_instructions(qumis_fn)
    #     QWG.start()

    #     s = swf.QWG_lutman_par(QWG_lutman, QWG_lutman.Z_amp)

    #     MC.set_sweep_function(s)
    #     MC.set_sweep_points(Z_amps_pts)

    #     d = det.UHFQC_integrated_average_detector(
    #         UHFQC=q0._acquisition_instrument, AWG=CBox,
    #         channels=[
    #             q0.RO_acq_weight_function_I(),
    #             q1.RO_acq_weight_function_I()],
    #         nr_averages=q0.RO_acq_averages(),
    #         real_imag=True, single_int_avg=True,
    #         result_logging_mode='lin_trans',
    #         integration_length=q0.RO_acq_integration_length(),
    #         seg_per_point=len(cases))
    #     d.detector_control = 'hard'

    #     MC.set_detector_function(d)
    #     MC.run('CZ_Z_amp')
    #     ma.MeasurementAnalysis(label='CZ_Z_amp')<|MERGE_RESOLUTION|>--- conflicted
+++ resolved
@@ -28,17 +28,10 @@
 
     def __init__(self, name, **kw):
         super().__init__(name, **kw)
-<<<<<<< HEAD
-        self.msmt_suffix = '_' + name  # used to append to measuremnet labels
+        self.msmt_suffix = '_' + name  # used to append to measurement labels
         self.add_parameter('qasm_config',
                            docstring='used for generating qumis instructions',
                            parameter_class=ManualParameter,
-=======
-        self.msmt_suffix = '_' + name  # used to append to measurement labels
-        self._qubits = {}
-        self.add_parameter('qubits',
-                           get_cmd=self._get_qubits,
->>>>>>> 9faaf83b
                            vals=vals.Anything())
         self.add_parameter('qubits',
                            parameter_class=ManualParameter,
