--- conflicted
+++ resolved
@@ -27,14 +27,14 @@
                  single_sideband_demod=False, **kw):
 
         self.RF = RF
-        self.LO = LO
-
-        self.common_init(name, AWG, acquisition_instr,
+
+        self.common_init(name, LO, AWG, acquisition_instr,
                          single_sideband_demod, **kw)
 
         self.add_parameter('RF_power', label='RF power',
                            unit='dBm', vals=vals.Numbers(),
-                           parameter_class=ManualParameter)
+                           set_cmd=self._set_RF_power,
+                           get_cmd=self._get_RF_power)
         self.add_parameter('acquisition_instr_controller',
                            set_cmd=self._set_acquisition_instr_controller,
                            get_cmd=self._get_acquisition_instr_controller,
@@ -42,11 +42,12 @@
         self.acquisition_instr_controller(acquisition_instr_controller)
         self._RF_power = None
 
-    def common_init(self, name, AWG, acquisition_instr='CBox',
+    def common_init(self, name, LO, AWG, acquisition_instr='CBox',
                     single_sideband_demod=False, **kw):
         logging.info(__name__ + ' : Initializing instrument')
         Instrument.__init__(self, name, **kw)
 
+        self.LO = LO
         self.AWG = AWG
         self.add_parameter('frequency', label='Heterodyne frequency',
                            unit='Hz', vals=vals.Numbers(9e3, 40e9),
@@ -105,11 +106,6 @@
                                      'ch3_marker1,ch3_marker2')
 
     def prepare(self, get_t_base=True):
-<<<<<<< HEAD
-        if hasattr(self, 'RF'):
-            self.RF.power(self.RF_power())
-
-=======
         # Uploading the AWG sequence
         if (self._awg_seq_filename not in self.AWG.setup_filename() or
                 self._awg_seq_parameters_changed) and self.auto_seq_loading():
@@ -120,7 +116,6 @@
             self._awg_seq_parameters_changed = False
 
         # Preparing the acquisition instruments
->>>>>>> f3ff28e0
         if 'CBox' in self.acquisition_instr():
             self.prepare_CBox(get_t_base)
         elif 'UHFQC' in self.acquisition_instr():
@@ -167,12 +162,8 @@
 
         # this sets the result to integration and rotation outcome
         self._acquisition_instr.quex_rl_source(2)
-<<<<<<< HEAD
-        self._acquisition_instr.quex_rl_length(2)
-=======
         # only one sample to average over
         self._acquisition_instr.quex_rl_length(1)
->>>>>>> f3ff28e0
         self._acquisition_instr.quex_rl_avgcnt(
             int(np.log2(self.nr_averages())))
         self._acquisition_instr.quex_wint_length(
@@ -180,22 +171,12 @@
         # Configure the result logger to not do any averaging
         # The AWG program uses userregs/0 to define the number o
         # iterations in the loop
-<<<<<<< HEAD
-        self._acquisition_instr.awgs_0_userregs_0(2*int(self.nr_averages()))
-        # 0 for rl, 1 for iavg
-        self._acquisition_instr.awgs_0_userregs_1(0)
-        self._acquisition_instr.awgs_0_single(1)
-=======
         self._acquisition_instr.awgs_0_userregs_0(
             int(self.nr_averages()))
         self._acquisition_instr.awgs_0_userregs_1(0)  # 0 for rl, 1 for iavg
         self._acquisition_instr.acquisition_initialize([0, 1], 'rl')
         self.scale_factor_UHFQC = 1/(1.8e9*self.RO_length() *
                                      int(self.nr_averages()))
->>>>>>> f3ff28e0
-
-        self._acquisition_instr.single_acquisition_initialize(channels=[0,1],
-                                                              mode='rl')
 
     def prepare_ATS(self, get_t_base=True):
         if self.AWG != None:
@@ -267,21 +248,14 @@
 
     def probe_UHFQC(self):
         if self._awg_seq_parameters_changed or \
-                self._UHFQC_awg_parameters_changed:
+           self._UHFQC_awg_parameters_changed:
             self.prepare()
 
-<<<<<<< HEAD
-        data = self._acquisition_instr.single_acquisition(
-            2, acquisition_time=0.010, timeout=1, channels={0, 1}, mode='rl')
-
-        return data[0][:1] + 1j*data[1][:1]
-=======
         dataset = self._acquisition_instr.acquisition_poll(
             samples=1, acquisition_time=0.001, timeout=10)
         dat = (self.scale_factor_UHFQC*dataset[0][0] +
                self.scale_factor_UHFQC*1j*dataset[1][0])
         return dat
->>>>>>> f3ff28e0
 
     def probe_ATS(self):
         dat = self._acquisition_instr_controller.acquisition()
@@ -289,8 +263,6 @@
         return dat
 
     def finish(self):
-        if 'UHFQC' in self.acquisition_instr():
-            self._acquisition_instr.single_acquisition_finalize()
         self.off()
         if self.AWG is not None:
             self.AWG.stop()
@@ -326,6 +298,14 @@
             logging.warning('\tf_RO_mod = {}, LO_freq = {}, RF_freq = {}'
                             .format(self._f_RO_mod, LO_freq, freq))
         return self._f_RO_mod
+
+    def _set_RF_power(self, val):
+        self.RF.power(val)
+        self._RF_power = val
+        # internally stored to allow setting RF from stored setting
+
+    def _get_RF_power(self):
+        return self._RF_power
 
     def _set_status(self, val):
         if val == 'On':
@@ -459,13 +439,10 @@
     """
     shared_kwargs = ['RF', 'LO', 'AWG']
 
-    def __init__(self, name, UC_LO, DC_LO, AWG, acquisition_instr='CBox',
+    def __init__(self, name, LO, AWG, acquisition_instr='CBox',
                  single_sideband_demod=False, **kw):
 
-        self.UC_LO = UC_LO
-        self.DC_LO = DC_LO
-
-        self.common_init(name, AWG, acquisition_instr,
+        self.common_init(name, LO, AWG, acquisition_instr,
                          single_sideband_demod, **kw)
 
         self.add_parameter('mod_amp', label='Modulation amplitude',
@@ -580,20 +557,17 @@
                 IF=self.f_RO_mod(), weight_function_I=0, weight_function_Q=1)
         # this sets the result to integration and rotation outcome
         self._acquisition_instr.quex_rl_source(2)
-        self._acquisition_instr.quex_rl_length(2)
+        self._acquisition_instr.quex_rl_length(1)
         self._acquisition_instr.quex_rl_avgcnt(
              int(np.log2(self.nr_averages())))
         self._acquisition_instr.quex_wint_length(int(self.RO_length()*1.8e9))
         # The AWG program uses userregs/0 to define the number of
         # iterations in the loop
-        self._acquisition_instr.awgs_0_userregs_0(2*int(self.nr_averages()))
+        self._acquisition_instr.awgs_0_userregs_0(int(self.nr_averages()))
         self._acquisition_instr.awgs_0_userregs_1(0) # 0 for rl, 1 for iavg
         self._acquisition_instr.awgs_0_userregs_2(
             int(self.acquisition_delay()*1.8e9/8))
         self._acquisition_instr.awgs_0_single(1)
-
-        self._acquisition_instr.single_acquisition_initialize(channels={0, 1},
-                                                              mode='rl')
 
     def probe_CBox(self):
         if self._awg_seq_parameters_changed:
@@ -620,18 +594,12 @@
         self._frequency = val
         # this is the definition agreed upon in issue 131
         # AWG modulation ensures that signal ends up at RF-frequency
-        self.UC_LO.frequency(val-self._f_RO_mod)
-        self.DC_LO.frequency(val-self._f_RO_mod)
-        #time.sleep(1)
+        self.LO.frequency(val-self._f_RO_mod)
 
     def _get_frequency(self):
-        freq1 = self.DC_LO.frequency() + self._f_RO_mod
-        freq2 = self.UC_LO.frequency() + self._f_RO_mod
-        if abs(self._frequency - freq1) > self._eps:
-            logging.warning('Homodyne frequency does not match DC LO frequency'
-                            ' + RO_mod frequency')
-        if abs(self._frequency - freq2) > self._eps:
-            logging.warning('Homodyne frequency does not match UC LO frequency'
+        freq = self.LO.frequency() + self._f_RO_mod
+        if abs(self._frequency - freq) > self._eps:
+            logging.warning('Homodyne frequency does not match LO frequency'
                             ' + RO_mod frequency')
         return self._frequency
 
@@ -668,29 +636,15 @@
         return self._acquisition_delay
 
     def on(self):
-        wait = False
-        if self.DC_LO.status().startswith('Off') or \
-                self.UC_LO.status().startswith('Off'):
-            wait = True
-        self.UC_LO.on()
-        self.DC_LO.on()
-        if wait:
+        if self.LO.status().startswith('Off'):
+            self.LO.on()
             time.sleep(1.0)
 
     def off(self):
-        self.UC_LO.off()
-        self.DC_LO.off()
+        self.LO.off()
 
     def _get_status(self):
-        if (self.UC_LO.status().startswith('On') and
-                self.DC_LO.status().startswith('On')):
-            return 'On'
-        elif (self.UC_LO.status().startswith('Off') and
-                  self.DC_LO.status().startswith('Off')):
-            return 'Off'
-        else:
-            return 'UC LO: {}, DC LO: {}'.format(self.UC_LO.status(),
-                                                 self.DC_LO.status())
+        return self.LO.get('status')
 
     def _set_I_channel(self, channel):
         if channel != self._I_channel and \
