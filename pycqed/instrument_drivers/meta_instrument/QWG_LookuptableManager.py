from qcodes.instrument.base import Instrument
from qcodes.instrument.parameter import ManualParameter
from qcodes.utils import validators as vals
import logging
from pycqed.measurement.waveform_control_CC import waveform as wf
from pycqed.instrument_drivers.pq_parameters import InstrumentParameter
import numpy as np
import matplotlib.pyplot as plt
from qcodes.plots.pyqtgraph import QtPlot
from pycqed.analysis.tools.plotting import set_xlabel, set_ylabel


class QWG_LookuptableManager(Instrument):

    def __init__(self, name, QWG, **kw):
        logging.info(__name__ + ' : Initializing instrument')
        super().__init__(name, **kw)
        self.QWG = QWG

        self.add_parameter('Q_amp180',
                           unit='V',
                           vals=vals.Numbers(-1, 1),
                           parameter_class=ManualParameter,
                           initial_value=0.1)
        self.add_parameter('Q_amp90_scale',
                           vals=vals.Numbers(-1, 1),
                           parameter_class=ManualParameter,
                           initial_value=0.5)
        self.add_parameter('Q_motzoi', vals=vals.Numbers(-2, 2),
                           parameter_class=ManualParameter,
                           initial_value=0.0)
        self.add_parameter('Q_gauss_width',
                           vals=vals.Numbers(min_value=1e-9), unit='s',
                           parameter_class=ManualParameter,
                           initial_value=4e-9)

        self.add_parameter('spec_pulse_type',
                           vals=vals.Enum('block', 'gauss'),
                           parameter_class=ManualParameter,
                           initial_value='block')
        self.add_parameter('spec_amp',
                           unit='V',
                           vals=vals.Numbers(0, 1),
                           parameter_class=ManualParameter,
                           initial_value=0.4)
        self.add_parameter(
            'spec_length', vals=vals.Numbers(min_value=1e-9), unit='s',
            parameter_class=ManualParameter,
            docstring=('length of the block pulse if spec_pulse_type' +
                       'is "block", gauss_width if spec_pulse_type is gauss.'),
            initial_value=100e-9)

    def load_pulses_onto_AWG_lookuptable(self):
        self.QWG.stop()

        # Microwave pulses
        G_amp = self.Q_amp180()/self.QWG.get('ch{}_amp'.format(1))
        # Amplitude is set using the channel amplitude (at least for now)
        G, D = wf.gauss_pulse(G_amp, self.Q_gauss_width(),
                              motzoi=self.Q_motzoi(),
                              sampling_rate=1e9)  # sampling rate of QWG
        self.QWG.deleteWaveformAll()
        self.QWG.createWaveformReal('X180_q0_I', G)
        self.QWG.createWaveformReal('X180_q0_Q', D)
        self.QWG.createWaveformReal('X90_q0_I', self.Q_amp90_scale()*G)
        self.QWG.createWaveformReal('X90_q0_Q', self.Q_amp90_scale()*D)

        self.QWG.createWaveformReal('Y180_q0_I', D)
        self.QWG.createWaveformReal('Y180_q0_Q', -G)
        self.QWG.createWaveformReal('Y90_q0_I', self.Q_amp90_scale()*D)
        self.QWG.createWaveformReal('Y90_q0_Q', -self.Q_amp90_scale()*G)

        self.QWG.createWaveformReal('mX90_q0_I', -self.Q_amp90_scale()*G)
        self.QWG.createWaveformReal('mX90_q0_Q', -self.Q_amp90_scale()*D)
        self.QWG.createWaveformReal('mY90_q0_I', -self.Q_amp90_scale()*D)
        self.QWG.createWaveformReal('mY90_q0_Q', self.Q_amp90_scale()*G)

        # Spec pulse
        if self.spec_pulse_type() == 'gauss':
            spec_G, spec_Q = wf.gauss_pulse(self.spec_amp(),
                                            self.spec_length(),
                                            motzoi=0, sampling_rate=1e9)
        elif self.spec_pulse_type() == 'block':
            spec_G, spec_Q = wf.block_pulse(self.spec_amp(),
                                            self.spec_length(),
                                            sampling_rate=1e9)
        self.QWG.createWaveformReal('spec_q0_I', spec_G)
        self.QWG.createWaveformReal('spec_q0_Q', spec_Q)

        # Filler waveform
        self.QWG.createWaveformReal('zero', [0]*4)
        self.QWG.codeword_0_ch1_waveform('X180_q0_I')
        self.QWG.codeword_0_ch2_waveform('X180_q0_Q')
        self.QWG.codeword_0_ch3_waveform('X180_q0_I')
        self.QWG.codeword_0_ch4_waveform('X180_q0_Q')

        self.QWG.codeword_1_ch1_waveform('Y180_q0_I')
        self.QWG.codeword_1_ch2_waveform('Y180_q0_Q')
        self.QWG.codeword_1_ch3_waveform('Y180_q0_I')
        self.QWG.codeword_1_ch4_waveform('Y180_q0_Q')

        self.QWG.codeword_2_ch1_waveform('X90_q0_I')
        self.QWG.codeword_2_ch2_waveform('X90_q0_Q')
        self.QWG.codeword_2_ch3_waveform('X90_q0_I')
        self.QWG.codeword_2_ch4_waveform('X90_q0_Q')

        self.QWG.codeword_3_ch1_waveform('Y90_q0_I')
        self.QWG.codeword_3_ch2_waveform('Y90_q0_Q')
        self.QWG.codeword_3_ch3_waveform('Y90_q0_I')
        self.QWG.codeword_3_ch4_waveform('Y90_q0_Q')

        self.QWG.codeword_4_ch1_waveform('mX90_q0_I')
        self.QWG.codeword_4_ch2_waveform('mX90_q0_Q')
        self.QWG.codeword_4_ch3_waveform('mX90_q0_I')
        self.QWG.codeword_4_ch4_waveform('mX90_q0_Q')

        self.QWG.codeword_5_ch1_waveform('mY90_q0_I')
        self.QWG.codeword_5_ch2_waveform('mY90_q0_Q')
        self.QWG.codeword_5_ch3_waveform('mY90_q0_I')
        self.QWG.codeword_5_ch4_waveform('mY90_q0_Q')

        self.QWG.codeword_6_ch1_waveform('spec_q0_I')
        self.QWG.codeword_6_ch2_waveform('spec_q0_Q')
        self.QWG.codeword_6_ch3_waveform('spec_q0_I')
        self.QWG.codeword_6_ch4_waveform('spec_q0_Q')

        self.QWG.start()
        self.QWG.getOperationComplete()


class QWG_FluxLookuptableManager(Instrument):

    def __init__(self, name, **kw):
        logging.info(__name__ + ' : Initializing instrument')
        super().__init__(name, **kw)
        self.add_parameter('QWG', parameter_class=InstrumentParameter)
        self.add_parameter('F_kernel_instr',
                           parameter_class=InstrumentParameter)

<<<<<<< HEAD
        self.add_parameter('F_amp', unit='frac',
                           docstring=('Amplitude of flux pulse as fraction of '
                           'the peak amplitude. Beware of factor 2 with'
                           ' Vpp in the QWG'),
                           parameter_class=ManualParameter)
=======
        self.add_parameter('F_amp', unit='V', parameter_class=ManualParameter,
                           initial_value=0)
>>>>>>> 001a13cf
        self.add_parameter('F_length', unit='s',
                           parameter_class=ManualParameter,
                           initial_value=1e-6)
        self.add_parameter('F_ch', label='Flux channel',
                           vals=vals.Ints(),
                           parameter_class=ManualParameter)
        self.add_parameter('F_delay', label='Flux pulse delay',
                           unit='s',
                           initial_value=0,
                           vals=vals.Numbers(),
                           parameter_class=ManualParameter)
        self.add_parameter('F_compensation_delay',
                           label='compens. pulse delay',
                           unit='s',
                           initial_value=4e-6,
                           vals=vals.Numbers(),
                           parameter_class=ManualParameter)
        self.add_parameter('F_lambda_1',
                           docstring='first lambda coef. for martinis pulse',
                           label='Lambda_1',
                           unit='',
                           initial_value=0,
                           vals=vals.Numbers(),
                           parameter_class=ManualParameter)
        self.add_parameter('F_lambda_2',
                           docstring='second lambda coef. for martinis pulse',
                           label='Lambda_2',
                           unit='',
                           initial_value=0,
                           vals=vals.Numbers(),
                           parameter_class=ManualParameter)
        self.add_parameter('F_lambda_3',
                           docstring='third lambda coef. for martinis pulse',
                           label='Lambda_3',
                           unit='',
                           initial_value=0,
                           vals=vals.Numbers(),
                           parameter_class=ManualParameter)
        self.add_parameter('F_theta_f',
                           docstring='theta_f for martinis pulse',
                           label='theta_f',
                           unit='deg',
                           initial_value=90,
                           vals=vals.Numbers(),
                           parameter_class=ManualParameter)
        self.add_parameter('F_J2',
                           docstring='coupling between 11-02',
                           label='J2',
                           unit='Hz',
                           initial_value=10e6,
                           vals=vals.Numbers(),
                           parameter_class=ManualParameter)
        self.add_parameter('F_f_interaction',
                           label='interaction frequency',
                           unit='Hz',
                           initial_value=5e9,
                           vals=vals.Numbers(),
                           parameter_class=ManualParameter)
        self.add_parameter('F_dac_flux_coef',
                           docstring='conversion factor AWG voltage to flux',
                           label='dac flux coef',
                           unit='(V^-1)',
                           initial_value=1.0,
                           vals=vals.Numbers(),
                           parameter_class=ManualParameter)
        self.add_parameter('F_E_c',
                           label='qubit E_c',
                           unit='Hz',
                           initial_value=250e6,
                           vals=vals.Numbers(),
                           parameter_class=ManualParameter)
        self.add_parameter('F_f_01_max',
                           label='sweet spot freq',
                           unit='Hz',
                           initial_value=6e9,
                           vals=vals.Numbers(),
                           parameter_class=ManualParameter)
        self.add_parameter('F_asymmetry',
                           label='qubit asymmetry',
                           unit='Hz',
                           initial_value=0.0,
                           vals=vals.Numbers(),
                           parameter_class=ManualParameter)
        self.add_parameter('codeword_dict',
                           docstring='Dict assigning codewords to pulses',
                           label='codeword dict',
                           unit='',
                           initial_value={},
                           vals=vals.Anything(),
                           parameter_class=ManualParameter)
        self.add_parameter('sampling_rate',
                           docstring='Sampling rate of the QWG',
                           label='sampling rate',
                           unit='Hz',
                           initial_value=1.0e9,
                           vals=vals.Numbers(),
                           parameter_class=ManualParameter)
        self.add_parameter('Z_length',
                           docstring=
                               'Duration of single qubit Z pulse in seconds',
                           label='Z length',
                           unit='s',
                           initial_value=10e-9,
                           vals=vals.Numbers(),
                           parameter_class=ManualParameter)
        self.add_parameter('Z_amp',
                           docstring=('Amplitude of flux pulse as fraction of '
                           'the peak amplitude. Beware of factor 2 with'
                           ' Vpp in the QWG'),
                           label='Z amplitude',
                           unit='frac',
                           initial_value=0.0,
                           vals=vals.Numbers(),
                           parameter_class=ManualParameter)

        self.add_parameter('max_waveform_length', unit='s',
                           parameter_class=ManualParameter,
                           initial_value=30e-6)

    def standard_waveforms(self):
        '''
        Returns standard waveforms, without delays or distortions applied.
        '''
        # Block pulses
        # Pulse is not IQ modulated, so block_Q is not used.
        block_I, block_Q = wf.block_pulse(self.F_amp(), self.F_length(),
                                          sampling_rate=self.sampling_rate())

        # Fast adiabatic pulse
        martinis_pulse = wf.martinis_flux_pulse(
            length=self.F_length(),
            lambda_coeffs=[self.F_lambda_1(), self.F_lambda_2(),
                           self.F_lambda_3()],
            theta_f=self.F_theta_f()*2*np.pi/360,
            f_01_max=self.F_f_01_max(),
            g2=self.F_J2(),
            E_c=self.F_E_c(),
            dac_flux_coefficient=self.F_dac_flux_coef(),
            f_interaction=self.F_f_interaction(),
            f_bus=None,
            asymmetry=self.F_asymmetry(),
            sampling_rate=self.sampling_rate(),
            return_unit='V')

        # New version of fast adiabatic pulse
        martinis_pulse_v2 = wf.martinis_flux_pulse_v2(
            length=self.F_length(),
            lambda_2=self.F_lambda_2(),
            lambda_3=self.F_lambda_3(),
            theta_f=self.F_theta_f(),
            f_01_max=self.F_f_01_max(),
            J2=self.F_J2(),
            E_c=self.F_E_c(),
            dac_flux_coefficient=self.F_dac_flux_coef(),
            f_interaction=self.F_f_interaction(),
            f_bus=None,
            asymmetry=self.F_asymmetry(),
            sampling_rate=self.sampling_rate(),
            return_unit='V')

        # Flux pulse for single qubit phase correction
        z_nr_samples = int(np.round(self.Z_length() * self.sampling_rate()))
        single_qubit_phase_correction = np.ones(z_nr_samples) * self.Z_amp()

        # Construct phase corrected pulses
        martinis_phase_corrected = np.concatenate(
            [martinis_pulse_v2, single_qubit_phase_correction])

        return {'Square_flux_pulse': block_I,
                'Martinis_flux_pulse': martinis_pulse,
                'Martinis_flux_pulse_v2': martinis_pulse_v2,
                'Martinis_phase_corrected': martinis_phase_corrected}

    def generate_standard_pulses(self):
        '''
        Generates all flux pulses that are defined in the method
        'standard_waveforms'.

        The complete pulses with delays and distortions are stored in
        self._wave_dict, which is also returned by this method.
        '''
        self._wave_dict = {}

        waveforms = self.standard_waveforms()

        # Insert delays and compensation pulses, apply distortions
        wait_samples = np.zeros(int(self.F_delay()*self.sampling_rate()))
        wait_samples_2 = np.zeros(int(self.F_compensation_delay()
                                      * self.sampling_rate()))

        for key in waveforms.keys():
            delayed_wave = np.concatenate(
                [wait_samples, np.array(waveforms[key]), wait_samples_2,
                 -1 * np.array(waveforms[key])])
            if self.F_kernel_instr() is not None:
                k = self.F_kernel_instr.get_instr()
                self._wave_dict[key] = k.convolve_kernel(
                    [k.kernel(), delayed_wave],
                    length_samples=int(self.max_waveform_length()*
                                       self.sampling_rate()))
                # the waveform is cut off after length_samples.
                # this is particularly important considering hardware (memory)
                # limits of the QWG.
            else:
                logging.warning('No distortion kernel specified,'
                                ' not distorting flux pulse')
                self._wave_dict[key] = delayed_wave

        return self._wave_dict

    def regenerate_pulse(self, pulse_name):
        '''
        Regenerates a single pulse. The pulse is updated in self._wave_dict
        and also returned by this method.

        Args:
            pulse_name      (str): name of the pulse to regenerate
        '''
        if pulse_name not in self._wave_dict.keys():
            raise KeyError(
                'Pulse {} not in wave dictionary.'.format(pulse_name))

        # Get the plain waveform
        waveform = self.standard_waveforms()[pulse_name]

        # Insert delays and compensation pulses, apply distortions
        wait_samples = np.zeros(int(self.F_delay()*self.sampling_rate()))
        wait_samples_2 = np.zeros(int(self.F_compensation_delay()
                                      * self.sampling_rate()))
        k = self.F_kernel_instr.get_instr()

        delayed_wave = np.concatenate([wait_samples, np.array(waveform),
                                       wait_samples_2, -1*np.array(waveform)])
        distorted_wave = k.convolve_kernel([k.kernel(), delayed_wave],
                                           length_samples=30e3)  # was 60e3

        self._wave_dict[pulse_name] = distorted_wave
        return distorted_wave

    def load_pulse_onto_AWG_lookuptable(self, pulse_name,
                                        regenerate_pulse=True):
        '''
        Load a specific pulse onto the lookuptable.

        Args:
            pulse_name          (str): Name of the pulse to be loaded
            regenerate_pulses   (bool): should the pulses be generated again
        '''
        if regenerate_pulse:
            self.regenerate_pulse(pulse_name)

        if pulse_name not in self.codeword_dict().keys():
            raise KeyError(
                'Pulse {} not in codeword mapping.'.format(pulse_name))

        self.QWG.get_instr().createWaveformReal(
            pulse_name, self._wave_dict[pulse_name])
        self.QWG.get_instr().set('codeword_{}_ch{}_waveform'.format(
            self.codeword_dict()[pulse_name], self.F_ch()), pulse_name)

    def load_pulses_onto_AWG_lookuptable(self, regenerate_pulses=True):
        '''
        Load all standard pulses to the QWG lookuptable.

        Args:
            regenerate_pulses   (bool): should the pulses be generated again
        '''
        self.QWG.get_instr().stop()
        if regenerate_pulses:
            self.generate_standard_pulses()

        for pulse_name in self._wave_dict:
            self.load_pulse_onto_AWG_lookuptable(
                pulse_name, regenerate_pulse=False)
        self.QWG.get_instr().start()
        self.QWG.get_instr().getOperationComplete()

    def render_wave(self, wave_name, show=True, QtPlot_win=None):
        '''
        Plots the specified wave.

        Args:
        '''
        x = (np.arange(len(self._wave_dict[wave_name])))*1e-9
        y = self._wave_dict[wave_name]

        if QtPlot_win is None:
            QtPlot_win = QtPlot(windowTitle=wave_name,
                                figsize=(600, 400))
        QtPlot_win.add(
            x=x, y=y, name=wave_name,
            symbol='o', symbolSize=5,
            xlabel='Time', xunit='s', ylabel='Amplitude', yunit='V')

        return QtPlot_win<|MERGE_RESOLUTION|>--- conflicted
+++ resolved
@@ -137,16 +137,11 @@
         self.add_parameter('F_kernel_instr',
                            parameter_class=InstrumentParameter)
 
-<<<<<<< HEAD
         self.add_parameter('F_amp', unit='frac',
                            docstring=('Amplitude of flux pulse as fraction of '
                            'the peak amplitude. Beware of factor 2 with'
                            ' Vpp in the QWG'),
                            parameter_class=ManualParameter)
-=======
-        self.add_parameter('F_amp', unit='V', parameter_class=ManualParameter,
-                           initial_value=0)
->>>>>>> 001a13cf
         self.add_parameter('F_length', unit='s',
                            parameter_class=ManualParameter,
                            initial_value=1e-6)
