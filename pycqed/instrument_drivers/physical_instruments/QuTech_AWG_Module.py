--- conflicted
+++ resolved
@@ -132,14 +132,10 @@
             offset_cmd = 'SOUR{}:VOLT:LEV:IMM:OFFS'.format(ch)
             state_cmd = 'OUTPUT{}:STATE'.format(ch)
             waveform_cmd = 'SOUR{}:WAV'.format(ch)
-<<<<<<< HEAD
-            dac_temperature_cmd = 'STATus:DAC{}:TEMperature'.format(ch)
-=======
             output_voltage_cmd = 'QUTEch:OUTPut{}:Voltage'.format(ch)
             dac_temperature_cmd = 'STATus:DAC{}:TEMperature'.format(ch)
             gain_adjust_cmd = 'DAC{}:GAIn:DRIFt:ADJust'.format(ch)
             dac_digital_value_cmd = 'DAC{}:DIGitalvalue'.format(ch)
->>>>>>> c8fadc9b
             # Set channel first to ensure sensible sorting of pars
             # Compatibility: 5014, QWG
             self.add_parameter('ch{}_state'.format(ch),
@@ -183,8 +179,7 @@
                                  +'Temperature measurement interval is 10 seconds\n' \
                                  +'Return:\n     float with temperature in Celsius')
 
-<<<<<<< HEAD
-=======
+
             self.add_parameter('output{}_voltage'.format(ch),
                                unit='V',
                                label=('Channel {} voltage output').format(ch),
@@ -242,7 +237,8 @@
                            docstring='Reads the temperature of the FPGA.\n' \
                              +'Temperature measurement interval is 10 seconds\n' \
                              +'Return:\n     float with temperature in Celsius')
->>>>>>> c8fadc9b
+
+        
         # Waveform parameters
         self.add_parameter('WlistSize',
                            label='Waveform list size',
