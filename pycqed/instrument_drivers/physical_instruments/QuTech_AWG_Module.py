'''
File:       QuTech_AWG_Module.py
Author:     Wouter Vlothuizen, TNO/QuTech,
            edited by Adriaan Rol, Gerco Versloot
Purpose:    Instrument driver for Qutech QWG
Usage:
Notes:      It is possible to view the QWG log using ssh. To do this connect
            using ssh e.g., "ssh root@192.168.0.10"
            Logging can be enabled using "tail -f /tmpLog/qwg.log"
Bugs:
'''

from .SCPI import SCPI

import numpy as np
import struct
import json
from qcodes import validators as vals
import warnings


from qcodes.instrument.parameter import Parameter
from qcodes.instrument.parameter import Command


# Note: the HandshakeParameter is a temporary param that should be replaced
# once qcodes issue #236 is closed
class HandshakeParameter(Parameter):

    """
    If a string is specified as a set command it will append '*OPC?' and use
    instrument.ask instead of instrument.write
    """
    # pass

    def _set_set(self, set_cmd, set_parser):
        exec_str = self._instrument.ask if self._instrument else None
        if isinstance(set_cmd, str):
            set_cmd += '\n *OPC?'
        self._set = Command(arg_count=1, cmd=set_cmd, exec_str=exec_str,
                            input_parser=set_parser)

        self.has_set = set_cmd is not None


class QuTech_AWG_Module(SCPI):

    def __init__(self, name, address, port, **kwargs):
        numCodewords = kwargs.pop('numCodewords', 64)
        super().__init__(name, address, port, **kwargs)

        # AWG properties
        self.device_descriptor = type('', (), {})()
        self.device_descriptor.model = 'QWG'
        self.device_descriptor.numChannels = 4
        self.device_descriptor.numDacBits = 12
        self.device_descriptor.numMarkersPerChannel = 2
        self.device_descriptor.numMarkers = 8
        self.device_descriptor.numTriggers = 8
        # Commented out until bug fixed
        self.device_descriptor.numCodewords = numCodewords

        # valid values
        self.device_descriptor.mvals_trigger_impedance = vals.Enum(50),
        self.device_descriptor.mvals_trigger_level = vals.Numbers(0, 5.0)
        # FIXME: not in [V]

        self.add_parameters()
        self.connect_message()


    def add_parameters(self):
        #######################################################################
        # QWG specific
        #######################################################################

        for i in range(self.device_descriptor.numChannels//2):
            ch_pair = i*2+1
            sfreq_cmd = 'qutech:output{}:frequency'.format(ch_pair)
            sph_cmd = 'qutech:output{}:phase'.format(ch_pair)
            # NB: sideband frequency has a resolution of ~0.23 Hz:
            self.add_parameter('ch_pair{}_sideband_frequency'.format(ch_pair),
                               parameter_class=HandshakeParameter,
                               unit='Hz',
                               label=('Sideband frequency channel ' +
                                      'pair {} (Hz)'.format(i)),
                               get_cmd=sfreq_cmd + '?',
                               set_cmd=sfreq_cmd + ' {}',
                               vals=vals.Numbers(-300e6, 300e6),
                               get_parser=float)
            self.add_parameter('ch_pair{}_sideband_phase'.format(ch_pair),
                               parameter_class=HandshakeParameter,
                               unit='deg',
                               label=('Sideband phase channel' +
                                      ' pair {} (deg)'.format(i)),
                               get_cmd=sph_cmd + '?',
                               set_cmd=sph_cmd + ' {}',
                               vals=vals.Numbers(-180, 360),
                               get_parser=float)

            self.add_parameter('ch_pair{}_transform_matrix'.format(ch_pair),
                               parameter_class=HandshakeParameter,
                               label=('Transformation matrix channel' +
                                      'pair {}'.format(i)),
                               get_cmd=self._gen_ch_get_func(
                self._getMatrix, ch_pair),
                set_cmd=self._gen_ch_set_func(
                self._setMatrix, ch_pair),
                # NB range is not a hardware limit
                vals=vals.Arrays(-2, 2, shape=(2, 2)))

        for i in range(1, self.device_descriptor.numTriggers+1):
            triglev_cmd = 'qutech:trigger{}:level'.format(i)
            # individual trigger level per trigger input:
            self.add_parameter('tr{}_trigger_level'.format(i),
                               unit='V',
                               label='Trigger level channel {} (V)'.format(i),
                               get_cmd=triglev_cmd + '?',
                               set_cmd=triglev_cmd + ' {}',
                               vals=self.device_descriptor.mvals_trigger_level,
                               get_parser=float)

        self.add_parameter('run_mode',
                           get_cmd='AWGC:RMO?',
                           set_cmd='AWGC:RMO ' + '{}',
                           vals=vals.Enum('NONE', 'CONt', 'SEQ', 'CODeword'))
        # NB: setting mode "CON" (valid SCPI abbreviation) reads back as "CONt"

        # Channel parameters #
        for ch in range(1, self.device_descriptor.numChannels+1):
            amp_cmd = 'SOUR{}:VOLT:LEV:IMM:AMPL'.format(ch)
            offset_cmd = 'SOUR{}:VOLT:LEV:IMM:OFFS'.format(ch)
            state_cmd = 'OUTPUT{}:STATE'.format(ch)
            waveform_cmd = 'SOUR{}:WAV'.format(ch)
            output_voltage_cmd = 'QUTEch:OUTPut{}:Voltage'.format(ch)
            dac_temperature_cmd = 'STATus:DAC{}:TEMperature'.format(ch)
            gain_adjust_cmd = 'DAC{}:GAIn:DRIFt:ADJust'.format(ch)
            dac_digital_value_cmd = 'DAC{}:DIGitalvalue'.format(ch)
<<<<<<< HEAD

=======
>>>>>>> eded3195
            # Set channel first to ensure sensible sorting of pars
            # Compatibility: 5014, QWG
            self.add_parameter('ch{}_state'.format(ch),
                               label='Status channel {}'.format(ch),
                               get_cmd=state_cmd + '?',
                               set_cmd=state_cmd + ' {}',
                               val_mapping={True: '1', False: '0'},
                               vals=vals.Bool())

            self.add_parameter(
                'ch{}_amp'.format(ch),
                parameter_class=HandshakeParameter,
                label='Channel {} Amplitude '.format(ch),
                unit='Vpp',
                docstring='Amplitude channel {} (Vpp into 50 Ohm)'.format(ch),
                get_cmd=amp_cmd + '?',
                set_cmd=amp_cmd + ' {:.6f}',
                vals=vals.Numbers(-1.8, 1.8),
                get_parser=float)

            self.add_parameter('ch{}_offset'.format(ch),
                               # parameter_class=HandshakeParameter,
                               label='Offset channel {}'.format(ch),
                               unit='V',
                               get_cmd=offset_cmd + '?',
                               set_cmd=offset_cmd + ' {:.3f}',
                               vals=vals.Numbers(-.25, .25),
                               get_parser=float)

            self.add_parameter('ch{}_default_waveform'.format(ch),
                               get_cmd=waveform_cmd+'?',
                               set_cmd=waveform_cmd+' "{}"',
                               vals=vals.Strings())

            self.add_parameter('status_dac{}_temperature'.format(ch),
                               unit='C',
                               label=('DAC {} temperature'.format(ch)),
                               get_cmd=dac_temperature_cmd + '?',
                               get_parser=float,
                               docstring='Reads the temperature of a DAC.\n' \
                                 +'Temperature measurement interval is 10 seconds\n' \
                                 +'Return:\n     float with temperature in Celsius')

<<<<<<< HEAD
=======

>>>>>>> eded3195
            self.add_parameter('output{}_voltage'.format(ch),
                               unit='V',
                               label=('Channel {} voltage output').format(ch),
                               get_cmd=output_voltage_cmd + '?',
                               get_parser=float,
                               docstring='Reads the output voltage of a channel.\n' \
                                 +'Notes:\n    Measurement interval is 10 seconds.\n' \
                                 +'    The output voltage will only be read if the channel is disabled:\n' \
                                 +'    E.g.: qwg.chX_state(False)\n' \
                                 +'    If the channel is enabled it will return an low value: >0.1\n' \
                                 +'Return:\n   float in voltage')

            self.add_parameter('dac{}_gain_drift_adjust'.format(ch),
                               unit='',
                               label=('DAC {}, gain drift adjust').format(ch),
                               get_cmd=gain_adjust_cmd + '?',
                               set_cmd=gain_adjust_cmd + ' {}',
                               vals=vals.Ints(0, 4095),
                               get_parser=int,
                               docstring='Gain drift adjust setting of the DAC of a channel.\n' \
                                 +'Used for calibration of the DAC. Do not use to set the gain of a channel!\n' \
                                 +'Notes:\n  The gain setting is from 0 to 4095 \n' \
                                 +'    Where 0 is 0 V and 4095 is 3.3V \n' \
                                 +'Get Return:\n   Setting of the gain in interger (0 - 4095)\n'\
                                 +'Set parameter:\n   Integer: Gain of the DAC in , min: 0, max: 4095')

            self.add_parameter('_dac{}_digital_value'.format(ch),
                               unit='',
                               label=('DAC {}, set digital value').format(ch),
                               set_cmd=dac_digital_value_cmd + ' {}',
                               vals=vals.Ints(0, 4095),
                               docstring='FOR DEVELOPMENT ONLY: Set a digital value directly into the DAC\n' \
                                 +'Used for testing the DACs.\n' \
                                 +'Notes:\n\tThis command will also set the ' \
                                 +'\tinternal correction matrix (Phase and amplitude) of the channel pair to [0,0,0,0], ' \
                                 +'disabling any influence from the wave memory.' \
                                 +'This will also stop the wave the other channel of the pair!\n\n' \
                                 +'Set parameter:\n\tInteger: Value to write to the DAC, min: 0, max: 4095\n' \
                                 +'\tWhere 0 is minimal DAC scale and 4095 is maximal DAC scale \n')

        self.add_parameter('status_frontIO_temperature',
                           unit='C',
                           label=('FrontIO temperature'),
                           get_cmd='STATus:FrontIO:TEMperature?',
                           get_parser=float,
                           docstring='Reads the temperature of the frontIO.\n' \
                             +'Temperature measurement interval is 10 seconds\n' \
                             +'Return:\n     float with temperature in Celsius')

        self.add_parameter('status_fpga_temperature',
                           unit='C',
                           label=('FPGA temperature'),
                           get_cmd='STATus:FPGA:TEMperature?',
                           get_parser=int,
                           docstring='Reads the temperature of the FPGA.\n' \
                             +'Temperature measurement interval is 10 seconds\n' \
                             +'Return:\n     float with temperature in Celsius')
<<<<<<< HEAD
=======

        
>>>>>>> eded3195
        # Waveform parameters
        self.add_parameter('WlistSize',
                           label='Waveform list size',
                           unit='#',
                           get_cmd='wlist:size?',
                           get_parser=int)
        self.add_parameter('Wlist',
                           label='Waveform list',
                           get_cmd=self._getWlist)

        # Hotfix for Intel demo: QWGs does not support this feature
        # self.add_parameter('get_system_status',
        #                    unit='JSON',
        #                    label=('System status'),
        #                    get_cmd='SYSTem:STAtus?',
        #                    vals=vals.Strings(),
        #                    get_parser=self.JSON_parser,
        #                    docstring='Reads the current system status. E.q. channel ' \
        #                      +'status: on or off, overflow, underdrive.\n' \
        #                      +'Return:\n     JSON object with system status')

        # Trigger parameters
        doc_trgs_log_inp = 'Reads the current input values on the all the trigger ' \
                    +'inputs.\nReturn:\n    uint32 where trigger 1 (T1) ' \
                    +'is on the Least significant bit (LSB), T2 on the second  ' \
                    +'bit after LSB, etc.\n\n For example, if only T3 is ' \
                    +'connected to a high signal, the return value is: ' \
                    +'4 (0b0000100)\n\n Note: To convert the return value ' \
                    +'to a readable ' \
                    +'binary output use: `print(\"{0:#010b}\".format(qwg.' \
                    +'triggers_logic_input()))`'
        self.add_parameter('triggers_logic_input',
                           label='Read triggers input value',
                           get_cmd='QUTEch:TRIGgers:LOGIcinput?',
                           get_parser=np.uint32, # Did not convert to readable
                                                 # string because a uint32 is more
                                                 # usefull when other logic is needed
                           docstring=doc_trgs_log_inp)

        self._add_codeword_parameters()

        self.add_function('deleteWaveformAll',
                          call_cmd='wlist:waveform:delete all')

        doc_sSG = "Synchronize both sideband frequency" \
            + " generators, i.e. restart them with their defined phases."
        self.add_function('syncSidebandGenerators',
                          call_cmd='QUTEch:OUTPut:SYNCsideband',
                          docstring=doc_sSG)


    def stop(self):
        '''
        Shutsdown output on channels. When stoped will check for errors or overflow
        '''
        self.write('awgcontrol:stop:immediate')
        # Hotfix for Intel demo: QWGs does not support this feature
        #self.detect_overflow()
        self.getErrors()

    def _add_codeword_parameters(self):
        self._params_to_skip_update = []
        docst = ('Specifies a waveform for a specific codeword. ' +
                 'The channel number corresponds' +
                 ' to the channel as indicated on the device (1 is lowest).')
        for j in range(self.device_descriptor.numChannels):
            for cw in range(self.device_descriptor.numCodewords):
                ch = j+1

                parname = 'wave_ch{}_cw{:03}'.format(ch, cw)
                self.add_parameter(
                    parname,
                    label='Waveform channel {} codeword {:03}'.format(
                        ch, cw),
                    vals=vals.Arrays(min_value=-1, max_value=1),
                    set_cmd=self._gen_ch_cw_set_func(
                        self._set_cw_waveform, ch, cw),
                    get_cmd=self._gen_ch_cw_get_func(
                        self._get_cw_waveform, ch, cw),
                    docstring=docst)
                self._params_to_skip_update.append(parname)

    def _set_cw_waveform(self, ch: int, cw: int, waveform):
        wf_name = 'wave_ch{}_cw{:03}'.format(ch, cw)
        cw_cmd = 'sequence:element{:d}:waveform{:d}'.format(cw, ch)
        self.createWaveformReal(wf_name, waveform)
        self.write(cw_cmd + ' "{:s}"'.format(wf_name))

    def _get_cw_waveform(self, ch: int, cw: int):
        wf_name = 'wave_ch{}_cw{:03}'.format(ch, cw)
        return self.getWaveformDataFloat(wf_name)

    def start(self):
        '''
        Activates output on channels with the current settings. When started this function will check for possible warnings
        '''
        run_mode = self.run_mode()
        if run_mode == 'NONE':
            raise RuntimeError('No run mode is specified')
        self.write('awgcontrol:run:immediate')

        self.getErrors()

        # Hotfix for Intel demo: QWGs does not support this feature
        # status = self.get_system_status()
        # warn_msg = self.detect_underdrive(status)

        # if(len(warn_msg) > 0):
        #     warnings.warn(', '.join(warn_msg))

    def _setMatrix(self, chPair, mat):
        '''
        Args:
            chPair(int): ckannel pair for operation, 1 or 3

            matrix(np.matrix): 2x2 matrix for mixer calibration
        '''
        # function used internally for the parameters because of formatting
        self.write('qutech:output{:d}:matrix {:f},{:f},{:f},{:f}'.format(
                   chPair, mat[0, 0], mat[1, 0], mat[0, 1], mat[1, 1]))

    def _getMatrix(self, chPair):
        # function used internally for the parameters because of formatting
        mstring = self.ask('qutech:output{}:matrix?'.format(chPair))
        M = np.zeros(4)
        for i, x in enumerate(mstring.split(',')):
            M[i] = x
        M = M.reshape(2, 2, order='F')
        return(M)

    # Hotfix for Intel demo: QWGs does not support this feature
    # def detect_overflow(self):
    #     '''
    #     Will raise an error if on a channel overflow happened
    #     '''
    #     status = self.get_system_status()
    #     err_msg = [];
    #     for channel in status["channels"]:
    #         if(channel["overflow"] == True):
    #             err_msg.append("Wave overflow detected on channel: {}".format(channel["id"]))
    #     if(len(err_msg) > 0):
    #         raise RuntimeError(err_msg)

    def detect_underdrive(self, status):
        '''
        Will raise an warning if on a channel underflow is detected
        '''
        msg = [];
        for channel in status["channels"]:
            if((channel["on"] == True) and (channel["underdrive"] == True)):
                msg.append("Possible wave underdrive detected on channel: {}".format(channel["id"]))
        return msg;

    def getErrors(self):
        '''
        The SCPI protocol by default does not return errors. Therefore the user needs
        to ask for errors. This function retrieves all errors and will raise them.
        '''
        errNr = self.getSystemErrorCount()

        if errNr > 0:
            errMgs = [];
            for i in range(errNr):
                errMgs.append(self.getError())
            raise RuntimeError(', '.join(errMgs))

    def JSON_parser(self, msg):
        '''
        Converts the result of a SCPI message to a JSON.

        msg: SCPI message where the body is a JSON
        return: JSON object with the data of the SCPI message
        '''
        result = str(msg)[1:-1]
        result = result.replace('\"\"', '\"') # SCPI/visa adds additional quotes
        return json.loads(result)



    ##########################################################################
    # AWG5014 functions: SEQUENCE
    ##########################################################################
    def setSeqLength(self, length):
        '''
        Args:
            length (int): 0..max. Allocates new, or trims existing sequence
        '''
        self.write('sequence:length %d' % length)

    def setSeqElemLoopInfiniteOn(self, element):
        '''
        Args:
            element(int): 1..length
        '''
        self.write('sequence:element%d:loop:infinite on' % element)

    ##########################################################################
    # AWG5014 functions: WLIST (Waveform list)
    ##########################################################################
    # def getWlistSize(self):
    #     return self.ask_int('wlist:size?')

    def _getWlistName(self, idx):
        '''
        Args:
            idx(int): 0..size-1
        '''
        return self.ask('wlist:name? %d' % idx)

    def _getWlist(self):
        '''
        NB: takes a few seconds on 5014: our fault or Tek's?
        '''
        size = self.WlistSize()
        wlist = []                                  # empty list
        for k in range(size):                       # build list of names
            wlist.append(self._getWlistName(k+1))
        return wlist

    def deleteWaveform(self, name):
        '''
        Args:
            name (string):  waveform name excluding double quotes, e.g.
            'test'
        '''
        self.write('wlist:waveform:delete "%s"' % name)

    def getWaveformType(self, name):
        '''
        Args:
            name (string):  waveform name excluding double quotes, e.g.
            '*Sine100'

        Returns:
            'INT' or 'REAL'
        '''
        return self.ask('wlist:waveform:type? "%s"' % name)

    def getWaveformLength(self, name):
        '''
        Args:
            name (string):  waveform name excluding double quotes, e.g.
            '*Sine100'
        '''
        return self.ask_int('wlist:waveform:length? "%s"' % name)

    def newWaveformReal(self, name, len):
        '''
        Args:
            name (string):  waveform name excluding double quotes, e.g.
            '*Sine100'

        NB: seems to do nothing (on Tek5014) if waveform already exists
        '''
        self.write('wlist:waveform:new "%s",%d,real' % (name, len))

    def getWaveformDataFloat(self, name):
        '''
        Args:
            name (string):  waveform name excluding double quotes, e.g.
            '*Sine100'

        Returns:
            waveform  (np.array of float): waveform data

        Compatibility: QWG
        '''
        self.write('wlist:waveform:data? "%s"' % name)
        binBlock = self.binBlockRead()
        # extract waveform
        if 1:   # high performance
            waveform = np.frombuffer(binBlock, dtype=np.float32)
        else:   # more generic
            waveformLen = int(len(binBlock)/4)   # 4 bytes per record
            waveform = np.array(range(waveformLen), dtype=float)
            for k in range(waveformLen):
                val = struct.unpack_from('<f', binBlock, k*4)
                waveform[k] = val[0]
        return waveform

    def sendWaveformDataReal(self, name, waveform):
        """
        send waveform and markers directly to AWG memory, i.e. not to a file
        on the AWG disk.
        NB: uses real data normalized to the range from -1 to 1 (independent
        of number of DAC bits of AWG)

        Args:
            name (string): waveform name excluding double quotes, e.g. 'test'.
            Must already exits in AWG

            waveform (np.array of float)): vector defining the waveform,
            normalized between -1.0 and 1.0

        Compatibility:  QWG

        Based on:
            Tektronix_AWG5014.py::send_waveform, which sends data to an AWG
            _file_, not a memory waveform
            'awg_transferRealDataWithMarkers', Author = Stefano Poletto,
            Compatibility = Tektronix AWG5014, AWG7102
        """

        # generate the binblock
        if 1:   # high performance
            arr = np.asarray(waveform, dtype=np.float32)
            binBlock = arr.tobytes()
        else:   # more generic
            binBlock = b''
            for i in range(len(waveform)):
                binBlock = binBlock + struct.pack('<f', waveform[i])

        # write binblock
        hdr = 'wlist:waveform:data "{}",'.format(name)
        self.binBlockWrite(binBlock, hdr)

    def createWaveformReal(self, name, waveform):
        """
        Convenience function to create a waveform in the AWG and then send
        data to it

        Args:
            name(string): name of waveform for internal use by the AWG

            waveform (float[numpoints]): vector defining the waveform,
            normalized between -1.0 and 1.0


        Compatibility:  QWG
        """
        wv_val = vals.Arrays(min_value=-1, max_value=1)
        wv_val.validate(waveform)

        maxWaveLen = 2**17-4  # FIXME: this is the hardware max

        waveLen = len(waveform)
        if waveLen > maxWaveLen:
            raise ValueError('Waveform length ({}) must be < {}'.format(
                             waveLen, maxWaveLen))

        self.newWaveformReal(name, waveLen)
        self.sendWaveformDataReal(name, waveform)

    ##########################################################################
    # Generic (i.e. at least AWG520 and AWG5014) Tektronix AWG functions
    ##########################################################################

    # Tek_AWG functions: menu Setup|Waveform/Sequence
    def loadWaveformOrSequence(self, awgFileName):
        ''' awgFileName:        name referring to AWG file system
        '''
        self.write('source:def:user "%s"' % awgFileName)
        # NB: we only  support default Mass Storage Unit Specifier "Main",
        # which is the internal harddisk

    # Used for setting the channel pairs
    def _gen_ch_set_func(self, fun, ch):
        def set_func(val):
            return fun(ch, val)
        return set_func

    def _gen_ch_get_func(self, fun, ch):
        def get_func():
            return fun(ch)
        return get_func

    def _gen_ch_cw_set_func(self, fun, ch, cw):
        def set_func(val):
            return fun(ch, cw, val)
        return set_func

    def _gen_ch_cw_get_func(self, fun, ch, cw):
        def get_func():
            return fun(ch, cw)
        return get_func<|MERGE_RESOLUTION|>--- conflicted
+++ resolved
@@ -136,10 +136,7 @@
             dac_temperature_cmd = 'STATus:DAC{}:TEMperature'.format(ch)
             gain_adjust_cmd = 'DAC{}:GAIn:DRIFt:ADJust'.format(ch)
             dac_digital_value_cmd = 'DAC{}:DIGitalvalue'.format(ch)
-<<<<<<< HEAD
-
-=======
->>>>>>> eded3195
+
             # Set channel first to ensure sensible sorting of pars
             # Compatibility: 5014, QWG
             self.add_parameter('ch{}_state'.format(ch),
@@ -182,11 +179,6 @@
                                docstring='Reads the temperature of a DAC.\n' \
                                  +'Temperature measurement interval is 10 seconds\n' \
                                  +'Return:\n     float with temperature in Celsius')
-
-<<<<<<< HEAD
-=======
-
->>>>>>> eded3195
             self.add_parameter('output{}_voltage'.format(ch),
                                unit='V',
                                label=('Channel {} voltage output').format(ch),
@@ -244,11 +236,6 @@
                            docstring='Reads the temperature of the FPGA.\n' \
                              +'Temperature measurement interval is 10 seconds\n' \
                              +'Return:\n     float with temperature in Celsius')
-<<<<<<< HEAD
-=======
-
-        
->>>>>>> eded3195
         # Waveform parameters
         self.add_parameter('WlistSize',
                            label='Waveform list size',
