--- conflicted
+++ resolved
@@ -70,10 +70,6 @@
 
 import pycqed.instrument_drivers.physical_instruments.ZurichInstruments.ZI_base_instrument as zibase
 import pycqed.instrument_drivers.physical_instruments.ZurichInstruments.ZI_HDAWG_core as zicore
-<<<<<<< HEAD
-import pycqed.instrument_drivers.physical_instruments.QuTech_CCL as qtccl
-=======
->>>>>>> f37a7b76
 
 from qcodes.utils import validators
 from qcodes.instrument.parameter import ManualParameter
@@ -487,12 +483,6 @@
         log.info('Calibrating DIO delays')
         if verbose: print("Calibrating DIO delays")
 
-<<<<<<< HEAD
-        if CCL is None:
-            CCL = qtccl.CCL('CCL', address='192.168.0.11', port=5025)
-
-=======
->>>>>>> f37a7b76
         cs_filepath = os.path.join(pycqed.__path__[0],
             'measurement',
             'openql_experiments',
