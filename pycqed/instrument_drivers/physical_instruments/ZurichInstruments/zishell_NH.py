--- conflicted
+++ resolved
@@ -252,15 +252,6 @@
 
         # Handle absolute path
         if path[0] == '/':
-<<<<<<< HEAD
-            self.daq.vectorWrite(path, value)
-            # Fixme: Replace with the following call in the future
-            #self.daq.setVector(path, value)
-        else:
-            for device in self.devices:
-                # self.daq.vectorWrite('/' + device + '/' + path, value)
-                self.daq.setVector('/' + device + '/' + path, value)
-=======
             if 'setVector' in dir(self.daq):
                 self.daq.setVector(path, value)
             else:
@@ -271,7 +262,6 @@
                     self.daq.setVector('/' + device + '/' + path, value)
                 else:
                     self.daq.vectorWrite('/' + device + '/' + path, value)
->>>>>>> 910cc43f
 
     def geti(self, paths, deep=True):
         if not self.daq:
