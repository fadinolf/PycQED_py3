--- conflicted
+++ resolved
@@ -63,20 +63,8 @@
         # missing arguments or invalid combinations of arguments should
         # raise errors
         with self.assertRaises(ValueError):
-<<<<<<< HEAD
-            gen.gen_sweep_pts(start=3.8, span=.3, step=5)
-        with self.assertRaises(ValueError):
-            gen.gen_sweep_pts(start=3.8, stop=.3)
-        with self.assertRaises(ValueError):
-            gen.gen_sweep_pts(center=3.8, span=.3)
-
-
-
-
-=======
             gen.gen_sweep_pts(center=3.8, stop=4, step=5)
         with self.assertRaises(ValueError):
             gen.gen_sweep_pts(start=3.8, stop=.3)
         with self.assertRaises(ValueError):
-            gen.gen_sweep_pts(center=3.8, span=.3)
->>>>>>> b3a2af26
+            gen.gen_sweep_pts(center=3.8, span=.3)