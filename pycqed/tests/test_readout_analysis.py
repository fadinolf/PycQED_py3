--- conflicted
+++ resolved
@@ -54,105 +54,7 @@
         np.testing.assert_almost_equal(a.proc_data_dict['threshold_discr'],
                                        -3.2, decimal=1)
         np.testing.assert_almost_equal(a.proc_data_dict['F_discr'],
-<<<<<<< HEAD
-                                       0.993, decimal=3)
-
-    def test_SSRO_analysis_basic_1D_misfit(self):
-        # This dataset failed before I added additional constraints to the
-        # guess
-        t_start = '20171016_181021'
-        t_stop = t_start
-        a = ma.Singleshot_Readout_Analysis(t_start=t_start, t_stop=t_stop,
-                                           extract_only=True)
-        np.testing.assert_almost_equal(a.proc_data_dict['threshold_raw'],
-                                       -.95, decimal=2)
-        np.testing.assert_almost_equal(a.proc_data_dict['F_assignment_raw'],
-                                       0.949, decimal=3)
-        np.testing.assert_almost_equal(a.proc_data_dict['threshold_fit'],
-                                       -.96, decimal=2)
-        np.testing.assert_almost_equal(a.proc_data_dict['F_assignment_fit'],
-                                       0.945, decimal=3)
-        np.testing.assert_almost_equal(a.proc_data_dict['threshold_discr'],
-                                       -0.79, decimal=2)
-        np.testing.assert_almost_equal(a.proc_data_dict['F_discr'],
-                                       1.000, decimal=3)
-        np.testing.assert_almost_equal(
-            a.proc_data_dict['residual_excitation'], 0.016, decimal=3)
-        np.testing.assert_almost_equal(
-            a.proc_data_dict['measurement_induced_relaxation'], 0.099,
-            decimal=3)
-
-    @unittest.skip('NotImplemented')
-    def test_discrimination_fidelity(self):
-        # Test the correct file is loaded
-        pass
-        # a = ma.SSRO_discrimination_analysis(label='dummy_Butterfly',
-        #                                     plot_2D_histograms=False)
-
-        # self.assertEqual(
-        #     a.folder,
-        #     os.path.join(self.datadir, '20161214', '120000_dummy_Butterfly'))
-        # mu_a = a.mu_a
-        # mu_b = a.mu_b
-
-        # # Test if the fit gives the expected means
-        # self.assertAlmostEqual(mu_a.real, -6719.6, places=1)
-        # self.assertAlmostEqual(mu_a.imag, 20024.2, places=1)
-        # self.assertAlmostEqual(mu_b.real, 1949.4, places=1)
-        # self.assertAlmostEqual(mu_b.imag, 37633.0, places=1)
-
-        # # Test identifying the rotation vector
-        # self.assertAlmostEqual(a.theta % 180, 63.8, places=1)
-        # self.assertAlmostEqual(a.theta % 180,
-        #                        np.angle(a.mu_b-a.mu_a,
-        #                                 deg=True), places=1)
-        # diff_v_r = rotate_complex((mu_b-mu_a), -a.theta)
-        # self.assertAlmostEqual(diff_v_r.imag, 0)
-
-        # self.assertAlmostEqual(a.opt_I_threshold,
-        #                        np.mean([mu_a.real, mu_b.real]), places=1)
-        # self.assertAlmostEqual(a.F_discr, 0.954, places=3)
-        # self.assertAlmostEqual(a.F_discr_I, 0.5427, places=3)
-
-    @unittest.skip("NotImplemented")
-    def test_rotated_discrimination_fidelity(self):
-        # First is run to determine the theta to rotate with
-        a = ma.SSRO_discrimination_analysis(
-            label='dummy_Butterfly',
-            plot_2D_histograms=False)
-
-        a = ma.SSRO_discrimination_analysis(
-            label='dummy_Butterfly', theta_in=-a.theta,
-            plot_2D_histograms=True)
-        self.assertEqual(
-            a.folder,
-            os.path.join(self.datadir, '20161214', '120000_dummy_Butterfly'))
-
-        mu_a = a.mu_a
-        mu_b = a.mu_b
-        self.assertAlmostEqual((mu_b-mu_a).imag/10, 0, places=0)
-
-        self.assertAlmostEqual(a.F_discr, a.F_discr,
-                               places=3)
-
-    @unittest.skip("NotImplemented")
-    def test_discrimination_fidelity_small_vals(self):
-        pass
-        # a = ma.SSRO_discrimination_analysis(timestamp='20170716_144742')
-        # self.assertAlmostEqual(a.F_discr, 0.934047, places=3)
-        # self.assertAlmostEqual(a.F_discr_I, 0.8052, places=3)
-
-    @unittest.skip("NotImplemented")
-    def test_single_quadrature_discr_fid(self):
-        a = ma.SSRO_single_quadrature_discriminiation_analysis(
-            timestamp='20170716_134634')
-        self.assertAlmostEqual(a.F_discr, 0.79633097)
-
-
-class Test_multiplexed_SSRO_analysis(unittest.TestCase):
-=======
                                        0.99, decimal=2)
->>>>>>> b4fb84aa
 
     def test_SSRO_analysis_basic_1D_misfit(self):
         # This dataset failed before I added additional constraints to the
