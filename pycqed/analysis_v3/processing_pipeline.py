import logging
log = logging.getLogger(__name__)
from copy import deepcopy
from pycqed.analysis_v3 import helper_functions as hlp_mod

##################################################
#### This module creates an analysis pipeline ####
##################################################


class ProcessingPipeline(list):
    def __init__(self, meas_obj_value_names_map, node_type=None, **params):
        super().__init__()
        self.movnm = meas_obj_value_names_map
        if node_type is not None:
            # self.append(eval(('add_' + node_type + '_node')(**params)))
            self.append(getattr(self, 'add_' + node_type + '_node')(**params))

    def add_node(self, node_type, **params):
        if hasattr(self, 'add_' + node_type + '_node'):
            self.append(getattr(self, 'add_' + node_type + '_node')(**params))
        else:
            params['node_type'] = node_type
            if 'keys_in' in params:
                keys_in, keys_out, meas_obj_names, mobj_keys = \
                    self.check_keys_mobjn(**params)
                params['keys_in'] = keys_in
                if 'keys_out' in params:
                    params['keys_out'] = keys_out
                params['meas_obj_names'] = meas_obj_names
            self.append(params)

    def check_keys_mobjn(self, keys_in, keys_out=(), meas_obj_names='all',
                         keys_out_container='', update_key=False, **params):
        """
        Returns the correct list of keys_in, keys_out, and meas_obj_names.
        :param keys_in:
            'raw': takes all channels from self.movnm for meas_obj_names
            'previous': takes the keys_out of the previous node which contain
                the channels of meas_obj_names
            'previous node_name': takes the keys_out of the previous node
                which contain the channels of meas_obj_names and the node_name
        :param keys_out:
            list or tuple of strings (can be empty). Can also be None
            If empty, populates with keys_in. Useful if keys_in have a '.' char,
            because this function will set keys_out to only what comes after '.'
        :param meas_obj_names:
            'all': returns all keys of self.movnm
            list of string containing measurement object names
        :param keys_out_container:
            string. If not empty, will get appended to each key out with a '.',
            i.e. keys_out = [f'{container}.{k}' for k in keys_out]
        :param update_key:
            if any of keys_out already used in this pipeline, this flag
            specifies whether to keep this key (will result in data being
            overwritten or updated (if the data is a dict, see
            helper_func_mod.add_param)), or create unique ones
        :return: keys_in, keys_out, meas_obj_names, mobj_keys
        """
        if meas_obj_names == 'all':
            mobj_keys = hlp_mod.flatten_list(
                list(self.movnm.values()))
            meas_obj_names = list(self.movnm) 
        else:
            mobj_keys = hlp_mod.flatten_list(
                [self.movnm[mo] for mo in meas_obj_names])

        prev_keys_out = []
        for d in self:
            if 'keys_out' in d:
                prev_keys_out += d['keys_out']

        if keys_in == 'raw':
            keys_in = mobj_keys
        elif 'previous' in keys_in:
            if len(self) > 0:
                # assumes that what comes after 'previous' is separated by
                # a space
                keys_in_split = keys_in.split(' ')
                if len(keys_in_split) > 1:
                    keys_in = hlp_mod.get_sublst_with_all_strings_of_list(
                        lst_to_search=hlp_mod.flatten_list(
                            prev_keys_out),
                        lst_to_match=mobj_keys)
                    keys_in = [ki for ki in keys_in if keys_in_split[1] in ki]
                else:
                    if 'keys_out' not in self[-1]:
                        raise KeyError(
                            f'The previous node {self[-1]["node_type"]} does '
                            f'not have the key "keys_out".')
                    keys_in = hlp_mod.get_sublst_with_all_strings_of_list(
                        lst_to_search=self[-1]['keys_out'],
                        lst_to_match=mobj_keys)
            else:
                raise ValueError('This is the first node in the pipeline. '
                                 'keys_in cannot be "previous".')
            try:
                keys_in.sort()
            except AttributeError:
                pass

        if keys_out is not None:
            if len(keys_out) == 0:
                keys_out = []
                for keyi in keys_in:
                    # take only what comes after '.' in keys_in and prepend
                    # the keys_out_container
                    keyi_split = keyi.split('.')
                    keyo = keyi_split[0] if len(keyi_split) == 1 else \
                        keyi_split[1]
                    if len(keys_out_container) != 0:
                        # check if container.keyo was already used
                        keyo_temp = deepcopy(keyo)
                        keyo = f'{keys_out_container}.{keyo_temp}'
                        num_previously_used = len(
                            hlp_mod.get_sublst_with_all_strings_of_list(
                                lst_to_search=[keyo],
                                lst_to_match=prev_keys_out))
                        if num_previously_used > 0 and not update_key:
                            keys_out_container += f'{num_previously_used}'
                            keyo = f'{keys_out_container}.{keyo_temp}'
                    else:
                        num_previously_used = len(
                            hlp_mod.get_sublst_with_all_strings_of_list(
                                lst_to_search=[keyo],
                                lst_to_match=prev_keys_out))
                        if num_previously_used > 0 and not update_key:
                            raise ValueError(
                                f'{keyo} has already been used in this '
                                f'pipeline. Specify unique keys_out or set '
                                f'"update_keys_out=True" if you want to '
                                f'overwrite the data.')
                    keys_out += [keyo]

        return keys_in, keys_out, meas_obj_names, mobj_keys

    def add_filter_data_node(self, data_filter, keys_in='previous',
                             meas_obj_names='all', keys_out=(), **params):
        keys_in, keys_out, meas_obj_names, mobj_keys = self.check_keys_mobjn(
            keys_in, keys_out, meas_obj_names,
            keys_out_container=params.pop('keys_out_container', 'filter_data'),
            **params)

<<<<<<< HEAD
    def add_filter_data_node(self, data_filter, keys_in='previous', **params):
        keys_in = self.check_keys_in(keys_in=keys_in)
        return {'node_type': 'filter_data',
                'keys_in': keys_in,
                'keys_out': [k+' filtered' for k in keys_in],
                'data_filter': data_filter,
                **params}

    def add_average_data_node(self, num_bins, keys_in='previous', **params):
        keys_in = self.check_keys_in(keys_in)
=======
        return {'node_type': 'filter_data',
                'keys_in': keys_in,
                'keys_out': keys_out,
                'data_filter': data_filter,
                **params}

    def add_average_data_node(self, shape, averaging_axis=-1,
                              keys_in='previous', meas_obj_names='all',
                              keys_out=(), **params):
        keys_in, keys_out, meas_obj_names, mobj_keys = self.check_keys_mobjn(
            keys_in, keys_out, meas_obj_names,
            keys_out_container=params.pop('keys_out_container', 'average_data'),
            **params)

>>>>>>> 7cd8a6f0
        return {'node_type': 'average_data',
                'keys_in': keys_in,
                'keys_out': keys_out,
                'shape': shape,
                'averaging_axis': averaging_axis,
                **params}

<<<<<<< HEAD
    def add_get_std_deviation_node(self, num_bins, keys_in='previous',
                                   **params):
        keys_in = self.check_keys_in(keys_in)
=======
    def add_get_std_deviation_node(self, shape, averaging_axis=-1,
                                   keys_in='previous', meas_obj_names='all',
                                   keys_out=(), **params):
        keys_in, keys_out, meas_obj_names, mobj_keys = self.check_keys_mobjn(
            keys_in, keys_out, meas_obj_names,
            keys_out_container=params.pop('keys_out_container',
                                          'get_std_deviation'),
            **params)

>>>>>>> 7cd8a6f0
        return {'node_type': 'get_std_deviation',
                'keys_in': keys_in,
                'keys_out': keys_out,
                'shape': shape,
                'averaging_axis': averaging_axis,
                **params}

    def add_rotate_iq_node(self, keys_in='previous',
<<<<<<< HEAD
                           meas_obj_name='', **params):
        keys_in = self.check_keys_in(keys_in)
        return {'node_type': 'rotate_iq',
                'keys_in': keys_in,
                'keys_out': ['rotated data [' + ','.join(keys_in)+']'] ,
                'meas_obj_name': meas_obj_name,
                **params}

    def add_rotate_1d_array_node(self, keys_in='previous', meas_obj_name='',
                                 **params):
        keys_in = self.check_keys_in(keys_in)
        return {'node_type': 'rotate_1d_array',
                'keys_in': keys_in,
                'keys_out': [f'rotated data [{keys_in[0]}]'],
                'meas_obj_name': meas_obj_name,
=======
                           meas_obj_names='all', keys_out=(), **params):
        keys_in, keys_out, meas_obj_names, mobj_keys = self.check_keys_mobjn(
            keys_in, keys_out, meas_obj_names, **params)

        if keys_out is not None:
            keys_out_container = params.pop('keys_out_container', 'rotate_iq')
            keys_out = [f'{keys_out_container}.' + ','.join([
                k.split('.')[-1] for k in keys_in])]

        return {'node_type': 'rotate_iq',
                'keys_in': keys_in,
                'keys_out': keys_out,
                'meas_obj_names': meas_obj_names,
                **params}

    def add_rotate_1d_array_node(self, keys_in='previous',
                                 meas_obj_names='all', keys_out=(), **params):
        keys_in, keys_out, meas_obj_names, mobj_keys = self.check_keys_mobjn(
            keys_in, keys_out, meas_obj_names,
            keys_out_container=params.pop('keys_out_container',
                                          'rotate_1d_array'),
            **params)

        return {'node_type': 'rotate_1d_array',
                'keys_in': keys_in,
                'keys_out': keys_out,
                'meas_obj_names': meas_obj_names,
                **params}

    def add_threshold_data_node(self, threshold_list, threshold_map,
                                keys_in='previous', meas_obj_names='all',
                                keys_out=(), **params):
        keys_in, keys_out, meas_obj_names, mobj_keys = self.check_keys_mobjn(
            keys_in, keys_out, meas_obj_names, **params)

        if keys_out is not None:
            keys_out_container = params.pop('keys_out_container',
                                            'threshold_data')
            keyo = keys_in[0] if len(keys_in) == 1 else ','.join([
                k.split('.')[-1] for k in keys_in])
            keys_out = [f'{keys_out_container}.{keyo} state {s}' for s in
                        set(threshold_map.values())]
        return {'node_type': 'threshold_data',
                'keys_in': keys_in,
                'keys_out': keys_out,
                'threshold_list': threshold_list,
                'threshold_map': threshold_map,
                **params}

    def add_transform_data_node(self, transform_func, keys_in='previous',
                                meas_obj_names='all', keys_out=(),
                                transform_func_kwargs=dict(), **params):
        keys_in, keys_out, meas_obj_names, mobj_keys = self.check_keys_mobjn(
            keys_in, keys_out, meas_obj_names,
            keys_out_container=params.pop('keys_out_container',
                                          'transform_data'),
            **params)

        return {'node_type': 'transform_data',
                'keys_in': keys_in,
                'keys_out': keys_out,
                'transform_func': transform_func,
                'transform_func_kwargs': transform_func_kwargs,
>>>>>>> 7cd8a6f0
                **params}

    def add_correct_readout_node(self, state_prob_mtx, keys_in='previous',
                                 meas_obj_names='all', keys_out=(), **params):
        keys_in, keys_out, meas_obj_names, mobj_keys = self.check_keys_mobjn(
            keys_in, keys_out, meas_obj_names,
            keys_out_container=params.pop('keys_out_container',
                                          'correct_readout'),
            **params)

        return {'node_type': 'correct_readout',
                'keys_in': keys_in,
                'keys_out': keys_out,
                'state_prob_mtx': state_prob_mtx,
                **params}


    ######################################
    #### plot dicts preparation nodes ####
    ######################################

    def add_prepare_1d_plot_dicts_node(
<<<<<<< HEAD
            self, keys_in='previous', meas_obj_name='', fig_name='',
            do_plotting=False, **params):
        keys_in = self.check_keys_in(keys_in)
=======
            self, keys_in='previous', meas_obj_names='all', figure_name='',
            do_plotting=True, **params):
        keys_in, _, meas_obj_names, mobj_keys = self.check_keys_mobjn(
            keys_in, meas_obj_names=meas_obj_names, **params)
>>>>>>> 7cd8a6f0
        return {'node_type': 'prepare_1d_plot_dicts',
                'keys_in': keys_in,
                'meas_obj_names': meas_obj_names,
                'figure_name': figure_name,
                'do_plotting': do_plotting,
                **params}

    def add_prepare_2d_plot_dicts_node(
            self, keys_in='previous', meas_obj_names='all', figure_name='',
            do_plotting=True, **params):
        keys_in, _, meas_obj_names, mobj_keys = self.check_keys_mobjn(
            keys_in, meas_obj_names=meas_obj_names, **params)
        return {'node_type': 'prepare_2d_plot_dicts',
                'keys_in': keys_in,
                'meas_obj_names': meas_obj_names,
                'figure_name': figure_name,
                'do_plotting': do_plotting,
                **params}

    def add_prepare_1d_raw_data_plot_dicts_node(
            self, keys_in='previous', meas_obj_names='all', figure_name=None,
            do_plotting=True, **params):
        keys_in, _, meas_obj_names, mobj_keys = self.check_keys_mobjn(
            keys_in, meas_obj_names=meas_obj_names, **params)
        return {'node_type': 'prepare_1d_raw_data_plot_dicts',
                'keys_in': keys_in,
                'meas_obj_names': meas_obj_names,
                'figure_name': figure_name,
                'do_plotting': do_plotting,
                **params}

    def add_prepare_2d_raw_data_plot_dicts_node(
            self, keys_in='previous', meas_obj_names='all', figure_name=None,
            do_plotting=True, **params):
        keys_in, _, meas_obj_names, mobj_keys = self.check_keys_mobjn(
            keys_in, meas_obj_names=meas_obj_names, **params)
        return {'node_type': 'prepare_2d_raw_data_plot_dicts',
                'keys_in': keys_in,
                'meas_obj_names': meas_obj_names,
                'figure_name': figure_name,
                'do_plotting': do_plotting,
                **params}

    def add_prepare_cal_states_plot_dicts_node(
            self, keys_in='previous', meas_obj_names='all', figure_name='',
            do_plotting=True, **params):
        keys_in, _, meas_obj_names, mobj_keys = self.check_keys_mobjn(
            keys_in, meas_obj_names=meas_obj_names, **params)
        return {'node_type': 'prepare_cal_states_plot_dicts',
                'keys_in': keys_in,
                'meas_obj_names': meas_obj_names,
                'figure_name': figure_name,
                'do_plotting': do_plotting,
                **params}

    ################################
    #### nodes that are classes ####
    ################################

    def add_RabiAnalysis_node(self, meas_obj_names, keys_in='previous', 
                              **params):
        keys_in, _, meas_obj_names, mobj_keys = self.check_keys_mobjn(
            keys_in, meas_obj_names=meas_obj_names, **params)
        return {'node_type': 'RabiAnalysis',
                'keys_in': keys_in,
                'meas_obj_names': meas_obj_names,
                **params}

    def add_SingleQubitRBAnalysis_node(self, meas_obj_names, keys_in='previous',
                                       std_keys=None, **params):
        keys_in, _, meas_obj_names, mobj_keys = self.check_keys_mobjn(
            keys_in, meas_obj_names=meas_obj_names, **params)
        std_keys, _, meas_obj_names, mobj_keys = self.check_keys_mobjn(
            std_keys, meas_obj_names=meas_obj_names)

        return {'node_type': 'SingleQubitRBAnalysis',
                'keys_in': keys_in,
                'std_keys': std_keys,
                'meas_obj_names': meas_obj_names,
                **params}


<|MERGE_RESOLUTION|>--- conflicted
+++ resolved
@@ -141,18 +141,6 @@
             keys_out_container=params.pop('keys_out_container', 'filter_data'),
             **params)
 
-<<<<<<< HEAD
-    def add_filter_data_node(self, data_filter, keys_in='previous', **params):
-        keys_in = self.check_keys_in(keys_in=keys_in)
-        return {'node_type': 'filter_data',
-                'keys_in': keys_in,
-                'keys_out': [k+' filtered' for k in keys_in],
-                'data_filter': data_filter,
-                **params}
-
-    def add_average_data_node(self, num_bins, keys_in='previous', **params):
-        keys_in = self.check_keys_in(keys_in)
-=======
         return {'node_type': 'filter_data',
                 'keys_in': keys_in,
                 'keys_out': keys_out,
@@ -167,7 +155,6 @@
             keys_out_container=params.pop('keys_out_container', 'average_data'),
             **params)
 
->>>>>>> 7cd8a6f0
         return {'node_type': 'average_data',
                 'keys_in': keys_in,
                 'keys_out': keys_out,
@@ -175,11 +162,6 @@
                 'averaging_axis': averaging_axis,
                 **params}
 
-<<<<<<< HEAD
-    def add_get_std_deviation_node(self, num_bins, keys_in='previous',
-                                   **params):
-        keys_in = self.check_keys_in(keys_in)
-=======
     def add_get_std_deviation_node(self, shape, averaging_axis=-1,
                                    keys_in='previous', meas_obj_names='all',
                                    keys_out=(), **params):
@@ -189,7 +171,6 @@
                                           'get_std_deviation'),
             **params)
 
->>>>>>> 7cd8a6f0
         return {'node_type': 'get_std_deviation',
                 'keys_in': keys_in,
                 'keys_out': keys_out,
@@ -198,23 +179,6 @@
                 **params}
 
     def add_rotate_iq_node(self, keys_in='previous',
-<<<<<<< HEAD
-                           meas_obj_name='', **params):
-        keys_in = self.check_keys_in(keys_in)
-        return {'node_type': 'rotate_iq',
-                'keys_in': keys_in,
-                'keys_out': ['rotated data [' + ','.join(keys_in)+']'] ,
-                'meas_obj_name': meas_obj_name,
-                **params}
-
-    def add_rotate_1d_array_node(self, keys_in='previous', meas_obj_name='',
-                                 **params):
-        keys_in = self.check_keys_in(keys_in)
-        return {'node_type': 'rotate_1d_array',
-                'keys_in': keys_in,
-                'keys_out': [f'rotated data [{keys_in[0]}]'],
-                'meas_obj_name': meas_obj_name,
-=======
                            meas_obj_names='all', keys_out=(), **params):
         keys_in, keys_out, meas_obj_names, mobj_keys = self.check_keys_mobjn(
             keys_in, keys_out, meas_obj_names, **params)
@@ -278,7 +242,6 @@
                 'keys_out': keys_out,
                 'transform_func': transform_func,
                 'transform_func_kwargs': transform_func_kwargs,
->>>>>>> 7cd8a6f0
                 **params}
 
     def add_correct_readout_node(self, state_prob_mtx, keys_in='previous',
@@ -301,16 +264,10 @@
     ######################################
 
     def add_prepare_1d_plot_dicts_node(
-<<<<<<< HEAD
-            self, keys_in='previous', meas_obj_name='', fig_name='',
-            do_plotting=False, **params):
-        keys_in = self.check_keys_in(keys_in)
-=======
             self, keys_in='previous', meas_obj_names='all', figure_name='',
             do_plotting=True, **params):
         keys_in, _, meas_obj_names, mobj_keys = self.check_keys_mobjn(
             keys_in, meas_obj_names=meas_obj_names, **params)
->>>>>>> 7cd8a6f0
         return {'node_type': 'prepare_1d_plot_dicts',
                 'keys_in': keys_in,
                 'meas_obj_names': meas_obj_names,
