--- conflicted
+++ resolved
@@ -313,11 +313,8 @@
                                         filename_germs, maxLengths,
                                         gaugeOptRatio=1e-3)
     return results
-<<<<<<< HEAD
-
-
-=======
->>>>>>> 07bfb7aa
+
+
 def create_experiment_list_pyGSTi_general(filename):
     """
     Extracting list of experiments from .txt file
