import types
import logging
import time
import sys
import numpy as np
import pyqtgraph as pg
import pyqtgraph.multiprocess as pgmp
from scipy.optimize import fmin_powell
from modules.measurement import hdf5_data as h5d
from modules.utilities import general
from modules.utilities.general import dict_to_ordered_tuples
from qcodes.plots.pyqtgraph import QtPlot

# Used for auto qcodes parameter wrapping
from modules.measurement import sweep_functions as swf
from modules.measurement import detector_functions as det
from modules.measurement.mc_parameter_wrapper import wrap_par_to_swf
from modules.measurement.mc_parameter_wrapper import wrap_par_to_det


class MeasurementControl:
    '''
    New version of Measurement Control that allows for adaptively determining
    data points.
    '''
    def __init__(self, name, plot_theme=((60, 60, 60), 'w'),
                 plotting_interval=2, **kw):
        self.name = name

        self.verbose = True  # enables printing of the start message
        # starting the process for the pyqtgraph plotting
        # You do not want a new process to be created every time you start a
        # run. This can be removed when I replace my custom process with the
        # pyqtgraph one.
        pg.mkQApp()
        self.proc = pgmp.QtProcess()  # pyqtgraph multiprocessing
        self.rpg = self.proc._import('pyqtgraph')
        self.new_plotmon_window(plot_theme=plot_theme,
                                interval=plotting_interval)
        self.live_plot_enabled = True

    ##############################################
    # Functions used to control the measurements #
    ##############################################

    def run(self, name=None, mode='1D', **kw):
        '''
        Core of the Measurement control.
        '''
        self.set_measurement_name(name)
        self.print_measurement_start_msg()
        self.mode = mode
        with h5d.Data(name=self.get_measurement_name()) as self.data_object:
            self.get_measurement_begintime()
            #Commented out because requires git shell interaction from python
            # self.get_git_hash()
            # Such that it is also saved if the measurement fails
            # (might want to overwrite again at the end)
            self.save_instrument_settings(self.data_object)

            self.create_experimentaldata_dataset()
            if self.mode == '1D':
                self.measure()
            elif self.mode == '2D':
                self.measure_2D()
            elif self.mode == 'adaptive':
                self.measure_soft_adaptive()
            else:
                raise ValueError('mode %s not recognized' % self.mode)
            result = self.dset[()]
        return result

    def measure(self, *kw):
        if self.live_plot_enabled:
            self.initialize_plot_monitor()
        if (self.sweep_functions[0].sweep_control !=
                self.detector_function.detector_control):
                # FIXME only checks first sweepfunction
            raise Exception('Sweep and Detector functions not of the same type.'
                            + 'Aborting measurement')
            print(self.sweep_function.sweep_control)
            print(self.detector_function.detector_control)

        for sweep_function in self.sweep_functions:
            sweep_function.prepare()

        if self.sweep_functions[0].sweep_control == 'soft':
            self.detector_function.prepare()
            self.measure_soft_static()
        if self.sweep_functions[0].sweep_control == 'hard':
            self.iteration = 0
            if len(self.sweep_functions) == 1:
                self.detector_function.prepare(
                    sweep_points=self.get_sweep_points())
                self.measure_hard()
            elif len(self.sweep_functions) == 2:
                self.complete = False
                for j in range(self.ylen):
                    # added specifically for 2D hard sweeps
                    if not self.complete:
                        for i, sweep_function in enumerate(self.sweep_functions):
                            x = self.get_sweep_points()[
                                self.iteration*self.xlen]
                            if i != 0:
                                sweep_function.set_parameter(x[i])
                        self.detector_function.prepare(
                            sweep_points=self.get_sweep_points()[0: self.xlen, 0])
                        self.measure_hard()
            else:
                raise Exception('hard measurements have not been generalized to N-D yet')
        self.update_plotmon(force_update=True)
        for sweep_function in self.sweep_functions:
            sweep_function.finish()
        self.detector_function.finish()
        self.get_measurement_endtime()
        return

    def measure_soft_static(self):
        for i, sweep_point in enumerate(self.sweep_points):
            self.measurement_function(sweep_point)
            self.print_progress_static_soft_sweep(i)

    def measure_soft_adaptive(self, method=None):
        '''
        Uses the adaptive function and keywords for that function as
        specified in self.af_pars()
        '''
        self.save_optimization_settings()
        adaptive_function = self.af_pars.pop('adaptive_function')

        self.initialize_plot_monitor()
        self.initialize_plot_monitor_adaptive()
        for sweep_function in self.sweep_functions:
            sweep_function.prepare()
        self.detector_function.prepare()

        if adaptive_function == 'Powell':
            adaptive_function = fmin_powell
        if (isinstance(adaptive_function, types.FunctionType) or
                isinstance(adaptive_function, np.ufunc)):
            try:
                adaptive_function(self.optimization_function, **self.af_pars)
            except StopIteration:
                print('Reached f_termination: %s' % (self.f_termination))
        else:
            raise Exception('optimization function: "%s" not recognized'
                            % adaptive_function)

        for sweep_function in self.sweep_functions:
            sweep_function.finish()
        self.detector_function.finish()
        self.update_plotmon(force_update=True)
        self.update_plotmon_adaptive(force_update=True)
        self.get_measurement_endtime()
        print('Optimization completed in {:.4g}s'.format(
            self.endtime-self.begintime))
        return

    def measure_hard(self):
        '''
        ToDo: integrate soft averaging into MC
        '''
        # note, checking after the data comes in is pointless in hard msmt
        new_data = np.array(self.detector_function.get_values()).T

        if len(np.shape(new_data)) == 1:
            single_col = True
            shape_new_data = (len(new_data), 1)
        else:
            single_col = False
            shape_new_data = np.shape(new_data)

        # resizing only for 1 set of new_data  now... needs to improve
        shape_new_data = (shape_new_data[0], shape_new_data[1]+1)

        datasetshape = self.dset.shape

        self.iteration = datasetshape[0]/shape_new_data[0] + 1
        start_idx = int(shape_new_data[0]*(self.iteration-1))
        new_datasetshape = (shape_new_data[0]*self.iteration, datasetshape[1])
        self.dset.resize(new_datasetshape)
        len_new_data = shape_new_data[0]
        if single_col:
            self.dset[start_idx:,
                      len(self.sweep_functions)] = new_data
        else:
            self.dset[start_idx:,
                      len(self.sweep_functions):] = new_data

        sweep_len = len(self.get_sweep_points().T)
        # Only add sweep points if these make sense (i.e. same shape as new_data)
        if sweep_len == len_new_data:  # 1D sweep
            self.dset[:, 0] = self.get_sweep_points().T
        elif self.mode is '2D':  # 2D sweep
            # always add for a 2D sweep
            relevant_swp_points = self.get_sweep_points()[
                start_idx:start_idx+len_new_data:]
            self.dset[start_idx:, 0:len(self.sweep_functions)] = \
                relevant_swp_points

        self.update_plotmon()
        if self.mode == '2D':
            self.update_plotmon_2D_hard()
            self.print_progress_static_hard()
        else:
            self.print_progress_static_hard()

        return new_data

    def measurement_function(self, x):
        '''
        Core measurement function used for soft sweeps
        '''

        if np.size(x) == 1:
            x = [x]
        if np.size(x) != len(self.sweep_functions):
            raise ValueError('size of x "%s" not equal to # sweep functions' % x)
        for i, sweep_function in enumerate(self.sweep_functions[::-1]):
            sweep_function.set_parameter(x[::-1][i])
            # x[::-1] changes the order in which the parameters are set, so
            # it is first the outer sweep point and then the inner.This
            # is generally not important except for specifics: f.i. the phase
            # of an agilent generator is reset to 0 when the frequency is set.

        datasetshape = self.dset.shape
        self.iteration = datasetshape[0] + 1

        # TODO: REMOVE THIS ONLY FOR BENCHMARKING
        # if self.iteration > 2:
        #     print('Time of iteration: {:.4g}'.format(time.time()-self.it_time))
        # self.it_time = time.time()

        vals = self.detector_function.acquire_data_point()

        # Resizing dataset and saving
        new_datasetshape = (self.iteration, datasetshape[1])
        self.dset.resize(new_datasetshape)
        savable_data = np.append(x, vals)
        self.dset[self.iteration-1, :] = savable_data
        # update plotmon
        self.update_plotmon()
        if self.mode == '2D':
            self.update_plotmon_2D()
        elif self.mode == 'adaptive':
            self.update_plotmon_adaptive()
        return vals

    def optimization_function(self, x):
        '''
        A wrapper around the measurement function.
        It takes the following actions based on parameters specified
        in self.af_pars:
        - Rescales the function using the "x_scale" parameter, default is 1
        - Inverts the measured values if "minimize"==False
        - Compares measurement value with "f_termination" and raises an
        exception, that gets caught outside of the optimization loop, if
        the measured value is smaller than this f_termination.

        Measurement function with scaling to correct physical value
        '''
        if hasattr(self.x_scale, '__iter__'):  # to check if
            for i in range(len(x)):
                x[i] = float(x[i])/float(self.x_scale[i])
        elif self.x_scale != 1:  # only rescale if needed
            for i in range(len(x)):
                x[i] = float(x[i])/float(self.x_scale[i])
        if self.minimize_optimization:
            vals = self.measurement_function(x)
            if (self.f_termination is not None):
                if (vals < self.f_termination):
                    raise StopIteration()
        else:
            vals = self.measurement_function(x)
            # when maximizing interrupt when larger than condition before
            # inverting
            if (self.f_termination is not None):
                if (vals > self.f_termination):
                    raise StopIteration()
            vals = np.multiply(-1, vals)

        # TODO: re add the extra plotmon that shows the progress of the
        # optimization
        # self.update_plotmon(
        #     mon_nr=5, x_ind=None,
        #     y_ind=-len(self.detector_function.value_names))
        # to check if vals is an array with multiple values
        if hasattr(vals, '__iter__'):
            if len(vals) > 1:
                vals = vals[0]
        return vals

    def finish(self):
        '''
        Deletes arrays to clean up memory
        (Note better way to do is also overload the remove function and make
        sure all attributes are removed.
        '''
        try:
            del(self.TwoD_array)
        except AttributeError:
            pass
        try:
            del(self.dset)
        except AttributeError:
            pass
        try:
            del(self.sweep_points)
        except AttributeError:
            pass


    ###################
    # 2D-measurements #
    ###################

    def run_2D(self, name=None, **kw):
        self.run(name=name, mode='2D', **kw)

    def measure_2D(self, **kw):
        '''
        Sweeps over two parameters set by sweep_function and sweep_function_2D.
        The outer loop is set by sweep_function_2D, the inner loop by the
        sweep_function.

        Soft(ware) controlled sweep functions require soft detectors.
        Hard(ware) controlled sweep functions require hard detectors.
        '''

        if np.size(self.get_sweep_points()[0]) == 2:
            self.measure(**kw)
        elif np.size(self.get_sweep_points()[0]) == 1:
            self.xlen = len(self.get_sweep_points())
            self.ylen = len(self.sweep_points_2D)

            # create inner loop pts
            self.sweep_pts_x = self.get_sweep_points()
            x_tiled = np.tile(self.sweep_pts_x, self.ylen)
            # create outer loop
            self.sweep_pts_y = self.sweep_points_2D
            y_rep = np.repeat(self.sweep_pts_y, self.xlen)
            c = np.column_stack((x_tiled, y_rep))
            self.set_sweep_points(c)
            self.initialize_plot_monitor_2D()
            self.measure(**kw)
            # del self.TwoD_array
        return

    def set_sweep_function_2D(self, sweep_function):
        # If it is not a sweep function, assume it is a qc.parameter
        # and try to auto convert it it
        if not isinstance(sweep_function, swf.Sweep_function):
            sweep_function = wrap_par_to_swf(sweep_function)

        if len(self.sweep_functions) != 1:
            raise KeyError('Specify sweepfunction 1D before specifying sweep_function 2D')
        else:
            self.sweep_functions.append(sweep_function)
            self.sweep_function_names.append(
                str(sweep_function.__class__.__name__))

    def set_sweep_points_2D(self, sweep_points_2D):
        self.sweep_points_2D = sweep_points_2D

    ###########
    # Plotmon #
    ###########
    '''
    There are (will be) three kinds of plotmons, the regular plotmon,
    the 2D plotmon (which does a heatmap) and the adaptive plotmon.
    '''
    def initialize_plot_monitor(self):
        self.win.clear()  # clear out previous data
        self.curves = []
        xlabels = self.column_names[0:len(self.sweep_function_names)]
        ylabels = self.column_names[len(self.sweep_function_names):]
        for ylab in ylabels:
            for xlab in xlabels:
                p = self.win.addPlot(pen=self.plot_theme[0])
                b_ax = p.getAxis('bottom')
                p.setLabel('bottom', xlab, pen=self.plot_theme[0])
                b_ax.setPen(self.plot_theme[0])
                l_ax = p.getAxis('left')
                l_ax.setPen(self.plot_theme[0])
                p.setLabel('left', ylab, pen=self.plot_theme[0])
                c = p.plot(symbol='o', symbolSize=7, pen=self.plot_theme[0])
                self.curves.append(c)
            self.win.nextRow()
        return self.win, self.curves

    def update_plotmon(self, force_update=False):
        if self.live_plot_enabled:
            i = 0
            try:
                time_since_last_mon_update = time.time() - self._mon_upd_time
            except:
                self._mon_upd_time = time.time()
                time_since_last_mon_update = 1e9
            # Update always if just a few points otherwise wait for the refresh
            # timer
            if (self.dset.shape[0] < 20 or time_since_last_mon_update >
                    self.QC_QtPlot.interval or force_update):
                nr_sweep_funcs = len(self.sweep_function_names)
                for y_ind in range(len(self.detector_function.value_names)):
                    for x_ind in range(nr_sweep_funcs):
                        x = self.dset[:, x_ind]
                        y = self.dset[:, nr_sweep_funcs+y_ind]
                        self.curves[i].setData(x, y)
                        i += 1
                self._mon_upd_time = time.time()

    def new_plotmon_window(self, plot_theme=None, interval=2):
        '''
        respawns the pyqtgraph plotting window
        Creates self.win       : a direct pyqtgraph window
                self.QC_QtPlot : the qcodes pyqtgraph window
        '''
        if plot_theme is not None:
            self.plot_theme = plot_theme
        self.win = self.rpg.GraphicsWindow(
            title='Plot monitor of %s' % self.name)
        self.win.setBackground(self.plot_theme[1])
        self.QC_QtPlot = QtPlot(
            windowTitle='QC-Plot monitor of %s' % self.name,
            interval=interval)

    def initialize_plot_monitor_2D(self):
        '''
        Preallocates a data array to be used for the update_plotmon_2D command.

        Made to work with at most 2 2D arrays (as this is how the labview code
        works). It should be easy to extend this function for more vals.
        '''
        self.time_last_2Dplot_update = time.time()
        n = len(self.sweep_pts_y)
        m = len(self.sweep_pts_x)
        self.TwoD_array = np.empty(
            [n, m, len(self.detector_function.value_names)])
        self.TwoD_array[:] = np.NAN
        self.QC_QtPlot.clear()
        for j in range(len(self.detector_function.value_names)):
            self.QC_QtPlot.add(x=self.sweep_pts_x,
                               y=self.sweep_pts_y,
                               z=self.TwoD_array[:, :, j],
                               xlabel=self.column_names[0],
                               ylabel=self.column_names[1],
                               zlabel=self.column_names[2+j],
                               subplot=j+1,
                               cmap='viridis')

    def update_plotmon_2D(self):
        '''
        Adds latest measured value to the TwoD_array and sends it
        to the QC_QtPlot.
        '''
        if self.live_plot_enabled:
            i = self.iteration-1
            x_ind = i % self.xlen
            y_ind = i / self.xlen
            for j in range(len(self.detector_function.value_names)):
                z_ind = len(self.sweep_functions) + j
                self.TwoD_array[y_ind, x_ind, j] = self.dset[i, z_ind]
            self.QC_QtPlot.traces[j]['config']['z'] = self.TwoD_array[:, :, j]

            if (time.time() - self.time_last_2Dplot_update >
                    self.QC_QtPlot.interval
                    or self.iteration == len(self.sweep_points)):
                self.time_last_2Dplot_update = time.time()
                self.QC_QtPlot.update_plot()

    def initialize_plot_monitor_adaptive(self):
        '''
        Uses the Qcodes plotting windows for plotting adaptive plot updates
        '''
        self.time_last_ad_plot_update = time.time()
        self.QC_QtPlot.clear()
        for j in range(len(self.detector_function.value_names)):
            self.QC_QtPlot.add(x=[0],
                               y=[0],
                               xlabel='iteration',
                               ylabel=self.detector_function.value_names[j],
                               subplot=j+1,
                               symbol='o', symbolSize=5)

    def update_plotmon_adaptive(self, force_update=False):
        if self.live_plot_enabled:
            if (time.time() - self.time_last_ad_plot_update >
                    self.QC_QtPlot.interval or force_update):
                for j in range(len(self.detector_function.value_names)):
                    y_ind = len(self.sweep_functions) + j
                    y = self.dset[:, y_ind]
                    x = range(len(y))
                    self.QC_QtPlot.traces[j]['config']['x'] = x
                    self.QC_QtPlot.traces[j]['config']['y'] = y
                    self.time_last_ad_plot_update = time.time()
                    self.QC_QtPlot.update_plot()

    def update_plotmon_2D_hard(self):
        '''
        Adds latest datarow to the TwoD_array and send it
        to the QC_QtPlot.
        Note that the plotmon only supports evenly spaced lattices.
        '''
        i = int(self.iteration-1)
        y_ind = i
        for j in range(len(self.detector_function.value_names)):
                z_ind = len(self.sweep_functions) + j
                self.TwoD_array[y_ind, :, j] = self.dset[
                    i*self.xlen:(i+1)*self.xlen, z_ind]
                self.QC_QtPlot.traces[j]['config']['z'] = \
                    self.TwoD_array[:, :, j]

        if (time.time() - self.time_last_2Dplot_update >
                self.QC_QtPlot.interval
                or self.iteration == len(self.sweep_points)):
            self.time_last_2Dplot_update = time.time()
            self.QC_QtPlot.update_plot()

    ##################################
    # Small helper/utility functions #
    ##################################

    def get_data_object(self):
        '''
        Used for external functions to write to a datafile.
        This is used in time_domain_measurement as a hack and is not
        recommended.
        '''
        return self.data_object

    def get_column_names(self):
        self.column_names = []
        self.sweep_par_names = []
        self.sweep_par_units = []

        for sweep_function in self.sweep_functions:
            self.column_names.append(sweep_function.parameter_name+' (' +
                                     sweep_function.unit+')')
            self.sweep_par_names.append(sweep_function.parameter_name)
            self.sweep_par_units.append(sweep_function.unit)

        for i, val_name in enumerate(self.detector_function.value_names):
            self.column_names.append(val_name+' (' +
                self.detector_function.value_units[i] + ')')
        return self.column_names

    def create_experimentaldata_dataset(self):
        data_group = self.data_object.create_group('Experimental Data')
        self.dset = data_group.create_dataset(
            'Data', (0, len(self.sweep_functions) +
                     len(self.detector_function.value_names)),
            maxshape=(None, len(self.sweep_functions) +
                      len(self.detector_function.value_names)))
        self.get_column_names()
        self.dset.attrs['column_names'] = h5d.encode_to_utf8(self.column_names)
        # Added to tell analysis how to extract the data
        data_group.attrs['datasaving_format'] = h5d.encode_to_utf8('Version 2')
        data_group.attrs['sweep_parameter_names'] = h5d.encode_to_utf8(self.sweep_par_names)
        data_group.attrs['sweep_parameter_units'] = h5d.encode_to_utf8(self.sweep_par_units)

        data_group.attrs['value_names'] = h5d.encode_to_utf8(self.detector_function.value_names)
        data_group.attrs['value_units'] = h5d.encode_to_utf8(self.detector_function.value_units)

    def save_optimization_settings(self):
        '''
        Saves the parameters used for optimization
        '''
        opt_sets_grp = self.data_object.create_group('Optimization settings')
        param_list = dict_to_ordered_tuples(self.af_pars)
        for (param, val) in param_list:
            opt_sets_grp.attrs[param] = str(val)

    def save_instrument_settings(self, data_object=None, *args):
        '''
        uses QCodes station snapshot to save the last known value of any
        parameter. Only saves the value and not the update time (which is
        known in the snapshot)
        '''
        if data_object is None:
            data_object = self.data_object
        if not hasattr(self, 'station'):
            logging.warning('No station object specified, could not save',
                            ' instrument settings')
        else:
            set_grp = data_object.create_group('Instrument settings')
            inslist = dict_to_ordered_tuples(self.station.instruments)
            for (iname, ins) in inslist:
                instrument_grp = set_grp.create_group(iname)
                par_snap = ins.snapshot()['parameters']
                parameter_list = dict_to_ordered_tuples(par_snap)
                for (p_name, p) in parameter_list:
                    try:
                        val = str(p['value'])
                    except KeyError:
                        val = ''
                    instrument_grp.attrs[p_name] = str(val)

    def print_progress_static_soft_sweep(self, i):
        percdone = (i+1)*1./len(self.sweep_points)*100
        elapsed_time = time.time() - self.begintime
        progress_message = "\r {percdone}% completed \telapsed time: "\
            "{t_elapsed}s \ttime left: {t_left}s".format(
                percdone=int(percdone),
                t_elapsed=round(elapsed_time, 1),
                t_left=round((100.-percdone)/(percdone) *
                             elapsed_time, 1) if
                percdone != 0 else '')
        if percdone != 100:
            end_char = '\r'
        else:
            end_char = '\n'
        print(progress_message, end=end_char)

    def print_progress_static_hard(self):
        acquired_points = self.dset.shape[0]
        total_nr_pts = len(self.get_sweep_points())
        if acquired_points == total_nr_pts:
            self.complete = True  # Note is self.complete ever used?
        elif acquired_points > total_nr_pts:
            self.complete = True

        percdone = acquired_points*1./total_nr_pts*100
        elapsed_time = time.time() - self.begintime
        progress_message = "\r {percdone}% completed \telapsed time: "\
            "{t_elapsed}s \ttime left: {t_left}s".format(
                percdone=int(percdone),
                t_elapsed=round(elapsed_time, 1),
                t_left=round((100.-percdone)/(percdone) *
                             elapsed_time, 1) if
                percdone != 0 else '')

        if percdone != 100:
            end_char = '\r'
        else:
            end_char = '\n'
        print(progress_message, end=end_char)

    def print_measurement_start_msg(self):
        if self.verbose:
            if len(self.sweep_functions) == 1:
                print('Starting measurement: %s' % self.get_measurement_name())
                print('Sweep function: %s' %
                      self.get_sweep_function_names()[0])
                print('Detector function: %s'
                      % self.get_detector_function_name())
            else:
                print('Starting measurement: %s' % self.get_measurement_name())
                for i, sweep_function in enumerate(self.sweep_functions):
                    print('Sweep function %d: %s' % (
                        i, self.sweep_function_names[i]))
                print('Detector function: %s'
                      % self.get_detector_function_name())

    def get_datetimestamp(self):
        return time.strftime('%Y%m%d_%H%M%S', time.localtime())

    ####################################
    # Non-parameter get/set functions  #
    ####################################

    def set_sweep_function(self, sweep_function):
        '''
        Used if only 1 sweep function is set.
        '''
        # If it is not a sweep function, assume it is a qc.parameter
        # and try to auto convert it it
        if not isinstance(sweep_function, swf.Sweep_function):
            sweep_function = wrap_par_to_swf(sweep_function)
        self.sweep_functions = [sweep_function]
        self.set_sweep_function_names(
            [str(sweep_function.name)])

    def get_sweep_function(self):
        return self.sweep_functions[0]

    def set_sweep_functions(self, sweep_functions):
        '''
        Used to set an arbitrary number of sweep functions.
        '''
        sweep_function_names = []
        for i, sweep_func in enumerate(sweep_functions):
            # If it is not a sweep function, assume it is a qc.parameter
            # and try to auto convert it it
            if not hasattr(sweep_func, 'sweep_control'):
                sweep_func = wrap_par_to_swf(sweep_func)
                sweep_functions[i] = sweep_func
            sweep_function_names.append(str(swf.__class__.__name__))
        self.sweep_functions = sweep_functions
        self.set_sweep_function_names(sweep_function_names)

    def get_sweep_functions(self):
        return self.sweep_functions

    def set_sweep_function_names(self, swfname):
        self.sweep_function_names = swfname

    def get_sweep_function_names(self):
        return self.sweep_function_names

<<<<<<< HEAD
    def set_detector_function(self, detector_function,
                              wrapped_det_control='soft'):
        """
        Sets the detector function. If a parameter is passed instead it
        will attempt to wrap it to a detector function.
        """
        if not isinstance(detector_function, det.Detector_Function):
            detector_function = wrap_par_to_det(detector_function,
                                                wrapped_det_control)
=======
    def set_detector_function(self, detector_function):
        # If it is not a detector function, assume it is a qc.parameter
        # and try to auto convert it it
        if not hasattr(detector_function, 'detector_control'):
            detector_function = wrap_par_to_det(detector_function)
>>>>>>> a0cc7418

        self.detector_function = detector_function
        self.set_detector_function_name(detector_function.name)

    def get_detector_function(self):
        return self.detector_function

    def set_detector_function_name(self, dfname):
        self._dfname = dfname

    def get_detector_function_name(self):
        return self._dfname

    ################################
    # Parameter get/set functions  #
    ################################

    def get_git_hash(self):
        self.git_hash = general.get_git_revision_hash()
        return self.git_hash

    def get_measurement_begintime(self):
        self.begintime = time.time()
        return time.strftime('%Y-%m-%d %H:%M:%S')

    def get_measurement_endtime(self):
        self.endtime = time.time()
        return time.strftime('%Y-%m-%d %H:%M:%S')

    def set_sweep_points(self, sweep_points):
        self.sweep_points = np.array(sweep_points)
        # line below is because some sweep funcs have their own sweep points attached
        self.sweep_functions[0].sweep_points = np.array(sweep_points)

    def get_sweep_points(self):
        return self.sweep_functions[0].sweep_points

    def set_adaptive_function_parameters(self, adaptive_function_parameters):
        """
        adaptive_function_parameters: Dictionary containing options for
            running adaptive mode.

        The following arguments are reserved keywords. All other entries in
        the dictionary get passed to the adaptive function in the measurement
        loop.

        Reserved keywords:
            "adaptive_function":    function
            "x_scale": 1            float rescales values for adaptive function
            "minimize": False       Bool, inverts value to allow minimizing
                                    or maximizing
            "f_termination" None    terminates the loop if the measured value
                                    is smaller than this value
        Common keywords (used in python nelder_mead implementation):
            "x0":                   list of initial values
            "initial_step"
            "no_improv_break"
            "maxiter"
        """
        self.af_pars = adaptive_function_parameters

        # scaling should not be used if a "direc" argument is available
        # in the adaptive function itself, if not specified equals 1
        self.x_scale = self.af_pars.pop('x_scale', 1)
        # Determines if the optimization will minimize or maximize
        self.minimize_optimization = self.af_pars.pop('minimize', True)
        self.f_termination = self.af_pars.pop('f_termination', None)
        print(self.f_termination)

    def get_adaptive_function_parameters(self):
        return self.af_pars

    def set_measurement_name(self, measurement_name):
        if measurement_name is None:
            self.measurement_name = 'Measurement'
        else:
            self.measurement_name = measurement_name

    def get_measurement_name(self):
        return self.measurement_name

    def set_optimization_method(self, optimization_method):
        self.optimization_method = optimization_method

    def get_optimization_method(self):
        return self.optimization_method<|MERGE_RESOLUTION|>--- conflicted
+++ resolved
@@ -697,24 +697,15 @@
     def get_sweep_function_names(self):
         return self.sweep_function_names
 
-<<<<<<< HEAD
     def set_detector_function(self, detector_function,
                               wrapped_det_control='soft'):
         """
         Sets the detector function. If a parameter is passed instead it
         will attempt to wrap it to a detector function.
         """
-        if not isinstance(detector_function, det.Detector_Function):
+        if not hasattr(detector_function, 'detector_control'):
             detector_function = wrap_par_to_det(detector_function,
                                                 wrapped_det_control)
-=======
-    def set_detector_function(self, detector_function):
-        # If it is not a detector function, assume it is a qc.parameter
-        # and try to auto convert it it
-        if not hasattr(detector_function, 'detector_control'):
-            detector_function = wrap_par_to_det(detector_function)
->>>>>>> a0cc7418
-
         self.detector_function = detector_function
         self.set_detector_function_name(detector_function.name)
 
