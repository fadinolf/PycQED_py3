# Note to Xiang, remove the imports that are not used :)
import time
import numpy as np
import sys
# import visa
import unittest
import logging

qcpath = 'D:\GitHubRepos\Qcodes'
if qcpath not in sys.path:
    sys.path.append(qcpath)

from qcodes.instrument.visa import VisaInstrument
from qcodes.utils import validators as vals

# cython drivers for encoding and decoding
import pyximport
pyximport.install(setup_args={"script_args": ["--compiler=msvc"],
                              "include_dirs": np.get_include()},
                  reload_support=True)

from ._controlbox import codec as c
from ._controlbox import Assembler
from . import QuTech_ControlBoxdriver as qcb
from ._controlbox import defHeaders_CBox_v3 as defHeaders

'''
@author: Xiang Fu
The driver for ControlBox version 3. This is inherited from the driver of
ControlBox version 2.
'''


class QuTech_ControlBox_v3(qcb.QuTech_ControlBox):
    def __init__(self, *args, **kwargs):
        super(QuTech_ControlBox_v3, self).__init__(*args, **kwargs)

    def add_params(self):
        super(QuTech_ControlBox_v3, self).add_params()
        self.add_parameter('core_state',
                           set_cmd=self._do_set_core_state,
                           get_cmd=self._do_get_core_state,
                           vals=vals.Anything())
        self.add_parameter('trigger_source',
                           set_cmd=self._do_set_trigger_source,
                           get_cmd=self._do_get_trigger_source,
                           vals=vals.Anything())

    def init_params(self):
        self.add_params()
        self.get_master_controller_params()
        self.set('acquisition_mode', 'idle')
        self.set('demodulation_mode', 'double')
        self.set('trigger_source', 'internal')
        self.set('core_state', 'idle')
        self.set('run_mode', 'idle')
        self.set('signal_delay', 0)
        self.set('integration_length', 100)
        self.set('adc_offset', 0)
        self.set('log_length', 100)
        self.set('nr_samples', 100)
        self.set('nr_averages', 512)
        self.set('lin_trans_coeffs', [1, 0, 0, 1])

        if not('demodulation_mode' in self.parameters):
            self.add_parameter('demodulation_mode',
                   set_cmd=self._do_set_demodulation_mode,
                   get_cmd=self._do_get_demodulation_mode,
                   vals=vals.Anything())

    def run_test_suite(self):
            from importlib import reload  # Useful for testing
            from ._controlbox import test_suite_v3 as test_suite
            reload(test_suite)
            # pass the CBox to the module so it can be used in the tests
            self.c = c  # make the codec callable from the testsuite
            test_suite.CBox = self
            suite = unittest.TestLoader().loadTestsFromTestCase(
                test_suite.CBox_tests_v3)
            unittest.TextTestRunner(verbosity=2).run(suite)

    def _do_get_firmware_version(self):
        v = self.get_master_controller_params()
        return v

    def get_master_controller_params(self):
        message = self.create_message(defHeaders.ReadVersion)
        (stat, mesg) = self.serial_write(message)
        if stat:
            param_msg = self.serial_read()

        # Decoding the message
        # version number, first 3 bytes
        v_list = []
        for byte in bytes(param_msg):
            v_list.append(int(byte) - 128)  # Remove the MSb 1 for data_bytes
            # print(byte, ": ", "{0:{fill}8b}".format(byte, fill='0'))

        version = 'v' + str(v_list[0])+'.'+str(v_list[1]) + \
            '.'+str(v_list[2])

        acquisition_mode_int = v_list[3]
        core_state_int = v_list[4]
        trigger_source_int = v_list[5]
        self._acquisition_mode = defHeaders.acquisition_modes[acquisition_mode_int]
        self._core_state = defHeaders.core_states[core_state_int]
        self._trigger_source = defHeaders.trigger_sources[trigger_source_int]
        
        self._adc_offset = (v_list[6] << 4) + v_list[7]
        self._signal_delay = (v_list[8] << 4) + v_list[9]
        self._integration_length = (v_list[10] << 7) + v_list[11]
        a11 = (v_list[12] << 7) + v_list[13]
        a12 = (v_list[14] << 7) + v_list[15]
        a21 = (v_list[16] << 7) + v_list[17]
        a22 = (v_list[18] << 7) + v_list[19]
        self._lin_trans_coeffs = np.array([a11, a12, a21, a22])
        self._sig_thres[0] = (v_list[20] << 21) + (v_list[21] << 14) + \
                          (v_list[22] << 7) + v_list[23]
        self._sig_thres[1] = (v_list[24] << 21) + (v_list[25] << 14) + \
                          (v_list[26] << 7) + v_list[27]
        self._log_length = (v_list[28] << 7) + v_list[29]
        self._nr_samples = (v_list[30] << 7) + v_list[31]
        self._avg_size = v_list[32]
        self._nr_averages = 2**self._avg_size

        return version

    def _do_set_core_state(self, core_state):
        if not isinstance(core_state, str):
            raise KeyError('core_state %s not recognized.'
                           'It should be a string: \'idle\' or \'active.\'')

        if self.get('acquisition_mode') is not None:
            tmp_acquisition_mode = self.get('acquisition_mode')
        else:
            tmp_acquisition_mode = 'idle'

        if self.get('trigger_source') is not None:
            tmp_trigger_source = self.get('trigger_source')
        else:
            tmp_trigger_source = 'internal'  # internal MC trigger

        if self.get('demodulation_mode') is not None:
            tmp_demodulation_mode = self.get('demodulation_mode')
        else:
<<<<<<< HEAD
            tmp_demodulation_mode = 0   # double side band demodulation
        self.set_master_controller_working_state(core_state,
=======
            tmp_demodulation_mode = 'double' # double side band demodulation
        self._set_master_controller_working_state(core_state,
>>>>>>> 7f84a73a
                                                 tmp_acquisition_mode,
                                                 tmp_trigger_source,
                                                 tmp_demodulation_mode)

    def _do_set_acquisition_mode(self, acquisition_mode):
        # this function can be invoked by CBox_v2 driver, so the parameter
        # needs to be added.
        if not isinstance(acquisition_mode, str):
            raise KeyError('acquisition_mode %s not recognized.'
                           'It should be one of the following mode names: '
                           '\'idle\', '
                           '\'integration logging\', '
                           '\'integration averaging\', '
                           '\'input averaging\', or '
                           '\'integration streaming\'.')

        if self.get('core_state') is not None:
            tmp_core_state = self.get('core_state')
        else:
            tmp_core_state = 'idle'   # idle state

        if self.get('trigger_source') is not None:
            tmp_trigger_source = self.get('trigger_source')
        else:
            tmp_trigger_source = 'internal'  # internal trigger

        if self.get('demodulation_mode') is not None:
            tmp_demodulation_mode = self.get('demodulation_mode')
        else:
            tmp_demodulation_mode = 'double'

<<<<<<< HEAD
        if not('demodulation_mode' in self.parameters):
            self.add_parameter('demodulation_mode',
                               set_cmd=self._do_set_demodulation_mode,
                               get_cmd=self._do_get_demodulation_mode,
                               vals=vals.Anything())
            tmp_demodulation_mode = 0
        elif self.get('demodulation_mode') is not None:
            tmp_demodulation_mode = self.get('demodulation_mode')
        else:
            tmp_demodulation_mode = 0      # internal trigger

        self.set_master_controller_working_state(tmp_core_state,
=======
        self._set_master_controller_working_state(tmp_core_state,
>>>>>>> 7f84a73a
                                                 acquisition_mode,
                                                 tmp_trigger_source,
                                                 tmp_demodulation_mode)

    def _do_set_trigger_source(self, trigger_source):
        if not isinstance(trigger_source, str):
            raise KeyError('trigger_source %s not recognized.' 
                           'It should be a string: \'internal\','
                           ' \'external\' or \'mixed\'.')

            
        if self.get('core_state') is not None:
            tmp_core_state = self.get('core_state')
        else:
            tmp_core_state = 'idle'

        if self.get('acquisition_mode') is not None:
            tmp_acquisition_mode = self.get('acquisition_mode')
        else:
            tmp_acquisition_mode = 'idle'

        if self.get('demodulation_mode') is not None:
            tmp_demodulation_mode = self.get('demodulation_mode')
        else:
            tmp_demodulation_mode = 'double'   # double side band demodulation

        self._set_master_controller_working_state(tmp_core_state,
                                                 tmp_acquisition_mode,
                                                 trigger_source,
                                                 tmp_demodulation_mode)

    def _do_set_demodulation_mode(self, demodulation_mode):
        if not isinstance(demodulation_mode, str):
            raise KeyError('demodulation_mode %s not recognized.'
                           'It should be a string:\'double\', or \'single\'')

        if self.get('core_state') is not None:
            tmp_core_state = self.get('core_state')
            # print('_do_set_trigger_source\got_core_state: ', tmp_core_state)
        else:
            tmp_core_state = 'idle'

        if self.get('acquisition_mode') is not None:
            tmp_acquisition_mode = self.get('acquisition_mode')
        else:
            tmp_acquisition_mode = 'idle'

<<<<<<< HEAD
        if self.get('demodulation_mode') is not None:
            tmp_demodulation_mode = self.get('demodulation_mode')
        else:
            tmp_demodulation_mode = 0   # double side band demodulation

        self.set_master_controller_working_state(tmp_core_state,
                                                 tmp_acquisition_mode,
                                                 trigger_source,
                                                 tmp_demodulation_mode)

    def _do_set_demodulation_mode(self, demodulation_mode):
        if self.get('core_state') is not None:
            tmp_core_state = self.get('core_state')
            # print('_do_set_trigger_source\got_core_state: ', tmp_core_state)
        else:
            tmp_core_state = 0   # idle state

        if self.get('acquisition_mode') is not None:
            tmp_acquisition_mode = self.get('acquisition_mode')
        else:
            tmp_acquisition_mode = 0   # idle state

        if self.get('trigger_source') is not None:
            tmp_trigger_source = self.get('trigger_source')
        else:
            tmp_trigger_source = 0      # internal trigger

        self.set_master_controller_working_state(tmp_core_state,
                                                 tmp_acquisition_mode,
=======
        if self.get('trigger_source') is not None:
            tmp_trigger_source = self.get('trigger_source')
        else:
            tmp_trigger_source = 'internal'  # internal MC trigger

        self._set_master_controller_working_state(tmp_core_state,
                                                 tmp_acquisition_mode,
>>>>>>> 7f84a73a
                                                 tmp_trigger_source,
                                                 demodulation_mode)

    def _do_get_core_state(self):
        return self._core_state[3:]

    def _do_get_trigger_source(self):
        return self._trigger_source[3:]

    def _do_get_acquisition_mode(self):
        return self._acquisition_mode[3:]

    def _do_get_demodulation_mode(self):
        return self._demodulation_mode[3:]

    def _do_get_demodulation_mode(self):
        return self._demodulation_mode
    def _set_touch_n_go_parameters(self):

        '''
        Touch 'n Go is only valid for ControlBox version 2, so this function is
        obselete.
        '''
        raise NotImplementedError(
            "This is CBox_v3 driver." +
            "Touch 'n Go is only valid for ControlBox version 2.")

<<<<<<< HEAD
    def set_master_controller_working_state(self,
=======
    def _set_master_controller_working_state(self,
>>>>>>> 7f84a73a
                                            core_state='idle',
                                            acquisition_mode='idle',
                                            trigger_source='internal',
                                            demodulation_mode=
                                            'double side band demodulation'):
        '''
<<<<<<< HEAD
        @param core_states: activate the core or disable it,
                        0 = idle,
                        1 = active.
        @param acquisition_modes: the data collection mode in MasterController,
                        0 = idle (default),
                        1 = integration logging mode,
                        2 = integration averaging mode,
                        3 = input averaging mode,
                        4 = integration streaming mode.
        @param trigger_sources: trigger source of the MasterController,
                        0 = internal trigger (default),
                        1 = external trigger,
                        2 = mixed trigger.
        @param demodulation_mode: the method to demodulate the signal,
                        0 = double side band demodulation,
                        1 = single side band demodulation.
=======
        @param core_states: activate the core or disable it:
                        > idle,
                        > active.
        @param acquisition_modes: the data collection mode in MasterController:
                        > idle (default),
                        > integration logging mode,
                        > integration averaging mode,
                        > input averaging mode,
                        > integration streaming mode.
        @param trigger_sources: trigger source of the MasterController:
                        > internal trigger (default),
                        > external trigger,
                        > mixed trigger.
        @param demodulation_mode: the method to demodulate the signal:
                        > double side band demodulation (default),
                        > single side band demodulation.
>>>>>>> 7f84a73a

        @return stat : True if the upload succeeded and False if the upload
                       failed
        '''
<<<<<<< HEAD
        core_state = str(core_state)
        acquisition_mode = str(acquisition_mode)
        trigger_source = str(trigger_source)
        demodulation_mode = str(demodulation_mode)
=======
        if not isinstance(core_state, str):
            raise KeyError('core_state %s not recognized.'
                           'It should be a string: \'idle\' or \'active.\'')

        if not isinstance(acquisition_mode, str):
            raise KeyError('acquisition_mode %s not recognized.'
                           'It should be one of the following mode names: '
                           '\'idle\', '
                           '\'integration logging\', '
                           '\'integration averaging\', '
                           '\'input averaging\', or '
                           '\'integration streaming\'.')

        if not isinstance(trigger_source, str):
            raise KeyError('trigger_source %s not recognized.' 
                           'It should be a string: \'internal\','
                           ' \'external\' or \'mixed\'.')

        if not isinstance(demodulation_mode, str):
            raise KeyError('demodulation_mode %s not recognized.'
                           'It should be a string:\'double\', or \'single\'')
>>>>>>> 7f84a73a

        acquisition_mode_int = None
        for i in range(len(defHeaders.acquisition_modes)):
            if acquisition_mode.upper() in \
               defHeaders.acquisition_modes[i].upper():
                acquisition_mode_int = i
                break
        if acquisition_mode_int is None:
            raise KeyError('acquisition_mode %s not recognized')
        if acquisition_mode_int == 1 and self._log_length > 8000:
            logging.warning('Log length can be max 8000 in int. log. mode')

        core_state_int = None
        for i in range(len(defHeaders.core_states)):
            if core_state.upper() in defHeaders.core_states[i].upper():
                core_state_int = i
                break
        if core_state_int is None:
            raise KeyError('core_state %s not recognized')

        trigger_source_int = None
        for i in range(len(defHeaders.trigger_sources)):
            if trigger_source.upper() in defHeaders.trigger_sources[i].upper():
                trigger_source_int = i
                break
        if trigger_source_int is None:
            raise KeyError('trigger_state %s not recognized')

        demodulation_mode_int = None
        for i in range(len(defHeaders.demodulation_modes)):
            if demodulation_mode.upper() in defHeaders.demodulation_modes[i].upper():
                demodulation_mode_int = i
                break
        if demodulation_mode_int is None:
            raise KeyError('demodulation_mode %s not recognized')

        # Here the actual acquisition_mode is set
        cmd = defHeaders.UpdateMCWorkingState
        data_bytes = bytes()
        data_bytes += c.encode_byte(acquisition_mode_int, 7,
                                    expected_number_of_bytes=1)
        data_bytes += c.encode_byte(demodulation_mode_int, 7,

                                    expected_number_of_bytes=1)
        data_bytes += c.encode_byte(trigger_source_int, 7,
                                    expected_number_of_bytes=1)
        data_bytes += c.encode_byte(core_state_int, 7,
                                   expected_number_of_bytes=1)
        message = c.create_message(cmd, data_bytes)
        # print("set master controller command: ",  message)

        (stat, mesg) = self.serial_write(message)
        if stat:
            self._acquisition_mode = defHeaders.acquisition_modes[
                                    acquisition_mode_int]
            self._core_state = defHeaders.core_states[core_state_int]
            self._trigger_source = defHeaders.trigger_sources[
                                    trigger_source_int]
            self._demodulation_mode = defHeaders.demodulation_modes[
                                    demodulation_mode_int]
        else:
            raise Exception('Failed to set acquisition_mode')

        return (stat, message)

    def load_instructions(self, asm_file, PrintHex=False):
        '''
        set the weights of the integregration

        @param instructions : the instructions, an array of 32-bit instructions
        @return stat : 0 if the upload succeeded and 1 if the upload failed.
        '''

        asm = Assembler.Assembler(asm_file)

        instructions = asm.convert_to_instructions()

        if instructions is False:
            print("Error: the assembly file is of errors.")
            return False

        if PrintHex:
            i = 0
            for instruction in instructions:
                print(i, ": ",  format(instruction, 'x').zfill(8))
                i = i + 4

        # Check the instruction list length
        if len(instructions) == 0:
            raise ValueError("The instruction list is empty.")

        cmd = defHeaders.LoadInstructionsHeader
        data_bytes = bytearray()

        instr_length = 32
        data_bytes.extend(c.encode_array(
                        self.convert_arrary_to_signed(instructions,
                                                      instr_length),
                        data_bits_per_byte=4,
                        bytes_per_value=8))

        message = c.create_message(cmd, bytes(data_bytes))
        (stat, mesg) = self.serial_write(message)

        if not stat:
            raise Exception('Failed to load instructions')

        return (stat, mesg)<|MERGE_RESOLUTION|>--- conflicted
+++ resolved
@@ -61,12 +61,6 @@
         self.set('nr_samples', 100)
         self.set('nr_averages', 512)
         self.set('lin_trans_coeffs', [1, 0, 0, 1])
-
-        if not('demodulation_mode' in self.parameters):
-            self.add_parameter('demodulation_mode',
-                   set_cmd=self._do_set_demodulation_mode,
-                   get_cmd=self._do_get_demodulation_mode,
-                   vals=vals.Anything())
 
     def run_test_suite(self):
             from importlib import reload  # Useful for testing
@@ -143,13 +137,8 @@
         if self.get('demodulation_mode') is not None:
             tmp_demodulation_mode = self.get('demodulation_mode')
         else:
-<<<<<<< HEAD
-            tmp_demodulation_mode = 0   # double side band demodulation
-        self.set_master_controller_working_state(core_state,
-=======
             tmp_demodulation_mode = 'double' # double side band demodulation
         self._set_master_controller_working_state(core_state,
->>>>>>> 7f84a73a
                                                  tmp_acquisition_mode,
                                                  tmp_trigger_source,
                                                  tmp_demodulation_mode)
@@ -181,22 +170,7 @@
         else:
             tmp_demodulation_mode = 'double'
 
-<<<<<<< HEAD
-        if not('demodulation_mode' in self.parameters):
-            self.add_parameter('demodulation_mode',
-                               set_cmd=self._do_set_demodulation_mode,
-                               get_cmd=self._do_get_demodulation_mode,
-                               vals=vals.Anything())
-            tmp_demodulation_mode = 0
-        elif self.get('demodulation_mode') is not None:
-            tmp_demodulation_mode = self.get('demodulation_mode')
-        else:
-            tmp_demodulation_mode = 0      # internal trigger
-
-        self.set_master_controller_working_state(tmp_core_state,
-=======
         self._set_master_controller_working_state(tmp_core_state,
->>>>>>> 7f84a73a
                                                  acquisition_mode,
                                                  tmp_trigger_source,
                                                  tmp_demodulation_mode)
@@ -244,45 +218,13 @@
         else:
             tmp_acquisition_mode = 'idle'
 
-<<<<<<< HEAD
-        if self.get('demodulation_mode') is not None:
-            tmp_demodulation_mode = self.get('demodulation_mode')
-        else:
-            tmp_demodulation_mode = 0   # double side band demodulation
-
-        self.set_master_controller_working_state(tmp_core_state,
-                                                 tmp_acquisition_mode,
-                                                 trigger_source,
-                                                 tmp_demodulation_mode)
-
-    def _do_set_demodulation_mode(self, demodulation_mode):
-        if self.get('core_state') is not None:
-            tmp_core_state = self.get('core_state')
-            # print('_do_set_trigger_source\got_core_state: ', tmp_core_state)
-        else:
-            tmp_core_state = 0   # idle state
-
-        if self.get('acquisition_mode') is not None:
-            tmp_acquisition_mode = self.get('acquisition_mode')
-        else:
-            tmp_acquisition_mode = 0   # idle state
-
         if self.get('trigger_source') is not None:
             tmp_trigger_source = self.get('trigger_source')
         else:
-            tmp_trigger_source = 0      # internal trigger
-
-        self.set_master_controller_working_state(tmp_core_state,
-                                                 tmp_acquisition_mode,
-=======
-        if self.get('trigger_source') is not None:
-            tmp_trigger_source = self.get('trigger_source')
-        else:
             tmp_trigger_source = 'internal'  # internal MC trigger
 
         self._set_master_controller_working_state(tmp_core_state,
                                                  tmp_acquisition_mode,
->>>>>>> 7f84a73a
                                                  tmp_trigger_source,
                                                  demodulation_mode)
 
@@ -298,8 +240,6 @@
     def _do_get_demodulation_mode(self):
         return self._demodulation_mode[3:]
 
-    def _do_get_demodulation_mode(self):
-        return self._demodulation_mode
     def _set_touch_n_go_parameters(self):
 
         '''
@@ -310,35 +250,13 @@
             "This is CBox_v3 driver." +
             "Touch 'n Go is only valid for ControlBox version 2.")
 
-<<<<<<< HEAD
-    def set_master_controller_working_state(self,
-=======
     def _set_master_controller_working_state(self,
->>>>>>> 7f84a73a
                                             core_state='idle',
                                             acquisition_mode='idle',
                                             trigger_source='internal',
                                             demodulation_mode=
                                             'double side band demodulation'):
         '''
-<<<<<<< HEAD
-        @param core_states: activate the core or disable it,
-                        0 = idle,
-                        1 = active.
-        @param acquisition_modes: the data collection mode in MasterController,
-                        0 = idle (default),
-                        1 = integration logging mode,
-                        2 = integration averaging mode,
-                        3 = input averaging mode,
-                        4 = integration streaming mode.
-        @param trigger_sources: trigger source of the MasterController,
-                        0 = internal trigger (default),
-                        1 = external trigger,
-                        2 = mixed trigger.
-        @param demodulation_mode: the method to demodulate the signal,
-                        0 = double side band demodulation,
-                        1 = single side band demodulation.
-=======
         @param core_states: activate the core or disable it:
                         > idle,
                         > active.
@@ -355,17 +273,10 @@
         @param demodulation_mode: the method to demodulate the signal:
                         > double side band demodulation (default),
                         > single side band demodulation.
->>>>>>> 7f84a73a
 
         @return stat : True if the upload succeeded and False if the upload
                        failed
         '''
-<<<<<<< HEAD
-        core_state = str(core_state)
-        acquisition_mode = str(acquisition_mode)
-        trigger_source = str(trigger_source)
-        demodulation_mode = str(demodulation_mode)
-=======
         if not isinstance(core_state, str):
             raise KeyError('core_state %s not recognized.'
                            'It should be a string: \'idle\' or \'active.\'')
@@ -387,7 +298,6 @@
         if not isinstance(demodulation_mode, str):
             raise KeyError('demodulation_mode %s not recognized.'
                            'It should be a string:\'double\', or \'single\'')
->>>>>>> 7f84a73a
 
         acquisition_mode_int = None
         for i in range(len(defHeaders.acquisition_modes)):
